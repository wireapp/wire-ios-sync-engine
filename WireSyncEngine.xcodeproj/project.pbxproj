// !$*UTF8*$!
{
	archiveVersion = 1;
	classes = {
	};
	objectVersion = 52;
	objects = {

/* Begin PBXBuildFile section */
		06025664248E5BC700E060E1 /* PushNotificationStrategy.swift in Sources */ = {isa = PBXBuildFile; fileRef = 06025663248E5BC700E060E1 /* PushNotificationStrategy.swift */; };
		067BB08125074EA200946EC8 /* LoginFlowTests+PushToken.swift in Sources */ = {isa = PBXBuildFile; fileRef = 067BB08025074EA200946EC8 /* LoginFlowTests+PushToken.swift */; };
		067BB08F250789D500946EC8 /* BuildType.swift in Sources */ = {isa = PBXBuildFile; fileRef = 067BB08E250789D500946EC8 /* BuildType.swift */; };
		063AF985264B2DF800DCBCED /* CallClosedReason.swift in Sources */ = {isa = PBXBuildFile; fileRef = 0625690E264AE6560041C17B /* CallClosedReason.swift */; };
		063AF9DE264B2FDA00DCBCED /* Logging.swift in Sources */ = {isa = PBXBuildFile; fileRef = 063AF9DD264B2FDA00DCBCED /* Logging.swift */; };
		063AFA3F264B30C400DCBCED /* BuildType.swift in Sources */ = {isa = PBXBuildFile; fileRef = 063AFA3E264B30C400DCBCED /* BuildType.swift */; };
		06B99C7B242B51A300FEAFDE /* SignatureRequestStrategy.swift in Sources */ = {isa = PBXBuildFile; fileRef = 06B99C7A242B51A300FEAFDE /* SignatureRequestStrategy.swift */; };
		06BBF7012473D51D00A26626 /* MessagingTest+Swift.swift in Sources */ = {isa = PBXBuildFile; fileRef = 06BBF7002473D51D00A26626 /* MessagingTest+Swift.swift */; };
		06DE14CD24B85B06006CB6B3 /* SyncStatus.swift in Sources */ = {isa = PBXBuildFile; fileRef = 06DE14CC24B85B06006CB6B3 /* SyncStatus.swift */; };
		06DE14CF24B85CA0006CB6B3 /* ZMSyncStateDelegate.h in Headers */ = {isa = PBXBuildFile; fileRef = 06DE14CE24B85BD0006CB6B3 /* ZMSyncStateDelegate.h */; settings = {ATTRIBUTES = (Public, ); }; };
		06EF511326691FFF0073920F /* PushNotificationStatusTests.swift in Sources */ = {isa = PBXBuildFile; fileRef = 06EF511226691FFF0073920F /* PushNotificationStatusTests.swift */; };
		0601900B2678750D0043F8F8 /* DeepLinkURLActionProcessorTests.swift in Sources */ = {isa = PBXBuildFile; fileRef = 161ACB3E23F6E4C200ABFF33 /* DeepLinkURLActionProcessorTests.swift */; };
		06239126274DB73A0065A72D /* StartLoginURLActionProcessor.swift in Sources */ = {isa = PBXBuildFile; fileRef = 06239125274DB73A0065A72D /* StartLoginURLActionProcessor.swift */; };
		0640C26D26EA0B5C0057AF80 /* NSManagedObjectContext+Packaging.swift in Sources */ = {isa = PBXBuildFile; fileRef = 0640C26C26EA0B5C0057AF80 /* NSManagedObjectContext+Packaging.swift */; };
		068E655A24C8223400403926 /* LocalNotificationContentTypeTest.swift in Sources */ = {isa = PBXBuildFile; fileRef = 068E655924C8223400403926 /* LocalNotificationContentTypeTest.swift */; };
		06B99C7B242B51A300FEAFDE /* SignatureRequestStrategy.swift in Sources */ = {isa = PBXBuildFile; fileRef = 06B99C7A242B51A300FEAFDE /* SignatureRequestStrategy.swift */; };
		06BBF7012473D51D00A26626 /* MessagingTest+Swift.swift in Sources */ = {isa = PBXBuildFile; fileRef = 06BBF7002473D51D00A26626 /* MessagingTest+Swift.swift */; };
		06EF5182266E2C8F0073920F /* Conversation+Join.swift in Sources */ = {isa = PBXBuildFile; fileRef = 06EF5181266E2C8F0073920F /* Conversation+Join.swift */; };
		06EF5187266E445F0073920F /* ConversationTests+Join.swift in Sources */ = {isa = PBXBuildFile; fileRef = 06EF5186266E445F0073920F /* ConversationTests+Join.swift */; };
		06F98D602437916B007E914A /* SignatureRequestStrategyTests.swift in Sources */ = {isa = PBXBuildFile; fileRef = 06F98D5E24379143007E914A /* SignatureRequestStrategyTests.swift */; };
		092083401BA95EE100F82B29 /* UserClientRequestFactory.swift in Sources */ = {isa = PBXBuildFile; fileRef = 0920833F1BA95EE100F82B29 /* UserClientRequestFactory.swift */; };
		0920C4DA1B305FF500C55728 /* UserSessionGiphyRequestStateTests.swift in Sources */ = {isa = PBXBuildFile; fileRef = 0920C4D81B305FF500C55728 /* UserSessionGiphyRequestStateTests.swift */; };
		093694451BA9633300F36B3A /* UserClientRequestFactoryTests.swift in Sources */ = {isa = PBXBuildFile; fileRef = 093694441BA9633300F36B3A /* UserClientRequestFactoryTests.swift */; };
		09531F161AE960E300B8556A /* ZMLoginCodeRequestTranscoder.h in Headers */ = {isa = PBXBuildFile; fileRef = 09531F131AE960E300B8556A /* ZMLoginCodeRequestTranscoder.h */; settings = {ATTRIBUTES = (Public, ); }; };
		09531F181AE960E300B8556A /* ZMLoginCodeRequestTranscoder.m in Sources */ = {isa = PBXBuildFile; fileRef = 09531F141AE960E300B8556A /* ZMLoginCodeRequestTranscoder.m */; };
		09531F1C1AE9644800B8556A /* ZMLoginCodeRequestTranscoderTests.m in Sources */ = {isa = PBXBuildFile; fileRef = 09531F1A1AE9644800B8556A /* ZMLoginCodeRequestTranscoderTests.m */; };
		098CFBBB1B7B9C94000B02B1 /* BaseTestSwiftHelpers.swift in Sources */ = {isa = PBXBuildFile; fileRef = 098CFBBA1B7B9C94000B02B1 /* BaseTestSwiftHelpers.swift */; };
		09914E531BD6613D00C10BF8 /* ZMDecodedAPSMessageTest.m in Sources */ = {isa = PBXBuildFile; fileRef = 09914E521BD6613D00C10BF8 /* ZMDecodedAPSMessageTest.m */; };
		09B730961B3045E400A5CCC9 /* ProxiedRequestStatusTests.swift in Sources */ = {isa = PBXBuildFile; fileRef = 09B730941B3045E400A5CCC9 /* ProxiedRequestStatusTests.swift */; };
		09BA924C1BD55FA5000DC962 /* UserClientRequestStrategyTests.swift in Sources */ = {isa = PBXBuildFile; fileRef = 0920833C1BA84F3100F82B29 /* UserClientRequestStrategyTests.swift */; };
		09BCDB8E1BCE7F000020DCC7 /* ZMAPSMessageDecoder.h in Headers */ = {isa = PBXBuildFile; fileRef = 09BCDB8C1BCE7F000020DCC7 /* ZMAPSMessageDecoder.h */; settings = {ATTRIBUTES = (Public, ); }; };
		09BCDB8F1BCE7F000020DCC7 /* ZMAPSMessageDecoder.m in Sources */ = {isa = PBXBuildFile; fileRef = 09BCDB8D1BCE7F000020DCC7 /* ZMAPSMessageDecoder.m */; };
		09C77C531BA6C77000E2163F /* UserClientRequestStrategy.swift in Sources */ = {isa = PBXBuildFile; fileRef = 09C77C521BA6C77000E2163F /* UserClientRequestStrategy.swift */; };
		09D7CE641AE94D4200CC5F45 /* ZMCredentials+Internal.h in Headers */ = {isa = PBXBuildFile; fileRef = 09D7CE621AE94D4200CC5F45 /* ZMCredentials+Internal.h */; };
		160195611E30C9CF00ACBFAC /* LocalNotificationDispatcherCallingTests.swift in Sources */ = {isa = PBXBuildFile; fileRef = 160195601E30C9CF00ACBFAC /* LocalNotificationDispatcherCallingTests.swift */; };
		1602B4611F3B04150061C135 /* ZMBlacklistVerificator.h in Headers */ = {isa = PBXBuildFile; fileRef = F9FD798B19EE9B9A00D70FCD /* ZMBlacklistVerificator.h */; settings = {ATTRIBUTES = (Public, ); }; };
		16030DC921B01B7500F8032E /* Conversation+ReadReceiptMode.swift in Sources */ = {isa = PBXBuildFile; fileRef = 16030DC821B01B7500F8032E /* Conversation+ReadReceiptMode.swift */; };
		16085B331F71811A000B9F22 /* UserChangeInfo+UserSession.swift in Sources */ = {isa = PBXBuildFile; fileRef = 16085B321F71811A000B9F22 /* UserChangeInfo+UserSession.swift */; };
		16085B351F719E6D000B9F22 /* NetworkStateRecorder.swift in Sources */ = {isa = PBXBuildFile; fileRef = 16085B341F719E6D000B9F22 /* NetworkStateRecorder.swift */; };
		160C31271E6434500012E4BC /* OperationStatus.swift in Sources */ = {isa = PBXBuildFile; fileRef = 160C31261E6434500012E4BC /* OperationStatus.swift */; };
		160C31411E6DDFC30012E4BC /* VoiceChannelV3Tests.swift in Sources */ = {isa = PBXBuildFile; fileRef = 160C31401E6DDFC30012E4BC /* VoiceChannelV3Tests.swift */; };
		160C31441E8049320012E4BC /* ApplicationStatusDirectory.swift in Sources */ = {isa = PBXBuildFile; fileRef = 160C31431E8049320012E4BC /* ApplicationStatusDirectory.swift */; };
		160C314A1E82AC170012E4BC /* OperationStatusTests.swift in Sources */ = {isa = PBXBuildFile; fileRef = 160C31491E82AC170012E4BC /* OperationStatusTests.swift */; };
		161681352077721600BCF33A /* ZMOperationLoop+OperationStatus.swift in Sources */ = {isa = PBXBuildFile; fileRef = 161681342077721600BCF33A /* ZMOperationLoop+OperationStatus.swift */; };
		161927242459E09C00DDD9EB /* UserClientEventConsumerTests.swift in Sources */ = {isa = PBXBuildFile; fileRef = 161927222459E08E00DDD9EB /* UserClientEventConsumerTests.swift */; };
		161ACB1623F1AFB000ABFF33 /* SessionManager+CallKitManagerDelegate.swift in Sources */ = {isa = PBXBuildFile; fileRef = 161ACB1523F1AFB000ABFF33 /* SessionManager+CallKitManagerDelegate.swift */; };
		161ACB2423F432CC00ABFF33 /* SessionManager+URLActions.swift in Sources */ = {isa = PBXBuildFile; fileRef = 161ACB2323F432CC00ABFF33 /* SessionManager+URLActions.swift */; };
		161ACB2D23F5BA0200ABFF33 /* DeepLinkURLActionProcessor.swift in Sources */ = {isa = PBXBuildFile; fileRef = 161ACB2C23F5BA0200ABFF33 /* DeepLinkURLActionProcessor.swift */; };
		161ACB2F23F5BACA00ABFF33 /* ConnectToBotURLActionProcessor.swift in Sources */ = {isa = PBXBuildFile; fileRef = 161ACB2E23F5BACA00ABFF33 /* ConnectToBotURLActionProcessor.swift */; };
		161ACB3223F5BBA100ABFF33 /* CompanyLoginURLActionProcessor.swift in Sources */ = {isa = PBXBuildFile; fileRef = 161ACB3123F5BBA100ABFF33 /* CompanyLoginURLActionProcessor.swift */; };
		161ACB3A23F6BAFE00ABFF33 /* URLActionTests.swift in Sources */ = {isa = PBXBuildFile; fileRef = 161ACB3923F6BAFE00ABFF33 /* URLActionTests.swift */; };
		161ACB4323F6EE4800ABFF33 /* CompanyLoginURLActionProcessorTests.swift in Sources */ = {isa = PBXBuildFile; fileRef = 161ACB4223F6EE4800ABFF33 /* CompanyLoginURLActionProcessorTests.swift */; };
		161C886623FD248A00CB0B8E /* RecordingMockTransportSession.swift in Sources */ = {isa = PBXBuildFile; fileRef = 161C886423FD248A00CB0B8E /* RecordingMockTransportSession.swift */; };
		161C887723FD4CFD00CB0B8E /* MockPushChannel.swift in Sources */ = {isa = PBXBuildFile; fileRef = 161C887623FD4CFD00CB0B8E /* MockPushChannel.swift */; };
		161D3AC92134013C0053D39A /* Logging.swift in Sources */ = {isa = PBXBuildFile; fileRef = 161D3AC82134013C0053D39A /* Logging.swift */; };
		1621D2711D770FB1007108C2 /* ZMSyncStateDelegate.h in Headers */ = {isa = PBXBuildFile; fileRef = 1621D2701D770FB1007108C2 /* ZMSyncStateDelegate.h */; settings = {ATTRIBUTES = (Public, ); }; };
		1626344720D79C22000D4063 /* ZMUserSessionTests+PushNotifications.swift in Sources */ = {isa = PBXBuildFile; fileRef = 1626344620D79C22000D4063 /* ZMUserSessionTests+PushNotifications.swift */; };
		162A81D4202B453000F6200C /* SessionManager+AVS.swift in Sources */ = {isa = PBXBuildFile; fileRef = 162A81D3202B453000F6200C /* SessionManager+AVS.swift */; };
		162A81D6202B5BC600F6200C /* SessionManagerAVSTests.swift in Sources */ = {isa = PBXBuildFile; fileRef = 162A81D5202B5BC600F6200C /* SessionManagerAVSTests.swift */; };
		162DEE111F87B9800034C8F9 /* ZMUserSession+Calling.swift in Sources */ = {isa = PBXBuildFile; fileRef = 162DEE101F87B9800034C8F9 /* ZMUserSession+Calling.swift */; };
		1634958B1F0254CB004E80DB /* SessionManager+ServerConnection.swift in Sources */ = {isa = PBXBuildFile; fileRef = 1634958A1F0254CB004E80DB /* SessionManager+ServerConnection.swift */; };
		1636EAFF23F6FCCC00CD9527 /* MockPresentationDelegate.swift in Sources */ = {isa = PBXBuildFile; fileRef = 1636EAFE23F6FCCC00CD9527 /* MockPresentationDelegate.swift */; };
		1639A8272260CE5000868AB9 /* ZMLocalNotification+AvailabilityAlert.swift in Sources */ = {isa = PBXBuildFile; fileRef = 1639A8262260CE5000868AB9 /* ZMLocalNotification+AvailabilityAlert.swift */; };
		1639A8542264C52600868AB9 /* ZMLocalNotificationTests_Alerts.swift in Sources */ = {isa = PBXBuildFile; fileRef = 1639A8532264C52600868AB9 /* ZMLocalNotificationTests_Alerts.swift */; };
		163FB9942052EA4C00E74F83 /* OperationLoopNewRequestObserver.swift in Sources */ = {isa = PBXBuildFile; fileRef = 163FB9922052EA4600E74F83 /* OperationLoopNewRequestObserver.swift */; };
		163FB9992057E3F200E74F83 /* AuthenticationStatusProvider.swift in Sources */ = {isa = PBXBuildFile; fileRef = 163FB9982057E3F200E74F83 /* AuthenticationStatusProvider.swift */; };
		1645ECF82448A0A3007A82D6 /* Decodable+JSON.swift in Sources */ = {isa = PBXBuildFile; fileRef = 1645ECF72448A0A3007A82D6 /* Decodable+JSON.swift */; };
		1645ECFC2449CE75007A82D6 /* TeamMembersDownloadRequestStrategy.swift in Sources */ = {isa = PBXBuildFile; fileRef = 1645ECFB2449CE75007A82D6 /* TeamMembersDownloadRequestStrategy.swift */; };
		1645ED1B244DE345007A82D6 /* TeamMembersDownloadRequestStrategy.swift in Sources */ = {isa = PBXBuildFile; fileRef = 1645ED1A244DE345007A82D6 /* TeamMembersDownloadRequestStrategy.swift */; };
		164A55D820F4FE4A00AE62A6 /* SearchUserImageStrategyTests.swift in Sources */ = {isa = PBXBuildFile; fileRef = F95706581DE5F6D40087442C /* SearchUserImageStrategyTests.swift */; };
		164B8C211E254AD00060AB26 /* WireCallCenterV3Mock.swift in Sources */ = {isa = PBXBuildFile; fileRef = 165D3A1A1E1D43870052E654 /* WireCallCenterV3Mock.swift */; };
		164C29A31ECF437E0026562A /* SearchRequestTests.swift in Sources */ = {isa = PBXBuildFile; fileRef = 164C29A21ECF437E0026562A /* SearchRequestTests.swift */; };
		164C29A51ECF47D80026562A /* SearchDirectoryTests.swift in Sources */ = {isa = PBXBuildFile; fileRef = 164C29A41ECF47D80026562A /* SearchDirectoryTests.swift */; };
		164C29A71ED2D7B00026562A /* SearchResult.swift in Sources */ = {isa = PBXBuildFile; fileRef = 164C29A61ED2D7B00026562A /* SearchResult.swift */; };
		164EAF9C1F4455FA00B628C4 /* ZMUserSession+Actions.swift in Sources */ = {isa = PBXBuildFile; fileRef = 164EAF9B1F4455FA00B628C4 /* ZMUserSession+Actions.swift */; };
		16519D38231D3B1700C9D76D /* Conversation+Deletion.swift in Sources */ = {isa = PBXBuildFile; fileRef = 16519D37231D3B1700C9D76D /* Conversation+Deletion.swift */; };
		16519D6D231EAAF300C9D76D /* Conversation+DeletionTests.swift in Sources */ = {isa = PBXBuildFile; fileRef = 16519D6C231EAAF300C9D76D /* Conversation+DeletionTests.swift */; };
		1658C2371F503CF800889F22 /* FlowManager.swift in Sources */ = {isa = PBXBuildFile; fileRef = 1658C2361F503CF800889F22 /* FlowManager.swift */; };
		1658C23A1F5404F000889F22 /* FlowManagerMock.swift in Sources */ = {isa = PBXBuildFile; fileRef = 1658C2381F5404ED00889F22 /* FlowManagerMock.swift */; };
		1658E91D26C53FDB003D0090 /* Starscream.xcframework in Frameworks */ = {isa = PBXBuildFile; fileRef = 1658E91C26C53FDB003D0090 /* Starscream.xcframework */; };
		1659114F1DEF1F6E007FA847 /* LocalNotificationDispatcher+Calling.swift in Sources */ = {isa = PBXBuildFile; fileRef = 1659114E1DEF1F6E007FA847 /* LocalNotificationDispatcher+Calling.swift */; };
		165911531DEF38EC007FA847 /* CallStateObserver.swift in Sources */ = {isa = PBXBuildFile; fileRef = 165911521DEF38EC007FA847 /* CallStateObserver.swift */; };
		165BB94C2004D6490077EFD5 /* SessionManager+UserActivity.swift in Sources */ = {isa = PBXBuildFile; fileRef = 165BB94B2004D6490077EFD5 /* SessionManager+UserActivity.swift */; };
		165D3A151E1D3EF30052E654 /* WireCallCenterV3.swift in Sources */ = {isa = PBXBuildFile; fileRef = 165D3A141E1D3EF30052E654 /* WireCallCenterV3.swift */; };
		165D3A211E1D43870052E654 /* VoiceChannelV3.swift in Sources */ = {isa = PBXBuildFile; fileRef = 165D3A171E1D43870052E654 /* VoiceChannelV3.swift */; };
		165D3A221E1D43870052E654 /* VoiceChannel.swift in Sources */ = {isa = PBXBuildFile; fileRef = 165D3A181E1D43870052E654 /* VoiceChannel.swift */; };
		165D3A3D1E1D60520052E654 /* ZMConversation+VoiceChannel.swift in Sources */ = {isa = PBXBuildFile; fileRef = 165D3A3C1E1D60520052E654 /* ZMConversation+VoiceChannel.swift */; };
		1660AA091ECCAC900056D403 /* SearchDirectory.swift in Sources */ = {isa = PBXBuildFile; fileRef = 1660AA081ECCAC900056D403 /* SearchDirectory.swift */; };
		1660AA0B1ECCAF4E0056D403 /* SearchRequest.swift in Sources */ = {isa = PBXBuildFile; fileRef = 1660AA0A1ECCAF4E0056D403 /* SearchRequest.swift */; };
		1660AA0D1ECDB0250056D403 /* SearchTask.swift in Sources */ = {isa = PBXBuildFile; fileRef = 1660AA0C1ECDB0250056D403 /* SearchTask.swift */; };
		1660AA0F1ECE0C870056D403 /* SearchResultTests.swift in Sources */ = {isa = PBXBuildFile; fileRef = 1660AA0E1ECE0C870056D403 /* SearchResultTests.swift */; };
		1660AA111ECE3C1C0056D403 /* SearchTaskTests.swift in Sources */ = {isa = PBXBuildFile; fileRef = 1660AA101ECE3C1C0056D403 /* SearchTaskTests.swift */; };
		166264742166093800300F45 /* CallEventStatus.swift in Sources */ = {isa = PBXBuildFile; fileRef = 166264732166093800300F45 /* CallEventStatus.swift */; };
		1662648221661C9F00300F45 /* ZMOperatonLoop+Background.swift in Sources */ = {isa = PBXBuildFile; fileRef = 1662648121661C9F00300F45 /* ZMOperatonLoop+Background.swift */; };
		166264932166517A00300F45 /* CallEventStatusTests.swift in Sources */ = {isa = PBXBuildFile; fileRef = 166264922166517A00300F45 /* CallEventStatusTests.swift */; };
		1662B0F723D9B29C00B8C7C5 /* UnauthenticatedSession+DomainLookup.swift in Sources */ = {isa = PBXBuildFile; fileRef = 1662B0F623D9B29C00B8C7C5 /* UnauthenticatedSession+DomainLookup.swift */; };
		1662B0F923D9CE8F00B8C7C5 /* UnauthenticatedSessionTests+DomainLookup.swift in Sources */ = {isa = PBXBuildFile; fileRef = 1662B0F823D9CE8F00B8C7C5 /* UnauthenticatedSessionTests+DomainLookup.swift */; };
		166507812459D7CA005300C1 /* UserClientEventConsumer.swift in Sources */ = {isa = PBXBuildFile; fileRef = 166507802459D7CA005300C1 /* UserClientEventConsumer.swift */; };
		166A8BF31E015F3B00F5EEEA /* WireCallCenterV3Factory.swift in Sources */ = {isa = PBXBuildFile; fileRef = 166A8BF21E015F3B00F5EEEA /* WireCallCenterV3Factory.swift */; };
		166A8BF91E02C7D500F5EEEA /* ZMHotFix+PendingChanges.swift in Sources */ = {isa = PBXBuildFile; fileRef = 166A8BF81E02C7D500F5EEEA /* ZMHotFix+PendingChanges.swift */; };
		166B2B5E23E86522003E8581 /* ZMUserSession.swift in Sources */ = {isa = PBXBuildFile; fileRef = 166B2B5D23E86522003E8581 /* ZMUserSession.swift */; };
		166B2B6E23EB2CD3003E8581 /* DatabaseTest.swift in Sources */ = {isa = PBXBuildFile; fileRef = 166B2B6D23EB2CD3003E8581 /* DatabaseTest.swift */; };
		166D18A4230EBFFA001288CD /* MediaManager.swift in Sources */ = {isa = PBXBuildFile; fileRef = 166D18A3230EBFFA001288CD /* MediaManager.swift */; };
		166D18A6230EC418001288CD /* MockMediaManager.swift in Sources */ = {isa = PBXBuildFile; fileRef = 166D18A5230EC418001288CD /* MockMediaManager.swift */; };
		166DCDBA2555ADD2004F4F59 /* SessionManager+EncryptionAtRest.swift in Sources */ = {isa = PBXBuildFile; fileRef = 166DCDB92555ADD1004F4F59 /* SessionManager+EncryptionAtRest.swift */; };
		166E47CF255E8B2200C161C8 /* ZMLastUpdateEventIDTranscoder.h in Headers */ = {isa = PBXBuildFile; fileRef = 5427B34D19D195A100CC18DC /* ZMLastUpdateEventIDTranscoder.h */; settings = {ATTRIBUTES = (Public, ); }; };
		166E47D0255EBFA900C161C8 /* StrategyDirectory.swift in Sources */ = {isa = PBXBuildFile; fileRef = 166E47CC255E785900C161C8 /* StrategyDirectory.swift */; };
		166E47D1255EC03E00C161C8 /* ZMSelfStrategy.h in Headers */ = {isa = PBXBuildFile; fileRef = 54F8D6E819AB535700146664 /* ZMSelfStrategy.h */; settings = {ATTRIBUTES = (Public, ); }; };
		166E47D3255EF0BE00C161C8 /* MockStrategyDirectory.swift in Sources */ = {isa = PBXBuildFile; fileRef = 166E47D2255EF0BD00C161C8 /* MockStrategyDirectory.swift */; };
		1671F9FF1E2FAF50009F3150 /* ZMLocalNotificationForTests_CallState.swift in Sources */ = {isa = PBXBuildFile; fileRef = 1671F9FE1E2FAF50009F3150 /* ZMLocalNotificationForTests_CallState.swift */; };
		1672A64523473EA100380537 /* LabelDownstreamRequestStrategy.swift in Sources */ = {isa = PBXBuildFile; fileRef = 1672A64423473EA100380537 /* LabelDownstreamRequestStrategy.swift */; };
		1672A653234784B500380537 /* LabelDownstreamRequestStrategyTests.swift in Sources */ = {isa = PBXBuildFile; fileRef = 1672A652234784B500380537 /* LabelDownstreamRequestStrategyTests.swift */; };
		1673C35324CB36D800AE2714 /* ZMUserSessionTests+EncryptionAtRest.swift in Sources */ = {isa = PBXBuildFile; fileRef = 1673C35224CB36D800AE2714 /* ZMUserSessionTests+EncryptionAtRest.swift */; };
		1679D1CD1EF97387007B0DF5 /* ZMUserSessionTestsBase+Calling.swift in Sources */ = {isa = PBXBuildFile; fileRef = 1679D1CB1EF9730C007B0DF5 /* ZMUserSessionTestsBase+Calling.swift */; };
		167BCB892603C2F100E9D7E3 /* ZMUserSessionTestsBase.m in Sources */ = {isa = PBXBuildFile; fileRef = 5447E4661AECDE6500411FCD /* ZMUserSessionTestsBase.m */; };
		167BCB902603CAB200E9D7E3 /* AnalyticsTests.swift in Sources */ = {isa = PBXBuildFile; fileRef = BF40AC711D096A0E00287E29 /* AnalyticsTests.swift */; };
		167BCB942603CC5B00E9D7E3 /* EventProcessorTests.swift in Sources */ = {isa = PBXBuildFile; fileRef = 1693151E2588CF9500709F15 /* EventProcessorTests.swift */; };
		167F383B23E0416E006B6AA9 /* UnauthenticatedSession+SSO.swift in Sources */ = {isa = PBXBuildFile; fileRef = 167F383A23E0416E006B6AA9 /* UnauthenticatedSession+SSO.swift */; };
		167F383D23E04A93006B6AA9 /* UnauthenticatedSessionTests+SSO.swift in Sources */ = {isa = PBXBuildFile; fileRef = 167F383C23E04A93006B6AA9 /* UnauthenticatedSessionTests+SSO.swift */; };
		168474262252579A004DE9EC /* ZMUserSessionTests+Syncing.swift in Sources */ = {isa = PBXBuildFile; fileRef = 168474252252579A004DE9EC /* ZMUserSessionTests+Syncing.swift */; };
		16849B1C23EDA1FD00C025A8 /* MockUpdateEventProcessor.swift in Sources */ = {isa = PBXBuildFile; fileRef = 16849B1B23EDA1FD00C025A8 /* MockUpdateEventProcessor.swift */; };
		16849B2023EDB32B00C025A8 /* MockSessionManager.swift in Sources */ = {isa = PBXBuildFile; fileRef = 16849B1F23EDB32B00C025A8 /* MockSessionManager.swift */; };
		168C0B3F1E97CE3900315044 /* ZMLastUpdateEventIDTranscoderTests.m in Sources */ = {isa = PBXBuildFile; fileRef = 54188DCA19D19DE200DA40E4 /* ZMLastUpdateEventIDTranscoderTests.m */; };
		168CF42720077C54009FCB89 /* TeamInvitationStatus.swift in Sources */ = {isa = PBXBuildFile; fileRef = 168CF42620077C54009FCB89 /* TeamInvitationStatus.swift */; };
		168CF4292007840A009FCB89 /* Team+Invite.swift in Sources */ = {isa = PBXBuildFile; fileRef = 168CF4282007840A009FCB89 /* Team+Invite.swift */; };
		168CF42B20079A02009FCB89 /* TeamInvitationRequestStrategy.swift in Sources */ = {isa = PBXBuildFile; fileRef = 168CF42A20079A02009FCB89 /* TeamInvitationRequestStrategy.swift */; };
		168CF42D2007BCA0009FCB89 /* TeamInvitationRequestStrategyTests.swift in Sources */ = {isa = PBXBuildFile; fileRef = 168CF42C2007BCA0009FCB89 /* TeamInvitationRequestStrategyTests.swift */; };
		168CF42F2007BCD9009FCB89 /* TeamInvitationStatusTests.swift in Sources */ = {isa = PBXBuildFile; fileRef = 168CF42E2007BCD9009FCB89 /* TeamInvitationStatusTests.swift */; };
		1693151125836E5800709F15 /* EventProcessor.swift in Sources */ = {isa = PBXBuildFile; fileRef = 1693151025836E5800709F15 /* EventProcessor.swift */; };
		16962EE220286A4C0069D88D /* LocalNotificationType+Localization.swift in Sources */ = {isa = PBXBuildFile; fileRef = 16962EE120286A4C0069D88D /* LocalNotificationType+Localization.swift */; };
		16962EE420286D690069D88D /* LocalNotificationType+Configuration.swift in Sources */ = {isa = PBXBuildFile; fileRef = 16962EE320286D690069D88D /* LocalNotificationType+Configuration.swift */; };
		16962EE52028A86D0069D88D /* ZMLocalNotificationLocalizationTests.swift in Sources */ = {isa = PBXBuildFile; fileRef = EEB568181FA22FBE003ADA3A /* ZMLocalNotificationLocalizationTests.swift */; };
		169BA1D725ECDBA300374343 /* WireSyncEngine.framework in Frameworks */ = {isa = PBXBuildFile; fileRef = 549815931A43232400A7CE2E /* WireSyncEngine.framework */; };
		169BA1DF25ECE4D000374343 /* IntegrationTest.m in Sources */ = {isa = PBXBuildFile; fileRef = 16FF47461F0CD58A0044C491 /* IntegrationTest.m */; };
		169BA1E025ECE4D800374343 /* IntegrationTest.swift in Sources */ = {isa = PBXBuildFile; fileRef = 16FF47431F0BF5C70044C491 /* IntegrationTest.swift */; };
		169BA1E125ECE4EC00374343 /* AppLockIntegrationTests.swift in Sources */ = {isa = PBXBuildFile; fileRef = EEA1ED4025BEBABF006D07D3 /* AppLockIntegrationTests.swift */; };
		169BA1E925ECEA1C00374343 /* PushRegistryMock.swift in Sources */ = {isa = PBXBuildFile; fileRef = 169E303120D29C200012C219 /* PushRegistryMock.swift */; };
		169BA1EA25ECEA5400374343 /* ApplicationMock.swift in Sources */ = {isa = PBXBuildFile; fileRef = 543ED0001D79E0EE00A9CDF3 /* ApplicationMock.swift */; };
		169BA1EC25ECEA9600374343 /* MockUser+LoginCredentials.swift in Sources */ = {isa = PBXBuildFile; fileRef = 5E67168F2174CA6300522E61 /* MockUser+LoginCredentials.swift */; };
		169BA1ED25ECEA9A00374343 /* OperationLoopNewRequestObserver.swift in Sources */ = {isa = PBXBuildFile; fileRef = 163FB9922052EA4600E74F83 /* OperationLoopNewRequestObserver.swift */; };
		169BA1EF25ECEAD200374343 /* WireCallCenterV3Mock.swift in Sources */ = {isa = PBXBuildFile; fileRef = 165D3A1A1E1D43870052E654 /* WireCallCenterV3Mock.swift */; };
		169BA1F025ECEB0E00374343 /* SessionManagerTests.swift in Sources */ = {isa = PBXBuildFile; fileRef = F159F4131F1E3134001B7D80 /* SessionManagerTests.swift */; };
		169BA1F125ECEB2900374343 /* FlowManagerMock.swift in Sources */ = {isa = PBXBuildFile; fileRef = 1658C2381F5404ED00889F22 /* FlowManagerMock.swift */; };
		169BA1F225ECEB3300374343 /* MockMediaManager.swift in Sources */ = {isa = PBXBuildFile; fileRef = 166D18A5230EC418001288CD /* MockMediaManager.swift */; };
		169BA1F425ECEFB400374343 /* MockPresentationDelegate.swift in Sources */ = {isa = PBXBuildFile; fileRef = 1636EAFE23F6FCCC00CD9527 /* MockPresentationDelegate.swift */; };
		169BA1F525ECF05000374343 /* IntegrationTest+Encryption.swift in Sources */ = {isa = PBXBuildFile; fileRef = 54ADA7611E3B3CBE00B90C7D /* IntegrationTest+Encryption.swift */; };
		169BA1F825ECF8F700374343 /* MockAppLock.swift in Sources */ = {isa = PBXBuildFile; fileRef = 169BA1F725ECF8F700374343 /* MockAppLock.swift */; };
		169BA1F925ECF8F700374343 /* MockAppLock.swift in Sources */ = {isa = PBXBuildFile; fileRef = 169BA1F725ECF8F700374343 /* MockAppLock.swift */; };
		169BA1FB25ED0CB200374343 /* MockPushChannel.swift in Sources */ = {isa = PBXBuildFile; fileRef = 161C887623FD4CFD00CB0B8E /* MockPushChannel.swift */; };
		169BA1FC25ED0CBD00374343 /* MockSessionManager.swift in Sources */ = {isa = PBXBuildFile; fileRef = 16849B1F23EDB32B00C025A8 /* MockSessionManager.swift */; };
		169BA1FD25ED0CCD00374343 /* MockStrategyDirectory.swift in Sources */ = {isa = PBXBuildFile; fileRef = 166E47D2255EF0BD00C161C8 /* MockStrategyDirectory.swift */; };
		169BA1FF25ED0DAD00374343 /* ZMUserSession+Messages.swift in Sources */ = {isa = PBXBuildFile; fileRef = 169BA1FE25ED0DAD00374343 /* ZMUserSession+Messages.swift */; };
		169BA20025ED0DAD00374343 /* ZMUserSession+Messages.swift in Sources */ = {isa = PBXBuildFile; fileRef = 169BA1FE25ED0DAD00374343 /* ZMUserSession+Messages.swift */; };
		169BA20125ED0EFE00374343 /* ZMUserSessionLegalHoldTests.swift in Sources */ = {isa = PBXBuildFile; fileRef = 5502C6E922B7D4DA000684B7 /* ZMUserSessionLegalHoldTests.swift */; };
		169BA20225ED0F0600374343 /* UserRichProfileIntegrationTests.swift in Sources */ = {isa = PBXBuildFile; fileRef = F188BB852223F372002BF204 /* UserRichProfileIntegrationTests.swift */; };
		169BA20425ED0F1E00374343 /* TeamTests.swift in Sources */ = {isa = PBXBuildFile; fileRef = F93F3A581ED5A67E003CD185 /* TeamTests.swift */; };
		169BA20525ED0F2D00374343 /* LinkPreviewTests.swift in Sources */ = {isa = PBXBuildFile; fileRef = 16A5FE22215B5FD000AEEBBD /* LinkPreviewTests.swift */; };
		169BA20625ED0F3800374343 /* ClientManagementTests.m in Sources */ = {isa = PBXBuildFile; fileRef = F9B171F91C0F320200E6EEC6 /* ClientManagementTests.m */; };
		169BA20725ED0F3E00374343 /* OTRTests.swift in Sources */ = {isa = PBXBuildFile; fileRef = 5422E96E1BD5A4FD005A7C77 /* OTRTests.swift */; };
		169BA20825ED0F4400374343 /* GiphyTests.m in Sources */ = {isa = PBXBuildFile; fileRef = 54DFB8EE1B30649000F1C736 /* GiphyTests.m */; };
		169BA20925ED0F4A00374343 /* IsTypingTests.swift in Sources */ = {isa = PBXBuildFile; fileRef = EE1108FC23D59720005DC663 /* IsTypingTests.swift */; };
		169BA20A25ED0F5000374343 /* BackgroundTests.m in Sources */ = {isa = PBXBuildFile; fileRef = 54A3ACC21A261603008AF8DF /* BackgroundTests.m */; };
		169BA20B25ED0F5400374343 /* ConnectionTests.m in Sources */ = {isa = PBXBuildFile; fileRef = 5492C6C319ACCCA8008F41E2 /* ConnectionTests.m */; };
		169BA20C25ED0F5900374343 /* PushNotificationTokenTests.swift in Sources */ = {isa = PBXBuildFile; fileRef = F1F3FE8620F36DEC00B0BAF3 /* PushNotificationTokenTests.swift */; };
		169BA20D25ED0F5E00374343 /* APNSTests+Swift.swift in Sources */ = {isa = PBXBuildFile; fileRef = 63F65F1224729B4C00534A69 /* APNSTests+Swift.swift */; };
		169BA20E25ED0F6200374343 /* APNSTests.m in Sources */ = {isa = PBXBuildFile; fileRef = 545F3DBA1AAF64FB00BF817B /* APNSTests.m */; };
		169BA20F25ED0F6900374343 /* APNSTestsBase.m in Sources */ = {isa = PBXBuildFile; fileRef = 63F65F222474378200534A69 /* APNSTestsBase.m */; };
		169BA21025ED0F6D00374343 /* PushChannelTests.swift in Sources */ = {isa = PBXBuildFile; fileRef = 63F65F02246D5A9600534A69 /* PushChannelTests.swift */; };
		169BA21125ED0F7100374343 /* UserHandleTests.swift in Sources */ = {isa = PBXBuildFile; fileRef = 54E4DD0D1DE4A9A200FEF192 /* UserHandleTests.swift */; };
		169BA21225ED0F7600374343 /* UserTests+AccountDeletion.swift in Sources */ = {isa = PBXBuildFile; fileRef = 168E96DC220C6EB700FC92FA /* UserTests+AccountDeletion.swift */; };
		169BA21325ED0F7A00374343 /* UserTests.swift in Sources */ = {isa = PBXBuildFile; fileRef = A9F269C6257800940021B99A /* UserTests.swift */; };
		169BA21425ED0F8000374343 /* UserTests.m in Sources */ = {isa = PBXBuildFile; fileRef = 3EEA678A199D079600AF7665 /* UserTests.m */; };
		169BA21525ED0F8500374343 /* UserProfileImageV3Tests.swift in Sources */ = {isa = PBXBuildFile; fileRef = F190E0A81E8D516D003E81F8 /* UserProfileImageV3Tests.swift */; };
		169BA21625ED0F8900374343 /* UserProfileTests.m in Sources */ = {isa = PBXBuildFile; fileRef = 54877C9419922C0B0097FB58 /* UserProfileTests.m */; };
		169BA21725ED0F8E00374343 /* SearchTests.swift in Sources */ = {isa = PBXBuildFile; fileRef = 163BB8151EE1B1AC00DF9384 /* SearchTests.swift */; };
		169BA21825ED0F9500374343 /* SendAndReceiveMessagesTests+Swift.swift in Sources */ = {isa = PBXBuildFile; fileRef = 06BBF6FE2472F3AC00A26626 /* SendAndReceiveMessagesTests+Swift.swift */; };
		169BA21925ED0F9900374343 /* SendAndReceiveMessagesTests.m in Sources */ = {isa = PBXBuildFile; fileRef = 541918EB195AD9D100A5023D /* SendAndReceiveMessagesTests.m */; };
		169BA21A25ED0F9E00374343 /* FileTransferTests+Swift.swift in Sources */ = {isa = PBXBuildFile; fileRef = 06BBF6FB247288DD00A26626 /* FileTransferTests+Swift.swift */; };
		169BA21B25ED0FA200374343 /* FileTransferTests.m in Sources */ = {isa = PBXBuildFile; fileRef = 5430FF141CE4A359004ECFFE /* FileTransferTests.m */; };
		169BA21C25ED0FA700374343 /* ConversationTests+LegalHold.swift in Sources */ = {isa = PBXBuildFile; fileRef = 16A86B8322A7E57100A674F8 /* ConversationTests+LegalHold.swift */; };
		169BA21D25ED0FAC00374343 /* ConversationTests+OTR.swift in Sources */ = {isa = PBXBuildFile; fileRef = 63495E4623FFF098002A7C59 /* ConversationTests+OTR.swift */; };
		169BA21E25ED0FB000374343 /* ConversationTests+OTR.m in Sources */ = {isa = PBXBuildFile; fileRef = 09914E501BD6613600C10BF8 /* ConversationTests+OTR.m */; };
		169BA21F25ED0FB400374343 /* ConversationTests+Deletion.swift in Sources */ = {isa = PBXBuildFile; fileRef = 16519D5B231EA13A00C9D76D /* ConversationTests+Deletion.swift */; };
		169BA22025ED0FB900374343 /* ConversationTests+ClearingHistory.swift in Sources */ = {isa = PBXBuildFile; fileRef = 06BBF6F5246EF65600A26626 /* ConversationTests+ClearingHistory.swift */; };
		169BA22125ED0FBD00374343 /* ConversationTests+LastRead.swift in Sources */ = {isa = PBXBuildFile; fileRef = 06BBF6F2246EF28800A26626 /* ConversationTests+LastRead.swift */; };
		169BA22225ED0FC100374343 /* ConversationTests+Reactions.swift in Sources */ = {isa = PBXBuildFile; fileRef = 06BBF6F7246EF67400A26626 /* ConversationTests+Reactions.swift */; };
		169BA22325ED0FC400374343 /* ConversationTests+Archiving.swift in Sources */ = {isa = PBXBuildFile; fileRef = 06BBF6EF246ECB2400A26626 /* ConversationTests+Archiving.swift */; };
		169BA22425ED0FC900374343 /* ConversationTests+Participants.swift in Sources */ = {isa = PBXBuildFile; fileRef = 16904A83207E078C00C92806 /* ConversationTests+Participants.swift */; };
		169BA22525ED0FCE00374343 /* ConversationTests+List.swift in Sources */ = {isa = PBXBuildFile; fileRef = 06BBF6EC246EB56B00A26626 /* ConversationTests+List.swift */; };
		169BA22625ED0FD300374343 /* ConversationTests+ReceiptMode.swift in Sources */ = {isa = PBXBuildFile; fileRef = 1675532B21B16D1E009C9FEA /* ConversationTests+ReceiptMode.swift */; };
		169BA22725ED0FD700374343 /* ConversationTests+MessageTimer.swift in Sources */ = {isa = PBXBuildFile; fileRef = BF3C1B1820DBE3B2001CE126 /* ConversationTests+MessageTimer.swift */; };
		169BA22825ED0FDB00374343 /* ConversationTests+Guests.swift in Sources */ = {isa = PBXBuildFile; fileRef = F13A26E020456002004F8E47 /* ConversationTests+Guests.swift */; };
		169BA22925ED0FDF00374343 /* ConversationTests+Ephemeral.swift in Sources */ = {isa = PBXBuildFile; fileRef = F920F4D51DA3DCF8002B860B /* ConversationTests+Ephemeral.swift */; };
		169BA22A25ED0FE300374343 /* ConversationTests+DeliveryConfirmation.swift in Sources */ = {isa = PBXBuildFile; fileRef = F9E462D91D7043C60036CFA7 /* ConversationTests+DeliveryConfirmation.swift */; };
		169BA22B25ED0FE700374343 /* ConversationTests+MessageEditing.swift in Sources */ = {isa = PBXBuildFile; fileRef = 63F65F04246D972900534A69 /* ConversationTests+MessageEditing.swift */; };
		169BA22C25ED0FEB00374343 /* ConversationTests+MessageEditing.m in Sources */ = {isa = PBXBuildFile; fileRef = F964700B1D5C720D00A81A92 /* ConversationTests+MessageEditing.m */; };
		169BA22D25ED0FEF00374343 /* AvailabilityTests.swift in Sources */ = {isa = PBXBuildFile; fileRef = 16D1383A1FD6A6F4001B4411 /* AvailabilityTests.swift */; };
		169BA22E25ED0FF400374343 /* TextSearchTests.swift in Sources */ = {isa = PBXBuildFile; fileRef = BFAB67AF1E535B4B00D67C1A /* TextSearchTests.swift */; };
		169BA22F25ED0FFB00374343 /* DeleteMessagesTests.swift in Sources */ = {isa = PBXBuildFile; fileRef = BFE53F541D5A2F7000398378 /* DeleteMessagesTests.swift */; };
		169BA23025ED100100374343 /* ConversationsTests.m in Sources */ = {isa = PBXBuildFile; fileRef = 3E6CD176194F435F00BAE83E /* ConversationsTests.m */; };
		169BA23125ED100500374343 /* ConversationTestsBase.m in Sources */ = {isa = PBXBuildFile; fileRef = 545643D51C62C1A800A2129C /* ConversationTestsBase.m */; };
		169BA23225ED100B00374343 /* SlowSyncTests+Swift.swift in Sources */ = {isa = PBXBuildFile; fileRef = F190E0DB1E8E7BA1003E81F8 /* SlowSyncTests+Swift.swift */; };
		169BA23325ED100F00374343 /* SlowSyncTests+Teams.swift in Sources */ = {isa = PBXBuildFile; fileRef = BF1F52CB1ECDD778002FB553 /* SlowSyncTests+Teams.swift */; };
		169BA23425ED101300374343 /* SlowSyncTests+ExistingData.swift in Sources */ = {isa = PBXBuildFile; fileRef = 16519D7C2320087100C9D76D /* SlowSyncTests+ExistingData.swift */; };
		169BA23525ED101700374343 /* SlowSyncTests.m in Sources */ = {isa = PBXBuildFile; fileRef = 85D85D997334755E841D13EA /* SlowSyncTests.m */; };
		169BA23625ED101C00374343 /* LoginFlowTests.m in Sources */ = {isa = PBXBuildFile; fileRef = 54FC8A0F192CD55000D3C016 /* LoginFlowTests.m */; };
		169BA23725ED102500374343 /* NotificationObservers.m in Sources */ = {isa = PBXBuildFile; fileRef = 3E288A6A19C859210031CFCE /* NotificationObservers.m */; };
		169BA23825ED103500374343 /* IntegrationTest+Search.swift in Sources */ = {isa = PBXBuildFile; fileRef = 163BB8111EE1A65A00DF9384 /* IntegrationTest+Search.swift */; };
		169BA23925ED103900374343 /* IntegrationTest+Messages.swift in Sources */ = {isa = PBXBuildFile; fileRef = 166D191E23157EBE001288CD /* IntegrationTest+Messages.swift */; };
		169BA23A25EF6D4F00374343 /* MockLinkPreviewDetector.swift in Sources */ = {isa = PBXBuildFile; fileRef = 16A5FE20215B584200AEEBBD /* MockLinkPreviewDetector.swift */; };
		169BA23D25EF6E2A00374343 /* MockRegistrationStatusDelegate.swift in Sources */ = {isa = PBXBuildFile; fileRef = 169BA23C25EF6E2A00374343 /* MockRegistrationStatusDelegate.swift */; };
		169BA23E25EF6E2A00374343 /* MockRegistrationStatusDelegate.swift in Sources */ = {isa = PBXBuildFile; fileRef = 169BA23C25EF6E2A00374343 /* MockRegistrationStatusDelegate.swift */; };
		169BA23F25EF6F0B00374343 /* TypingChange.swift in Sources */ = {isa = PBXBuildFile; fileRef = 16AD86B71F7292EB00E4C797 /* TypingChange.swift */; };
		169BA24125EF6F6700374343 /* ZMConversation+Testing.swift in Sources */ = {isa = PBXBuildFile; fileRef = 169BA24025EF6F6700374343 /* ZMConversation+Testing.swift */; };
		169BA24225EF6F6700374343 /* ZMConversation+Testing.swift in Sources */ = {isa = PBXBuildFile; fileRef = 169BA24025EF6F6700374343 /* ZMConversation+Testing.swift */; };
		169BA24425EF6FFA00374343 /* MockAnalytics.swift in Sources */ = {isa = PBXBuildFile; fileRef = 169BA24325EF6FFA00374343 /* MockAnalytics.swift */; };
		169BA24525EF6FFA00374343 /* MockAnalytics.swift in Sources */ = {isa = PBXBuildFile; fileRef = 169BA24325EF6FFA00374343 /* MockAnalytics.swift */; };
		169BA24625EF73B100374343 /* EventProcessingPerformanceTests.swift in Sources */ = {isa = PBXBuildFile; fileRef = 169E55F52518FF810092CD53 /* EventProcessingPerformanceTests.swift */; };
		169BA24725EF73DD00374343 /* ServiceUserTests.swift in Sources */ = {isa = PBXBuildFile; fileRef = 872A2EE71FFFBC3900900B22 /* ServiceUserTests.swift */; };
		169BA24825EF743700374343 /* SessionManagerTests+MessageRetention.swift in Sources */ = {isa = PBXBuildFile; fileRef = 166D191C231569DD001288CD /* SessionManagerTests+MessageRetention.swift */; };
		169BA24925EF743F00374343 /* SessionManagerTests+Backup.swift in Sources */ = {isa = PBXBuildFile; fileRef = D59F3A11206929AF0023474F /* SessionManagerTests+Backup.swift */; };
		169BA24A25EF744400374343 /* SessionManagerTests+URLActions.swift in Sources */ = {isa = PBXBuildFile; fileRef = 161ACB3B23F6BE7F00ABFF33 /* SessionManagerTests+URLActions.swift */; };
		169BA24C25EF753100374343 /* MockReachability.swift in Sources */ = {isa = PBXBuildFile; fileRef = 169BA24B25EF753100374343 /* MockReachability.swift */; };
		169BA24D25EF753100374343 /* MockReachability.swift in Sources */ = {isa = PBXBuildFile; fileRef = 169BA24B25EF753100374343 /* MockReachability.swift */; };
		169BA24E25EF765D00374343 /* ConnectToBotURLActionProcessorTests.swift in Sources */ = {isa = PBXBuildFile; fileRef = 161C886223FADDE400CB0B8E /* ConnectToBotURLActionProcessorTests.swift */; };
		169BA24F25EF76A400374343 /* NetworkStateRecorder.swift in Sources */ = {isa = PBXBuildFile; fileRef = 16085B341F719E6D000B9F22 /* NetworkStateRecorder.swift */; };
		169BA25225EF778E00374343 /* TestUserProfileUpdateObserver.swift in Sources */ = {isa = PBXBuildFile; fileRef = 169BA25125EF778E00374343 /* TestUserProfileUpdateObserver.swift */; };
		169BA25325EF778E00374343 /* TestUserProfileUpdateObserver.swift in Sources */ = {isa = PBXBuildFile; fileRef = 169BA25125EF778E00374343 /* TestUserProfileUpdateObserver.swift */; };
		169BA25725EF933000374343 /* animated.gif in Resources */ = {isa = PBXBuildFile; fileRef = 54764B9D1C931E9400BD25E3 /* animated.gif */; };
		169BA25825EF933000374343 /* not_animated.gif in Resources */ = {isa = PBXBuildFile; fileRef = 54764B9E1C931E9400BD25E3 /* not_animated.gif */; };
		169BA25925EF933000374343 /* medium.jpg in Resources */ = {isa = PBXBuildFile; fileRef = 54764B971C9303D600BD25E3 /* medium.jpg */; };
		169BA25A25EF933000374343 /* tiny.jpg in Resources */ = {isa = PBXBuildFile; fileRef = 54764B981C9303D600BD25E3 /* tiny.jpg */; };
		169BA25B25EF933000374343 /* EncryptedBase64EncondedExternalMessageTestFixture.txt in Resources */ = {isa = PBXBuildFile; fileRef = AF6415A01C9C151700A535F5 /* EncryptedBase64EncondedExternalMessageTestFixture.txt */; };
		169BA25C25EF933000374343 /* ExternalMessageTextFixture.txt in Resources */ = {isa = PBXBuildFile; fileRef = AF6415A11C9C151700A535F5 /* ExternalMessageTextFixture.txt */; };
		169BA25D25EF933000374343 /* audio.m4a in Resources */ = {isa = PBXBuildFile; fileRef = EE01E0361F90DABC001AA33C /* audio.m4a */; };
		169BA25E25EF933000374343 /* video.mp4 in Resources */ = {isa = PBXBuildFile; fileRef = BF158D2E1CE087D8007C6F8A /* video.mp4 */; };
		169BA25F25EF933000374343 /* 1900x1500.jpg in Resources */ = {isa = PBXBuildFile; fileRef = 54DFAE211C92D979004B1D15 /* 1900x1500.jpg */; };
		169BA26025EF933F00374343 /* Lorem Ipsum.txt in Resources */ = {isa = PBXBuildFile; fileRef = 54764B9B1C930AEB00BD25E3 /* Lorem Ipsum.txt */; };
		169BA26125EFA23200374343 /* ZMConversation+Testing.m in Sources */ = {isa = PBXBuildFile; fileRef = F991CE121CB55512004D8465 /* ZMConversation+Testing.m */; };
		169BA26225EFA32000374343 /* ZMUser+Testing.m in Sources */ = {isa = PBXBuildFile; fileRef = F991CE141CB55512004D8465 /* ZMUser+Testing.m */; };
		169BC10F22BD17FF0003159B /* LegalHoldRequestStrategyTests.swift in Sources */ = {isa = PBXBuildFile; fileRef = 169BC10E22BD17FF0003159B /* LegalHoldRequestStrategyTests.swift */; };
		169E303320D29C670012C219 /* PushRegistryMock.swift in Sources */ = {isa = PBXBuildFile; fileRef = 169E303120D29C200012C219 /* PushRegistryMock.swift */; };
		16A702D01E92998100B8410D /* ApplicationStatusDirectoryTests.swift in Sources */ = {isa = PBXBuildFile; fileRef = 16A702CF1E92998100B8410D /* ApplicationStatusDirectoryTests.swift */; };
		16A764611F3E0B0B00564F21 /* CallKitManager.swift in Sources */ = {isa = PBXBuildFile; fileRef = 16A764601F3E0B0B00564F21 /* CallKitManager.swift */; };
		16AD86B81F7292EB00E4C797 /* TypingChange.swift in Sources */ = {isa = PBXBuildFile; fileRef = 16AD86B71F7292EB00E4C797 /* TypingChange.swift */; };
		16C22BA41BF4D5D7007099D9 /* NSError+ZMUserSessionInternal.h in Headers */ = {isa = PBXBuildFile; fileRef = 3E05F254192A50CC00F22D80 /* NSError+ZMUserSessionInternal.h */; settings = {ATTRIBUTES = (Public, ); }; };
		16C4BDA020A309CD00BCDB17 /* CallParticipantSnapshot.swift in Sources */ = {isa = PBXBuildFile; fileRef = 16C4BD9F20A309CD00BCDB17 /* CallParticipantSnapshot.swift */; };
		16CD6A272681BA9000B9A73A /* ZMUser+FederatedConnection.swift in Sources */ = {isa = PBXBuildFile; fileRef = 16CD6A262681BA9000B9A73A /* ZMUser+FederatedConnection.swift */; };
		16D0A119234B999600A83F87 /* LabelUpstreamRequestStrategyTests.swift in Sources */ = {isa = PBXBuildFile; fileRef = 16D0A118234B999600A83F87 /* LabelUpstreamRequestStrategyTests.swift */; };
		16D0A11D234C8CD700A83F87 /* LabelUpstreamRequestStrategy.swift in Sources */ = {isa = PBXBuildFile; fileRef = 16D0A11C234C8CD700A83F87 /* LabelUpstreamRequestStrategy.swift */; };
		16D3FCDF1E365ABC0052A535 /* CallStateObserverTests.swift in Sources */ = {isa = PBXBuildFile; fileRef = 16D3FCDE1E365ABC0052A535 /* CallStateObserverTests.swift */; };
		16D3FD021E3A5C0D0052A535 /* ZMConversationVoiceChannelRouterTests.swift in Sources */ = {isa = PBXBuildFile; fileRef = 16D3FD011E3A5C0D0052A535 /* ZMConversationVoiceChannelRouterTests.swift */; };
		16D9E8BA22BCD39200FA463F /* LegalHoldRequestStrategy.swift in Sources */ = {isa = PBXBuildFile; fileRef = 16D9E8B922BCD39200FA463F /* LegalHoldRequestStrategy.swift */; };
		16DABFAE1DCF98D3001973E3 /* CallingRequestStrategy.swift in Sources */ = {isa = PBXBuildFile; fileRef = 16DABFAD1DCF98D3001973E3 /* CallingRequestStrategy.swift */; };
		16DCAD671B0F9447008C1DD9 /* NSURL+LaunchOptions.h in Headers */ = {isa = PBXBuildFile; fileRef = 16DCAD641B0F9447008C1DD9 /* NSURL+LaunchOptions.h */; };
		16DCAD691B0F9447008C1DD9 /* NSURL+LaunchOptions.m in Sources */ = {isa = PBXBuildFile; fileRef = 16DCAD651B0F9447008C1DD9 /* NSURL+LaunchOptions.m */; };
		16DCAD6F1B147706008C1DD9 /* NSURL+LaunchOptionsTests.m in Sources */ = {isa = PBXBuildFile; fileRef = 16DCAD6D1B1476FE008C1DD9 /* NSURL+LaunchOptionsTests.m */; };
		16DCB91C213449620002E910 /* ZMOperationLoop+PushChannel.swift in Sources */ = {isa = PBXBuildFile; fileRef = 16DCB91B213449620002E910 /* ZMOperationLoop+PushChannel.swift */; };
		16E0FB87232F8933000E3235 /* ZMUserSession+Authentication.swift in Sources */ = {isa = PBXBuildFile; fileRef = 16E0FB86232F8933000E3235 /* ZMUserSession+Authentication.swift */; };
		16E0FBB623311A19000E3235 /* ZMUserSessionTests+Authentication.swift in Sources */ = {isa = PBXBuildFile; fileRef = 16E0FBB4233119FE000E3235 /* ZMUserSessionTests+Authentication.swift */; };
		16E6F26224B371190015B249 /* ZMUserSession+EncryptionAtRest.swift in Sources */ = {isa = PBXBuildFile; fileRef = 16E6F26124B371190015B249 /* ZMUserSession+EncryptionAtRest.swift */; };
		16ED865A23E2E91900CB1766 /* ZMUserSession+LifeCycle.swift in Sources */ = {isa = PBXBuildFile; fileRef = 16ED865923E2E91900CB1766 /* ZMUserSession+LifeCycle.swift */; };
		16ED865B23E2EE3C00CB1766 /* ZMMissingUpdateEventsTranscoder.h in Headers */ = {isa = PBXBuildFile; fileRef = 54F8D6E419AB535700146664 /* ZMMissingUpdateEventsTranscoder.h */; settings = {ATTRIBUTES = (Public, ); }; };
		16ED865D23E30F7E00CB1766 /* ZMUserSesson+Proxy.swift in Sources */ = {isa = PBXBuildFile; fileRef = 16ED865C23E30F7E00CB1766 /* ZMUserSesson+Proxy.swift */; };
		16ED865F23E3145C00CB1766 /* ZMUserSession+Clients.swift in Sources */ = {isa = PBXBuildFile; fileRef = 16ED865E23E3145C00CB1766 /* ZMUserSession+Clients.swift */; };
		16F5F16C1E4092C00062F0AE /* NSManagedObjectContext+CTCallCenter.swift in Sources */ = {isa = PBXBuildFile; fileRef = 16F5F16B1E4092C00062F0AE /* NSManagedObjectContext+CTCallCenter.swift */; };
		16F6BB381EDEA659009EA803 /* SearchResult+AddressBook.swift in Sources */ = {isa = PBXBuildFile; fileRef = 16F6BB371EDEA659009EA803 /* SearchResult+AddressBook.swift */; };
		16F7343C250F588100AB93B1 /* ZMLocalNotificationTests_UnreadCount.swift in Sources */ = {isa = PBXBuildFile; fileRef = 16F7343B250F588100AB93B1 /* ZMLocalNotificationTests_UnreadCount.swift */; };
		16FF474C1F0D54B20044C491 /* SessionManager+Logs.swift in Sources */ = {isa = PBXBuildFile; fileRef = 16FF474B1F0D54B20044C491 /* SessionManager+Logs.swift */; };
		1836188BC0E48C1AC1671FC2 /* ZMSyncStrategyTests.swift in Sources */ = {isa = PBXBuildFile; fileRef = 3D6B0837E10BD4D5E88805E3 /* ZMSyncStrategyTests.swift */; };
		3E05F252192A4FBD00F22D80 /* UserSessionErrorTests.m in Sources */ = {isa = PBXBuildFile; fileRef = 3E05F250192A4FBD00F22D80 /* UserSessionErrorTests.m */; };
		3E1858BC1951D6DA005FE78F /* MemoryLeaksObserver.m in Sources */ = {isa = PBXBuildFile; fileRef = 3E1858B31951D69B005FE78F /* MemoryLeaksObserver.m */; };
		3E1860BA191A5D99000FE027 /* TestHost-main.m in Sources */ = {isa = PBXBuildFile; fileRef = 3E1860B6191A5D99000FE027 /* TestHost-main.m */; };
		3E1860BB191A5D99000FE027 /* TestHostAppDelegate.m in Sources */ = {isa = PBXBuildFile; fileRef = 3E1860B8191A5D99000FE027 /* TestHostAppDelegate.m */; };
		3E27131F1A8A68BF008EE50F /* Push.strings in Resources */ = {isa = PBXBuildFile; fileRef = 3E27131A1A8A68BF008EE50F /* Push.strings */; };
		3E2713211A8A68BF008EE50F /* Push.stringsdict in Resources */ = {isa = PBXBuildFile; fileRef = 3E27131C1A8A68BF008EE50F /* Push.stringsdict */; };
		3E288A6C19C859210031CFCE /* NotificationObservers.m in Sources */ = {isa = PBXBuildFile; fileRef = 3E288A6A19C859210031CFCE /* NotificationObservers.m */; };
		3E9848BD1A65253000F7B050 /* Hack.swift in Sources */ = {isa = PBXBuildFile; fileRef = 3E9848BC1A65253000F7B050 /* Hack.swift */; };
		3ED972FB1A0A65D800BAFC61 /* ZMBlacklistVerificatorTest.m in Sources */ = {isa = PBXBuildFile; fileRef = F9F11A061A0A630900F1DCEE /* ZMBlacklistVerificatorTest.m */; };
		54034F381BB1A6D900F4ED62 /* ZMUserSession+Logs.swift in Sources */ = {isa = PBXBuildFile; fileRef = 54034F371BB1A6D900F4ED62 /* ZMUserSession+Logs.swift */; };
		540818A61BCA647D00257CA7 /* ZMBlacklistVerificator+Testing.h in Headers */ = {isa = PBXBuildFile; fileRef = 540818A51BCA647D00257CA7 /* ZMBlacklistVerificator+Testing.h */; };
		540A0BA51954859E00FB7D61 /* ZMSyncStrategyTests.m in Sources */ = {isa = PBXBuildFile; fileRef = 85D85104C6D06FA902E3253C /* ZMSyncStrategyTests.m */; };
		541228451AEE422C00D9ED1C /* ZMAuthenticationStatusTests.m in Sources */ = {isa = PBXBuildFile; fileRef = 541228431AEE422C00D9ED1C /* ZMAuthenticationStatusTests.m */; };
		54131BC625C7F71400CE2CA2 /* LoginDelegate.swift in Sources */ = {isa = PBXBuildFile; fileRef = 54131BC525C7F71400CE2CA2 /* LoginDelegate.swift */; };
		54131BCE25C7FFCA00CE2CA2 /* SessionManager+AuthenticationStatusDelegate.swift in Sources */ = {isa = PBXBuildFile; fileRef = 54131BCD25C7FFCA00CE2CA2 /* SessionManager+AuthenticationStatusDelegate.swift */; };
		54131BE925C8495B00CE2CA2 /* NSManagedObjectContext+GenericAsyncQueue.swift in Sources */ = {isa = PBXBuildFile; fileRef = 54131BE825C8495B00CE2CA2 /* NSManagedObjectContext+GenericAsyncQueue.swift */; };
		54257C081DF1C94200107FE7 /* TopConversationsDirectory.swift in Sources */ = {isa = PBXBuildFile; fileRef = 54257C071DF1C94200107FE7 /* TopConversationsDirectory.swift */; };
		542DFEE61DDCA452000F5B95 /* UserProfileUpdateStatusTests.swift in Sources */ = {isa = PBXBuildFile; fileRef = 542DFEE51DDCA452000F5B95 /* UserProfileUpdateStatusTests.swift */; };
		542DFEE81DDCA4FD000F5B95 /* UserProfileUpdateRequestStrategyTests.swift in Sources */ = {isa = PBXBuildFile; fileRef = 542DFEE71DDCA4FD000F5B95 /* UserProfileUpdateRequestStrategyTests.swift */; };
		543095931DE76B170065367F /* random1.txt in Resources */ = {isa = PBXBuildFile; fileRef = 543095921DE76B170065367F /* random1.txt */; };
		543095951DE76B270065367F /* random2.txt in Resources */ = {isa = PBXBuildFile; fileRef = 543095941DE76B270065367F /* random2.txt */; };
		5430E9251BAA0D9F00395E05 /* WireSyncEngineLogs.h in Headers */ = {isa = PBXBuildFile; fileRef = 5430E9231BAA0D9F00395E05 /* WireSyncEngineLogs.h */; };
		543ED0011D79E0EE00A9CDF3 /* ApplicationMock.swift in Sources */ = {isa = PBXBuildFile; fileRef = 543ED0001D79E0EE00A9CDF3 /* ApplicationMock.swift */; };
		544BA11A1A433DE400D3B852 /* WireSyncEngine.h in Headers */ = {isa = PBXBuildFile; fileRef = 542049EF196AB84B000D8A94 /* WireSyncEngine.h */; settings = {ATTRIBUTES = (Public, ); }; };
		544BA1271A433DE400D3B852 /* NSError+ZMUserSession.h in Headers */ = {isa = PBXBuildFile; fileRef = 3E05F247192A4F8900F22D80 /* NSError+ZMUserSession.h */; settings = {ATTRIBUTES = (Public, ); }; };
		544BA1311A433DE400D3B852 /* ZMNetworkState.h in Headers */ = {isa = PBXBuildFile; fileRef = 546D45FD19E29D92004C478D /* ZMNetworkState.h */; settings = {ATTRIBUTES = (Public, ); }; };
		544BA1571A43424F00D3B852 /* WireSyncEngine.framework in Frameworks */ = {isa = PBXBuildFile; fileRef = 549815931A43232400A7CE2E /* WireSyncEngine.framework */; };
		544F8FF31DDCD34600D1AB04 /* UserProfileUpdateNotifications.swift in Sources */ = {isa = PBXBuildFile; fileRef = 544F8FF21DDCD34600D1AB04 /* UserProfileUpdateNotifications.swift */; };
		545434AB19AB6ADA003892D9 /* ZMMissingUpdateEventsTranscoderTests.m in Sources */ = {isa = PBXBuildFile; fileRef = 54F8D72F19AB677300146664 /* ZMMissingUpdateEventsTranscoderTests.m */; };
		545434AC19AB6ADA003892D9 /* ZMSelfTranscoderTests.m in Sources */ = {isa = PBXBuildFile; fileRef = 54F8D73119AB677400146664 /* ZMSelfTranscoderTests.m */; };
		5458273E2541C3A9002B8F83 /* PresentationDelegate.swift in Sources */ = {isa = PBXBuildFile; fileRef = 5458273D2541C3A9002B8F83 /* PresentationDelegate.swift */; };
		5458AF841F7021B800E45977 /* PreLoginAuthenticationNotification.swift in Sources */ = {isa = PBXBuildFile; fileRef = 5458AF831F7021B800E45977 /* PreLoginAuthenticationNotification.swift */; };
		545F601C1D6C336D00C2C55B /* AddressBookSearchTests.swift in Sources */ = {isa = PBXBuildFile; fileRef = 545F601B1D6C336D00C2C55B /* AddressBookSearchTests.swift */; };
		545FC3341A5B003A005EEA26 /* ObjectTranscoderTests.m in Sources */ = {isa = PBXBuildFile; fileRef = 54F8D74919AB67B300146664 /* ObjectTranscoderTests.m */; };
		546392721D79D5210094EC66 /* Application.swift in Sources */ = {isa = PBXBuildFile; fileRef = 546392711D79D5210094EC66 /* Application.swift */; };
		5463C897193F3C74006799DE /* ZMTimingTests.m in Sources */ = {isa = PBXBuildFile; fileRef = 5463C890193F38A6006799DE /* ZMTimingTests.m */; };
		5467F1C61E0AE421008C1745 /* KeyValueStore+AccessToken.swift in Sources */ = {isa = PBXBuildFile; fileRef = 5467F1C51E0AE421008C1745 /* KeyValueStore+AccessToken.swift */; };
		546F815C1E685F6E00775059 /* LocalNotificationDispatcherTests.swift in Sources */ = {isa = PBXBuildFile; fileRef = 546F815A1E685F1A00775059 /* LocalNotificationDispatcherTests.swift */; };
		5474C80A1921309400185A3A /* MessagingTest.m in Sources */ = {isa = PBXBuildFile; fileRef = 5474C8061921309400185A3A /* MessagingTest.m */; };
		5474C80C1921309400185A3A /* MessagingTestTests.m in Sources */ = {isa = PBXBuildFile; fileRef = 5474C8081921309400185A3A /* MessagingTestTests.m */; };
		54764B961C92FDC100BD25E3 /* 1900x1500.jpg in Resources */ = {isa = PBXBuildFile; fileRef = 54DFAE211C92D979004B1D15 /* 1900x1500.jpg */; };
		54764B991C9303D600BD25E3 /* medium.jpg in Resources */ = {isa = PBXBuildFile; fileRef = 54764B971C9303D600BD25E3 /* medium.jpg */; };
		54764B9A1C9303D600BD25E3 /* tiny.jpg in Resources */ = {isa = PBXBuildFile; fileRef = 54764B981C9303D600BD25E3 /* tiny.jpg */; };
		54764B9C1C930AEB00BD25E3 /* Lorem Ipsum.txt in Resources */ = {isa = PBXBuildFile; fileRef = 54764B9B1C930AEB00BD25E3 /* Lorem Ipsum.txt */; };
		54764B9F1C931E9400BD25E3 /* animated.gif in Resources */ = {isa = PBXBuildFile; fileRef = 54764B9D1C931E9400BD25E3 /* animated.gif */; };
		54764BA01C931E9400BD25E3 /* not_animated.gif in Resources */ = {isa = PBXBuildFile; fileRef = 54764B9E1C931E9400BD25E3 /* not_animated.gif */; };
		5478A1411DEC4048006F7268 /* UserProfile.swift in Sources */ = {isa = PBXBuildFile; fileRef = 5478A1401DEC4048006F7268 /* UserProfile.swift */; };
		547E5B581DDB4B800038D936 /* UserProfileUpdateStatus.swift in Sources */ = {isa = PBXBuildFile; fileRef = 547E5B571DDB4B800038D936 /* UserProfileUpdateStatus.swift */; };
		547E5B5A1DDB67390038D936 /* UserProfileUpdateRequestStrategy.swift in Sources */ = {isa = PBXBuildFile; fileRef = 547E5B591DDB67390038D936 /* UserProfileUpdateRequestStrategy.swift */; };
		548214071A025C54001AA4E0 /* ZMSimpleListRequestPaginatorTests.m in Sources */ = {isa = PBXBuildFile; fileRef = 548214051A025C54001AA4E0 /* ZMSimpleListRequestPaginatorTests.m */; };
		54880E3D194B5845007271AA /* ZMOperationLoopTests.m in Sources */ = {isa = PBXBuildFile; fileRef = 85D858D72B109C5D9A85645B /* ZMOperationLoopTests.m */; };
		548BBA1C195071E30041945E /* ZMUserSessionTests.m in Sources */ = {isa = PBXBuildFile; fileRef = 54610D32192C9D7200FE7201 /* ZMUserSessionTests.m */; };
		549552541D645683004F21F6 /* AddressBookTests.swift in Sources */ = {isa = PBXBuildFile; fileRef = 549552511D64567C004F21F6 /* AddressBookTests.swift */; };
		549710081F6FF5C100026EDD /* NotificationInContext+UserSession.swift in Sources */ = {isa = PBXBuildFile; fileRef = 549710071F6FF5C100026EDD /* NotificationInContext+UserSession.swift */; };
		5497100A1F6FFE9900026EDD /* ClientUpdateNotification.swift in Sources */ = {isa = PBXBuildFile; fileRef = 549710091F6FFE9900026EDD /* ClientUpdateNotification.swift */; };
		54973A361DD48CAB007F8702 /* NSManagedObject+EncryptionContext.swift in Sources */ = {isa = PBXBuildFile; fileRef = 54973A351DD48CAB007F8702 /* NSManagedObject+EncryptionContext.swift */; };
		549815CD1A432BC700A7CE2E /* ZMBlacklistDownloader.m in Sources */ = {isa = PBXBuildFile; fileRef = F9FD798619EE742600D70FCD /* ZMBlacklistDownloader.m */; };
		549815CE1A432BC700A7CE2E /* ZMBlacklistVerificator.m in Sources */ = {isa = PBXBuildFile; fileRef = F9FD798C19EE9B9A00D70FCD /* ZMBlacklistVerificator.m */; };
		549815DC1A432BC700A7CE2E /* NSError+ZMUserSession.m in Sources */ = {isa = PBXBuildFile; fileRef = 3E05F253192A50CC00F22D80 /* NSError+ZMUserSession.m */; };
<<<<<<< HEAD
		549816291A432BC800A7CE2E /* ZMConnectionTranscoder.m in Sources */ = {isa = PBXBuildFile; fileRef = 54F8D6DE19AB535700146664 /* ZMConnectionTranscoder.m */; };
		5498162B1A432BC800A7CE2E /* ZMConversationTranscoder.m in Sources */ = {isa = PBXBuildFile; fileRef = 54294A2019472D4E007BE3CE /* ZMConversationTranscoder.m */; };
=======
		549816251A432BC800A7CE2E /* ZMSimpleListRequestPaginator.m in Sources */ = {isa = PBXBuildFile; fileRef = 548213FF1A0253CC001AA4E0 /* ZMSimpleListRequestPaginator.m */; };
>>>>>>> b8beac50
		5498162D1A432BC800A7CE2E /* ZMMissingUpdateEventsTranscoder.m in Sources */ = {isa = PBXBuildFile; fileRef = 54F8D6E519AB535700146664 /* ZMMissingUpdateEventsTranscoder.m */; };
		5498162E1A432BC800A7CE2E /* ZMLastUpdateEventIDTranscoder.m in Sources */ = {isa = PBXBuildFile; fileRef = 5427B34E19D195A100CC18DC /* ZMLastUpdateEventIDTranscoder.m */; };
		549816301A432BC800A7CE2E /* ZMSelfStrategy.m in Sources */ = {isa = PBXBuildFile; fileRef = 54F8D6E919AB535700146664 /* ZMSelfStrategy.m */; };
		549816351A432BC800A7CE2E /* ZMLoginTranscoder.m in Sources */ = {isa = PBXBuildFile; fileRef = 54C11B9F19D1E4A100576A96 /* ZMLoginTranscoder.m */; };
		549816451A432BC800A7CE2E /* ZMOperationLoop.m in Sources */ = {isa = PBXBuildFile; fileRef = 85D8502FFC4412F91D0CC1A4 /* ZMOperationLoop.m */; };
		549816471A432BC800A7CE2E /* ZMSyncStrategy.m in Sources */ = {isa = PBXBuildFile; fileRef = 85D859D47B6EBF09E4137658 /* ZMSyncStrategy.m */; };
		5498165A1A432BC800A7CE2E /* ZMUpdateEventsBuffer.m in Sources */ = {isa = PBXBuildFile; fileRef = 54F7217919A611DE009A8AF5 /* ZMUpdateEventsBuffer.m */; };
		54991D581DEDCF2B007E282F /* AddressBook.swift in Sources */ = {isa = PBXBuildFile; fileRef = 54991D571DEDCF2B007E282F /* AddressBook.swift */; };
		54991D5A1DEDD07E007E282F /* ContactAddressBook.swift in Sources */ = {isa = PBXBuildFile; fileRef = 54991D591DEDD07E007E282F /* ContactAddressBook.swift */; };
		54A0A6311BCE9864001A3A4C /* ZMHotFix.m in Sources */ = {isa = PBXBuildFile; fileRef = F95ECF4D1B94A553009F91BA /* ZMHotFix.m */; };
		54A0A6321BCE9867001A3A4C /* ZMHotFixDirectory.m in Sources */ = {isa = PBXBuildFile; fileRef = 54DE26B21BC56E62002B5FBC /* ZMHotFixDirectory.m */; };
		54A170651B300696001B41A5 /* ProxiedRequestStrategy.swift in Sources */ = {isa = PBXBuildFile; fileRef = 54A170631B300696001B41A5 /* ProxiedRequestStrategy.swift */; };
		54A170691B300717001B41A5 /* ProxiedRequestStrategyTests.swift in Sources */ = {isa = PBXBuildFile; fileRef = 54A170671B300717001B41A5 /* ProxiedRequestStrategyTests.swift */; };
		54A227D61D6604A5009414C0 /* SynchronizationMocks.swift in Sources */ = {isa = PBXBuildFile; fileRef = 54A227D51D6604A5009414C0 /* SynchronizationMocks.swift */; };
		54A343471D6B589A004B65EA /* AddressBookSearch.swift in Sources */ = {isa = PBXBuildFile; fileRef = 54A343461D6B589A004B65EA /* AddressBookSearch.swift */; };
		54A3F24F1C08523500FE3A6B /* ZMOperationLoop.h in Headers */ = {isa = PBXBuildFile; fileRef = 85D85F3EC8565FD102AC0E5B /* ZMOperationLoop.h */; settings = {ATTRIBUTES = (Public, ); }; };
		54AB428E1DF5C5B400381F2C /* TopConversationsDirectoryTests.swift in Sources */ = {isa = PBXBuildFile; fileRef = 54AB428D1DF5C5B400381F2C /* TopConversationsDirectoryTests.swift */; };
		54BAB40D24A9EAC800EBC400 /* FeatureFlagRequestStrategyTests.swift in Sources */ = {isa = PBXBuildFile; fileRef = 54BAB40C24A9EAC800EBC400 /* FeatureFlagRequestStrategyTests.swift */; };
		54BFDF681BDA6F9A0034A3DB /* HistorySynchronizationStatus.swift in Sources */ = {isa = PBXBuildFile; fileRef = 54BFDF671BDA6F9A0034A3DB /* HistorySynchronizationStatus.swift */; };
		54BFDF6A1BDA87D20034A3DB /* HistorySynchronizationStatusTests.swift in Sources */ = {isa = PBXBuildFile; fileRef = 54BFDF691BDA87D20034A3DB /* HistorySynchronizationStatusTests.swift */; };
		54C11BAD19D1EB7500576A96 /* ZMLoginTranscoderTests.m in Sources */ = {isa = PBXBuildFile; fileRef = 54C11BAB19D1EB7500576A96 /* ZMLoginTranscoderTests.m */; };
		54C8A39C1F7536DB004961DF /* ZMOperationLoop+Notifications.swift in Sources */ = {isa = PBXBuildFile; fileRef = 54C8A39B1F7536DB004961DF /* ZMOperationLoop+Notifications.swift */; };
		54CB3FE124A34B8A00BA86DD /* FeatureFlagRequestStrategy.swift in Sources */ = {isa = PBXBuildFile; fileRef = 54CB3FE024A34B8A00BA86DD /* FeatureFlagRequestStrategy.swift */; };
		54D785011A37256C00F47798 /* ZMEncodedNSUUIDWithTimestampTests.m in Sources */ = {isa = PBXBuildFile; fileRef = 54D784FD1A37248000F47798 /* ZMEncodedNSUUIDWithTimestampTests.m */; };
		54D9331E1AE1643A00C0B91C /* ZMCredentials.h in Headers */ = {isa = PBXBuildFile; fileRef = 54D9331C1AE1643A00C0B91C /* ZMCredentials.h */; settings = {ATTRIBUTES = (Public, ); }; };
		54D933211AE1653000C0B91C /* ZMCredentials.m in Sources */ = {isa = PBXBuildFile; fileRef = 54D9331F1AE1653000C0B91C /* ZMCredentials.m */; };
		54DE26B31BC56E62002B5FBC /* ZMHotFixDirectory.h in Headers */ = {isa = PBXBuildFile; fileRef = 54DE26B11BC56E62002B5FBC /* ZMHotFixDirectory.h */; settings = {ATTRIBUTES = (Public, ); }; };
		54DE9BEB1DE74FFB00EFFB9C /* RandomHandleGenerator.swift in Sources */ = {isa = PBXBuildFile; fileRef = 54DE9BEA1DE74FFB00EFFB9C /* RandomHandleGenerator.swift */; };
		54DE9BEF1DE760A900EFFB9C /* RandomHandleGeneratorTests.swift in Sources */ = {isa = PBXBuildFile; fileRef = 54DE9BEC1DE75D4900EFFB9C /* RandomHandleGeneratorTests.swift */; };
		54E2C1E01E682DC400536569 /* LocalNotificationDispatcher.swift in Sources */ = {isa = PBXBuildFile; fileRef = 54E2C1DF1E682DC400536569 /* LocalNotificationDispatcher.swift */; };
		54F0A0951B3018D7003386BC /* ProxiedRequestsStatus.swift in Sources */ = {isa = PBXBuildFile; fileRef = 54F0A0931B3018D7003386BC /* ProxiedRequestsStatus.swift */; };
		54F4DC5A1A4438B300FDB6EA /* WireSyncEngine.framework in Frameworks */ = {isa = PBXBuildFile; fileRef = 549815931A43232400A7CE2E /* WireSyncEngine.framework */; };
		54FEAAA91BC7BB9C002DE521 /* ZMBlacklistDownloader+Testing.h in Headers */ = {isa = PBXBuildFile; fileRef = 54FEAAA81BC7BB9C002DE521 /* ZMBlacklistDownloader+Testing.h */; };
		54FF64291F73D00C00787EF2 /* NSManagedObjectContext+AuthenticationStatus.swift in Sources */ = {isa = PBXBuildFile; fileRef = 54FF64281F73D00C00787EF2 /* NSManagedObjectContext+AuthenticationStatus.swift */; };
		554FEE2122AFF20600B1A8A1 /* ZMUserSession+LegalHold.swift in Sources */ = {isa = PBXBuildFile; fileRef = 554FEE2022AFF20600B1A8A1 /* ZMUserSession+LegalHold.swift */; };
		5E0EB1F421008C1900B5DC2B /* CompanyLoginRequester.swift in Sources */ = {isa = PBXBuildFile; fileRef = 5E0EB1F321008C1900B5DC2B /* CompanyLoginRequester.swift */; };
		5E0EB1F72100A14A00B5DC2B /* CompanyLoginRequesterTests.swift in Sources */ = {isa = PBXBuildFile; fileRef = 5E0EB1F52100A13200B5DC2B /* CompanyLoginRequesterTests.swift */; };
		5E0EB1F92100A46F00B5DC2B /* MockCompanyLoginRequesterDelegate.swift in Sources */ = {isa = PBXBuildFile; fileRef = 5E0EB1F82100A46F00B5DC2B /* MockCompanyLoginRequesterDelegate.swift */; };
		5E2C354D21A806A80034F1EE /* MockBackgroundActivityManager.swift in Sources */ = {isa = PBXBuildFile; fileRef = 5E2C354C21A806A80034F1EE /* MockBackgroundActivityManager.swift */; };
		5E6716912174CA6700522E61 /* MockUser+LoginCredentials.swift in Sources */ = {isa = PBXBuildFile; fileRef = 5E67168F2174CA6300522E61 /* MockUser+LoginCredentials.swift */; };
		5E8BB8992147CD3F00EEA64B /* AVSBridging.swift in Sources */ = {isa = PBXBuildFile; fileRef = 5E8BB8982147CD3F00EEA64B /* AVSBridging.swift */; };
		5E8BB89C2147CE1600EEA64B /* AVSCallMember.swift in Sources */ = {isa = PBXBuildFile; fileRef = 5E8BB89B2147CE1600EEA64B /* AVSCallMember.swift */; };
		5E8BB89E2147E9DF00EEA64B /* AVSWrapper+Handlers.swift in Sources */ = {isa = PBXBuildFile; fileRef = 5E8BB89D2147E9DF00EEA64B /* AVSWrapper+Handlers.swift */; };
		5E8BB8A02147F5BC00EEA64B /* CallSnapshot.swift in Sources */ = {isa = PBXBuildFile; fileRef = 5E8BB89F2147F5BC00EEA64B /* CallSnapshot.swift */; };
		5E8BB8A22147F89000EEA64B /* CallCenterSupport.swift in Sources */ = {isa = PBXBuildFile; fileRef = 5E8BB8A12147F89000EEA64B /* CallCenterSupport.swift */; };
		5E8BB8A52149130800EEA64B /* AVSBridgingTests.swift in Sources */ = {isa = PBXBuildFile; fileRef = 5E8BB8A3214912D100EEA64B /* AVSBridgingTests.swift */; };
		5E8EE1F720FDC6B900DB1F9B /* CompanyLoginRequestDetector.swift in Sources */ = {isa = PBXBuildFile; fileRef = 5E8EE1F620FDC6B900DB1F9B /* CompanyLoginRequestDetector.swift */; };
		5E8EE1FA20FDC7D700DB1F9B /* Pasteboard.swift in Sources */ = {isa = PBXBuildFile; fileRef = 5E8EE1F920FDC7D700DB1F9B /* Pasteboard.swift */; };
		5E8EE1FC20FDCCE200DB1F9B /* CompanyLoginRequestDetectorTests.swift in Sources */ = {isa = PBXBuildFile; fileRef = 5E8EE1FB20FDCCE200DB1F9B /* CompanyLoginRequestDetectorTests.swift */; };
		5E8EE1FE20FDCD1300DB1F9B /* MockPasteboard.swift in Sources */ = {isa = PBXBuildFile; fileRef = 5E8EE1FD20FDCD1300DB1F9B /* MockPasteboard.swift */; };
		5E9D326F2109C1740032FB06 /* CompanyLoginErrorCode.swift in Sources */ = {isa = PBXBuildFile; fileRef = 5E9D326E2109C1740032FB06 /* CompanyLoginErrorCode.swift */; };
		5E9D32712109C54B0032FB06 /* CompanyLoginActionTests.swift in Sources */ = {isa = PBXBuildFile; fileRef = 5E9D32702109C54B0032FB06 /* CompanyLoginActionTests.swift */; };
		5EC2C5912137F80E00C6CE35 /* CallState.swift in Sources */ = {isa = PBXBuildFile; fileRef = 5EC2C5902137F80E00C6CE35 /* CallState.swift */; };
		5EC2C593213827BF00C6CE35 /* WireCallCenterV3+Events.swift in Sources */ = {isa = PBXBuildFile; fileRef = 5EC2C592213827BF00C6CE35 /* WireCallCenterV3+Events.swift */; };
		5EDF03EC2245563C00C04007 /* LinkPreviewAssetUploadRequestStrategy+Helper.swift in Sources */ = {isa = PBXBuildFile; fileRef = 5EDF03EB2245563C00C04007 /* LinkPreviewAssetUploadRequestStrategy+Helper.swift */; };
		5EFE9C15212AB138007932A6 /* UnregisteredUser+Payload.swift in Sources */ = {isa = PBXBuildFile; fileRef = 5EFE9C14212AB138007932A6 /* UnregisteredUser+Payload.swift */; };
		5EFE9C17212AB945007932A6 /* RegistrationPhase.swift in Sources */ = {isa = PBXBuildFile; fileRef = 5EFE9C16212AB945007932A6 /* RegistrationPhase.swift */; };
		632A582025CC43DA00F0C4BD /* CallParticipantsListKind.swift in Sources */ = {isa = PBXBuildFile; fileRef = 632A581F25CC43DA00F0C4BD /* CallParticipantsListKind.swift */; };
		632A582225CD9DF900F0C4BD /* CallParticipantsKindTests.swift in Sources */ = {isa = PBXBuildFile; fileRef = 632A582125CD9DF900F0C4BD /* CallParticipantsKindTests.swift */; };
		634976E9268A185A00824A05 /* AVSVideoStreams.swift in Sources */ = {isa = PBXBuildFile; fileRef = 634976E8268A185A00824A05 /* AVSVideoStreams.swift */; };
		634976F8268A200C00824A05 /* AVSClient.swift in Sources */ = {isa = PBXBuildFile; fileRef = 634976F7268A200C00824A05 /* AVSClient.swift */; };
		634976FD268A205A00824A05 /* AVSClientList.swift in Sources */ = {isa = PBXBuildFile; fileRef = 634976FC268A205A00824A05 /* AVSClientList.swift */; };
		63497702268A20EC00824A05 /* AVSParticipantsChange.swift in Sources */ = {isa = PBXBuildFile; fileRef = 63497701268A20EC00824A05 /* AVSParticipantsChange.swift */; };
		6349770A268A250E00824A05 /* Encodable+JSONString.swift in Sources */ = {isa = PBXBuildFile; fileRef = 63497709268A250E00824A05 /* Encodable+JSONString.swift */; };
		6349771E268B7C4300824A05 /* AVSVideoStreamsTest.swift in Sources */ = {isa = PBXBuildFile; fileRef = 6349771D268B7C4300824A05 /* AVSVideoStreamsTest.swift */; };
		639290A4252CA53200046171 /* CallSnapshotTestFixture.swift in Sources */ = {isa = PBXBuildFile; fileRef = 639290A3252CA53100046171 /* CallSnapshotTestFixture.swift */; };
		639290A7252DEDB500046171 /* WireCallCenterV3+Degradation.swift in Sources */ = {isa = PBXBuildFile; fileRef = 639290A6252DEDB400046171 /* WireCallCenterV3+Degradation.swift */; };
		63EB9B2D258131F700B44635 /* AVSActiveSpeakerChange.swift in Sources */ = {isa = PBXBuildFile; fileRef = 63EB9B2C258131F700B44635 /* AVSActiveSpeakerChange.swift */; };
		63FE4B9E25C1D2EC002878E5 /* VideoGridPresentationMode.swift in Sources */ = {isa = PBXBuildFile; fileRef = 63FE4B9D25C1D2EC002878E5 /* VideoGridPresentationMode.swift */; };
		71AE6F20A2708DCF3BAD54F7 /* ZMOperationLoopTests.swift in Sources */ = {isa = PBXBuildFile; fileRef = C3BF3961360B7EB12679AF27 /* ZMOperationLoopTests.swift */; };
		7C1F4BF5203C4F67000537A8 /* Analytics+Push.swift in Sources */ = {isa = PBXBuildFile; fileRef = 7C1F4BF4203C4F67000537A8 /* Analytics+Push.swift */; };
		7C26879D21F7193800570AA9 /* EventProcessingTracker.swift in Sources */ = {isa = PBXBuildFile; fileRef = 7C26879C21F7193800570AA9 /* EventProcessingTracker.swift */; };
		7C419ED821F8D81D00B95770 /* EventProcessingTrackerTests.swift in Sources */ = {isa = PBXBuildFile; fileRef = 7C419ED621F8D7EB00B95770 /* EventProcessingTrackerTests.swift */; };
		7C5482DA225380160055F1AB /* CallReceivedResult.swift in Sources */ = {isa = PBXBuildFile; fileRef = 7C5482D9225380160055F1AB /* CallReceivedResult.swift */; };
		7C5B94F622DC6BC500A6F8BB /* JailbreakDetector.swift in Sources */ = {isa = PBXBuildFile; fileRef = 7C5B94F522DC6BC500A6F8BB /* JailbreakDetector.swift */; };
		7CD279842338B74600E638CD /* SessionManagerConfiguration.swift in Sources */ = {isa = PBXBuildFile; fileRef = 7CD279832338B74600E638CD /* SessionManagerConfiguration.swift */; };
		7CD279862338E31D00E638CD /* SessionManager+Authentication.swift in Sources */ = {isa = PBXBuildFile; fileRef = 7CD279852338E31D00E638CD /* SessionManager+Authentication.swift */; };
		7CD279882338E52000E638CD /* ProcessInfo+SystemBootTime.swift in Sources */ = {isa = PBXBuildFile; fileRef = 7CD279872338E52000E638CD /* ProcessInfo+SystemBootTime.swift */; };
		7CE017152317D07E00144905 /* ZMAuthenticationStatusTests.swift in Sources */ = {isa = PBXBuildFile; fileRef = 7CE017142317D07E00144905 /* ZMAuthenticationStatusTests.swift */; };
		7CE017172317D72A00144905 /* ZMCredentialsTests.swift in Sources */ = {isa = PBXBuildFile; fileRef = 7CE017162317D72A00144905 /* ZMCredentialsTests.swift */; };
		85D8522CF8DE246DDD5BD12C /* MockEntity.m in Sources */ = {isa = PBXBuildFile; fileRef = 85D85AAE7FA09852AB9B0D6A /* MockEntity.m */; };
		85D85EAFA1CB6E457D14E3B7 /* MockEntity2.m in Sources */ = {isa = PBXBuildFile; fileRef = 85D85C9E7A2AAAE14D4BC2CC /* MockEntity2.m */; };
		85D85EEDD5DD19FB747ED4A5 /* MockModelObjectContextFactory.m in Sources */ = {isa = PBXBuildFile; fileRef = 85D852DA0CD2C94CADB3B6FE /* MockModelObjectContextFactory.m */; };
		871667FA1BB2AE9C009C6EEA /* APSSignalingKeysStore.swift in Sources */ = {isa = PBXBuildFile; fileRef = 871667F91BB2AE9C009C6EEA /* APSSignalingKeysStore.swift */; };
		8717DFA71F6EF44E0087EFE4 /* SessionManager+Push.swift in Sources */ = {isa = PBXBuildFile; fileRef = 8717DFA61F6EF44E0087EFE4 /* SessionManager+Push.swift */; };
		872A2EE61FFFBC2A00900B22 /* ServiceUser.swift in Sources */ = {isa = PBXBuildFile; fileRef = 872A2EE51FFFBC2900900B22 /* ServiceUser.swift */; };
		872A2EFD2004B85F00900B22 /* ZMOperationLoop+Private.h in Headers */ = {isa = PBXBuildFile; fileRef = F962A8EF19FFD4DC00FD0F80 /* ZMOperationLoop+Private.h */; settings = {ATTRIBUTES = (Public, ); }; };
		872A2EFE2004B86D00900B22 /* ZMSyncStrategy.h in Headers */ = {isa = PBXBuildFile; fileRef = 85D853338EC38D9B021D71BF /* ZMSyncStrategy.h */; settings = {ATTRIBUTES = (Public, ); }; };
		872A2F002004B9EF00900B22 /* ZMUpdateEventsBuffer.h in Headers */ = {isa = PBXBuildFile; fileRef = 54F7217619A60E88009A8AF5 /* ZMUpdateEventsBuffer.h */; settings = {ATTRIBUTES = (Public, ); }; };
		872C99531DB525A1006A3BDE /* CallKitManagerTests.swift in Sources */ = {isa = PBXBuildFile; fileRef = 872C99511DB5256E006A3BDE /* CallKitManagerTests.swift */; };
		872C99591DB659E6006A3BDE /* ringing_from_them_long.caf in Resources */ = {isa = PBXBuildFile; fileRef = 872C99571DB659E6006A3BDE /* ringing_from_them_long.caf */; };
		872C995B1DB65D0D006A3BDE /* harp.m4a in Resources */ = {isa = PBXBuildFile; fileRef = 872C995A1DB65D0D006A3BDE /* harp.m4a */; };
		872C99601DB6722C006A3BDE /* CallKitDelegateTests+Mocking.m in Sources */ = {isa = PBXBuildFile; fileRef = 872C995F1DB6722C006A3BDE /* CallKitDelegateTests+Mocking.m */; };
		8737D554209217BD00E5A4AF /* URLActions.swift in Sources */ = {isa = PBXBuildFile; fileRef = 8737D553209217BD00E5A4AF /* URLActions.swift */; };
		873B893E20445F4400FBE254 /* ZMConversationAccessModeTests.swift in Sources */ = {isa = PBXBuildFile; fileRef = 873B893D20445F4400FBE254 /* ZMConversationAccessModeTests.swift */; };
		874A16902052BE5E001C6760 /* ZMUserSession+OpenConversation.swift in Sources */ = {isa = PBXBuildFile; fileRef = 874A168F2052BE5E001C6760 /* ZMUserSession+OpenConversation.swift */; };
		874A16922052BEC5001C6760 /* UserExpirationObserver.swift in Sources */ = {isa = PBXBuildFile; fileRef = 874A16912052BEC5001C6760 /* UserExpirationObserver.swift */; };
		874A16942052C64B001C6760 /* UserExpirationObserverTests.swift in Sources */ = {isa = PBXBuildFile; fileRef = 874A16932052C64B001C6760 /* UserExpirationObserverTests.swift */; };
		874A174A205812B6001C6760 /* ZMUserSessionTests.swift in Sources */ = {isa = PBXBuildFile; fileRef = 874A1749205812B6001C6760 /* ZMUserSessionTests.swift */; };
		874F142D1C16FD9700C15118 /* Device.swift in Sources */ = {isa = PBXBuildFile; fileRef = 874F142C1C16FD9700C15118 /* Device.swift */; };
		87508EA01D08264000162483 /* ZMSound.swift in Sources */ = {isa = PBXBuildFile; fileRef = 87508E9F1D08264000162483 /* ZMSound.swift */; };
		8751DA061F66BFA6000D308B /* ZMUserSession+Push.swift in Sources */ = {isa = PBXBuildFile; fileRef = 8751DA051F66BFA6000D308B /* ZMUserSession+Push.swift */; };
		8754B84A1F73C25400EC02AD /* ConversationListChangeInfo+UserSession.swift in Sources */ = {isa = PBXBuildFile; fileRef = 8754B8491F73C25400EC02AD /* ConversationListChangeInfo+UserSession.swift */; };
		8754B84C1F73C38900EC02AD /* MessageChangeInfo+UserSession.swift in Sources */ = {isa = PBXBuildFile; fileRef = 8754B84B1F73C38900EC02AD /* MessageChangeInfo+UserSession.swift */; };
		8766853C1F2A1AA00031081B /* UnauthenticatedSessionTests.swift in Sources */ = {isa = PBXBuildFile; fileRef = 8766853A1F2A1A860031081B /* UnauthenticatedSessionTests.swift */; };
		878ACB4620ADBBAA0016E68A /* Blacklist.swift in Sources */ = {isa = PBXBuildFile; fileRef = 878ACB4520ADBBAA0016E68A /* Blacklist.swift */; };
		878ACB4820AEFB980016E68A /* ZMUser+Consent.swift in Sources */ = {isa = PBXBuildFile; fileRef = 878ACB4720AEFB980016E68A /* ZMUser+Consent.swift */; };
		878ACB5920AF12C10016E68A /* ZMUserConsentTests.swift in Sources */ = {isa = PBXBuildFile; fileRef = 878ACB5820AF12C10016E68A /* ZMUserConsentTests.swift */; };
		879634401F7BEA4700FC79BA /* DispatchQueue+SerialAsync.swift in Sources */ = {isa = PBXBuildFile; fileRef = 8796343F1F7BEA4700FC79BA /* DispatchQueue+SerialAsync.swift */; };
		879634421F7BEC5100FC79BA /* DispatchQueueSerialAsyncTests.swift in Sources */ = {isa = PBXBuildFile; fileRef = 879634411F7BEC5100FC79BA /* DispatchQueueSerialAsyncTests.swift */; };
		8798607B1C3D48A400218A3E /* DeleteAccountRequestStrategy.swift in Sources */ = {isa = PBXBuildFile; fileRef = 8798607A1C3D48A400218A3E /* DeleteAccountRequestStrategy.swift */; };
		87AEA67D1EFBF46600C94BF3 /* DiskDatabaseTest.swift in Sources */ = {isa = PBXBuildFile; fileRef = 87AEA67B1EFBD27700C94BF3 /* DiskDatabaseTest.swift */; };
		87B30C5C1FA756220054DFB1 /* FlowManagerTests.swift in Sources */ = {isa = PBXBuildFile; fileRef = 87B30C5B1FA756220054DFB1 /* FlowManagerTests.swift */; };
		87D003FF1BB5810D00472E06 /* APSSignalingKeyStoreTests.swift in Sources */ = {isa = PBXBuildFile; fileRef = 87D003FE1BB5810D00472E06 /* APSSignalingKeyStoreTests.swift */; };
		87D2555921D6275800D03789 /* BuildTypeTests.swift in Sources */ = {isa = PBXBuildFile; fileRef = 87D2555821D6275800D03789 /* BuildTypeTests.swift */; };
		87D4625D1C3D526D00433469 /* DeleteAccountRequestStrategyTests.swift in Sources */ = {isa = PBXBuildFile; fileRef = 87D4625C1C3D526D00433469 /* DeleteAccountRequestStrategyTests.swift */; };
		A901FE9B258B562F003EAF5C /* CallParticipantTests.swift in Sources */ = {isa = PBXBuildFile; fileRef = A901FE9A258B562F003EAF5C /* CallParticipantTests.swift */; };
		A913C02223A7EDFB0048CE74 /* TeamRolesDownloadRequestStrategy.swift in Sources */ = {isa = PBXBuildFile; fileRef = A913C02123A7EDFA0048CE74 /* TeamRolesDownloadRequestStrategy.swift */; };
		A913C02423A7F1C00048CE74 /* TeamRolesDownloadRequestStrategyTests.swift in Sources */ = {isa = PBXBuildFile; fileRef = A913C02323A7F1C00048CE74 /* TeamRolesDownloadRequestStrategyTests.swift */; };
		A934C6E6266E0945008D9E68 /* ZMSyncStrategy.swift in Sources */ = {isa = PBXBuildFile; fileRef = A934C6E5266E0945008D9E68 /* ZMSyncStrategy.swift */; };
		A938BDC823A7964200D4C208 /* ConversationRoleDownstreamRequestStrategy.swift in Sources */ = {isa = PBXBuildFile; fileRef = A938BDC723A7964100D4C208 /* ConversationRoleDownstreamRequestStrategy.swift */; };
		A938BDCA23A7966700D4C208 /* ConversationRoleDownstreamRequestStrategyTests.swift in Sources */ = {isa = PBXBuildFile; fileRef = A938BDC923A7966700D4C208 /* ConversationRoleDownstreamRequestStrategyTests.swift */; };
		A93B528B250101AC0061255E /* ZMUserSession+Debugging.swift in Sources */ = {isa = PBXBuildFile; fileRef = A93B528A250101AC0061255E /* ZMUserSession+Debugging.swift */; };
		A95D0B1223F6B75A0057014F /* AVSLogObserver.swift in Sources */ = {isa = PBXBuildFile; fileRef = A95D0B1123F6B75A0057014F /* AVSLogObserver.swift */; };
		A9692F8A1986476900849241 /* NSString_NormalizationTests.m in Sources */ = {isa = PBXBuildFile; fileRef = A9692F881986476900849241 /* NSString_NormalizationTests.m */; };
		A97E4F56267CF681006FC545 /* ZMUserSessionTestsBase+ZMUserSessionConfiguration.swift in Sources */ = {isa = PBXBuildFile; fileRef = A97E4F55267CF681006FC545 /* ZMUserSessionTestsBase+ZMUserSessionConfiguration.swift */; };
		A97E4F5B267CFB2D006FC545 /* ZMUserSessionTests_NetworkState.swift in Sources */ = {isa = PBXBuildFile; fileRef = A97E4F5A267CFB2D006FC545 /* ZMUserSessionTests_NetworkState.swift */; };
		A9A2394E268DEC3D004B1C22 /* avs.xcframework in Frameworks */ = {isa = PBXBuildFile; fileRef = A9A2393E268DEC3C004B1C22 /* avs.xcframework */; };
		A9A23950268DEC3D004B1C22 /* HTMLString.xcframework in Frameworks */ = {isa = PBXBuildFile; fileRef = A9A2393F268DEC3C004B1C22 /* HTMLString.xcframework */; };
		A9A23952268DEC3D004B1C22 /* PINCache.xcframework in Frameworks */ = {isa = PBXBuildFile; fileRef = A9A23940268DEC3C004B1C22 /* PINCache.xcframework */; };
		A9A23954268DEC3D004B1C22 /* WireLinkPreview.xcframework in Frameworks */ = {isa = PBXBuildFile; fileRef = A9A23941268DEC3C004B1C22 /* WireLinkPreview.xcframework */; };
		A9A23956268DEC3D004B1C22 /* WireRequestStrategy.xcframework in Frameworks */ = {isa = PBXBuildFile; fileRef = A9A23942268DEC3C004B1C22 /* WireRequestStrategy.xcframework */; };
		A9A23958268DEC3D004B1C22 /* ZipArchive.xcframework in Frameworks */ = {isa = PBXBuildFile; fileRef = A9A23943268DEC3C004B1C22 /* ZipArchive.xcframework */; };
		A9A2395A268DEC3D004B1C22 /* WireImages.xcframework in Frameworks */ = {isa = PBXBuildFile; fileRef = A9A23944268DEC3C004B1C22 /* WireImages.xcframework */; };
		A9A2395C268DEC3D004B1C22 /* libPhoneNumberiOS.xcframework in Frameworks */ = {isa = PBXBuildFile; fileRef = A9A23945268DEC3C004B1C22 /* libPhoneNumberiOS.xcframework */; };
		A9A2395E268DEC3D004B1C22 /* WireDataModel.xcframework in Frameworks */ = {isa = PBXBuildFile; fileRef = A9A23946268DEC3C004B1C22 /* WireDataModel.xcframework */; };
		A9A23960268DEC3D004B1C22 /* WireProtos.xcframework in Frameworks */ = {isa = PBXBuildFile; fileRef = A9A23947268DEC3C004B1C22 /* WireProtos.xcframework */; };
		A9A23962268DEC3D004B1C22 /* WireCryptobox.xcframework in Frameworks */ = {isa = PBXBuildFile; fileRef = A9A23948268DEC3C004B1C22 /* WireCryptobox.xcframework */; };
		A9A23966268DEC3D004B1C22 /* SwiftProtobuf.xcframework in Frameworks */ = {isa = PBXBuildFile; fileRef = A9A2394A268DEC3C004B1C22 /* SwiftProtobuf.xcframework */; };
		A9A23968268DEC3D004B1C22 /* WireTransport.xcframework in Frameworks */ = {isa = PBXBuildFile; fileRef = A9A2394B268DEC3D004B1C22 /* WireTransport.xcframework */; };
		A9A2396A268DEC3D004B1C22 /* WireSystem.xcframework in Frameworks */ = {isa = PBXBuildFile; fileRef = A9A2394C268DEC3D004B1C22 /* WireSystem.xcframework */; };
		A9A2396C268DEC3D004B1C22 /* WireUtilities.xcframework in Frameworks */ = {isa = PBXBuildFile; fileRef = A9A2394D268DEC3D004B1C22 /* WireUtilities.xcframework */; };
		A9A23976268DEC53004B1C22 /* OCMock.xcframework in Frameworks */ = {isa = PBXBuildFile; fileRef = A9A23974268DEC53004B1C22 /* OCMock.xcframework */; };
		A9A23978268DEC53004B1C22 /* WireTesting.xcframework in Frameworks */ = {isa = PBXBuildFile; fileRef = A9A23975268DEC53004B1C22 /* WireTesting.xcframework */; };
		A9B53AAA24E12E240066FCC6 /* ZMAccountDeletedReason.swift in Sources */ = {isa = PBXBuildFile; fileRef = A9B53AA924E12E240066FCC6 /* ZMAccountDeletedReason.swift */; };
		A9C02605266F5B4B002E542B /* ZMClientRegistrationStatus.swift in Sources */ = {isa = PBXBuildFile; fileRef = A9C02604266F5B4B002E542B /* ZMClientRegistrationStatus.swift */; };
		A9C0260A266F5D1C002E542B /* ZMClientRegistrationStatusTests.swift in Sources */ = {isa = PBXBuildFile; fileRef = A9C02609266F5D1B002E542B /* ZMClientRegistrationStatusTests.swift */; };
		A9CCBA952696631100122380 /* WireMockTransport.xcframework in Frameworks */ = {isa = PBXBuildFile; fileRef = A9A23949268DEC3C004B1C22 /* WireMockTransport.xcframework */; };
		AF6415A41C9C17FF00A535F5 /* EncryptedBase64EncondedExternalMessageTestFixture.txt in Resources */ = {isa = PBXBuildFile; fileRef = AF6415A01C9C151700A535F5 /* EncryptedBase64EncondedExternalMessageTestFixture.txt */; };
		AF6415A51C9C180200A535F5 /* ExternalMessageTextFixture.txt in Resources */ = {isa = PBXBuildFile; fileRef = AF6415A11C9C151700A535F5 /* ExternalMessageTextFixture.txt */; };
		BF158D2F1CE087D8007C6F8A /* video.mp4 in Resources */ = {isa = PBXBuildFile; fileRef = BF158D2E1CE087D8007C6F8A /* video.mp4 */; };
		BF2ADA001F41A3DF000980E8 /* SessionFactories.swift in Sources */ = {isa = PBXBuildFile; fileRef = BF2AD9FF1F41A3DF000980E8 /* SessionFactories.swift */; };
		BF2ADA021F41A450000980E8 /* BackendEnvironmentProvider+Cookie.swift in Sources */ = {isa = PBXBuildFile; fileRef = BF2ADA011F41A450000980E8 /* BackendEnvironmentProvider+Cookie.swift */; };
		BF3C1B1720DBE254001CE126 /* Conversation+MessageDestructionTimeout.swift in Sources */ = {isa = PBXBuildFile; fileRef = BF3C1B1620DBE254001CE126 /* Conversation+MessageDestructionTimeout.swift */; };
		BF44A3511C71D5FC00C6928E /* store127.wiredatabase in Resources */ = {isa = PBXBuildFile; fileRef = BF44A3501C71D5FC00C6928E /* store127.wiredatabase */; };
		BF491CD11F03D7CF0055EE44 /* PermissionsDownloadRequestStrategy.swift in Sources */ = {isa = PBXBuildFile; fileRef = BF491CD01F03D7CF0055EE44 /* PermissionsDownloadRequestStrategy.swift */; };
		BF491CD51F03E0FC0055EE44 /* PermissionsDownloadRequestStrategyTests.swift in Sources */ = {isa = PBXBuildFile; fileRef = BF491CD41F03E0FC0055EE44 /* PermissionsDownloadRequestStrategyTests.swift */; };
		BF50CFA71F39ACE8007833A4 /* MockUserInfoParser.swift in Sources */ = {isa = PBXBuildFile; fileRef = BF50CFA51F39ABCF007833A4 /* MockUserInfoParser.swift */; };
		BF6D5D031C4948830049F712 /* WireSyncEngine124.momd in Resources */ = {isa = PBXBuildFile; fileRef = BF6D5D021C4948830049F712 /* WireSyncEngine124.momd */; };
		BF6D5D051C494D730049F712 /* WireSyncEngine125.momd in Resources */ = {isa = PBXBuildFile; fileRef = BF6D5D041C494D730049F712 /* WireSyncEngine125.momd */; };
		BF735CFA1E70003D003BC61F /* SystemMessageCallObserver.swift in Sources */ = {isa = PBXBuildFile; fileRef = BF735CF91E70003D003BC61F /* SystemMessageCallObserver.swift */; };
		BF80542B2102175800E97053 /* CompanyLoginVerificationTokenTests.swift in Sources */ = {isa = PBXBuildFile; fileRef = BF80542A2102175800E97053 /* CompanyLoginVerificationTokenTests.swift */; };
		BF8367311C52651900364B37 /* store125.wiredatabase in Resources */ = {isa = PBXBuildFile; fileRef = BF8367301C52651900364B37 /* store125.wiredatabase */; };
		BFCE9A5B1C4E4C4D00951B3D /* store124.wiredatabase in Resources */ = {isa = PBXBuildFile; fileRef = BFCE9A581C4E4C4D00951B3D /* store124.wiredatabase */; };
		BFE7FCBF2101E50700D1165F /* CompanyLoginVerificationToken.swift in Sources */ = {isa = PBXBuildFile; fileRef = BFE7FCBE2101E50700D1165F /* CompanyLoginVerificationToken.swift */; };
		D522571E2062552800562561 /* AssetDeletionRequestStrategy.swift in Sources */ = {isa = PBXBuildFile; fileRef = D522571D2062552800562561 /* AssetDeletionRequestStrategy.swift */; };
		D5225720206261AA00562561 /* AssetDeletionStatus.swift in Sources */ = {isa = PBXBuildFile; fileRef = D522571F206261AA00562561 /* AssetDeletionStatus.swift */; };
		D52257232062637500562561 /* DeletableAssetIdentifierProvider.swift in Sources */ = {isa = PBXBuildFile; fileRef = D52257222062637500562561 /* DeletableAssetIdentifierProvider.swift */; };
		D55272EA2062732100F542BE /* AssetDeletionStatusTests.swift in Sources */ = {isa = PBXBuildFile; fileRef = D55272E92062732100F542BE /* AssetDeletionStatusTests.swift */; };
		D55272EC2062733F00F542BE /* AssetDeletionRequestStrategyTests.swift in Sources */ = {isa = PBXBuildFile; fileRef = D55272EB2062733F00F542BE /* AssetDeletionRequestStrategyTests.swift */; };
		D5D10DA4203AE43200145497 /* Conversation+AccessMode.swift in Sources */ = {isa = PBXBuildFile; fileRef = D5D10DA3203AE43200145497 /* Conversation+AccessMode.swift */; };
		EE01E0371F90DD67001AA33C /* audio.m4a in Resources */ = {isa = PBXBuildFile; fileRef = EE01E0361F90DABC001AA33C /* audio.m4a */; };
		EE01E0391F90FEC1001AA33C /* ZMLocalNotificationTests_ExpiredMessage.swift in Sources */ = {isa = PBXBuildFile; fileRef = EE01E0381F90FEC1001AA33C /* ZMLocalNotificationTests_ExpiredMessage.swift */; };
		EE1108B723D1B367005DC663 /* TypingUsers.swift in Sources */ = {isa = PBXBuildFile; fileRef = EE1108B623D1B367005DC663 /* TypingUsers.swift */; };
		EE1108F923D1F945005DC663 /* TypingUsersTimeout.swift in Sources */ = {isa = PBXBuildFile; fileRef = EE1108F823D1F945005DC663 /* TypingUsersTimeout.swift */; };
		EE1108FB23D2087F005DC663 /* Typing.swift in Sources */ = {isa = PBXBuildFile; fileRef = EE1108FA23D2087F005DC663 /* Typing.swift */; };
		EE1DEBB323D5A6930087EE1F /* TypingTests.swift in Sources */ = {isa = PBXBuildFile; fileRef = EE1DEBB223D5A6930087EE1F /* TypingTests.swift */; };
		EE1DEBB523D5AEE50087EE1F /* TypingUsersTimeoutTests.swift in Sources */ = {isa = PBXBuildFile; fileRef = EE1DEBB423D5AEE50087EE1F /* TypingUsersTimeoutTests.swift */; };
		EE1DEBB723D5B62C0087EE1F /* TypingUsersTests.swift in Sources */ = {isa = PBXBuildFile; fileRef = EE1DEBB623D5B62C0087EE1F /* TypingUsersTests.swift */; };
		EE1DEBB923D5B9BC0087EE1F /* ZMConversation+TypingUsersTests.swift in Sources */ = {isa = PBXBuildFile; fileRef = EE1DEBB823D5B9BC0087EE1F /* ZMConversation+TypingUsersTests.swift */; };
		EE1DEBBE23D5E12F0087EE1F /* TypingUsersTimeout+Key.swift in Sources */ = {isa = PBXBuildFile; fileRef = EE1DEBBC23D5E0390087EE1F /* TypingUsersTimeout+Key.swift */; };
		EE1DEBC423D5F1970087EE1F /* Conversation+TypingUsers.swift in Sources */ = {isa = PBXBuildFile; fileRef = EE1DEBC223D5F1920087EE1F /* Conversation+TypingUsers.swift */; };
		EE1DEBC723D5F1F30087EE1F /* NSManagedObjectContext+TypingUsers.swift in Sources */ = {isa = PBXBuildFile; fileRef = EE1DEBC523D5F1D00087EE1F /* NSManagedObjectContext+TypingUsers.swift */; };
		EE419B58256FEA3D004618E2 /* ZMUserSession.Configuration.swift in Sources */ = {isa = PBXBuildFile; fileRef = EE419B57256FEA3D004618E2 /* ZMUserSession.Configuration.swift */; };
		EE5BF6351F8F907C00B49D06 /* ZMLocalNotificationTests.swift in Sources */ = {isa = PBXBuildFile; fileRef = EE5BF6341F8F907C00B49D06 /* ZMLocalNotificationTests.swift */; };
		EE5FEF0521E8948F00E24F7F /* ZMUserSession+DarwinNotificationCenter.swift in Sources */ = {isa = PBXBuildFile; fileRef = EE5FEF0421E8948F00E24F7F /* ZMUserSession+DarwinNotificationCenter.swift */; };
		EE6654642445D4EE00CBF8D3 /* MockAddressBook.swift in Sources */ = {isa = PBXBuildFile; fileRef = EE6654632445D4EE00CBF8D3 /* MockAddressBook.swift */; };
		EE95DECD247C0049001EA010 /* SessionManagerConfigurationTests.swift in Sources */ = {isa = PBXBuildFile; fileRef = EE95DECC247C0049001EA010 /* SessionManagerConfigurationTests.swift */; };
		EEA2773A211DCFF1004AF00F /* UserNotificationCenter.swift in Sources */ = {isa = PBXBuildFile; fileRef = EEA27739211DCFF1004AF00F /* UserNotificationCenter.swift */; };
		EEE186B4259CC92D008707CA /* ZMUserSession+AppLock.swift in Sources */ = {isa = PBXBuildFile; fileRef = EEE186B3259CC92D008707CA /* ZMUserSession+AppLock.swift */; };
		EEE186B6259CCA14008707CA /* SessionManager+AppLock.swift in Sources */ = {isa = PBXBuildFile; fileRef = EEE186B5259CCA14008707CA /* SessionManager+AppLock.swift */; };
		EEEA75FA1F8A6142006D1070 /* ZMLocalNotification+ExpiredMessages.swift in Sources */ = {isa = PBXBuildFile; fileRef = EEEA75F51F8A613F006D1070 /* ZMLocalNotification+ExpiredMessages.swift */; };
		EEEA75FC1F8A6142006D1070 /* ZMLocalNotification+Calling.swift in Sources */ = {isa = PBXBuildFile; fileRef = EEEA75F71F8A6141006D1070 /* ZMLocalNotification+Calling.swift */; };
		EEEED9A823F6BC00008C94CA /* SelfUserProvider.swift in Sources */ = {isa = PBXBuildFile; fileRef = EEEED9A723F6BC00008C94CA /* SelfUserProvider.swift */; };
		EEEED9AA23F6BD75008C94CA /* ZMUserSession+SelfUserProvider.swift in Sources */ = {isa = PBXBuildFile; fileRef = EEEED9A923F6BD75008C94CA /* ZMUserSession+SelfUserProvider.swift */; };
		EEF4010123A8DFC6007B1A97 /* Conversation+Role.swift in Sources */ = {isa = PBXBuildFile; fileRef = EEF4010023A8DFC6007B1A97 /* Conversation+Role.swift */; };
		EEF4010323A8E1EF007B1A97 /* Conversation_RoleTests.swift in Sources */ = {isa = PBXBuildFile; fileRef = EEF4010223A8E1EF007B1A97 /* Conversation_RoleTests.swift */; };
		EF2CB12722D5E58B00350B0A /* TeamImageAssetUpdateStrategy.swift in Sources */ = {isa = PBXBuildFile; fileRef = EF2CB12622D5E58B00350B0A /* TeamImageAssetUpdateStrategy.swift */; };
		EF2CB12A22D5E5BF00350B0A /* TeamImageAssetUpdateStrategyTests.swift in Sources */ = {isa = PBXBuildFile; fileRef = EF2CB12822D5E5BB00350B0A /* TeamImageAssetUpdateStrategyTests.swift */; };
		EFC8281C1FB343B600E27E21 /* RegistationCredentialVerificationStrategy.swift in Sources */ = {isa = PBXBuildFile; fileRef = EFC8281B1FB343B600E27E21 /* RegistationCredentialVerificationStrategy.swift */; };
		EFC8281E1FB34F9600E27E21 /* EmailVerificationStrategyTests.swift in Sources */ = {isa = PBXBuildFile; fileRef = EFC8281D1FB34F9600E27E21 /* EmailVerificationStrategyTests.swift */; };
		EFC828221FB356CE00E27E21 /* RegistrationStatusTests.swift in Sources */ = {isa = PBXBuildFile; fileRef = EFC828211FB356CE00E27E21 /* RegistrationStatusTests.swift */; };
		EFF9403E2240FE5D004F3115 /* URL+DeepLink.swift in Sources */ = {isa = PBXBuildFile; fileRef = EFF9403D2240FE5D004F3115 /* URL+DeepLink.swift */; };
		EFF940402240FF12004F3115 /* DeepLinkError.swift in Sources */ = {isa = PBXBuildFile; fileRef = EFF9403F2240FF12004F3115 /* DeepLinkError.swift */; };
		F11E35D62040172200D4D5DB /* ZMHotFixTests.swift in Sources */ = {isa = PBXBuildFile; fileRef = F11E35D52040172200D4D5DB /* ZMHotFixTests.swift */; };
		F130BF282062C05600DBE261 /* SessionManager+Backup.swift in Sources */ = {isa = PBXBuildFile; fileRef = F130BF272062C05600DBE261 /* SessionManager+Backup.swift */; };
		F132C114203F20AB00C58933 /* ZMHotFixDirectoryTests.swift in Sources */ = {isa = PBXBuildFile; fileRef = F132C113203F20AB00C58933 /* ZMHotFixDirectoryTests.swift */; };
		F148F6671FB9AA7600BD6909 /* UnregisteredTeam.swift in Sources */ = {isa = PBXBuildFile; fileRef = F148F6661FB9AA7600BD6909 /* UnregisteredTeam.swift */; };
		F148F6691FBAF55800BD6909 /* TeamRegistrationStrategyTests.swift in Sources */ = {isa = PBXBuildFile; fileRef = F148F6681FBAF55800BD6909 /* TeamRegistrationStrategyTests.swift */; };
		F148F66B1FBAFAF600BD6909 /* RegistrationStatusTestHelper.swift in Sources */ = {isa = PBXBuildFile; fileRef = F148F66A1FBAFAF600BD6909 /* RegistrationStatusTestHelper.swift */; };
		F16558D1225F3F2A00EA2F2A /* SessionManager+SwitchBackend.swift in Sources */ = {isa = PBXBuildFile; fileRef = F16558D0225F3F2A00EA2F2A /* SessionManager+SwitchBackend.swift */; };
		F16C8BC42040715800677D31 /* ZMUpdateEvent+Testing.swift in Sources */ = {isa = PBXBuildFile; fileRef = F16C8BC32040715800677D31 /* ZMUpdateEvent+Testing.swift */; };
		F170AF211E78013A0033DC33 /* UserImageAssetUpdateStrategyTests.swift in Sources */ = {isa = PBXBuildFile; fileRef = F170AF1F1E7800CF0033DC33 /* UserImageAssetUpdateStrategyTests.swift */; };
		F19E559E22B399AE005C792D /* UUID+SafeLogging.swift in Sources */ = {isa = PBXBuildFile; fileRef = F19E559D22B399AE005C792D /* UUID+SafeLogging.swift */; };
		F19E55A022B3A2C5005C792D /* UNNotification+SafeLogging.swift in Sources */ = {isa = PBXBuildFile; fileRef = F19E559F22B3A2C5005C792D /* UNNotification+SafeLogging.swift */; };
		F19E55A222B3A3FA005C792D /* UNNotificationResponse+SafeLogging.swift in Sources */ = {isa = PBXBuildFile; fileRef = F19E55A122B3A3FA005C792D /* UNNotificationResponse+SafeLogging.swift */; };
		F19E55A422B3A740005C792D /* PKPushPayload+SafeLogging.swift in Sources */ = {isa = PBXBuildFile; fileRef = F19E55A322B3A740005C792D /* PKPushPayload+SafeLogging.swift */; };
		F19E55A622B3AAA8005C792D /* PKPushCredentials+SafeLogging.swift in Sources */ = {isa = PBXBuildFile; fileRef = F19E55A522B3AAA8005C792D /* PKPushCredentials+SafeLogging.swift */; };
		F19F1D141EFBC18E00275E27 /* UnauthenticatedSession.swift in Sources */ = {isa = PBXBuildFile; fileRef = F19F1D131EFBC18E00275E27 /* UnauthenticatedSession.swift */; };
		F19F1D1D1EFBC2F000275E27 /* ZMAuthenticationStatus_Internal.h in Headers */ = {isa = PBXBuildFile; fileRef = F19F1D191EFBC2F000275E27 /* ZMAuthenticationStatus_Internal.h */; };
		F19F1D1E1EFBC2F000275E27 /* ZMAuthenticationStatus.h in Headers */ = {isa = PBXBuildFile; fileRef = F19F1D1A1EFBC2F000275E27 /* ZMAuthenticationStatus.h */; settings = {ATTRIBUTES = (Public, ); }; };
		F19F1D1F1EFBC2F000275E27 /* ZMAuthenticationStatus.m in Sources */ = {isa = PBXBuildFile; fileRef = F19F1D1B1EFBC2F000275E27 /* ZMAuthenticationStatus.m */; };
		F19F1D271EFBC34E00275E27 /* ZMUserSessionRegistrationNotification.h in Headers */ = {isa = PBXBuildFile; fileRef = F19F1D231EFBC34E00275E27 /* ZMUserSessionRegistrationNotification.h */; settings = {ATTRIBUTES = (Public, ); }; };
		F19F1D281EFBC34E00275E27 /* ZMUserSessionRegistrationNotification.m in Sources */ = {isa = PBXBuildFile; fileRef = F19F1D241EFBC34E00275E27 /* ZMUserSessionRegistrationNotification.m */; };
		F19F1D311EFBCBD300275E27 /* ZMLoginTranscoder.h in Headers */ = {isa = PBXBuildFile; fileRef = 54C11B9E19D1E4A100576A96 /* ZMLoginTranscoder.h */; settings = {ATTRIBUTES = (Public, ); }; };
		F19F1D331EFBE3FE00275E27 /* UnauthenticatedOperationLoop.swift in Sources */ = {isa = PBXBuildFile; fileRef = F19F1D321EFBE3FE00275E27 /* UnauthenticatedOperationLoop.swift */; };
		F19F1D381EFBF61800275E27 /* SessionManager.swift in Sources */ = {isa = PBXBuildFile; fileRef = F19F1D371EFBF61800275E27 /* SessionManager.swift */; };
		F19F4F3A1E5F1AE400F4D8FF /* UserProfileImageUpdateStatus.swift in Sources */ = {isa = PBXBuildFile; fileRef = F19F4F391E5F1AE400F4D8FF /* UserProfileImageUpdateStatus.swift */; };
		F19F4F3C1E604AA700F4D8FF /* UserImageAssetUpdateStrategy.swift in Sources */ = {isa = PBXBuildFile; fileRef = F19F4F3B1E604AA700F4D8FF /* UserImageAssetUpdateStrategy.swift */; };
		F19F4F4D1E646C3C00F4D8FF /* UserProfileImageUpdateStatusTests.swift in Sources */ = {isa = PBXBuildFile; fileRef = F19F4F4C1E646C3C00F4D8FF /* UserProfileImageUpdateStatusTests.swift */; };
		F19F4F4F1E6575F700F4D8FF /* UserProfileImageOwner.swift in Sources */ = {isa = PBXBuildFile; fileRef = F19F4F4E1E6575F700F4D8FF /* UserProfileImageOwner.swift */; };
		F1A94BD21F010287003083D9 /* UnauthenticatedSession+Login.swift in Sources */ = {isa = PBXBuildFile; fileRef = F1A94BD11F010287003083D9 /* UnauthenticatedSession+Login.swift */; };
		F1A989BA1FD03E1B00B8A82E /* ZMLocalizable.strings in Resources */ = {isa = PBXBuildFile; fileRef = F1A989BC1FD03E1B00B8A82E /* ZMLocalizable.strings */; };
		F1AE5F6F21F73388009CDBBC /* ZMUserSessionTests+Timers.swift in Sources */ = {isa = PBXBuildFile; fileRef = F1AE5F6E21F73388009CDBBC /* ZMUserSessionTests+Timers.swift */; };
		F1B5D53D2181FDA300986911 /* NetworkQuality.swift in Sources */ = {isa = PBXBuildFile; fileRef = F1B5D53C2181FDA300986911 /* NetworkQuality.swift */; };
		F1C1E70D21F74667007FBDA1 /* ZMUserSession+Timers.swift in Sources */ = {isa = PBXBuildFile; fileRef = F1AE5F6C21F72FC6009CDBBC /* ZMUserSession+Timers.swift */; };
		F1C1F3EE1FCF0C85007273E3 /* ZMUserSessionErrorCode+Localized.swift in Sources */ = {isa = PBXBuildFile; fileRef = F1C1F3ED1FCF0C85007273E3 /* ZMUserSessionErrorCode+Localized.swift */; };
		F1C1F3F01FCF18C5007273E3 /* NSError+Localized.swift in Sources */ = {isa = PBXBuildFile; fileRef = F1C1F3EF1FCF18C5007273E3 /* NSError+Localized.swift */; };
		F1C51FE71FB49660009C2269 /* RegistrationStatus.swift in Sources */ = {isa = PBXBuildFile; fileRef = F1C51FE61FB49660009C2269 /* RegistrationStatus.swift */; };
		F1C51FE91FB4A9C7009C2269 /* RegistrationStrategy.swift in Sources */ = {isa = PBXBuildFile; fileRef = F1C51FE81FB4A9C7009C2269 /* RegistrationStrategy.swift */; };
		F1E48003207E3789008D4299 /* Default-568h@2x.png in Resources */ = {isa = PBXBuildFile; fileRef = F1E48002207E3789008D4299 /* Default-568h@2x.png */; };
		F905C47F1E79A86A00AF34A5 /* WireCallCenterV3Tests.swift in Sources */ = {isa = PBXBuildFile; fileRef = F905C47E1E79A86A00AF34A5 /* WireCallCenterV3Tests.swift */; };
		F90EC5A31E7BF1AC00A6779E /* AVSWrapper.swift in Sources */ = {isa = PBXBuildFile; fileRef = F90EC5A21E7BF1AC00A6779E /* AVSWrapper.swift */; };
		F9245BED1CBF95A8009D1E85 /* ZMHotFixDirectory+Swift.swift in Sources */ = {isa = PBXBuildFile; fileRef = F9245BEC1CBF95A8009D1E85 /* ZMHotFixDirectory+Swift.swift */; };
		F925468E1C63B61000CE2D7C /* MessagingTest+EventFactory.m in Sources */ = {isa = PBXBuildFile; fileRef = F925468D1C63B61000CE2D7C /* MessagingTest+EventFactory.m */; };
		F92CA9651F153622007D8570 /* ZMUserSessionTests+FileRelocation.swift in Sources */ = {isa = PBXBuildFile; fileRef = F92CA9641F153622007D8570 /* ZMUserSessionTests+FileRelocation.swift */; };
		F93A75F21C1F219800252586 /* ConversationStatusStrategy.swift in Sources */ = {isa = PBXBuildFile; fileRef = F93A75F11C1F219800252586 /* ConversationStatusStrategy.swift */; };
		F9410F631DE44C2E007451FF /* TypingStrategyTests.swift in Sources */ = {isa = PBXBuildFile; fileRef = F9410F621DE44C2E007451FF /* TypingStrategyTests.swift */; };
		F9410F651DE49C13007451FF /* PushTokenStrategy.swift in Sources */ = {isa = PBXBuildFile; fileRef = F9410F641DE49C13007451FF /* PushTokenStrategy.swift */; };
		F9410F681DE4BE42007451FF /* PushTokenStrategyTests.swift in Sources */ = {isa = PBXBuildFile; fileRef = F9410F671DE4BE42007451FF /* PushTokenStrategyTests.swift */; };
		F94F6B331E54B9C000D46A29 /* CallingRequestStrategyTests.swift in Sources */ = {isa = PBXBuildFile; fileRef = F94F6B321E54B9C000D46A29 /* CallingRequestStrategyTests.swift */; };
		F95706541DE5D1CC0087442C /* SearchUserImageStrategy.swift in Sources */ = {isa = PBXBuildFile; fileRef = F95706531DE5D1CC0087442C /* SearchUserImageStrategy.swift */; };
		F95ECF4E1B94A553009F91BA /* ZMHotFix.h in Headers */ = {isa = PBXBuildFile; fileRef = F95ECF4C1B94A553009F91BA /* ZMHotFix.h */; settings = {ATTRIBUTES = (Public, ); }; };
		F95ECF511B94BD05009F91BA /* ZMHotFixTests.m in Sources */ = {isa = PBXBuildFile; fileRef = F95ECF501B94BD05009F91BA /* ZMHotFixTests.m */; };
		F95FFBD11EB8A478004031CB /* CallSystemMessageGeneratorTests.swift in Sources */ = {isa = PBXBuildFile; fileRef = F95FFBCF1EB8A44D004031CB /* CallSystemMessageGeneratorTests.swift */; };
		F96DBEEA1DF9A570008FE832 /* ZMSyncStrategy+ManagedObjectChanges.h in Headers */ = {isa = PBXBuildFile; fileRef = F96DBEE81DF9A570008FE832 /* ZMSyncStrategy+ManagedObjectChanges.h */; };
		F96DBEEB1DF9A570008FE832 /* ZMSyncStrategy+ManagedObjectChanges.m in Sources */ = {isa = PBXBuildFile; fileRef = F96DBEE91DF9A570008FE832 /* ZMSyncStrategy+ManagedObjectChanges.m */; };
		F991CE151CB55512004D8465 /* ZMConversation+Testing.m in Sources */ = {isa = PBXBuildFile; fileRef = F991CE121CB55512004D8465 /* ZMConversation+Testing.m */; };
		F991CE161CB55512004D8465 /* ZMUser+Testing.m in Sources */ = {isa = PBXBuildFile; fileRef = F991CE141CB55512004D8465 /* ZMUser+Testing.m */; };
		F99298591BE110490058D42F /* ZMClientRegistrationStatusTests.m in Sources */ = {isa = PBXBuildFile; fileRef = F99298581BE110490058D42F /* ZMClientRegistrationStatusTests.m */; };
		F992985B1BE143570058D42F /* ZMClientRegistrationStatus+Internal.h in Headers */ = {isa = PBXBuildFile; fileRef = F992985A1BE1404D0058D42F /* ZMClientRegistrationStatus+Internal.h */; settings = {ATTRIBUTES = (Public, ); }; };
		F9AB00221F0CDAF00037B437 /* FileRelocator.swift in Sources */ = {isa = PBXBuildFile; fileRef = F9AB00211F0CDAF00037B437 /* FileRelocator.swift */; };
		F9ABE84F1EFD568B00D83214 /* TeamDownloadRequestStrategy.swift in Sources */ = {isa = PBXBuildFile; fileRef = F9ABE84B1EFD568B00D83214 /* TeamDownloadRequestStrategy.swift */; };
		F9ABE8511EFD568B00D83214 /* TeamRequestFactory.swift in Sources */ = {isa = PBXBuildFile; fileRef = F9ABE84D1EFD568B00D83214 /* TeamRequestFactory.swift */; };
		F9ABE8561EFD56BF00D83214 /* TeamDownloadRequestStrategyTests.swift in Sources */ = {isa = PBXBuildFile; fileRef = F9ABE8531EFD56BF00D83214 /* TeamDownloadRequestStrategyTests.swift */; };
		F9ABE8571EFD56BF00D83214 /* TeamDownloadRequestStrategy+EventsTests.swift in Sources */ = {isa = PBXBuildFile; fileRef = F9ABE8541EFD56BF00D83214 /* TeamDownloadRequestStrategy+EventsTests.swift */; };
		F9B171F61C0EF21100E6EEC6 /* ClientUpdateStatus.swift in Sources */ = {isa = PBXBuildFile; fileRef = F9B171F51C0EF21100E6EEC6 /* ClientUpdateStatus.swift */; };
		F9B171F81C0F00E700E6EEC6 /* ClientUpdateStatusTests.swift in Sources */ = {isa = PBXBuildFile; fileRef = F9B171F71C0F00E700E6EEC6 /* ClientUpdateStatusTests.swift */; };
		F9B71F4C1CB2B841001DB03F /* NSManagedObjectContext+TestHelpers.m in Sources */ = {isa = PBXBuildFile; fileRef = F9B71F4B1CB2B841001DB03F /* NSManagedObjectContext+TestHelpers.m */; };
		F9C598AD1A0947B300B1F760 /* ZMBlacklistDownloaderTest.m in Sources */ = {isa = PBXBuildFile; fileRef = F9FD798919EE962F00D70FCD /* ZMBlacklistDownloaderTest.m */; };
		F9C9A4F01CAD29190039E10C /* store128.wiredatabase in Resources */ = {isa = PBXBuildFile; fileRef = F9C9A4ED1CAD290B0039E10C /* store128.wiredatabase */; };
		F9D1CD141DF6C131002F6E80 /* SyncStatusTests.swift in Sources */ = {isa = PBXBuildFile; fileRef = F9D1CD131DF6C131002F6E80 /* SyncStatusTests.swift */; };
		F9DAC54F1C2035660001F11E /* ConversationStatusStrategyTests.swift in Sources */ = {isa = PBXBuildFile; fileRef = F9DAC54D1C2034E70001F11E /* ConversationStatusStrategyTests.swift */; };
		F9E577211E77EC6D0065EFE4 /* WireCallCenterV3+Notifications.swift in Sources */ = {isa = PBXBuildFile; fileRef = F9E577201E77EC6D0065EFE4 /* WireCallCenterV3+Notifications.swift */; };
		F9F631421DE3524100416938 /* TypingStrategy.swift in Sources */ = {isa = PBXBuildFile; fileRef = F9F631411DE3524100416938 /* TypingStrategy.swift */; };
		F9F846351ED307F70087C1A4 /* CallParticipantsSnapshotTests.swift in Sources */ = {isa = PBXBuildFile; fileRef = F9F846331ED307F10087C1A4 /* CallParticipantsSnapshotTests.swift */; };
		F9F9F5621D75D62100AE6499 /* RequestStrategyTestBase.swift in Sources */ = {isa = PBXBuildFile; fileRef = F9F9F5611D75D62100AE6499 /* RequestStrategyTestBase.swift */; };
		F9FD167B1BDFCDAD00725F5C /* ZMClientRegistrationStatus.h in Headers */ = {isa = PBXBuildFile; fileRef = F9FD16791BDFCDAD00725F5C /* ZMClientRegistrationStatus.h */; settings = {ATTRIBUTES = (Public, ); }; };
		F9FD167C1BDFCDAD00725F5C /* ZMClientRegistrationStatus.m in Sources */ = {isa = PBXBuildFile; fileRef = F9FD167A1BDFCDAD00725F5C /* ZMClientRegistrationStatus.m */; };
/* End PBXBuildFile section */

/* Begin PBXContainerItemProxy section */
		169BA1D825ECDBA300374343 /* PBXContainerItemProxy */ = {
			isa = PBXContainerItemProxy;
			containerPortal = 540029AB1918CA8500578793 /* Project object */;
			proxyType = 1;
			remoteGlobalIDString = 549815921A43232400A7CE2E;
			remoteInfo = "WireSyncEngine-ios";
		};
		169BA1DD25ECDBC800374343 /* PBXContainerItemProxy */ = {
			isa = PBXContainerItemProxy;
			containerPortal = 540029AB1918CA8500578793 /* Project object */;
			proxyType = 1;
			remoteGlobalIDString = 3E186087191A56F6000FE027;
			remoteInfo = "WireSyncEngine Test Host";
		};
		3E1860D0191A649D000FE027 /* PBXContainerItemProxy */ = {
			isa = PBXContainerItemProxy;
			containerPortal = 540029AB1918CA8500578793 /* Project object */;
			proxyType = 1;
			remoteGlobalIDString = 3E186087191A56F6000FE027;
			remoteInfo = "WireSyncEngine Test Host";
		};
		54F4DC571A4438AC00FDB6EA /* PBXContainerItemProxy */ = {
			isa = PBXContainerItemProxy;
			containerPortal = 540029AB1918CA8500578793 /* Project object */;
			proxyType = 1;
			remoteGlobalIDString = 549815921A43232400A7CE2E;
			remoteInfo = "WireSyncEngine-ios.framework";
		};
		A9FF8088195B17B3002CD44B /* PBXContainerItemProxy */ = {
			isa = PBXContainerItemProxy;
			containerPortal = 540029AB1918CA8500578793 /* Project object */;
			proxyType = 1;
			remoteGlobalIDString = 3E186087191A56F6000FE027;
			remoteInfo = "WireSyncEngine Test Host";
		};
/* End PBXContainerItemProxy section */

/* Begin PBXFileReference section */
		06239125274DB73A0065A72D /* StartLoginURLActionProcessor.swift */ = {isa = PBXFileReference; lastKnownFileType = sourcecode.swift; path = StartLoginURLActionProcessor.swift; sourceTree = "<group>"; };
		0640C26C26EA0B5C0057AF80 /* NSManagedObjectContext+Packaging.swift */ = {isa = PBXFileReference; lastKnownFileType = sourcecode.swift; path = "NSManagedObjectContext+Packaging.swift"; sourceTree = "<group>"; };
		068E655924C8223400403926 /* LocalNotificationContentTypeTest.swift */ = {isa = PBXFileReference; lastKnownFileType = sourcecode.swift; path = LocalNotificationContentTypeTest.swift; sourceTree = "<group>"; };
		0625690E264AE6560041C17B /* CallClosedReason.swift */ = {isa = PBXFileReference; fileEncoding = 4; lastKnownFileType = sourcecode.swift; path = CallClosedReason.swift; sourceTree = "<group>"; };
		063AF9DD264B2FDA00DCBCED /* Logging.swift */ = {isa = PBXFileReference; fileEncoding = 4; lastKnownFileType = sourcecode.swift; path = Logging.swift; sourceTree = "<group>"; };
		063AFA3E264B30C400DCBCED /* BuildType.swift */ = {isa = PBXFileReference; fileEncoding = 4; lastKnownFileType = sourcecode.swift; path = BuildType.swift; sourceTree = "<group>"; };
		06B99C7A242B51A300FEAFDE /* SignatureRequestStrategy.swift */ = {isa = PBXFileReference; lastKnownFileType = sourcecode.swift; path = SignatureRequestStrategy.swift; sourceTree = "<group>"; };
		06BBF6EC246EB56B00A26626 /* ConversationTests+List.swift */ = {isa = PBXFileReference; lastKnownFileType = sourcecode.swift; path = "ConversationTests+List.swift"; sourceTree = "<group>"; };
		06BBF6EF246ECB2400A26626 /* ConversationTests+Archiving.swift */ = {isa = PBXFileReference; lastKnownFileType = sourcecode.swift; path = "ConversationTests+Archiving.swift"; sourceTree = "<group>"; };
		06BBF6F2246EF28800A26626 /* ConversationTests+LastRead.swift */ = {isa = PBXFileReference; lastKnownFileType = sourcecode.swift; path = "ConversationTests+LastRead.swift"; sourceTree = "<group>"; };
		06BBF6F5246EF65600A26626 /* ConversationTests+ClearingHistory.swift */ = {isa = PBXFileReference; lastKnownFileType = sourcecode.swift; path = "ConversationTests+ClearingHistory.swift"; sourceTree = "<group>"; };
		06BBF6F7246EF67400A26626 /* ConversationTests+Reactions.swift */ = {isa = PBXFileReference; lastKnownFileType = sourcecode.swift; path = "ConversationTests+Reactions.swift"; sourceTree = "<group>"; };
		06BBF6FB247288DD00A26626 /* FileTransferTests+Swift.swift */ = {isa = PBXFileReference; lastKnownFileType = sourcecode.swift; path = "FileTransferTests+Swift.swift"; sourceTree = "<group>"; };
		06BBF6FE2472F3AC00A26626 /* SendAndReceiveMessagesTests+Swift.swift */ = {isa = PBXFileReference; lastKnownFileType = sourcecode.swift; path = "SendAndReceiveMessagesTests+Swift.swift"; sourceTree = "<group>"; };
		06BBF7002473D51D00A26626 /* MessagingTest+Swift.swift */ = {isa = PBXFileReference; lastKnownFileType = sourcecode.swift; path = "MessagingTest+Swift.swift"; sourceTree = "<group>"; };
		06DE14CC24B85B06006CB6B3 /* SyncStatus.swift */ = {isa = PBXFileReference; lastKnownFileType = sourcecode.swift; path = SyncStatus.swift; sourceTree = "<group>"; };
		06DE14CE24B85BD0006CB6B3 /* ZMSyncStateDelegate.h */ = {isa = PBXFileReference; lastKnownFileType = sourcecode.c.h; path = ZMSyncStateDelegate.h; sourceTree = "<group>"; };
		06EF511226691FFF0073920F /* PushNotificationStatusTests.swift */ = {isa = PBXFileReference; fileEncoding = 4; lastKnownFileType = sourcecode.swift; path = PushNotificationStatusTests.swift; sourceTree = "<group>"; };
		06EF5181266E2C8F0073920F /* Conversation+Join.swift */ = {isa = PBXFileReference; lastKnownFileType = sourcecode.swift; path = "Conversation+Join.swift"; sourceTree = "<group>"; };
		06EF5186266E445F0073920F /* ConversationTests+Join.swift */ = {isa = PBXFileReference; lastKnownFileType = sourcecode.swift; path = "ConversationTests+Join.swift"; sourceTree = "<group>"; };
		06F98D5E24379143007E914A /* SignatureRequestStrategyTests.swift */ = {isa = PBXFileReference; lastKnownFileType = sourcecode.swift; path = SignatureRequestStrategyTests.swift; sourceTree = "<group>"; };
		0920833C1BA84F3100F82B29 /* UserClientRequestStrategyTests.swift */ = {isa = PBXFileReference; fileEncoding = 4; lastKnownFileType = sourcecode.swift; path = UserClientRequestStrategyTests.swift; sourceTree = "<group>"; };
		0920833F1BA95EE100F82B29 /* UserClientRequestFactory.swift */ = {isa = PBXFileReference; fileEncoding = 4; lastKnownFileType = sourcecode.swift; path = UserClientRequestFactory.swift; sourceTree = "<group>"; };
		0920C4D81B305FF500C55728 /* UserSessionGiphyRequestStateTests.swift */ = {isa = PBXFileReference; fileEncoding = 4; lastKnownFileType = sourcecode.swift; path = UserSessionGiphyRequestStateTests.swift; sourceTree = "<group>"; };
		09284B6A1B8272C300EEE10E /* WireSyncEngine Test Host.entitlements */ = {isa = PBXFileReference; lastKnownFileType = text.xml; path = "WireSyncEngine Test Host.entitlements"; sourceTree = "<group>"; };
		093694441BA9633300F36B3A /* UserClientRequestFactoryTests.swift */ = {isa = PBXFileReference; fileEncoding = 4; lastKnownFileType = sourcecode.swift; path = UserClientRequestFactoryTests.swift; sourceTree = "<group>"; };
		09531F131AE960E300B8556A /* ZMLoginCodeRequestTranscoder.h */ = {isa = PBXFileReference; fileEncoding = 4; lastKnownFileType = sourcecode.c.h; path = ZMLoginCodeRequestTranscoder.h; sourceTree = "<group>"; };
		09531F141AE960E300B8556A /* ZMLoginCodeRequestTranscoder.m */ = {isa = PBXFileReference; fileEncoding = 4; lastKnownFileType = sourcecode.c.objc; path = ZMLoginCodeRequestTranscoder.m; sourceTree = "<group>"; };
		09531F1A1AE9644800B8556A /* ZMLoginCodeRequestTranscoderTests.m */ = {isa = PBXFileReference; fileEncoding = 4; lastKnownFileType = sourcecode.c.objc; path = ZMLoginCodeRequestTranscoderTests.m; sourceTree = "<group>"; };
		098CFBBA1B7B9C94000B02B1 /* BaseTestSwiftHelpers.swift */ = {isa = PBXFileReference; fileEncoding = 4; lastKnownFileType = sourcecode.swift; path = BaseTestSwiftHelpers.swift; sourceTree = "<group>"; };
		09914E501BD6613600C10BF8 /* ConversationTests+OTR.m */ = {isa = PBXFileReference; fileEncoding = 4; lastKnownFileType = sourcecode.c.objc; name = "ConversationTests+OTR.m"; path = "../E2EE/ConversationTests+OTR.m"; sourceTree = "<group>"; };
		09914E521BD6613D00C10BF8 /* ZMDecodedAPSMessageTest.m */ = {isa = PBXFileReference; fileEncoding = 4; lastKnownFileType = sourcecode.c.objc; path = ZMDecodedAPSMessageTest.m; sourceTree = "<group>"; };
		0994E1DD1B835C4900A51721 /* ios-test-host.xcconfig */ = {isa = PBXFileReference; lastKnownFileType = text.xcconfig; path = "ios-test-host.xcconfig"; sourceTree = "<group>"; };
		0994E1DE1B835C4900A51721 /* ios-test-target.xcconfig */ = {isa = PBXFileReference; lastKnownFileType = text.xcconfig; path = "ios-test-target.xcconfig"; sourceTree = "<group>"; };
		0994E1E21B835C4900A51721 /* project-common.xcconfig */ = {isa = PBXFileReference; lastKnownFileType = text.xcconfig; path = "project-common.xcconfig"; sourceTree = "<group>"; };
		0994E1E31B835C4900A51721 /* project-debug.xcconfig */ = {isa = PBXFileReference; lastKnownFileType = text.xcconfig; path = "project-debug.xcconfig"; sourceTree = "<group>"; };
		0994E1E41B835C4900A51721 /* project.xcconfig */ = {isa = PBXFileReference; lastKnownFileType = text.xcconfig; path = project.xcconfig; sourceTree = "<group>"; };
		0994E1E81B835C4900A51721 /* tests.xcconfig */ = {isa = PBXFileReference; lastKnownFileType = text.xcconfig; path = tests.xcconfig; sourceTree = "<group>"; };
		0994E1E91B835C4900A51721 /* warnings-debug.xcconfig */ = {isa = PBXFileReference; lastKnownFileType = text.xcconfig; path = "warnings-debug.xcconfig"; sourceTree = "<group>"; };
		0994E1EA1B835C4900A51721 /* warnings.xcconfig */ = {isa = PBXFileReference; lastKnownFileType = text.xcconfig; path = warnings.xcconfig; sourceTree = "<group>"; };
		0994E1F01B835C4900A51721 /* WireSyncEngine.xcconfig */ = {isa = PBXFileReference; lastKnownFileType = text.xcconfig; path = WireSyncEngine.xcconfig; sourceTree = "<group>"; };
		0994E1F11B835D1100A51721 /* version.xcconfig */ = {isa = PBXFileReference; lastKnownFileType = text.xcconfig; path = version.xcconfig; sourceTree = "<group>"; };
		09B730941B3045E400A5CCC9 /* ProxiedRequestStatusTests.swift */ = {isa = PBXFileReference; fileEncoding = 4; lastKnownFileType = sourcecode.swift; path = ProxiedRequestStatusTests.swift; sourceTree = "<group>"; };
		09BCDB8C1BCE7F000020DCC7 /* ZMAPSMessageDecoder.h */ = {isa = PBXFileReference; fileEncoding = 4; lastKnownFileType = sourcecode.c.h; path = ZMAPSMessageDecoder.h; sourceTree = "<group>"; };
		09BCDB8D1BCE7F000020DCC7 /* ZMAPSMessageDecoder.m */ = {isa = PBXFileReference; fileEncoding = 4; lastKnownFileType = sourcecode.c.objc; path = ZMAPSMessageDecoder.m; sourceTree = "<group>"; };
		09C77C521BA6C77000E2163F /* UserClientRequestStrategy.swift */ = {isa = PBXFileReference; fileEncoding = 4; lastKnownFileType = sourcecode.swift; path = UserClientRequestStrategy.swift; sourceTree = "<group>"; };
		09CC4AB71B7CB8B700201C63 /* Cartfile */ = {isa = PBXFileReference; lastKnownFileType = text; path = Cartfile; sourceTree = "<group>"; };
		09CC4AB81B7CB8BF00201C63 /* Cartfile.private */ = {isa = PBXFileReference; lastKnownFileType = text; path = Cartfile.private; sourceTree = "<group>"; };
		09D7CE621AE94D4200CC5F45 /* ZMCredentials+Internal.h */ = {isa = PBXFileReference; fileEncoding = 4; lastKnownFileType = sourcecode.c.h; path = "ZMCredentials+Internal.h"; sourceTree = "<group>"; };
		160195601E30C9CF00ACBFAC /* LocalNotificationDispatcherCallingTests.swift */ = {isa = PBXFileReference; fileEncoding = 4; lastKnownFileType = sourcecode.swift; path = LocalNotificationDispatcherCallingTests.swift; sourceTree = "<group>"; };
		16030DC821B01B7500F8032E /* Conversation+ReadReceiptMode.swift */ = {isa = PBXFileReference; lastKnownFileType = sourcecode.swift; path = "Conversation+ReadReceiptMode.swift"; sourceTree = "<group>"; };
		16085B321F71811A000B9F22 /* UserChangeInfo+UserSession.swift */ = {isa = PBXFileReference; fileEncoding = 4; lastKnownFileType = sourcecode.swift; path = "UserChangeInfo+UserSession.swift"; sourceTree = "<group>"; };
		16085B341F719E6D000B9F22 /* NetworkStateRecorder.swift */ = {isa = PBXFileReference; fileEncoding = 4; lastKnownFileType = sourcecode.swift; path = NetworkStateRecorder.swift; sourceTree = "<group>"; };
		160C31261E6434500012E4BC /* OperationStatus.swift */ = {isa = PBXFileReference; fileEncoding = 4; lastKnownFileType = sourcecode.swift; path = OperationStatus.swift; sourceTree = "<group>"; };
		160C31401E6DDFC30012E4BC /* VoiceChannelV3Tests.swift */ = {isa = PBXFileReference; fileEncoding = 4; lastKnownFileType = sourcecode.swift; path = VoiceChannelV3Tests.swift; sourceTree = "<group>"; };
		160C31431E8049320012E4BC /* ApplicationStatusDirectory.swift */ = {isa = PBXFileReference; fileEncoding = 4; lastKnownFileType = sourcecode.swift; path = ApplicationStatusDirectory.swift; sourceTree = "<group>"; };
		160C31491E82AC170012E4BC /* OperationStatusTests.swift */ = {isa = PBXFileReference; fileEncoding = 4; lastKnownFileType = sourcecode.swift; path = OperationStatusTests.swift; sourceTree = "<group>"; };
		161681342077721600BCF33A /* ZMOperationLoop+OperationStatus.swift */ = {isa = PBXFileReference; lastKnownFileType = sourcecode.swift; path = "ZMOperationLoop+OperationStatus.swift"; sourceTree = "<group>"; };
		161927222459E08E00DDD9EB /* UserClientEventConsumerTests.swift */ = {isa = PBXFileReference; lastKnownFileType = sourcecode.swift; path = UserClientEventConsumerTests.swift; sourceTree = "<group>"; };
		161ACB1523F1AFB000ABFF33 /* SessionManager+CallKitManagerDelegate.swift */ = {isa = PBXFileReference; lastKnownFileType = sourcecode.swift; path = "SessionManager+CallKitManagerDelegate.swift"; sourceTree = "<group>"; };
		161ACB2323F432CC00ABFF33 /* SessionManager+URLActions.swift */ = {isa = PBXFileReference; lastKnownFileType = sourcecode.swift; path = "SessionManager+URLActions.swift"; sourceTree = "<group>"; };
		161ACB2C23F5BA0200ABFF33 /* DeepLinkURLActionProcessor.swift */ = {isa = PBXFileReference; lastKnownFileType = sourcecode.swift; path = DeepLinkURLActionProcessor.swift; sourceTree = "<group>"; };
		161ACB2E23F5BACA00ABFF33 /* ConnectToBotURLActionProcessor.swift */ = {isa = PBXFileReference; lastKnownFileType = sourcecode.swift; path = ConnectToBotURLActionProcessor.swift; sourceTree = "<group>"; };
		161ACB3123F5BBA100ABFF33 /* CompanyLoginURLActionProcessor.swift */ = {isa = PBXFileReference; lastKnownFileType = sourcecode.swift; path = CompanyLoginURLActionProcessor.swift; sourceTree = "<group>"; };
		161ACB3923F6BAFE00ABFF33 /* URLActionTests.swift */ = {isa = PBXFileReference; lastKnownFileType = sourcecode.swift; path = URLActionTests.swift; sourceTree = "<group>"; };
		161ACB3B23F6BE7F00ABFF33 /* SessionManagerTests+URLActions.swift */ = {isa = PBXFileReference; lastKnownFileType = sourcecode.swift; path = "SessionManagerTests+URLActions.swift"; sourceTree = "<group>"; };
		161ACB3E23F6E4C200ABFF33 /* DeepLinkURLActionProcessorTests.swift */ = {isa = PBXFileReference; lastKnownFileType = sourcecode.swift; path = DeepLinkURLActionProcessorTests.swift; sourceTree = "<group>"; };
		161ACB4223F6EE4800ABFF33 /* CompanyLoginURLActionProcessorTests.swift */ = {isa = PBXFileReference; lastKnownFileType = sourcecode.swift; path = CompanyLoginURLActionProcessorTests.swift; sourceTree = "<group>"; };
		161C886223FADDE400CB0B8E /* ConnectToBotURLActionProcessorTests.swift */ = {isa = PBXFileReference; lastKnownFileType = sourcecode.swift; path = ConnectToBotURLActionProcessorTests.swift; sourceTree = "<group>"; };
		161C886423FD248A00CB0B8E /* RecordingMockTransportSession.swift */ = {isa = PBXFileReference; lastKnownFileType = sourcecode.swift; path = RecordingMockTransportSession.swift; sourceTree = "<group>"; };
		161C887623FD4CFD00CB0B8E /* MockPushChannel.swift */ = {isa = PBXFileReference; lastKnownFileType = sourcecode.swift; path = MockPushChannel.swift; sourceTree = "<group>"; };
		161D3AC82134013C0053D39A /* Logging.swift */ = {isa = PBXFileReference; lastKnownFileType = sourcecode.swift; path = Logging.swift; sourceTree = "<group>"; };
		1621D2701D770FB1007108C2 /* ZMSyncStateDelegate.h */ = {isa = PBXFileReference; fileEncoding = 4; lastKnownFileType = sourcecode.c.h; path = ZMSyncStateDelegate.h; sourceTree = "<group>"; };
		1626344620D79C22000D4063 /* ZMUserSessionTests+PushNotifications.swift */ = {isa = PBXFileReference; lastKnownFileType = sourcecode.swift; path = "ZMUserSessionTests+PushNotifications.swift"; sourceTree = "<group>"; };
		162A81D3202B453000F6200C /* SessionManager+AVS.swift */ = {isa = PBXFileReference; lastKnownFileType = sourcecode.swift; path = "SessionManager+AVS.swift"; sourceTree = "<group>"; };
		162A81D5202B5BC600F6200C /* SessionManagerAVSTests.swift */ = {isa = PBXFileReference; lastKnownFileType = sourcecode.swift; path = SessionManagerAVSTests.swift; sourceTree = "<group>"; };
		162DEE101F87B9800034C8F9 /* ZMUserSession+Calling.swift */ = {isa = PBXFileReference; fileEncoding = 4; lastKnownFileType = sourcecode.swift; path = "ZMUserSession+Calling.swift"; sourceTree = "<group>"; };
		1634958A1F0254CB004E80DB /* SessionManager+ServerConnection.swift */ = {isa = PBXFileReference; fileEncoding = 4; lastKnownFileType = sourcecode.swift; path = "SessionManager+ServerConnection.swift"; sourceTree = "<group>"; };
		1636EAFE23F6FCCC00CD9527 /* MockPresentationDelegate.swift */ = {isa = PBXFileReference; lastKnownFileType = sourcecode.swift; path = MockPresentationDelegate.swift; sourceTree = "<group>"; };
		1639A8262260CE5000868AB9 /* ZMLocalNotification+AvailabilityAlert.swift */ = {isa = PBXFileReference; lastKnownFileType = sourcecode.swift; path = "ZMLocalNotification+AvailabilityAlert.swift"; sourceTree = "<group>"; };
		1639A8532264C52600868AB9 /* ZMLocalNotificationTests_Alerts.swift */ = {isa = PBXFileReference; lastKnownFileType = sourcecode.swift; path = ZMLocalNotificationTests_Alerts.swift; sourceTree = "<group>"; };
		163BB8111EE1A65A00DF9384 /* IntegrationTest+Search.swift */ = {isa = PBXFileReference; fileEncoding = 4; lastKnownFileType = sourcecode.swift; path = "IntegrationTest+Search.swift"; sourceTree = "<group>"; };
		163BB8151EE1B1AC00DF9384 /* SearchTests.swift */ = {isa = PBXFileReference; fileEncoding = 4; lastKnownFileType = sourcecode.swift; path = SearchTests.swift; sourceTree = "<group>"; };
		163FB9922052EA4600E74F83 /* OperationLoopNewRequestObserver.swift */ = {isa = PBXFileReference; lastKnownFileType = sourcecode.swift; path = OperationLoopNewRequestObserver.swift; sourceTree = "<group>"; };
		163FB9982057E3F200E74F83 /* AuthenticationStatusProvider.swift */ = {isa = PBXFileReference; lastKnownFileType = sourcecode.swift; path = AuthenticationStatusProvider.swift; sourceTree = "<group>"; };
		1645ECF72448A0A3007A82D6 /* Decodable+JSON.swift */ = {isa = PBXFileReference; lastKnownFileType = sourcecode.swift; path = "Decodable+JSON.swift"; sourceTree = "<group>"; };
		1645ECFB2449CE75007A82D6 /* TeamMembersDownloadRequestStrategy.swift */ = {isa = PBXFileReference; lastKnownFileType = sourcecode.swift; path = TeamMembersDownloadRequestStrategy.swift; sourceTree = "<group>"; };
		1645ED1A244DE345007A82D6 /* TeamMembersDownloadRequestStrategy.swift */ = {isa = PBXFileReference; lastKnownFileType = sourcecode.swift; path = TeamMembersDownloadRequestStrategy.swift; sourceTree = "<group>"; };
		164C29A21ECF437E0026562A /* SearchRequestTests.swift */ = {isa = PBXFileReference; fileEncoding = 4; lastKnownFileType = sourcecode.swift; path = SearchRequestTests.swift; sourceTree = "<group>"; };
		164C29A41ECF47D80026562A /* SearchDirectoryTests.swift */ = {isa = PBXFileReference; fileEncoding = 4; lastKnownFileType = sourcecode.swift; path = SearchDirectoryTests.swift; sourceTree = "<group>"; };
		164C29A61ED2D7B00026562A /* SearchResult.swift */ = {isa = PBXFileReference; fileEncoding = 4; lastKnownFileType = sourcecode.swift; path = SearchResult.swift; sourceTree = "<group>"; };
		164EAF9B1F4455FA00B628C4 /* ZMUserSession+Actions.swift */ = {isa = PBXFileReference; fileEncoding = 4; lastKnownFileType = sourcecode.swift; path = "ZMUserSession+Actions.swift"; sourceTree = "<group>"; };
		16519D37231D3B1700C9D76D /* Conversation+Deletion.swift */ = {isa = PBXFileReference; lastKnownFileType = sourcecode.swift; path = "Conversation+Deletion.swift"; sourceTree = "<group>"; };
		16519D5B231EA13A00C9D76D /* ConversationTests+Deletion.swift */ = {isa = PBXFileReference; lastKnownFileType = sourcecode.swift; path = "ConversationTests+Deletion.swift"; sourceTree = "<group>"; };
		16519D6C231EAAF300C9D76D /* Conversation+DeletionTests.swift */ = {isa = PBXFileReference; lastKnownFileType = sourcecode.swift; path = "Conversation+DeletionTests.swift"; sourceTree = "<group>"; };
		16519D7C2320087100C9D76D /* SlowSyncTests+ExistingData.swift */ = {isa = PBXFileReference; lastKnownFileType = sourcecode.swift; path = "SlowSyncTests+ExistingData.swift"; sourceTree = "<group>"; };
		1658C2361F503CF800889F22 /* FlowManager.swift */ = {isa = PBXFileReference; fileEncoding = 4; lastKnownFileType = sourcecode.swift; path = FlowManager.swift; sourceTree = "<group>"; };
		1658C2381F5404ED00889F22 /* FlowManagerMock.swift */ = {isa = PBXFileReference; fileEncoding = 4; lastKnownFileType = sourcecode.swift; path = FlowManagerMock.swift; sourceTree = "<group>"; };
		1658E91C26C53FDB003D0090 /* Starscream.xcframework */ = {isa = PBXFileReference; lastKnownFileType = wrapper.xcframework; name = Starscream.xcframework; path = Carthage/Build/Starscream.xcframework; sourceTree = "<group>"; };
		1659114E1DEF1F6E007FA847 /* LocalNotificationDispatcher+Calling.swift */ = {isa = PBXFileReference; fileEncoding = 4; lastKnownFileType = sourcecode.swift; path = "LocalNotificationDispatcher+Calling.swift"; sourceTree = "<group>"; };
		165911521DEF38EC007FA847 /* CallStateObserver.swift */ = {isa = PBXFileReference; fileEncoding = 4; lastKnownFileType = sourcecode.swift; name = CallStateObserver.swift; path = ../UserSession/CallStateObserver.swift; sourceTree = "<group>"; };
		165BB94B2004D6490077EFD5 /* SessionManager+UserActivity.swift */ = {isa = PBXFileReference; lastKnownFileType = sourcecode.swift; path = "SessionManager+UserActivity.swift"; sourceTree = "<group>"; };
		165D3A141E1D3EF30052E654 /* WireCallCenterV3.swift */ = {isa = PBXFileReference; fileEncoding = 4; lastKnownFileType = sourcecode.swift; path = WireCallCenterV3.swift; sourceTree = "<group>"; };
		165D3A171E1D43870052E654 /* VoiceChannelV3.swift */ = {isa = PBXFileReference; fileEncoding = 4; lastKnownFileType = sourcecode.swift; path = VoiceChannelV3.swift; sourceTree = "<group>"; };
		165D3A181E1D43870052E654 /* VoiceChannel.swift */ = {isa = PBXFileReference; fileEncoding = 4; lastKnownFileType = sourcecode.swift; path = VoiceChannel.swift; sourceTree = "<group>"; };
		165D3A1A1E1D43870052E654 /* WireCallCenterV3Mock.swift */ = {isa = PBXFileReference; fileEncoding = 4; lastKnownFileType = sourcecode.swift; path = WireCallCenterV3Mock.swift; sourceTree = "<group>"; };
		165D3A3C1E1D60520052E654 /* ZMConversation+VoiceChannel.swift */ = {isa = PBXFileReference; fileEncoding = 4; lastKnownFileType = sourcecode.swift; path = "ZMConversation+VoiceChannel.swift"; sourceTree = "<group>"; };
		1660AA081ECCAC900056D403 /* SearchDirectory.swift */ = {isa = PBXFileReference; fileEncoding = 4; lastKnownFileType = sourcecode.swift; path = SearchDirectory.swift; sourceTree = "<group>"; };
		1660AA0A1ECCAF4E0056D403 /* SearchRequest.swift */ = {isa = PBXFileReference; fileEncoding = 4; lastKnownFileType = sourcecode.swift; path = SearchRequest.swift; sourceTree = "<group>"; };
		1660AA0C1ECDB0250056D403 /* SearchTask.swift */ = {isa = PBXFileReference; fileEncoding = 4; lastKnownFileType = sourcecode.swift; path = SearchTask.swift; sourceTree = "<group>"; };
		1660AA0E1ECE0C870056D403 /* SearchResultTests.swift */ = {isa = PBXFileReference; fileEncoding = 4; lastKnownFileType = sourcecode.swift; path = SearchResultTests.swift; sourceTree = "<group>"; };
		1660AA101ECE3C1C0056D403 /* SearchTaskTests.swift */ = {isa = PBXFileReference; fileEncoding = 4; lastKnownFileType = sourcecode.swift; path = SearchTaskTests.swift; sourceTree = "<group>"; };
		166264732166093800300F45 /* CallEventStatus.swift */ = {isa = PBXFileReference; lastKnownFileType = sourcecode.swift; path = CallEventStatus.swift; sourceTree = "<group>"; };
		1662648121661C9F00300F45 /* ZMOperatonLoop+Background.swift */ = {isa = PBXFileReference; lastKnownFileType = sourcecode.swift; path = "ZMOperatonLoop+Background.swift"; sourceTree = "<group>"; };
		166264922166517A00300F45 /* CallEventStatusTests.swift */ = {isa = PBXFileReference; lastKnownFileType = sourcecode.swift; path = CallEventStatusTests.swift; sourceTree = "<group>"; };
		1662B0F623D9B29C00B8C7C5 /* UnauthenticatedSession+DomainLookup.swift */ = {isa = PBXFileReference; lastKnownFileType = sourcecode.swift; path = "UnauthenticatedSession+DomainLookup.swift"; sourceTree = "<group>"; };
		1662B0F823D9CE8F00B8C7C5 /* UnauthenticatedSessionTests+DomainLookup.swift */ = {isa = PBXFileReference; lastKnownFileType = sourcecode.swift; path = "UnauthenticatedSessionTests+DomainLookup.swift"; sourceTree = "<group>"; };
		166507802459D7CA005300C1 /* UserClientEventConsumer.swift */ = {isa = PBXFileReference; lastKnownFileType = sourcecode.swift; path = UserClientEventConsumer.swift; sourceTree = "<group>"; };
		166A8BF21E015F3B00F5EEEA /* WireCallCenterV3Factory.swift */ = {isa = PBXFileReference; fileEncoding = 4; lastKnownFileType = sourcecode.swift; path = WireCallCenterV3Factory.swift; sourceTree = "<group>"; };
		166A8BF81E02C7D500F5EEEA /* ZMHotFix+PendingChanges.swift */ = {isa = PBXFileReference; fileEncoding = 4; lastKnownFileType = sourcecode.swift; path = "ZMHotFix+PendingChanges.swift"; sourceTree = "<group>"; };
		166B2B5D23E86522003E8581 /* ZMUserSession.swift */ = {isa = PBXFileReference; lastKnownFileType = sourcecode.swift; path = ZMUserSession.swift; sourceTree = "<group>"; };
		166B2B6D23EB2CD3003E8581 /* DatabaseTest.swift */ = {isa = PBXFileReference; lastKnownFileType = sourcecode.swift; path = DatabaseTest.swift; sourceTree = "<group>"; };
		166D18A3230EBFFA001288CD /* MediaManager.swift */ = {isa = PBXFileReference; lastKnownFileType = sourcecode.swift; path = MediaManager.swift; sourceTree = "<group>"; };
		166D18A5230EC418001288CD /* MockMediaManager.swift */ = {isa = PBXFileReference; lastKnownFileType = sourcecode.swift; path = MockMediaManager.swift; sourceTree = "<group>"; };
		166D191C231569DD001288CD /* SessionManagerTests+MessageRetention.swift */ = {isa = PBXFileReference; lastKnownFileType = sourcecode.swift; path = "SessionManagerTests+MessageRetention.swift"; sourceTree = "<group>"; };
		166D191E23157EBE001288CD /* IntegrationTest+Messages.swift */ = {isa = PBXFileReference; lastKnownFileType = sourcecode.swift; path = "IntegrationTest+Messages.swift"; sourceTree = "<group>"; };
		166DCDB92555ADD1004F4F59 /* SessionManager+EncryptionAtRest.swift */ = {isa = PBXFileReference; lastKnownFileType = sourcecode.swift; path = "SessionManager+EncryptionAtRest.swift"; sourceTree = "<group>"; };
		166E47CC255E785900C161C8 /* StrategyDirectory.swift */ = {isa = PBXFileReference; lastKnownFileType = sourcecode.swift; path = StrategyDirectory.swift; sourceTree = "<group>"; };
		166E47D2255EF0BD00C161C8 /* MockStrategyDirectory.swift */ = {isa = PBXFileReference; lastKnownFileType = sourcecode.swift; path = MockStrategyDirectory.swift; sourceTree = "<group>"; };
		1671F9FE1E2FAF50009F3150 /* ZMLocalNotificationForTests_CallState.swift */ = {isa = PBXFileReference; fileEncoding = 4; lastKnownFileType = sourcecode.swift; path = ZMLocalNotificationForTests_CallState.swift; sourceTree = "<group>"; };
		1672A64423473EA100380537 /* LabelDownstreamRequestStrategy.swift */ = {isa = PBXFileReference; lastKnownFileType = sourcecode.swift; path = LabelDownstreamRequestStrategy.swift; sourceTree = "<group>"; };
		1672A652234784B500380537 /* LabelDownstreamRequestStrategyTests.swift */ = {isa = PBXFileReference; lastKnownFileType = sourcecode.swift; path = LabelDownstreamRequestStrategyTests.swift; sourceTree = "<group>"; };
		1673C35224CB36D800AE2714 /* ZMUserSessionTests+EncryptionAtRest.swift */ = {isa = PBXFileReference; lastKnownFileType = sourcecode.swift; path = "ZMUserSessionTests+EncryptionAtRest.swift"; sourceTree = "<group>"; };
		1675532B21B16D1E009C9FEA /* ConversationTests+ReceiptMode.swift */ = {isa = PBXFileReference; lastKnownFileType = sourcecode.swift; path = "ConversationTests+ReceiptMode.swift"; sourceTree = "<group>"; };
		1679D1CB1EF9730C007B0DF5 /* ZMUserSessionTestsBase+Calling.swift */ = {isa = PBXFileReference; fileEncoding = 4; lastKnownFileType = sourcecode.swift; path = "ZMUserSessionTestsBase+Calling.swift"; sourceTree = "<group>"; };
		167F383A23E0416E006B6AA9 /* UnauthenticatedSession+SSO.swift */ = {isa = PBXFileReference; lastKnownFileType = sourcecode.swift; path = "UnauthenticatedSession+SSO.swift"; sourceTree = "<group>"; };
		167F383C23E04A93006B6AA9 /* UnauthenticatedSessionTests+SSO.swift */ = {isa = PBXFileReference; lastKnownFileType = sourcecode.swift; path = "UnauthenticatedSessionTests+SSO.swift"; sourceTree = "<group>"; };
		168474252252579A004DE9EC /* ZMUserSessionTests+Syncing.swift */ = {isa = PBXFileReference; lastKnownFileType = sourcecode.swift; path = "ZMUserSessionTests+Syncing.swift"; sourceTree = "<group>"; };
		16849B1B23EDA1FD00C025A8 /* MockUpdateEventProcessor.swift */ = {isa = PBXFileReference; lastKnownFileType = sourcecode.swift; path = MockUpdateEventProcessor.swift; sourceTree = "<group>"; };
		16849B1F23EDB32B00C025A8 /* MockSessionManager.swift */ = {isa = PBXFileReference; lastKnownFileType = sourcecode.swift; path = MockSessionManager.swift; sourceTree = "<group>"; };
		168818A025F1512400BB51C3 /* AllTests.xctestplan */ = {isa = PBXFileReference; lastKnownFileType = text; path = AllTests.xctestplan; sourceTree = "<group>"; };
		168818AB25F1533A00BB51C3 /* IntegrationTests.xctestplan */ = {isa = PBXFileReference; lastKnownFileType = text; path = IntegrationTests.xctestplan; sourceTree = "<group>"; };
		168CF42620077C54009FCB89 /* TeamInvitationStatus.swift */ = {isa = PBXFileReference; lastKnownFileType = sourcecode.swift; path = TeamInvitationStatus.swift; sourceTree = "<group>"; };
		168CF4282007840A009FCB89 /* Team+Invite.swift */ = {isa = PBXFileReference; lastKnownFileType = sourcecode.swift; path = "Team+Invite.swift"; sourceTree = "<group>"; };
		168CF42A20079A02009FCB89 /* TeamInvitationRequestStrategy.swift */ = {isa = PBXFileReference; lastKnownFileType = sourcecode.swift; path = TeamInvitationRequestStrategy.swift; sourceTree = "<group>"; };
		168CF42C2007BCA0009FCB89 /* TeamInvitationRequestStrategyTests.swift */ = {isa = PBXFileReference; lastKnownFileType = sourcecode.swift; path = TeamInvitationRequestStrategyTests.swift; sourceTree = "<group>"; };
		168CF42E2007BCD9009FCB89 /* TeamInvitationStatusTests.swift */ = {isa = PBXFileReference; lastKnownFileType = sourcecode.swift; path = TeamInvitationStatusTests.swift; sourceTree = "<group>"; };
		168E96DC220C6EB700FC92FA /* UserTests+AccountDeletion.swift */ = {isa = PBXFileReference; lastKnownFileType = sourcecode.swift; path = "UserTests+AccountDeletion.swift"; sourceTree = "<group>"; };
		16904A83207E078C00C92806 /* ConversationTests+Participants.swift */ = {isa = PBXFileReference; lastKnownFileType = sourcecode.swift; path = "ConversationTests+Participants.swift"; sourceTree = "<group>"; };
		1693151025836E5800709F15 /* EventProcessor.swift */ = {isa = PBXFileReference; lastKnownFileType = sourcecode.swift; path = EventProcessor.swift; sourceTree = "<group>"; };
		1693151E2588CF9500709F15 /* EventProcessorTests.swift */ = {isa = PBXFileReference; lastKnownFileType = sourcecode.swift; path = EventProcessorTests.swift; sourceTree = "<group>"; };
		16962EE120286A4C0069D88D /* LocalNotificationType+Localization.swift */ = {isa = PBXFileReference; lastKnownFileType = sourcecode.swift; path = "LocalNotificationType+Localization.swift"; sourceTree = "<group>"; };
		16962EE320286D690069D88D /* LocalNotificationType+Configuration.swift */ = {isa = PBXFileReference; lastKnownFileType = sourcecode.swift; path = "LocalNotificationType+Configuration.swift"; sourceTree = "<group>"; };
		169BA1D225ECDBA300374343 /* IntegrationTests.xctest */ = {isa = PBXFileReference; explicitFileType = wrapper.cfbundle; includeInIndex = 0; path = IntegrationTests.xctest; sourceTree = BUILT_PRODUCTS_DIR; };
		169BA1D625ECDBA300374343 /* IntegrationTests-Info.plist */ = {isa = PBXFileReference; lastKnownFileType = text.plist.xml; path = "IntegrationTests-Info.plist"; sourceTree = "<group>"; };
		169BA1F725ECF8F700374343 /* MockAppLock.swift */ = {isa = PBXFileReference; lastKnownFileType = sourcecode.swift; path = MockAppLock.swift; sourceTree = "<group>"; };
		169BA1FE25ED0DAD00374343 /* ZMUserSession+Messages.swift */ = {isa = PBXFileReference; lastKnownFileType = sourcecode.swift; path = "ZMUserSession+Messages.swift"; sourceTree = "<group>"; };
		169BA23C25EF6E2A00374343 /* MockRegistrationStatusDelegate.swift */ = {isa = PBXFileReference; lastKnownFileType = sourcecode.swift; path = MockRegistrationStatusDelegate.swift; sourceTree = "<group>"; };
		169BA24025EF6F6700374343 /* ZMConversation+Testing.swift */ = {isa = PBXFileReference; lastKnownFileType = sourcecode.swift; path = "ZMConversation+Testing.swift"; sourceTree = "<group>"; };
		169BA24325EF6FFA00374343 /* MockAnalytics.swift */ = {isa = PBXFileReference; lastKnownFileType = sourcecode.swift; path = MockAnalytics.swift; sourceTree = "<group>"; };
		169BA24B25EF753100374343 /* MockReachability.swift */ = {isa = PBXFileReference; lastKnownFileType = sourcecode.swift; path = MockReachability.swift; sourceTree = "<group>"; };
		169BA25125EF778E00374343 /* TestUserProfileUpdateObserver.swift */ = {isa = PBXFileReference; lastKnownFileType = sourcecode.swift; path = TestUserProfileUpdateObserver.swift; sourceTree = "<group>"; };
		169BC10E22BD17FF0003159B /* LegalHoldRequestStrategyTests.swift */ = {isa = PBXFileReference; lastKnownFileType = sourcecode.swift; path = LegalHoldRequestStrategyTests.swift; sourceTree = "<group>"; };
		169E303120D29C200012C219 /* PushRegistryMock.swift */ = {isa = PBXFileReference; lastKnownFileType = sourcecode.swift; path = PushRegistryMock.swift; sourceTree = "<group>"; };
		169E55F52518FF810092CD53 /* EventProcessingPerformanceTests.swift */ = {isa = PBXFileReference; lastKnownFileType = sourcecode.swift; path = EventProcessingPerformanceTests.swift; sourceTree = "<group>"; };
		16A5FE20215B584200AEEBBD /* MockLinkPreviewDetector.swift */ = {isa = PBXFileReference; lastKnownFileType = sourcecode.swift; path = MockLinkPreviewDetector.swift; sourceTree = "<group>"; };
		16A5FE22215B5FD000AEEBBD /* LinkPreviewTests.swift */ = {isa = PBXFileReference; lastKnownFileType = sourcecode.swift; path = LinkPreviewTests.swift; sourceTree = "<group>"; };
		16A702CF1E92998100B8410D /* ApplicationStatusDirectoryTests.swift */ = {isa = PBXFileReference; fileEncoding = 4; lastKnownFileType = sourcecode.swift; path = ApplicationStatusDirectoryTests.swift; sourceTree = "<group>"; };
		16A764601F3E0B0B00564F21 /* CallKitManager.swift */ = {isa = PBXFileReference; fileEncoding = 4; lastKnownFileType = sourcecode.swift; path = CallKitManager.swift; sourceTree = "<group>"; };
		16A86B8322A7E57100A674F8 /* ConversationTests+LegalHold.swift */ = {isa = PBXFileReference; lastKnownFileType = sourcecode.swift; path = "ConversationTests+LegalHold.swift"; sourceTree = "<group>"; };
		16AD86B71F7292EB00E4C797 /* TypingChange.swift */ = {isa = PBXFileReference; fileEncoding = 4; lastKnownFileType = sourcecode.swift; path = TypingChange.swift; sourceTree = "<group>"; };
		16C4BD9F20A309CD00BCDB17 /* CallParticipantSnapshot.swift */ = {isa = PBXFileReference; lastKnownFileType = sourcecode.swift; path = CallParticipantSnapshot.swift; sourceTree = "<group>"; };
		16CD6A262681BA9000B9A73A /* ZMUser+FederatedConnection.swift */ = {isa = PBXFileReference; lastKnownFileType = sourcecode.swift; path = "ZMUser+FederatedConnection.swift"; sourceTree = "<group>"; };
		16D0A118234B999600A83F87 /* LabelUpstreamRequestStrategyTests.swift */ = {isa = PBXFileReference; lastKnownFileType = sourcecode.swift; path = LabelUpstreamRequestStrategyTests.swift; sourceTree = "<group>"; };
		16D0A11C234C8CD700A83F87 /* LabelUpstreamRequestStrategy.swift */ = {isa = PBXFileReference; lastKnownFileType = sourcecode.swift; path = LabelUpstreamRequestStrategy.swift; sourceTree = "<group>"; };
		16D1383A1FD6A6F4001B4411 /* AvailabilityTests.swift */ = {isa = PBXFileReference; lastKnownFileType = sourcecode.swift; path = AvailabilityTests.swift; sourceTree = "<group>"; };
		16D3FCDE1E365ABC0052A535 /* CallStateObserverTests.swift */ = {isa = PBXFileReference; fileEncoding = 4; lastKnownFileType = sourcecode.swift; path = CallStateObserverTests.swift; sourceTree = "<group>"; };
		16D3FD011E3A5C0D0052A535 /* ZMConversationVoiceChannelRouterTests.swift */ = {isa = PBXFileReference; fileEncoding = 4; lastKnownFileType = sourcecode.swift; path = ZMConversationVoiceChannelRouterTests.swift; sourceTree = "<group>"; };
		16D9E8B922BCD39200FA463F /* LegalHoldRequestStrategy.swift */ = {isa = PBXFileReference; lastKnownFileType = sourcecode.swift; path = LegalHoldRequestStrategy.swift; sourceTree = "<group>"; };
		16DABFAD1DCF98D3001973E3 /* CallingRequestStrategy.swift */ = {isa = PBXFileReference; fileEncoding = 4; lastKnownFileType = sourcecode.swift; path = CallingRequestStrategy.swift; sourceTree = "<group>"; };
		16DCAD641B0F9447008C1DD9 /* NSURL+LaunchOptions.h */ = {isa = PBXFileReference; fileEncoding = 4; lastKnownFileType = sourcecode.c.h; path = "NSURL+LaunchOptions.h"; sourceTree = "<group>"; };
		16DCAD651B0F9447008C1DD9 /* NSURL+LaunchOptions.m */ = {isa = PBXFileReference; fileEncoding = 4; lastKnownFileType = sourcecode.c.objc; path = "NSURL+LaunchOptions.m"; sourceTree = "<group>"; };
		16DCAD6D1B1476FE008C1DD9 /* NSURL+LaunchOptionsTests.m */ = {isa = PBXFileReference; fileEncoding = 4; lastKnownFileType = sourcecode.c.objc; path = "NSURL+LaunchOptionsTests.m"; sourceTree = "<group>"; };
		16DCB91B213449620002E910 /* ZMOperationLoop+PushChannel.swift */ = {isa = PBXFileReference; lastKnownFileType = sourcecode.swift; path = "ZMOperationLoop+PushChannel.swift"; sourceTree = "<group>"; };
		16E0FB86232F8933000E3235 /* ZMUserSession+Authentication.swift */ = {isa = PBXFileReference; lastKnownFileType = sourcecode.swift; path = "ZMUserSession+Authentication.swift"; sourceTree = "<group>"; };
		16E0FBB4233119FE000E3235 /* ZMUserSessionTests+Authentication.swift */ = {isa = PBXFileReference; lastKnownFileType = sourcecode.swift; path = "ZMUserSessionTests+Authentication.swift"; sourceTree = "<group>"; };
		16E6F26124B371190015B249 /* ZMUserSession+EncryptionAtRest.swift */ = {isa = PBXFileReference; lastKnownFileType = sourcecode.swift; path = "ZMUserSession+EncryptionAtRest.swift"; sourceTree = "<group>"; };
		16ED865923E2E91900CB1766 /* ZMUserSession+LifeCycle.swift */ = {isa = PBXFileReference; lastKnownFileType = sourcecode.swift; path = "ZMUserSession+LifeCycle.swift"; sourceTree = "<group>"; };
		16ED865C23E30F7E00CB1766 /* ZMUserSesson+Proxy.swift */ = {isa = PBXFileReference; lastKnownFileType = sourcecode.swift; path = "ZMUserSesson+Proxy.swift"; sourceTree = "<group>"; };
		16ED865E23E3145C00CB1766 /* ZMUserSession+Clients.swift */ = {isa = PBXFileReference; lastKnownFileType = sourcecode.swift; path = "ZMUserSession+Clients.swift"; sourceTree = "<group>"; };
		16F5F16B1E4092C00062F0AE /* NSManagedObjectContext+CTCallCenter.swift */ = {isa = PBXFileReference; fileEncoding = 4; lastKnownFileType = sourcecode.swift; path = "NSManagedObjectContext+CTCallCenter.swift"; sourceTree = "<group>"; };
		16F6BB371EDEA659009EA803 /* SearchResult+AddressBook.swift */ = {isa = PBXFileReference; fileEncoding = 4; lastKnownFileType = sourcecode.swift; path = "SearchResult+AddressBook.swift"; sourceTree = "<group>"; };
		16FF47431F0BF5C70044C491 /* IntegrationTest.swift */ = {isa = PBXFileReference; fileEncoding = 4; lastKnownFileType = sourcecode.swift; path = IntegrationTest.swift; sourceTree = "<group>"; };
		16FF47461F0CD58A0044C491 /* IntegrationTest.m */ = {isa = PBXFileReference; fileEncoding = 4; lastKnownFileType = sourcecode.c.objc; path = IntegrationTest.m; sourceTree = "<group>"; };
		16FF47481F0CD6610044C491 /* IntegrationTest.h */ = {isa = PBXFileReference; lastKnownFileType = sourcecode.c.h; path = IntegrationTest.h; sourceTree = "<group>"; };
		16FF474B1F0D54B20044C491 /* SessionManager+Logs.swift */ = {isa = PBXFileReference; fileEncoding = 4; lastKnownFileType = sourcecode.swift; path = "SessionManager+Logs.swift"; sourceTree = "<group>"; };
		3D6B0837E10BD4D5E88805E3 /* ZMSyncStrategyTests.swift */ = {isa = PBXFileReference; lastKnownFileType = sourcecode.swift; path = ZMSyncStrategyTests.swift; sourceTree = "<group>"; };
		3E05F247192A4F8900F22D80 /* NSError+ZMUserSession.h */ = {isa = PBXFileReference; fileEncoding = 4; lastKnownFileType = sourcecode.c.h; path = "NSError+ZMUserSession.h"; sourceTree = "<group>"; };
		3E05F250192A4FBD00F22D80 /* UserSessionErrorTests.m */ = {isa = PBXFileReference; fileEncoding = 4; lastKnownFileType = sourcecode.c.objc; path = UserSessionErrorTests.m; sourceTree = "<group>"; };
		3E05F253192A50CC00F22D80 /* NSError+ZMUserSession.m */ = {isa = PBXFileReference; fileEncoding = 4; lastKnownFileType = sourcecode.c.objc; path = "NSError+ZMUserSession.m"; sourceTree = "<group>"; };
		3E05F254192A50CC00F22D80 /* NSError+ZMUserSessionInternal.h */ = {isa = PBXFileReference; fileEncoding = 4; lastKnownFileType = sourcecode.c.h; path = "NSError+ZMUserSessionInternal.h"; sourceTree = "<group>"; };
		3E1858B21951D69B005FE78F /* MemoryLeaksObserver.h */ = {isa = PBXFileReference; fileEncoding = 4; lastKnownFileType = sourcecode.c.h; path = MemoryLeaksObserver.h; sourceTree = "<group>"; };
		3E1858B31951D69B005FE78F /* MemoryLeaksObserver.m */ = {isa = PBXFileReference; fileEncoding = 4; lastKnownFileType = sourcecode.c.objc; path = MemoryLeaksObserver.m; sourceTree = "<group>"; };
		3E18605C191A4F3B000FE027 /* WireSyncEngine-iOS.pch */ = {isa = PBXFileReference; lastKnownFileType = sourcecode.c.h; path = "WireSyncEngine-iOS.pch"; sourceTree = "<group>"; };
		3E18605F191A4F6A000FE027 /* README.md */ = {isa = PBXFileReference; lastKnownFileType = text; path = README.md; sourceTree = "<group>"; };
		3E186088191A56F6000FE027 /* WireSyncEngine Test Host.app */ = {isa = PBXFileReference; explicitFileType = wrapper.application; includeInIndex = 0; path = "WireSyncEngine Test Host.app"; sourceTree = BUILT_PRODUCTS_DIR; };
		3E1860B4191A5D99000FE027 /* Test-Host-Info.plist */ = {isa = PBXFileReference; fileEncoding = 4; lastKnownFileType = text.plist.xml; path = "Test-Host-Info.plist"; sourceTree = "<group>"; };
		3E1860B5191A5D99000FE027 /* Test-Host-Prefix.pch */ = {isa = PBXFileReference; fileEncoding = 4; lastKnownFileType = sourcecode.c.h; path = "Test-Host-Prefix.pch"; sourceTree = "<group>"; };
		3E1860B6191A5D99000FE027 /* TestHost-main.m */ = {isa = PBXFileReference; fileEncoding = 4; lastKnownFileType = sourcecode.c.objc; path = "TestHost-main.m"; sourceTree = "<group>"; };
		3E1860B7191A5D99000FE027 /* TestHostAppDelegate.h */ = {isa = PBXFileReference; fileEncoding = 4; lastKnownFileType = sourcecode.c.h; path = TestHostAppDelegate.h; sourceTree = "<group>"; };
		3E1860B8191A5D99000FE027 /* TestHostAppDelegate.m */ = {isa = PBXFileReference; fileEncoding = 4; lastKnownFileType = sourcecode.c.objc; path = TestHostAppDelegate.m; sourceTree = "<group>"; };
		3E1860C3191A649D000FE027 /* UnitTests.xctest */ = {isa = PBXFileReference; explicitFileType = wrapper.cfbundle; includeInIndex = 0; path = UnitTests.xctest; sourceTree = BUILT_PRODUCTS_DIR; };
		3E2712FE1A891781008EE50F /* UnitTests-Info.plist */ = {isa = PBXFileReference; lastKnownFileType = text.plist.xml; path = "UnitTests-Info.plist"; sourceTree = "<group>"; };
		3E288A6919C859210031CFCE /* NotificationObservers.h */ = {isa = PBXFileReference; fileEncoding = 4; lastKnownFileType = sourcecode.c.h; path = NotificationObservers.h; sourceTree = "<group>"; };
		3E288A6A19C859210031CFCE /* NotificationObservers.m */ = {isa = PBXFileReference; fileEncoding = 4; lastKnownFileType = sourcecode.c.objc; path = NotificationObservers.m; sourceTree = "<group>"; };
		3E6CD176194F435F00BAE83E /* ConversationsTests.m */ = {isa = PBXFileReference; fileEncoding = 4; lastKnownFileType = sourcecode.c.objc; path = ConversationsTests.m; sourceTree = "<group>"; };
		3E799CF2192140300020A438 /* WireSyncEngine-Tests.pch */ = {isa = PBXFileReference; lastKnownFileType = sourcecode.c.h; path = "WireSyncEngine-Tests.pch"; sourceTree = "<group>"; };
		3E9848BC1A65253000F7B050 /* Hack.swift */ = {isa = PBXFileReference; fileEncoding = 4; lastKnownFileType = sourcecode.swift; path = Hack.swift; sourceTree = "<group>"; };
		3EEA678A199D079600AF7665 /* UserTests.m */ = {isa = PBXFileReference; fileEncoding = 4; lastKnownFileType = sourcecode.c.objc; path = UserTests.m; sourceTree = "<group>"; };
		54034F371BB1A6D900F4ED62 /* ZMUserSession+Logs.swift */ = {isa = PBXFileReference; fileEncoding = 4; lastKnownFileType = sourcecode.swift; path = "ZMUserSession+Logs.swift"; sourceTree = "<group>"; };
		540818A51BCA647D00257CA7 /* ZMBlacklistVerificator+Testing.h */ = {isa = PBXFileReference; fileEncoding = 4; lastKnownFileType = sourcecode.c.h; path = "ZMBlacklistVerificator+Testing.h"; sourceTree = "<group>"; };
		541228431AEE422C00D9ED1C /* ZMAuthenticationStatusTests.m */ = {isa = PBXFileReference; fileEncoding = 4; lastKnownFileType = sourcecode.c.objc; path = ZMAuthenticationStatusTests.m; sourceTree = "<group>"; };
		54131BC525C7F71400CE2CA2 /* LoginDelegate.swift */ = {isa = PBXFileReference; lastKnownFileType = sourcecode.swift; path = LoginDelegate.swift; sourceTree = "<group>"; };
		54131BCD25C7FFCA00CE2CA2 /* SessionManager+AuthenticationStatusDelegate.swift */ = {isa = PBXFileReference; lastKnownFileType = sourcecode.swift; path = "SessionManager+AuthenticationStatusDelegate.swift"; sourceTree = "<group>"; };
		54131BE825C8495B00CE2CA2 /* NSManagedObjectContext+GenericAsyncQueue.swift */ = {isa = PBXFileReference; lastKnownFileType = sourcecode.swift; path = "NSManagedObjectContext+GenericAsyncQueue.swift"; sourceTree = "<group>"; };
		54188DCA19D19DE200DA40E4 /* ZMLastUpdateEventIDTranscoderTests.m */ = {isa = PBXFileReference; fileEncoding = 4; lastKnownFileType = sourcecode.c.objc; path = ZMLastUpdateEventIDTranscoderTests.m; sourceTree = "<group>"; };
		541918EB195AD9D100A5023D /* SendAndReceiveMessagesTests.m */ = {isa = PBXFileReference; fileEncoding = 4; lastKnownFileType = sourcecode.c.objc; path = SendAndReceiveMessagesTests.m; sourceTree = "<group>"; };
		542049EF196AB84B000D8A94 /* WireSyncEngine.h */ = {isa = PBXFileReference; lastKnownFileType = sourcecode.c.h; path = WireSyncEngine.h; sourceTree = "<group>"; };
		5422E96E1BD5A4FD005A7C77 /* OTRTests.swift */ = {isa = PBXFileReference; fileEncoding = 4; lastKnownFileType = sourcecode.swift; path = OTRTests.swift; sourceTree = "<group>"; };
		5423B999191A4A1B0044347D /* en */ = {isa = PBXFileReference; lastKnownFileType = text.plist.strings; name = en; path = en.lproj/InfoPlist.strings; sourceTree = "<group>"; };
		54257C071DF1C94200107FE7 /* TopConversationsDirectory.swift */ = {isa = PBXFileReference; fileEncoding = 4; lastKnownFileType = sourcecode.swift; path = TopConversationsDirectory.swift; sourceTree = "<group>"; };
		5427B34619D17ACE00CC18DC /* ZMMissingUpdateEventsTranscoder+Internal.h */ = {isa = PBXFileReference; fileEncoding = 4; lastKnownFileType = sourcecode.c.h; path = "ZMMissingUpdateEventsTranscoder+Internal.h"; sourceTree = "<group>"; };
		5427B34D19D195A100CC18DC /* ZMLastUpdateEventIDTranscoder.h */ = {isa = PBXFileReference; fileEncoding = 4; lastKnownFileType = sourcecode.c.h; path = ZMLastUpdateEventIDTranscoder.h; sourceTree = "<group>"; };
		5427B34E19D195A100CC18DC /* ZMLastUpdateEventIDTranscoder.m */ = {isa = PBXFileReference; fileEncoding = 4; lastKnownFileType = sourcecode.c.objc; lineEnding = 0; path = ZMLastUpdateEventIDTranscoder.m; sourceTree = "<group>"; xcLanguageSpecificationIdentifier = xcode.lang.objc; };
		5427B35319D1965A00CC18DC /* ZMLastUpdateEventIDTranscoder+Internal.h */ = {isa = PBXFileReference; fileEncoding = 4; lastKnownFileType = sourcecode.c.h; path = "ZMLastUpdateEventIDTranscoder+Internal.h"; sourceTree = "<group>"; };
		542DFEE51DDCA452000F5B95 /* UserProfileUpdateStatusTests.swift */ = {isa = PBXFileReference; fileEncoding = 4; lastKnownFileType = sourcecode.swift; path = UserProfileUpdateStatusTests.swift; sourceTree = "<group>"; };
		542DFEE71DDCA4FD000F5B95 /* UserProfileUpdateRequestStrategyTests.swift */ = {isa = PBXFileReference; fileEncoding = 4; lastKnownFileType = sourcecode.swift; path = UserProfileUpdateRequestStrategyTests.swift; sourceTree = "<group>"; };
		543095921DE76B170065367F /* random1.txt */ = {isa = PBXFileReference; fileEncoding = 4; lastKnownFileType = text; path = random1.txt; sourceTree = "<group>"; };
		543095941DE76B270065367F /* random2.txt */ = {isa = PBXFileReference; fileEncoding = 4; lastKnownFileType = text; path = random2.txt; sourceTree = "<group>"; };
		5430E9231BAA0D9F00395E05 /* WireSyncEngineLogs.h */ = {isa = PBXFileReference; fileEncoding = 4; lastKnownFileType = sourcecode.c.h; path = WireSyncEngineLogs.h; sourceTree = "<group>"; };
		5430FF141CE4A359004ECFFE /* FileTransferTests.m */ = {isa = PBXFileReference; fileEncoding = 4; lastKnownFileType = sourcecode.c.objc; path = FileTransferTests.m; sourceTree = "<group>"; };
		543ED0001D79E0EE00A9CDF3 /* ApplicationMock.swift */ = {isa = PBXFileReference; fileEncoding = 4; lastKnownFileType = sourcecode.swift; path = ApplicationMock.swift; sourceTree = "<group>"; };
		5447E4651AECDC5000411FCD /* ZMUserSessionTestsBase.h */ = {isa = PBXFileReference; fileEncoding = 4; lastKnownFileType = sourcecode.c.h; path = ZMUserSessionTestsBase.h; sourceTree = "<group>"; };
		5447E4661AECDE6500411FCD /* ZMUserSessionTestsBase.m */ = {isa = PBXFileReference; fileEncoding = 4; lastKnownFileType = sourcecode.c.objc; path = ZMUserSessionTestsBase.m; sourceTree = "<group>"; };
		544F8FF21DDCD34600D1AB04 /* UserProfileUpdateNotifications.swift */ = {isa = PBXFileReference; fileEncoding = 4; lastKnownFileType = sourcecode.swift; path = UserProfileUpdateNotifications.swift; sourceTree = "<group>"; };
		545643D41C62C1A800A2129C /* ConversationTestsBase.h */ = {isa = PBXFileReference; fileEncoding = 4; lastKnownFileType = sourcecode.c.h; path = ConversationTestsBase.h; sourceTree = "<group>"; };
		545643D51C62C1A800A2129C /* ConversationTestsBase.m */ = {isa = PBXFileReference; fileEncoding = 4; lastKnownFileType = sourcecode.c.objc; path = ConversationTestsBase.m; sourceTree = "<group>"; };
		5458273D2541C3A9002B8F83 /* PresentationDelegate.swift */ = {isa = PBXFileReference; lastKnownFileType = sourcecode.swift; path = PresentationDelegate.swift; sourceTree = "<group>"; };
		5458AF831F7021B800E45977 /* PreLoginAuthenticationNotification.swift */ = {isa = PBXFileReference; fileEncoding = 4; lastKnownFileType = sourcecode.swift; path = PreLoginAuthenticationNotification.swift; sourceTree = "<group>"; };
		545F3DBA1AAF64FB00BF817B /* APNSTests.m */ = {isa = PBXFileReference; fileEncoding = 4; lastKnownFileType = sourcecode.c.objc; lineEnding = 0; path = APNSTests.m; sourceTree = "<group>"; xcLanguageSpecificationIdentifier = xcode.lang.objc; };
		545F601B1D6C336D00C2C55B /* AddressBookSearchTests.swift */ = {isa = PBXFileReference; fileEncoding = 4; lastKnownFileType = sourcecode.swift; path = AddressBookSearchTests.swift; sourceTree = "<group>"; };
		54610D32192C9D7200FE7201 /* ZMUserSessionTests.m */ = {isa = PBXFileReference; fileEncoding = 4; lastKnownFileType = sourcecode.c.objc; path = ZMUserSessionTests.m; sourceTree = "<group>"; };
		546392711D79D5210094EC66 /* Application.swift */ = {isa = PBXFileReference; fileEncoding = 4; lastKnownFileType = sourcecode.swift; path = Application.swift; sourceTree = "<group>"; };
		5463C88F193F38A6006799DE /* ZMTimingTests.h */ = {isa = PBXFileReference; fileEncoding = 4; lastKnownFileType = sourcecode.c.h; path = ZMTimingTests.h; sourceTree = "<group>"; };
		5463C890193F38A6006799DE /* ZMTimingTests.m */ = {isa = PBXFileReference; fileEncoding = 4; lastKnownFileType = sourcecode.c.objc; path = ZMTimingTests.m; sourceTree = "<group>"; };
		5467F1C51E0AE421008C1745 /* KeyValueStore+AccessToken.swift */ = {isa = PBXFileReference; fileEncoding = 4; lastKnownFileType = sourcecode.swift; path = "KeyValueStore+AccessToken.swift"; sourceTree = "<group>"; };
		546BAD5F19F8149B007C4938 /* ZMSyncStrategy+Internal.h */ = {isa = PBXFileReference; fileEncoding = 4; lastKnownFileType = sourcecode.c.h; path = "ZMSyncStrategy+Internal.h"; sourceTree = "<group>"; };
		546D45FD19E29D92004C478D /* ZMNetworkState.h */ = {isa = PBXFileReference; fileEncoding = 4; lastKnownFileType = sourcecode.c.h; path = ZMNetworkState.h; sourceTree = "<group>"; };
		546F815A1E685F1A00775059 /* LocalNotificationDispatcherTests.swift */ = {isa = PBXFileReference; fileEncoding = 4; lastKnownFileType = sourcecode.swift; path = LocalNotificationDispatcherTests.swift; sourceTree = "<group>"; };
		5474C8051921309400185A3A /* MessagingTest.h */ = {isa = PBXFileReference; fileEncoding = 4; lastKnownFileType = sourcecode.c.h; path = MessagingTest.h; sourceTree = "<group>"; };
		5474C8061921309400185A3A /* MessagingTest.m */ = {isa = PBXFileReference; fileEncoding = 4; lastKnownFileType = sourcecode.c.objc; path = MessagingTest.m; sourceTree = "<group>"; };
		5474C8081921309400185A3A /* MessagingTestTests.m */ = {isa = PBXFileReference; fileEncoding = 4; lastKnownFileType = sourcecode.c.objc; path = MessagingTestTests.m; sourceTree = "<group>"; };
		54764B971C9303D600BD25E3 /* medium.jpg */ = {isa = PBXFileReference; lastKnownFileType = image.jpeg; path = medium.jpg; sourceTree = "<group>"; };
		54764B981C9303D600BD25E3 /* tiny.jpg */ = {isa = PBXFileReference; lastKnownFileType = image.jpeg; path = tiny.jpg; sourceTree = "<group>"; };
		54764B9B1C930AEB00BD25E3 /* Lorem Ipsum.txt */ = {isa = PBXFileReference; fileEncoding = 4; lastKnownFileType = text; path = "Lorem Ipsum.txt"; sourceTree = "<group>"; };
		54764B9D1C931E9400BD25E3 /* animated.gif */ = {isa = PBXFileReference; lastKnownFileType = image.gif; path = animated.gif; sourceTree = "<group>"; };
		54764B9E1C931E9400BD25E3 /* not_animated.gif */ = {isa = PBXFileReference; lastKnownFileType = image.gif; path = not_animated.gif; sourceTree = "<group>"; };
		5478A1401DEC4048006F7268 /* UserProfile.swift */ = {isa = PBXFileReference; fileEncoding = 4; lastKnownFileType = sourcecode.swift; path = UserProfile.swift; sourceTree = "<group>"; };
		547E5B571DDB4B800038D936 /* UserProfileUpdateStatus.swift */ = {isa = PBXFileReference; fileEncoding = 4; lastKnownFileType = sourcecode.swift; path = UserProfileUpdateStatus.swift; sourceTree = "<group>"; };
		547E5B591DDB67390038D936 /* UserProfileUpdateRequestStrategy.swift */ = {isa = PBXFileReference; fileEncoding = 4; lastKnownFileType = sourcecode.swift; path = UserProfileUpdateRequestStrategy.swift; sourceTree = "<group>"; };
		548214051A025C54001AA4E0 /* ZMSimpleListRequestPaginatorTests.m */ = {isa = PBXFileReference; fileEncoding = 4; lastKnownFileType = sourcecode.c.objc; path = ZMSimpleListRequestPaginatorTests.m; sourceTree = "<group>"; };
		548214081A027B66001AA4E0 /* ZMSimpleListRequestPaginator+Internal.h */ = {isa = PBXFileReference; fileEncoding = 4; lastKnownFileType = sourcecode.c.h; path = "ZMSimpleListRequestPaginator+Internal.h"; sourceTree = "<group>"; };
		54877C9419922C0B0097FB58 /* UserProfileTests.m */ = {isa = PBXFileReference; fileEncoding = 4; lastKnownFileType = sourcecode.c.objc; path = UserProfileTests.m; sourceTree = "<group>"; };
		5492C6C319ACCCA8008F41E2 /* ConnectionTests.m */ = {isa = PBXFileReference; fileEncoding = 4; lastKnownFileType = sourcecode.c.objc; lineEnding = 0; path = ConnectionTests.m; sourceTree = "<group>"; xcLanguageSpecificationIdentifier = xcode.lang.objc; };
		549552511D64567C004F21F6 /* AddressBookTests.swift */ = {isa = PBXFileReference; fileEncoding = 4; lastKnownFileType = sourcecode.swift; path = AddressBookTests.swift; sourceTree = "<group>"; };
		549710071F6FF5C100026EDD /* NotificationInContext+UserSession.swift */ = {isa = PBXFileReference; fileEncoding = 4; lastKnownFileType = sourcecode.swift; path = "NotificationInContext+UserSession.swift"; sourceTree = "<group>"; };
		549710091F6FFE9900026EDD /* ClientUpdateNotification.swift */ = {isa = PBXFileReference; fileEncoding = 4; lastKnownFileType = sourcecode.swift; path = ClientUpdateNotification.swift; sourceTree = "<group>"; };
		54973A351DD48CAB007F8702 /* NSManagedObject+EncryptionContext.swift */ = {isa = PBXFileReference; fileEncoding = 4; lastKnownFileType = sourcecode.swift; path = "NSManagedObject+EncryptionContext.swift"; sourceTree = "<group>"; };
		549815931A43232400A7CE2E /* WireSyncEngine.framework */ = {isa = PBXFileReference; explicitFileType = wrapper.framework; includeInIndex = 0; path = WireSyncEngine.framework; sourceTree = BUILT_PRODUCTS_DIR; };
		549815961A43232400A7CE2E /* WireSyncEngine-ios-Info.plist */ = {isa = PBXFileReference; lastKnownFileType = text.plist.xml; path = "WireSyncEngine-ios-Info.plist"; sourceTree = "<group>"; };
		54991D571DEDCF2B007E282F /* AddressBook.swift */ = {isa = PBXFileReference; fileEncoding = 4; lastKnownFileType = sourcecode.swift; path = AddressBook.swift; sourceTree = "<group>"; };
		54991D591DEDD07E007E282F /* ContactAddressBook.swift */ = {isa = PBXFileReference; fileEncoding = 4; lastKnownFileType = sourcecode.swift; path = ContactAddressBook.swift; sourceTree = "<group>"; };
		54A170631B300696001B41A5 /* ProxiedRequestStrategy.swift */ = {isa = PBXFileReference; fileEncoding = 4; lastKnownFileType = sourcecode.swift; path = ProxiedRequestStrategy.swift; sourceTree = "<group>"; };
		54A170671B300717001B41A5 /* ProxiedRequestStrategyTests.swift */ = {isa = PBXFileReference; fileEncoding = 4; lastKnownFileType = sourcecode.swift; path = ProxiedRequestStrategyTests.swift; sourceTree = "<group>"; };
		54A227D51D6604A5009414C0 /* SynchronizationMocks.swift */ = {isa = PBXFileReference; fileEncoding = 4; lastKnownFileType = sourcecode.swift; lineEnding = 0; path = SynchronizationMocks.swift; sourceTree = "<group>"; xcLanguageSpecificationIdentifier = xcode.lang.swift; };
		54A343461D6B589A004B65EA /* AddressBookSearch.swift */ = {isa = PBXFileReference; fileEncoding = 4; lastKnownFileType = sourcecode.swift; path = AddressBookSearch.swift; sourceTree = "<group>"; };
		54A3ACC21A261603008AF8DF /* BackgroundTests.m */ = {isa = PBXFileReference; fileEncoding = 4; lastKnownFileType = sourcecode.c.objc; path = BackgroundTests.m; sourceTree = "<group>"; };
		54AB428D1DF5C5B400381F2C /* TopConversationsDirectoryTests.swift */ = {isa = PBXFileReference; fileEncoding = 4; lastKnownFileType = sourcecode.swift; path = TopConversationsDirectoryTests.swift; sourceTree = "<group>"; };
		54ADA7611E3B3CBE00B90C7D /* IntegrationTest+Encryption.swift */ = {isa = PBXFileReference; fileEncoding = 4; lastKnownFileType = sourcecode.swift; path = "IntegrationTest+Encryption.swift"; sourceTree = "<group>"; };
		54BAB40C24A9EAC800EBC400 /* FeatureFlagRequestStrategyTests.swift */ = {isa = PBXFileReference; lastKnownFileType = sourcecode.swift; path = FeatureFlagRequestStrategyTests.swift; sourceTree = "<group>"; };
		54BD32D01A5ACCF9008EB1B0 /* Test-Bridging-Header.h */ = {isa = PBXFileReference; fileEncoding = 4; lastKnownFileType = sourcecode.c.h; path = "Test-Bridging-Header.h"; sourceTree = "<group>"; };
		54BFDF671BDA6F9A0034A3DB /* HistorySynchronizationStatus.swift */ = {isa = PBXFileReference; fileEncoding = 4; lastKnownFileType = sourcecode.swift; path = HistorySynchronizationStatus.swift; sourceTree = "<group>"; };
		54BFDF691BDA87D20034A3DB /* HistorySynchronizationStatusTests.swift */ = {isa = PBXFileReference; fileEncoding = 4; lastKnownFileType = sourcecode.swift; path = HistorySynchronizationStatusTests.swift; sourceTree = "<group>"; };
		54C11B9E19D1E4A100576A96 /* ZMLoginTranscoder.h */ = {isa = PBXFileReference; fileEncoding = 4; lastKnownFileType = sourcecode.c.h; path = ZMLoginTranscoder.h; sourceTree = "<group>"; };
		54C11B9F19D1E4A100576A96 /* ZMLoginTranscoder.m */ = {isa = PBXFileReference; fileEncoding = 4; lastKnownFileType = sourcecode.c.objc; path = ZMLoginTranscoder.m; sourceTree = "<group>"; };
		54C11BA819D1E70900576A96 /* ZMLoginTranscoder+Internal.h */ = {isa = PBXFileReference; fileEncoding = 4; lastKnownFileType = sourcecode.c.h; path = "ZMLoginTranscoder+Internal.h"; sourceTree = "<group>"; };
		54C11BAB19D1EB7500576A96 /* ZMLoginTranscoderTests.m */ = {isa = PBXFileReference; fileEncoding = 4; lastKnownFileType = sourcecode.c.objc; path = ZMLoginTranscoderTests.m; sourceTree = "<group>"; };
		54C8A39B1F7536DB004961DF /* ZMOperationLoop+Notifications.swift */ = {isa = PBXFileReference; fileEncoding = 4; lastKnownFileType = sourcecode.swift; path = "ZMOperationLoop+Notifications.swift"; sourceTree = "<group>"; };
		54CB3FE024A34B8A00BA86DD /* FeatureFlagRequestStrategy.swift */ = {isa = PBXFileReference; lastKnownFileType = sourcecode.swift; path = FeatureFlagRequestStrategy.swift; sourceTree = "<group>"; };
		54D784FD1A37248000F47798 /* ZMEncodedNSUUIDWithTimestampTests.m */ = {isa = PBXFileReference; fileEncoding = 4; lastKnownFileType = sourcecode.c.objc; path = ZMEncodedNSUUIDWithTimestampTests.m; sourceTree = "<group>"; };
		54D9331C1AE1643A00C0B91C /* ZMCredentials.h */ = {isa = PBXFileReference; fileEncoding = 4; lastKnownFileType = sourcecode.c.h; path = ZMCredentials.h; sourceTree = "<group>"; };
		54D9331F1AE1653000C0B91C /* ZMCredentials.m */ = {isa = PBXFileReference; fileEncoding = 4; lastKnownFileType = sourcecode.c.objc; path = ZMCredentials.m; sourceTree = "<group>"; };
		54DE26B11BC56E62002B5FBC /* ZMHotFixDirectory.h */ = {isa = PBXFileReference; fileEncoding = 4; lastKnownFileType = sourcecode.c.h; path = ZMHotFixDirectory.h; sourceTree = "<group>"; };
		54DE26B21BC56E62002B5FBC /* ZMHotFixDirectory.m */ = {isa = PBXFileReference; fileEncoding = 4; lastKnownFileType = sourcecode.c.objc; path = ZMHotFixDirectory.m; sourceTree = "<group>"; };
		54DE9BEA1DE74FFB00EFFB9C /* RandomHandleGenerator.swift */ = {isa = PBXFileReference; fileEncoding = 4; lastKnownFileType = sourcecode.swift; path = RandomHandleGenerator.swift; sourceTree = "<group>"; };
		54DE9BEC1DE75D4900EFFB9C /* RandomHandleGeneratorTests.swift */ = {isa = PBXFileReference; fileEncoding = 4; lastKnownFileType = sourcecode.swift; path = RandomHandleGeneratorTests.swift; sourceTree = "<group>"; };
		54DFAE211C92D979004B1D15 /* 1900x1500.jpg */ = {isa = PBXFileReference; lastKnownFileType = image.jpeg; path = 1900x1500.jpg; sourceTree = "<group>"; };
		54DFB8EE1B30649000F1C736 /* GiphyTests.m */ = {isa = PBXFileReference; fileEncoding = 4; lastKnownFileType = sourcecode.c.objc; path = GiphyTests.m; sourceTree = "<group>"; };
		54E2C1DF1E682DC400536569 /* LocalNotificationDispatcher.swift */ = {isa = PBXFileReference; fileEncoding = 4; lastKnownFileType = sourcecode.swift; path = LocalNotificationDispatcher.swift; sourceTree = "<group>"; };
		54E4DD0D1DE4A9A200FEF192 /* UserHandleTests.swift */ = {isa = PBXFileReference; fileEncoding = 4; lastKnownFileType = sourcecode.swift; path = UserHandleTests.swift; sourceTree = "<group>"; };
		54F0A0931B3018D7003386BC /* ProxiedRequestsStatus.swift */ = {isa = PBXFileReference; fileEncoding = 4; lastKnownFileType = sourcecode.swift; path = ProxiedRequestsStatus.swift; sourceTree = "<group>"; };
		54F7217619A60E88009A8AF5 /* ZMUpdateEventsBuffer.h */ = {isa = PBXFileReference; fileEncoding = 4; lastKnownFileType = sourcecode.c.h; path = ZMUpdateEventsBuffer.h; sourceTree = "<group>"; };
		54F7217919A611DE009A8AF5 /* ZMUpdateEventsBuffer.m */ = {isa = PBXFileReference; fileEncoding = 4; lastKnownFileType = sourcecode.c.objc; path = ZMUpdateEventsBuffer.m; sourceTree = "<group>"; };
		54F8D6E419AB535700146664 /* ZMMissingUpdateEventsTranscoder.h */ = {isa = PBXFileReference; fileEncoding = 4; lastKnownFileType = sourcecode.c.h; path = ZMMissingUpdateEventsTranscoder.h; sourceTree = "<group>"; };
		54F8D6E519AB535700146664 /* ZMMissingUpdateEventsTranscoder.m */ = {isa = PBXFileReference; fileEncoding = 4; lastKnownFileType = sourcecode.c.objc; lineEnding = 0; path = ZMMissingUpdateEventsTranscoder.m; sourceTree = "<group>"; xcLanguageSpecificationIdentifier = xcode.lang.objc; };
		54F8D6E819AB535700146664 /* ZMSelfStrategy.h */ = {isa = PBXFileReference; fileEncoding = 4; lastKnownFileType = sourcecode.c.h; path = ZMSelfStrategy.h; sourceTree = "<group>"; };
		54F8D6E919AB535700146664 /* ZMSelfStrategy.m */ = {isa = PBXFileReference; fileEncoding = 4; lastKnownFileType = sourcecode.c.objc; path = ZMSelfStrategy.m; sourceTree = "<group>"; };
		54F8D72F19AB677300146664 /* ZMMissingUpdateEventsTranscoderTests.m */ = {isa = PBXFileReference; fileEncoding = 4; lastKnownFileType = sourcecode.c.objc; path = ZMMissingUpdateEventsTranscoderTests.m; sourceTree = "<group>"; };
		54F8D73119AB677400146664 /* ZMSelfTranscoderTests.m */ = {isa = PBXFileReference; fileEncoding = 4; lastKnownFileType = sourcecode.c.objc; path = ZMSelfTranscoderTests.m; sourceTree = "<group>"; };
		54F8D74819AB67B300146664 /* ObjectTranscoderTests.h */ = {isa = PBXFileReference; fileEncoding = 4; lastKnownFileType = sourcecode.c.h; path = ObjectTranscoderTests.h; sourceTree = "<group>"; };
		54F8D74919AB67B300146664 /* ObjectTranscoderTests.m */ = {isa = PBXFileReference; fileEncoding = 4; lastKnownFileType = sourcecode.c.objc; path = ObjectTranscoderTests.m; sourceTree = "<group>"; };
		54FC8A0F192CD55000D3C016 /* LoginFlowTests.m */ = {isa = PBXFileReference; fileEncoding = 4; lastKnownFileType = sourcecode.c.objc; path = LoginFlowTests.m; sourceTree = "<group>"; };
		54FEAAA81BC7BB9C002DE521 /* ZMBlacklistDownloader+Testing.h */ = {isa = PBXFileReference; fileEncoding = 4; lastKnownFileType = sourcecode.c.h; path = "ZMBlacklistDownloader+Testing.h"; sourceTree = "<group>"; };
		54FF64281F73D00C00787EF2 /* NSManagedObjectContext+AuthenticationStatus.swift */ = {isa = PBXFileReference; fileEncoding = 4; lastKnownFileType = sourcecode.swift; path = "NSManagedObjectContext+AuthenticationStatus.swift"; sourceTree = "<group>"; };
		5502C6E922B7D4DA000684B7 /* ZMUserSessionLegalHoldTests.swift */ = {isa = PBXFileReference; lastKnownFileType = sourcecode.swift; path = ZMUserSessionLegalHoldTests.swift; sourceTree = "<group>"; };
		554FEE2022AFF20600B1A8A1 /* ZMUserSession+LegalHold.swift */ = {isa = PBXFileReference; lastKnownFileType = sourcecode.swift; path = "ZMUserSession+LegalHold.swift"; sourceTree = "<group>"; };
		5E0EB1F321008C1900B5DC2B /* CompanyLoginRequester.swift */ = {isa = PBXFileReference; lastKnownFileType = sourcecode.swift; path = CompanyLoginRequester.swift; sourceTree = "<group>"; };
		5E0EB1F52100A13200B5DC2B /* CompanyLoginRequesterTests.swift */ = {isa = PBXFileReference; lastKnownFileType = sourcecode.swift; path = CompanyLoginRequesterTests.swift; sourceTree = "<group>"; };
		5E0EB1F82100A46F00B5DC2B /* MockCompanyLoginRequesterDelegate.swift */ = {isa = PBXFileReference; lastKnownFileType = sourcecode.swift; path = MockCompanyLoginRequesterDelegate.swift; sourceTree = "<group>"; };
		5E2C354C21A806A80034F1EE /* MockBackgroundActivityManager.swift */ = {isa = PBXFileReference; lastKnownFileType = sourcecode.swift; path = MockBackgroundActivityManager.swift; sourceTree = "<group>"; };
		5E67168F2174CA6300522E61 /* MockUser+LoginCredentials.swift */ = {isa = PBXFileReference; lastKnownFileType = sourcecode.swift; path = "MockUser+LoginCredentials.swift"; sourceTree = "<group>"; };
		5E8BB8982147CD3F00EEA64B /* AVSBridging.swift */ = {isa = PBXFileReference; lastKnownFileType = sourcecode.swift; path = AVSBridging.swift; sourceTree = "<group>"; };
		5E8BB89B2147CE1600EEA64B /* AVSCallMember.swift */ = {isa = PBXFileReference; lastKnownFileType = sourcecode.swift; path = AVSCallMember.swift; sourceTree = "<group>"; };
		5E8BB89D2147E9DF00EEA64B /* AVSWrapper+Handlers.swift */ = {isa = PBXFileReference; lastKnownFileType = sourcecode.swift; path = "AVSWrapper+Handlers.swift"; sourceTree = "<group>"; };
		5E8BB89F2147F5BC00EEA64B /* CallSnapshot.swift */ = {isa = PBXFileReference; lastKnownFileType = sourcecode.swift; path = CallSnapshot.swift; sourceTree = "<group>"; };
		5E8BB8A12147F89000EEA64B /* CallCenterSupport.swift */ = {isa = PBXFileReference; lastKnownFileType = sourcecode.swift; path = CallCenterSupport.swift; sourceTree = "<group>"; };
		5E8BB8A3214912D100EEA64B /* AVSBridgingTests.swift */ = {isa = PBXFileReference; lastKnownFileType = sourcecode.swift; path = AVSBridgingTests.swift; sourceTree = "<group>"; };
		5E8EE1F620FDC6B900DB1F9B /* CompanyLoginRequestDetector.swift */ = {isa = PBXFileReference; lastKnownFileType = sourcecode.swift; path = CompanyLoginRequestDetector.swift; sourceTree = "<group>"; };
		5E8EE1F920FDC7D700DB1F9B /* Pasteboard.swift */ = {isa = PBXFileReference; lastKnownFileType = sourcecode.swift; path = Pasteboard.swift; sourceTree = "<group>"; };
		5E8EE1FB20FDCCE200DB1F9B /* CompanyLoginRequestDetectorTests.swift */ = {isa = PBXFileReference; lastKnownFileType = sourcecode.swift; path = CompanyLoginRequestDetectorTests.swift; sourceTree = "<group>"; };
		5E8EE1FD20FDCD1300DB1F9B /* MockPasteboard.swift */ = {isa = PBXFileReference; lastKnownFileType = sourcecode.swift; path = MockPasteboard.swift; sourceTree = "<group>"; };
		5E9D326E2109C1740032FB06 /* CompanyLoginErrorCode.swift */ = {isa = PBXFileReference; lastKnownFileType = sourcecode.swift; path = CompanyLoginErrorCode.swift; sourceTree = "<group>"; };
		5E9D32702109C54B0032FB06 /* CompanyLoginActionTests.swift */ = {isa = PBXFileReference; lastKnownFileType = sourcecode.swift; path = CompanyLoginActionTests.swift; sourceTree = "<group>"; };
		5EC2C5902137F80E00C6CE35 /* CallState.swift */ = {isa = PBXFileReference; lastKnownFileType = sourcecode.swift; path = CallState.swift; sourceTree = "<group>"; };
		5EC2C592213827BF00C6CE35 /* WireCallCenterV3+Events.swift */ = {isa = PBXFileReference; lastKnownFileType = sourcecode.swift; path = "WireCallCenterV3+Events.swift"; sourceTree = "<group>"; };
		5EDF03EB2245563C00C04007 /* LinkPreviewAssetUploadRequestStrategy+Helper.swift */ = {isa = PBXFileReference; lastKnownFileType = sourcecode.swift; path = "LinkPreviewAssetUploadRequestStrategy+Helper.swift"; sourceTree = "<group>"; };
		5EFE9C14212AB138007932A6 /* UnregisteredUser+Payload.swift */ = {isa = PBXFileReference; lastKnownFileType = sourcecode.swift; path = "UnregisteredUser+Payload.swift"; sourceTree = "<group>"; };
		5EFE9C16212AB945007932A6 /* RegistrationPhase.swift */ = {isa = PBXFileReference; lastKnownFileType = sourcecode.swift; path = RegistrationPhase.swift; sourceTree = "<group>"; };
		632A581F25CC43DA00F0C4BD /* CallParticipantsListKind.swift */ = {isa = PBXFileReference; lastKnownFileType = sourcecode.swift; path = CallParticipantsListKind.swift; sourceTree = "<group>"; };
		632A582125CD9DF900F0C4BD /* CallParticipantsKindTests.swift */ = {isa = PBXFileReference; lastKnownFileType = sourcecode.swift; path = CallParticipantsKindTests.swift; sourceTree = "<group>"; };
		63495E4623FFF098002A7C59 /* ConversationTests+OTR.swift */ = {isa = PBXFileReference; lastKnownFileType = sourcecode.swift; path = "ConversationTests+OTR.swift"; sourceTree = "<group>"; };
		634976E8268A185A00824A05 /* AVSVideoStreams.swift */ = {isa = PBXFileReference; lastKnownFileType = sourcecode.swift; path = AVSVideoStreams.swift; sourceTree = "<group>"; };
		634976F7268A200C00824A05 /* AVSClient.swift */ = {isa = PBXFileReference; lastKnownFileType = sourcecode.swift; path = AVSClient.swift; sourceTree = "<group>"; };
		634976FC268A205A00824A05 /* AVSClientList.swift */ = {isa = PBXFileReference; lastKnownFileType = sourcecode.swift; path = AVSClientList.swift; sourceTree = "<group>"; };
		63497701268A20EC00824A05 /* AVSParticipantsChange.swift */ = {isa = PBXFileReference; lastKnownFileType = sourcecode.swift; path = AVSParticipantsChange.swift; sourceTree = "<group>"; };
		63497709268A250E00824A05 /* Encodable+JSONString.swift */ = {isa = PBXFileReference; lastKnownFileType = sourcecode.swift; path = "Encodable+JSONString.swift"; sourceTree = "<group>"; };
		6349771D268B7C4300824A05 /* AVSVideoStreamsTest.swift */ = {isa = PBXFileReference; lastKnownFileType = sourcecode.swift; path = AVSVideoStreamsTest.swift; sourceTree = "<group>"; };
		639290A3252CA53100046171 /* CallSnapshotTestFixture.swift */ = {isa = PBXFileReference; lastKnownFileType = sourcecode.swift; path = CallSnapshotTestFixture.swift; sourceTree = "<group>"; };
		639290A6252DEDB400046171 /* WireCallCenterV3+Degradation.swift */ = {isa = PBXFileReference; lastKnownFileType = sourcecode.swift; path = "WireCallCenterV3+Degradation.swift"; sourceTree = "<group>"; };
		63EB9B2C258131F700B44635 /* AVSActiveSpeakerChange.swift */ = {isa = PBXFileReference; lastKnownFileType = sourcecode.swift; path = AVSActiveSpeakerChange.swift; sourceTree = "<group>"; };
		63F65F02246D5A9600534A69 /* PushChannelTests.swift */ = {isa = PBXFileReference; lastKnownFileType = sourcecode.swift; path = PushChannelTests.swift; sourceTree = "<group>"; };
		63F65F04246D972900534A69 /* ConversationTests+MessageEditing.swift */ = {isa = PBXFileReference; lastKnownFileType = sourcecode.swift; path = "ConversationTests+MessageEditing.swift"; sourceTree = "<group>"; };
		63F65F1224729B4C00534A69 /* APNSTests+Swift.swift */ = {isa = PBXFileReference; lastKnownFileType = sourcecode.swift; path = "APNSTests+Swift.swift"; sourceTree = "<group>"; };
		63F65F212474153E00534A69 /* APNSTestsBase.h */ = {isa = PBXFileReference; lastKnownFileType = sourcecode.c.h; path = APNSTestsBase.h; sourceTree = "<group>"; };
		63F65F222474378200534A69 /* APNSTestsBase.m */ = {isa = PBXFileReference; lastKnownFileType = sourcecode.c.objc; path = APNSTestsBase.m; sourceTree = "<group>"; };
		63FE4B9D25C1D2EC002878E5 /* VideoGridPresentationMode.swift */ = {isa = PBXFileReference; lastKnownFileType = sourcecode.swift; path = VideoGridPresentationMode.swift; sourceTree = "<group>"; };
		7C1F4BF4203C4F67000537A8 /* Analytics+Push.swift */ = {isa = PBXFileReference; lastKnownFileType = sourcecode.swift; path = "Analytics+Push.swift"; sourceTree = "<group>"; };
		7C26879C21F7193800570AA9 /* EventProcessingTracker.swift */ = {isa = PBXFileReference; lastKnownFileType = sourcecode.swift; path = EventProcessingTracker.swift; sourceTree = "<group>"; };
		7C419ED621F8D7EB00B95770 /* EventProcessingTrackerTests.swift */ = {isa = PBXFileReference; lastKnownFileType = sourcecode.swift; path = EventProcessingTrackerTests.swift; sourceTree = "<group>"; };
		7C5482D9225380160055F1AB /* CallReceivedResult.swift */ = {isa = PBXFileReference; lastKnownFileType = sourcecode.swift; path = CallReceivedResult.swift; sourceTree = "<group>"; };
		7C5B94F522DC6BC500A6F8BB /* JailbreakDetector.swift */ = {isa = PBXFileReference; fileEncoding = 4; lastKnownFileType = sourcecode.swift; path = JailbreakDetector.swift; sourceTree = "<group>"; };
		7CD279832338B74600E638CD /* SessionManagerConfiguration.swift */ = {isa = PBXFileReference; lastKnownFileType = sourcecode.swift; path = SessionManagerConfiguration.swift; sourceTree = "<group>"; };
		7CD279852338E31D00E638CD /* SessionManager+Authentication.swift */ = {isa = PBXFileReference; lastKnownFileType = sourcecode.swift; path = "SessionManager+Authentication.swift"; sourceTree = "<group>"; };
		7CD279872338E52000E638CD /* ProcessInfo+SystemBootTime.swift */ = {isa = PBXFileReference; lastKnownFileType = sourcecode.swift; path = "ProcessInfo+SystemBootTime.swift"; sourceTree = "<group>"; };
		7CE017142317D07E00144905 /* ZMAuthenticationStatusTests.swift */ = {isa = PBXFileReference; lastKnownFileType = sourcecode.swift; path = ZMAuthenticationStatusTests.swift; sourceTree = "<group>"; };
		7CE017162317D72A00144905 /* ZMCredentialsTests.swift */ = {isa = PBXFileReference; lastKnownFileType = sourcecode.swift; path = ZMCredentialsTests.swift; sourceTree = "<group>"; };
		85D8502FFC4412F91D0CC1A4 /* ZMOperationLoop.m */ = {isa = PBXFileReference; fileEncoding = 4; lastKnownFileType = sourcecode.c.objc; path = ZMOperationLoop.m; sourceTree = "<group>"; };
		85D85104C6D06FA902E3253C /* ZMSyncStrategyTests.m */ = {isa = PBXFileReference; fileEncoding = 4; lastKnownFileType = sourcecode.c.objc; path = ZMSyncStrategyTests.m; sourceTree = "<group>"; };
		85D85110893896EBA6E879CE /* MockEntity2.h */ = {isa = PBXFileReference; fileEncoding = 4; lastKnownFileType = sourcecode.c.h; path = MockEntity2.h; sourceTree = "<group>"; };
		85D852DA0CD2C94CADB3B6FE /* MockModelObjectContextFactory.m */ = {isa = PBXFileReference; fileEncoding = 4; lastKnownFileType = sourcecode.c.objc; path = MockModelObjectContextFactory.m; sourceTree = "<group>"; };
		85D853338EC38D9B021D71BF /* ZMSyncStrategy.h */ = {isa = PBXFileReference; fileEncoding = 4; lastKnownFileType = sourcecode.c.h; path = ZMSyncStrategy.h; sourceTree = "<group>"; };
		85D858D72B109C5D9A85645B /* ZMOperationLoopTests.m */ = {isa = PBXFileReference; fileEncoding = 4; lastKnownFileType = sourcecode.c.objc; path = ZMOperationLoopTests.m; sourceTree = "<group>"; };
		85D859D47B6EBF09E4137658 /* ZMSyncStrategy.m */ = {isa = PBXFileReference; fileEncoding = 4; lastKnownFileType = sourcecode.c.objc; path = ZMSyncStrategy.m; sourceTree = "<group>"; };
		85D85A3CF8F1D3B0D2532954 /* MockModelObjectContextFactory.h */ = {isa = PBXFileReference; fileEncoding = 4; lastKnownFileType = sourcecode.c.h; path = MockModelObjectContextFactory.h; sourceTree = "<group>"; };
		85D85AAE7FA09852AB9B0D6A /* MockEntity.m */ = {isa = PBXFileReference; fileEncoding = 4; lastKnownFileType = sourcecode.c.objc; path = MockEntity.m; sourceTree = "<group>"; };
		85D85BDE1EC2D916896D3132 /* MockEntity.h */ = {isa = PBXFileReference; fileEncoding = 4; lastKnownFileType = sourcecode.c.h; path = MockEntity.h; sourceTree = "<group>"; };
		85D85C9E7A2AAAE14D4BC2CC /* MockEntity2.m */ = {isa = PBXFileReference; fileEncoding = 4; lastKnownFileType = sourcecode.c.objc; path = MockEntity2.m; sourceTree = "<group>"; };
		85D85D997334755E841D13EA /* SlowSyncTests.m */ = {isa = PBXFileReference; fileEncoding = 4; lastKnownFileType = sourcecode.c.objc; path = SlowSyncTests.m; sourceTree = "<group>"; };
		85D85F3EC8565FD102AC0E5B /* ZMOperationLoop.h */ = {isa = PBXFileReference; fileEncoding = 4; lastKnownFileType = sourcecode.c.h; path = ZMOperationLoop.h; sourceTree = "<group>"; };
		871667F91BB2AE9C009C6EEA /* APSSignalingKeysStore.swift */ = {isa = PBXFileReference; fileEncoding = 4; lastKnownFileType = sourcecode.swift; path = APSSignalingKeysStore.swift; sourceTree = "<group>"; };
		8717DFA61F6EF44E0087EFE4 /* SessionManager+Push.swift */ = {isa = PBXFileReference; fileEncoding = 4; lastKnownFileType = sourcecode.swift; path = "SessionManager+Push.swift"; sourceTree = "<group>"; };
		872A2EE51FFFBC2900900B22 /* ServiceUser.swift */ = {isa = PBXFileReference; fileEncoding = 4; lastKnownFileType = sourcecode.swift; path = ServiceUser.swift; sourceTree = "<group>"; };
		872A2EE71FFFBC3900900B22 /* ServiceUserTests.swift */ = {isa = PBXFileReference; lastKnownFileType = sourcecode.swift; path = ServiceUserTests.swift; sourceTree = "<group>"; };
		872C99511DB5256E006A3BDE /* CallKitManagerTests.swift */ = {isa = PBXFileReference; fileEncoding = 4; lastKnownFileType = sourcecode.swift; path = CallKitManagerTests.swift; sourceTree = "<group>"; };
		872C99571DB659E6006A3BDE /* ringing_from_them_long.caf */ = {isa = PBXFileReference; lastKnownFileType = file; path = ringing_from_them_long.caf; sourceTree = "<group>"; };
		872C995A1DB65D0D006A3BDE /* harp.m4a */ = {isa = PBXFileReference; lastKnownFileType = file; path = harp.m4a; sourceTree = "<group>"; };
		872C995E1DB6722C006A3BDE /* CallKitDelegateTests+Mocking.h */ = {isa = PBXFileReference; fileEncoding = 4; lastKnownFileType = sourcecode.c.h; path = "CallKitDelegateTests+Mocking.h"; sourceTree = "<group>"; };
		872C995F1DB6722C006A3BDE /* CallKitDelegateTests+Mocking.m */ = {isa = PBXFileReference; fileEncoding = 4; lastKnownFileType = sourcecode.c.objc; path = "CallKitDelegateTests+Mocking.m"; sourceTree = "<group>"; };
		8737D553209217BD00E5A4AF /* URLActions.swift */ = {isa = PBXFileReference; lastKnownFileType = sourcecode.swift; path = URLActions.swift; sourceTree = "<group>"; };
		873B893D20445F4400FBE254 /* ZMConversationAccessModeTests.swift */ = {isa = PBXFileReference; lastKnownFileType = sourcecode.swift; path = ZMConversationAccessModeTests.swift; sourceTree = "<group>"; };
		874A168F2052BE5E001C6760 /* ZMUserSession+OpenConversation.swift */ = {isa = PBXFileReference; lastKnownFileType = sourcecode.swift; path = "ZMUserSession+OpenConversation.swift"; sourceTree = "<group>"; };
		874A16912052BEC5001C6760 /* UserExpirationObserver.swift */ = {isa = PBXFileReference; lastKnownFileType = sourcecode.swift; path = UserExpirationObserver.swift; sourceTree = "<group>"; };
		874A16932052C64B001C6760 /* UserExpirationObserverTests.swift */ = {isa = PBXFileReference; lastKnownFileType = sourcecode.swift; path = UserExpirationObserverTests.swift; sourceTree = "<group>"; };
		874A1749205812B6001C6760 /* ZMUserSessionTests.swift */ = {isa = PBXFileReference; lastKnownFileType = sourcecode.swift; path = ZMUserSessionTests.swift; sourceTree = "<group>"; };
		874F142C1C16FD9700C15118 /* Device.swift */ = {isa = PBXFileReference; fileEncoding = 4; lastKnownFileType = sourcecode.swift; path = Device.swift; sourceTree = "<group>"; };
		87508E9F1D08264000162483 /* ZMSound.swift */ = {isa = PBXFileReference; fileEncoding = 4; lastKnownFileType = sourcecode.swift; path = ZMSound.swift; sourceTree = "<group>"; };
		8751DA051F66BFA6000D308B /* ZMUserSession+Push.swift */ = {isa = PBXFileReference; fileEncoding = 4; lastKnownFileType = sourcecode.swift; path = "ZMUserSession+Push.swift"; sourceTree = "<group>"; };
		8754B8491F73C25400EC02AD /* ConversationListChangeInfo+UserSession.swift */ = {isa = PBXFileReference; fileEncoding = 4; lastKnownFileType = sourcecode.swift; path = "ConversationListChangeInfo+UserSession.swift"; sourceTree = "<group>"; };
		8754B84B1F73C38900EC02AD /* MessageChangeInfo+UserSession.swift */ = {isa = PBXFileReference; fileEncoding = 4; lastKnownFileType = sourcecode.swift; path = "MessageChangeInfo+UserSession.swift"; sourceTree = "<group>"; };
		8766853A1F2A1A860031081B /* UnauthenticatedSessionTests.swift */ = {isa = PBXFileReference; fileEncoding = 4; lastKnownFileType = sourcecode.swift; path = UnauthenticatedSessionTests.swift; sourceTree = "<group>"; };
		878ACB4520ADBBAA0016E68A /* Blacklist.swift */ = {isa = PBXFileReference; lastKnownFileType = sourcecode.swift; path = Blacklist.swift; sourceTree = "<group>"; };
		878ACB4720AEFB980016E68A /* ZMUser+Consent.swift */ = {isa = PBXFileReference; lastKnownFileType = sourcecode.swift; path = "ZMUser+Consent.swift"; sourceTree = "<group>"; };
		878ACB5820AF12C10016E68A /* ZMUserConsentTests.swift */ = {isa = PBXFileReference; lastKnownFileType = sourcecode.swift; path = ZMUserConsentTests.swift; sourceTree = "<group>"; };
		8796343F1F7BEA4700FC79BA /* DispatchQueue+SerialAsync.swift */ = {isa = PBXFileReference; fileEncoding = 4; lastKnownFileType = sourcecode.swift; path = "DispatchQueue+SerialAsync.swift"; sourceTree = "<group>"; };
		879634411F7BEC5100FC79BA /* DispatchQueueSerialAsyncTests.swift */ = {isa = PBXFileReference; fileEncoding = 4; lastKnownFileType = sourcecode.swift; path = DispatchQueueSerialAsyncTests.swift; sourceTree = "<group>"; };
		8798607A1C3D48A400218A3E /* DeleteAccountRequestStrategy.swift */ = {isa = PBXFileReference; fileEncoding = 4; lastKnownFileType = sourcecode.swift; path = DeleteAccountRequestStrategy.swift; sourceTree = "<group>"; };
		87AEA67B1EFBD27700C94BF3 /* DiskDatabaseTest.swift */ = {isa = PBXFileReference; fileEncoding = 4; lastKnownFileType = sourcecode.swift; path = DiskDatabaseTest.swift; sourceTree = "<group>"; };
		87B30C5B1FA756220054DFB1 /* FlowManagerTests.swift */ = {isa = PBXFileReference; lastKnownFileType = sourcecode.swift; path = FlowManagerTests.swift; sourceTree = "<group>"; };
		87D003FE1BB5810D00472E06 /* APSSignalingKeyStoreTests.swift */ = {isa = PBXFileReference; fileEncoding = 4; lastKnownFileType = sourcecode.swift; path = APSSignalingKeyStoreTests.swift; sourceTree = "<group>"; };
		87D2555821D6275800D03789 /* BuildTypeTests.swift */ = {isa = PBXFileReference; lastKnownFileType = sourcecode.swift; path = BuildTypeTests.swift; sourceTree = "<group>"; };
		87D4625C1C3D526D00433469 /* DeleteAccountRequestStrategyTests.swift */ = {isa = PBXFileReference; fileEncoding = 4; lastKnownFileType = sourcecode.swift; path = DeleteAccountRequestStrategyTests.swift; sourceTree = "<group>"; };
		87DF28C61F680495007E1702 /* PushDispatcherTests.swift */ = {isa = PBXFileReference; fileEncoding = 4; lastKnownFileType = sourcecode.swift; path = PushDispatcherTests.swift; sourceTree = "<group>"; };
		A0387BDC1F692EF9FB237767 /* ZMSyncStrategyTests.h */ = {isa = PBXFileReference; lastKnownFileType = sourcecode.c.h; path = ZMSyncStrategyTests.h; sourceTree = "<group>"; };
		A901FE9A258B562F003EAF5C /* CallParticipantTests.swift */ = {isa = PBXFileReference; lastKnownFileType = sourcecode.swift; path = CallParticipantTests.swift; sourceTree = "<group>"; };
		A913C02123A7EDFA0048CE74 /* TeamRolesDownloadRequestStrategy.swift */ = {isa = PBXFileReference; lastKnownFileType = sourcecode.swift; path = TeamRolesDownloadRequestStrategy.swift; sourceTree = "<group>"; };
		A913C02323A7F1C00048CE74 /* TeamRolesDownloadRequestStrategyTests.swift */ = {isa = PBXFileReference; lastKnownFileType = sourcecode.swift; path = TeamRolesDownloadRequestStrategyTests.swift; sourceTree = "<group>"; };
		A934C6E5266E0945008D9E68 /* ZMSyncStrategy.swift */ = {isa = PBXFileReference; fileEncoding = 4; lastKnownFileType = sourcecode.swift; path = ZMSyncStrategy.swift; sourceTree = "<group>"; };
		A93724C226984D2F005FD532 /* ios.xcconfig */ = {isa = PBXFileReference; lastKnownFileType = text.xcconfig; name = ios.xcconfig; path = "Carthage/Checkouts/wire-ios-system/Resources/Configurations/zmc-config/ios.xcconfig"; sourceTree = SOURCE_ROOT; };
		A938BDC723A7964100D4C208 /* ConversationRoleDownstreamRequestStrategy.swift */ = {isa = PBXFileReference; fileEncoding = 4; lastKnownFileType = sourcecode.swift; path = ConversationRoleDownstreamRequestStrategy.swift; sourceTree = "<group>"; };
		A938BDC923A7966700D4C208 /* ConversationRoleDownstreamRequestStrategyTests.swift */ = {isa = PBXFileReference; fileEncoding = 4; lastKnownFileType = sourcecode.swift; path = ConversationRoleDownstreamRequestStrategyTests.swift; sourceTree = "<group>"; };
		A93B528A250101AC0061255E /* ZMUserSession+Debugging.swift */ = {isa = PBXFileReference; lastKnownFileType = sourcecode.swift; path = "ZMUserSession+Debugging.swift"; sourceTree = "<group>"; };
		A95D0B1123F6B75A0057014F /* AVSLogObserver.swift */ = {isa = PBXFileReference; fileEncoding = 4; lastKnownFileType = sourcecode.swift; path = AVSLogObserver.swift; sourceTree = "<group>"; };
		A9692F881986476900849241 /* NSString_NormalizationTests.m */ = {isa = PBXFileReference; fileEncoding = 4; lastKnownFileType = sourcecode.c.objc; path = NSString_NormalizationTests.m; sourceTree = "<group>"; };
		A97E4F55267CF681006FC545 /* ZMUserSessionTestsBase+ZMUserSessionConfiguration.swift */ = {isa = PBXFileReference; lastKnownFileType = sourcecode.swift; path = "ZMUserSessionTestsBase+ZMUserSessionConfiguration.swift"; sourceTree = "<group>"; };
		A97E4F5A267CFB2D006FC545 /* ZMUserSessionTests_NetworkState.swift */ = {isa = PBXFileReference; lastKnownFileType = sourcecode.swift; path = ZMUserSessionTests_NetworkState.swift; sourceTree = "<group>"; };
		A9A2393E268DEC3C004B1C22 /* avs.xcframework */ = {isa = PBXFileReference; lastKnownFileType = wrapper.xcframework; name = avs.xcframework; path = Carthage/Build/avs.xcframework; sourceTree = "<group>"; };
		A9A2393F268DEC3C004B1C22 /* HTMLString.xcframework */ = {isa = PBXFileReference; lastKnownFileType = wrapper.xcframework; name = HTMLString.xcframework; path = Carthage/Build/HTMLString.xcframework; sourceTree = "<group>"; };
		A9A23940268DEC3C004B1C22 /* PINCache.xcframework */ = {isa = PBXFileReference; lastKnownFileType = wrapper.xcframework; name = PINCache.xcframework; path = Carthage/Build/PINCache.xcframework; sourceTree = "<group>"; };
		A9A23941268DEC3C004B1C22 /* WireLinkPreview.xcframework */ = {isa = PBXFileReference; lastKnownFileType = wrapper.xcframework; name = WireLinkPreview.xcframework; path = Carthage/Build/WireLinkPreview.xcframework; sourceTree = "<group>"; };
		A9A23942268DEC3C004B1C22 /* WireRequestStrategy.xcframework */ = {isa = PBXFileReference; lastKnownFileType = wrapper.xcframework; name = WireRequestStrategy.xcframework; path = Carthage/Build/WireRequestStrategy.xcframework; sourceTree = "<group>"; };
		A9A23943268DEC3C004B1C22 /* ZipArchive.xcframework */ = {isa = PBXFileReference; lastKnownFileType = wrapper.xcframework; name = ZipArchive.xcframework; path = Carthage/Build/ZipArchive.xcframework; sourceTree = "<group>"; };
		A9A23944268DEC3C004B1C22 /* WireImages.xcframework */ = {isa = PBXFileReference; lastKnownFileType = wrapper.xcframework; name = WireImages.xcframework; path = Carthage/Build/WireImages.xcframework; sourceTree = "<group>"; };
		A9A23945268DEC3C004B1C22 /* libPhoneNumberiOS.xcframework */ = {isa = PBXFileReference; lastKnownFileType = wrapper.xcframework; name = libPhoneNumberiOS.xcframework; path = Carthage/Build/libPhoneNumberiOS.xcframework; sourceTree = "<group>"; };
		A9A23946268DEC3C004B1C22 /* WireDataModel.xcframework */ = {isa = PBXFileReference; lastKnownFileType = wrapper.xcframework; name = WireDataModel.xcframework; path = Carthage/Build/WireDataModel.xcframework; sourceTree = "<group>"; };
		A9A23947268DEC3C004B1C22 /* WireProtos.xcframework */ = {isa = PBXFileReference; lastKnownFileType = wrapper.xcframework; name = WireProtos.xcframework; path = Carthage/Build/WireProtos.xcframework; sourceTree = "<group>"; };
		A9A23948268DEC3C004B1C22 /* WireCryptobox.xcframework */ = {isa = PBXFileReference; lastKnownFileType = wrapper.xcframework; name = WireCryptobox.xcframework; path = Carthage/Build/WireCryptobox.xcframework; sourceTree = "<group>"; };
		A9A23949268DEC3C004B1C22 /* WireMockTransport.xcframework */ = {isa = PBXFileReference; lastKnownFileType = wrapper.xcframework; name = WireMockTransport.xcframework; path = Carthage/Build/WireMockTransport.xcframework; sourceTree = "<group>"; };
		A9A2394A268DEC3C004B1C22 /* SwiftProtobuf.xcframework */ = {isa = PBXFileReference; lastKnownFileType = wrapper.xcframework; name = SwiftProtobuf.xcframework; path = Carthage/Build/SwiftProtobuf.xcframework; sourceTree = "<group>"; };
		A9A2394B268DEC3D004B1C22 /* WireTransport.xcframework */ = {isa = PBXFileReference; lastKnownFileType = wrapper.xcframework; name = WireTransport.xcframework; path = Carthage/Build/WireTransport.xcframework; sourceTree = "<group>"; };
		A9A2394C268DEC3D004B1C22 /* WireSystem.xcframework */ = {isa = PBXFileReference; lastKnownFileType = wrapper.xcframework; name = WireSystem.xcframework; path = Carthage/Build/WireSystem.xcframework; sourceTree = "<group>"; };
		A9A2394D268DEC3D004B1C22 /* WireUtilities.xcframework */ = {isa = PBXFileReference; lastKnownFileType = wrapper.xcframework; name = WireUtilities.xcframework; path = Carthage/Build/WireUtilities.xcframework; sourceTree = "<group>"; };
		A9A23974268DEC53004B1C22 /* OCMock.xcframework */ = {isa = PBXFileReference; lastKnownFileType = wrapper.xcframework; name = OCMock.xcframework; path = Carthage/Build/OCMock.xcframework; sourceTree = "<group>"; };
		A9A23975268DEC53004B1C22 /* WireTesting.xcframework */ = {isa = PBXFileReference; lastKnownFileType = wrapper.xcframework; name = WireTesting.xcframework; path = Carthage/Build/WireTesting.xcframework; sourceTree = "<group>"; };
		A9B53AA924E12E240066FCC6 /* ZMAccountDeletedReason.swift */ = {isa = PBXFileReference; lastKnownFileType = sourcecode.swift; path = ZMAccountDeletedReason.swift; sourceTree = "<group>"; };
		A9C02604266F5B4B002E542B /* ZMClientRegistrationStatus.swift */ = {isa = PBXFileReference; fileEncoding = 4; lastKnownFileType = sourcecode.swift; path = ZMClientRegistrationStatus.swift; sourceTree = "<group>"; };
		A9C02609266F5D1B002E542B /* ZMClientRegistrationStatusTests.swift */ = {isa = PBXFileReference; lastKnownFileType = sourcecode.swift; path = ZMClientRegistrationStatusTests.swift; sourceTree = "<group>"; };
		A9C02611266F5DB8002E542B /* ZMClientRegistrationStatusTests.h */ = {isa = PBXFileReference; lastKnownFileType = sourcecode.c.h; path = ZMClientRegistrationStatusTests.h; sourceTree = "<group>"; };
		A9C02620266F630E002E542B /* UserProfileTests.h */ = {isa = PBXFileReference; lastKnownFileType = sourcecode.c.h; path = UserProfileTests.h; sourceTree = "<group>"; };
		A9F269C6257800940021B99A /* UserTests.swift */ = {isa = PBXFileReference; lastKnownFileType = sourcecode.swift; path = UserTests.swift; sourceTree = "<group>"; };
		AF6415A01C9C151700A535F5 /* EncryptedBase64EncondedExternalMessageTestFixture.txt */ = {isa = PBXFileReference; fileEncoding = 4; lastKnownFileType = text; path = EncryptedBase64EncondedExternalMessageTestFixture.txt; sourceTree = "<group>"; };
		AF6415A11C9C151700A535F5 /* ExternalMessageTextFixture.txt */ = {isa = PBXFileReference; fileEncoding = 4; lastKnownFileType = text; path = ExternalMessageTextFixture.txt; sourceTree = "<group>"; };
		B40964971DAD3D110098667A /* ja */ = {isa = PBXFileReference; lastKnownFileType = text.plist.strings; name = ja; path = ja.lproj/Push.strings; sourceTree = "<group>"; };
		B40964981DAD3D110098667A /* ja */ = {isa = PBXFileReference; lastKnownFileType = text.plist.stringsdict; name = ja; path = ja.lproj/Push.stringsdict; sourceTree = "<group>"; };
		B40964991DAD3D170098667A /* it */ = {isa = PBXFileReference; lastKnownFileType = text.plist.strings; name = it; path = it.lproj/Push.strings; sourceTree = "<group>"; };
		B409649A1DAD3D170098667A /* it */ = {isa = PBXFileReference; lastKnownFileType = text.plist.stringsdict; name = it; path = it.lproj/Push.stringsdict; sourceTree = "<group>"; };
		B409649B1DAD3D1E0098667A /* nl */ = {isa = PBXFileReference; lastKnownFileType = text.plist.strings; name = nl; path = nl.lproj/Push.strings; sourceTree = "<group>"; };
		B409649C1DAD3D1E0098667A /* nl */ = {isa = PBXFileReference; lastKnownFileType = text.plist.stringsdict; name = nl; path = nl.lproj/Push.stringsdict; sourceTree = "<group>"; };
		B409649D1DAD3D260098667A /* tr */ = {isa = PBXFileReference; lastKnownFileType = text.plist.strings; name = tr; path = tr.lproj/Push.strings; sourceTree = "<group>"; };
		B409649E1DAD3D260098667A /* tr */ = {isa = PBXFileReference; lastKnownFileType = text.plist.stringsdict; name = tr; path = tr.lproj/Push.stringsdict; sourceTree = "<group>"; };
		B40CD09F1DB7997E0008DA45 /* fr */ = {isa = PBXFileReference; lastKnownFileType = text.plist.strings; name = fr; path = fr.lproj/Push.strings; sourceTree = "<group>"; };
		B40CD0A01DB7997E0008DA45 /* fr */ = {isa = PBXFileReference; lastKnownFileType = text.plist.stringsdict; name = fr; path = fr.lproj/Push.stringsdict; sourceTree = "<group>"; };
		B40CD0A11DB799850008DA45 /* da */ = {isa = PBXFileReference; lastKnownFileType = text.plist.strings; name = da; path = da.lproj/Push.strings; sourceTree = "<group>"; };
		B40CD0A21DB799850008DA45 /* da */ = {isa = PBXFileReference; lastKnownFileType = text.plist.stringsdict; name = da; path = da.lproj/Push.stringsdict; sourceTree = "<group>"; };
		B40DC79C1D01A61600CEF65C /* pt-BR */ = {isa = PBXFileReference; lastKnownFileType = text.plist.strings; name = "pt-BR"; path = "pt-BR.lproj/Push.strings"; sourceTree = "<group>"; };
		B40DC79D1D01A61600CEF65C /* pt-BR */ = {isa = PBXFileReference; lastKnownFileType = text.plist.stringsdict; name = "pt-BR"; path = "pt-BR.lproj/Push.stringsdict"; sourceTree = "<group>"; };
		B422BB981DCCC3F60076EAD5 /* ar */ = {isa = PBXFileReference; lastKnownFileType = text.plist.strings; name = ar; path = ar.lproj/Push.strings; sourceTree = "<group>"; };
		B422BB991DCCC3F60076EAD5 /* ar */ = {isa = PBXFileReference; lastKnownFileType = text.plist.stringsdict; name = ar; path = ar.lproj/Push.stringsdict; sourceTree = "<group>"; };
		B42430E01E55CB6B00D73D1B /* pl */ = {isa = PBXFileReference; lastKnownFileType = text.plist.strings; name = pl; path = pl.lproj/Push.strings; sourceTree = "<group>"; };
		B42430E11E55CB6B00D73D1B /* pl */ = {isa = PBXFileReference; lastKnownFileType = text.plist.stringsdict; name = pl; path = pl.lproj/Push.stringsdict; sourceTree = "<group>"; };
		B42783671E363D3A00747363 /* fi */ = {isa = PBXFileReference; lastKnownFileType = text.plist.strings; name = fi; path = fi.lproj/Push.strings; sourceTree = "<group>"; };
		B42783681E363D3A00747363 /* fi */ = {isa = PBXFileReference; lastKnownFileType = text.plist.stringsdict; name = fi; path = fi.lproj/Push.stringsdict; sourceTree = "<group>"; };
		B432ADBF1E02DE9500147768 /* et */ = {isa = PBXFileReference; lastKnownFileType = text.plist.strings; name = et; path = et.lproj/Push.strings; sourceTree = "<group>"; };
		B432ADC01E02DE9500147768 /* et */ = {isa = PBXFileReference; lastKnownFileType = text.plist.stringsdict; name = et; path = et.lproj/Push.stringsdict; sourceTree = "<group>"; };
		B49AFC271DCCCB3D006B753B /* zh-Hans */ = {isa = PBXFileReference; lastKnownFileType = text.plist.strings; name = "zh-Hans"; path = "zh-Hans.lproj/Push.strings"; sourceTree = "<group>"; };
		B49AFC281DCCCB3D006B753B /* zh-Hans */ = {isa = PBXFileReference; lastKnownFileType = text.plist.stringsdict; name = "zh-Hans"; path = "zh-Hans.lproj/Push.stringsdict"; sourceTree = "<group>"; };
		B4A124851DDCB58900FD9D66 /* sl */ = {isa = PBXFileReference; lastKnownFileType = text.plist.strings; name = sl; path = sl.lproj/Push.strings; sourceTree = "<group>"; };
		B4A124861DDCB58A00FD9D66 /* sl */ = {isa = PBXFileReference; lastKnownFileType = text.plist.stringsdict; name = sl; path = sl.lproj/Push.stringsdict; sourceTree = "<group>"; };
		B4D37F921D7EEA3F00D0C1BC /* es */ = {isa = PBXFileReference; lastKnownFileType = text.plist.strings; name = es; path = es.lproj/Push.strings; sourceTree = "<group>"; };
		B4D37F931D7EEA3F00D0C1BC /* es */ = {isa = PBXFileReference; lastKnownFileType = text.plist.stringsdict; name = es; path = es.lproj/Push.stringsdict; sourceTree = "<group>"; };
		B4D37F941D7EEA5100D0C1BC /* uk */ = {isa = PBXFileReference; lastKnownFileType = text.plist.strings; name = uk; path = uk.lproj/Push.strings; sourceTree = "<group>"; };
		B4D37F951D7EEA5100D0C1BC /* uk */ = {isa = PBXFileReference; lastKnownFileType = text.plist.stringsdict; name = uk; path = uk.lproj/Push.stringsdict; sourceTree = "<group>"; };
		B4D37F961D7EEA5B00D0C1BC /* ru */ = {isa = PBXFileReference; lastKnownFileType = text.plist.strings; name = ru; path = ru.lproj/Push.strings; sourceTree = "<group>"; };
		B4D37F971D7EEA5B00D0C1BC /* ru */ = {isa = PBXFileReference; lastKnownFileType = text.plist.stringsdict; name = ru; path = ru.lproj/Push.stringsdict; sourceTree = "<group>"; };
		BF158D2E1CE087D8007C6F8A /* video.mp4 */ = {isa = PBXFileReference; lastKnownFileType = file; path = video.mp4; sourceTree = "<group>"; };
		BF1F52CB1ECDD778002FB553 /* SlowSyncTests+Teams.swift */ = {isa = PBXFileReference; fileEncoding = 4; lastKnownFileType = sourcecode.swift; path = "SlowSyncTests+Teams.swift"; sourceTree = "<group>"; };
		BF2AD9FF1F41A3DF000980E8 /* SessionFactories.swift */ = {isa = PBXFileReference; fileEncoding = 4; lastKnownFileType = sourcecode.swift; path = SessionFactories.swift; sourceTree = "<group>"; };
		BF2ADA011F41A450000980E8 /* BackendEnvironmentProvider+Cookie.swift */ = {isa = PBXFileReference; fileEncoding = 4; lastKnownFileType = sourcecode.swift; path = "BackendEnvironmentProvider+Cookie.swift"; sourceTree = "<group>"; };
		BF3C1B1620DBE254001CE126 /* Conversation+MessageDestructionTimeout.swift */ = {isa = PBXFileReference; fileEncoding = 4; lastKnownFileType = sourcecode.swift; path = "Conversation+MessageDestructionTimeout.swift"; sourceTree = "<group>"; };
		BF3C1B1820DBE3B2001CE126 /* ConversationTests+MessageTimer.swift */ = {isa = PBXFileReference; lastKnownFileType = sourcecode.swift; path = "ConversationTests+MessageTimer.swift"; sourceTree = "<group>"; };
		BF40AC711D096A0E00287E29 /* AnalyticsTests.swift */ = {isa = PBXFileReference; fileEncoding = 4; lastKnownFileType = sourcecode.swift; path = AnalyticsTests.swift; sourceTree = "<group>"; };
		BF44A3501C71D5FC00C6928E /* store127.wiredatabase */ = {isa = PBXFileReference; lastKnownFileType = file; path = store127.wiredatabase; sourceTree = "<group>"; };
		BF491CD01F03D7CF0055EE44 /* PermissionsDownloadRequestStrategy.swift */ = {isa = PBXFileReference; fileEncoding = 4; lastKnownFileType = sourcecode.swift; path = PermissionsDownloadRequestStrategy.swift; sourceTree = "<group>"; };
		BF491CD41F03E0FC0055EE44 /* PermissionsDownloadRequestStrategyTests.swift */ = {isa = PBXFileReference; fileEncoding = 4; lastKnownFileType = sourcecode.swift; path = PermissionsDownloadRequestStrategyTests.swift; sourceTree = "<group>"; };
		BF50CFA51F39ABCF007833A4 /* MockUserInfoParser.swift */ = {isa = PBXFileReference; fileEncoding = 4; lastKnownFileType = sourcecode.swift; path = MockUserInfoParser.swift; sourceTree = "<group>"; };
		BF6D5D021C4948830049F712 /* WireSyncEngine124.momd */ = {isa = PBXFileReference; lastKnownFileType = folder; path = WireSyncEngine124.momd; sourceTree = "<group>"; };
		BF6D5D041C494D730049F712 /* WireSyncEngine125.momd */ = {isa = PBXFileReference; lastKnownFileType = folder; path = WireSyncEngine125.momd; sourceTree = "<group>"; };
		BF735CF91E70003D003BC61F /* SystemMessageCallObserver.swift */ = {isa = PBXFileReference; fileEncoding = 4; lastKnownFileType = sourcecode.swift; path = SystemMessageCallObserver.swift; sourceTree = "<group>"; };
		BF80542A2102175800E97053 /* CompanyLoginVerificationTokenTests.swift */ = {isa = PBXFileReference; lastKnownFileType = sourcecode.swift; path = CompanyLoginVerificationTokenTests.swift; sourceTree = "<group>"; };
		BF8367301C52651900364B37 /* store125.wiredatabase */ = {isa = PBXFileReference; lastKnownFileType = file; path = store125.wiredatabase; sourceTree = "<group>"; };
		BFAB67AF1E535B4B00D67C1A /* TextSearchTests.swift */ = {isa = PBXFileReference; fileEncoding = 4; lastKnownFileType = sourcecode.swift; path = TextSearchTests.swift; sourceTree = "<group>"; };
		BFCE9A581C4E4C4D00951B3D /* store124.wiredatabase */ = {isa = PBXFileReference; lastKnownFileType = file; path = store124.wiredatabase; sourceTree = "<group>"; };
		BFE53F541D5A2F7000398378 /* DeleteMessagesTests.swift */ = {isa = PBXFileReference; fileEncoding = 4; lastKnownFileType = sourcecode.swift; path = DeleteMessagesTests.swift; sourceTree = "<group>"; };
		BFE7FCBE2101E50700D1165F /* CompanyLoginVerificationToken.swift */ = {isa = PBXFileReference; lastKnownFileType = sourcecode.swift; path = CompanyLoginVerificationToken.swift; sourceTree = "<group>"; };
		C3BF3961360B7EB12679AF27 /* ZMOperationLoopTests.swift */ = {isa = PBXFileReference; fileEncoding = 4; lastKnownFileType = sourcecode.swift; path = ZMOperationLoopTests.swift; sourceTree = "<group>"; };
		D522571D2062552800562561 /* AssetDeletionRequestStrategy.swift */ = {isa = PBXFileReference; lastKnownFileType = sourcecode.swift; path = AssetDeletionRequestStrategy.swift; sourceTree = "<group>"; };
		D522571F206261AA00562561 /* AssetDeletionStatus.swift */ = {isa = PBXFileReference; lastKnownFileType = sourcecode.swift; path = AssetDeletionStatus.swift; sourceTree = "<group>"; };
		D52257222062637500562561 /* DeletableAssetIdentifierProvider.swift */ = {isa = PBXFileReference; lastKnownFileType = sourcecode.swift; path = DeletableAssetIdentifierProvider.swift; sourceTree = "<group>"; };
		D55272E92062732100F542BE /* AssetDeletionStatusTests.swift */ = {isa = PBXFileReference; lastKnownFileType = sourcecode.swift; path = AssetDeletionStatusTests.swift; sourceTree = "<group>"; };
		D55272EB2062733F00F542BE /* AssetDeletionRequestStrategyTests.swift */ = {isa = PBXFileReference; lastKnownFileType = sourcecode.swift; path = AssetDeletionRequestStrategyTests.swift; sourceTree = "<group>"; };
		D59F3A11206929AF0023474F /* SessionManagerTests+Backup.swift */ = {isa = PBXFileReference; lastKnownFileType = sourcecode.swift; path = "SessionManagerTests+Backup.swift"; sourceTree = "<group>"; };
		D5D10DA3203AE43200145497 /* Conversation+AccessMode.swift */ = {isa = PBXFileReference; lastKnownFileType = sourcecode.swift; path = "Conversation+AccessMode.swift"; sourceTree = "<group>"; };
		EBD7B55754FDA4E74F1006FD /* ZMOperationLoopTests.h */ = {isa = PBXFileReference; lastKnownFileType = sourcecode.c.h; path = ZMOperationLoopTests.h; sourceTree = "<group>"; };
		EE01E0361F90DABC001AA33C /* audio.m4a */ = {isa = PBXFileReference; lastKnownFileType = file; path = audio.m4a; sourceTree = "<group>"; };
		EE01E0381F90FEC1001AA33C /* ZMLocalNotificationTests_ExpiredMessage.swift */ = {isa = PBXFileReference; lastKnownFileType = sourcecode.swift; path = ZMLocalNotificationTests_ExpiredMessage.swift; sourceTree = "<group>"; };
		EE1108B623D1B367005DC663 /* TypingUsers.swift */ = {isa = PBXFileReference; lastKnownFileType = sourcecode.swift; path = TypingUsers.swift; sourceTree = "<group>"; };
		EE1108F823D1F945005DC663 /* TypingUsersTimeout.swift */ = {isa = PBXFileReference; lastKnownFileType = sourcecode.swift; path = TypingUsersTimeout.swift; sourceTree = "<group>"; };
		EE1108FA23D2087F005DC663 /* Typing.swift */ = {isa = PBXFileReference; lastKnownFileType = sourcecode.swift; path = Typing.swift; sourceTree = "<group>"; };
		EE1108FC23D59720005DC663 /* IsTypingTests.swift */ = {isa = PBXFileReference; lastKnownFileType = sourcecode.swift; path = IsTypingTests.swift; sourceTree = "<group>"; };
		EE1DEBB223D5A6930087EE1F /* TypingTests.swift */ = {isa = PBXFileReference; lastKnownFileType = sourcecode.swift; path = TypingTests.swift; sourceTree = "<group>"; };
		EE1DEBB423D5AEE50087EE1F /* TypingUsersTimeoutTests.swift */ = {isa = PBXFileReference; lastKnownFileType = sourcecode.swift; path = TypingUsersTimeoutTests.swift; sourceTree = "<group>"; };
		EE1DEBB623D5B62C0087EE1F /* TypingUsersTests.swift */ = {isa = PBXFileReference; lastKnownFileType = sourcecode.swift; path = TypingUsersTests.swift; sourceTree = "<group>"; };
		EE1DEBB823D5B9BC0087EE1F /* ZMConversation+TypingUsersTests.swift */ = {isa = PBXFileReference; lastKnownFileType = sourcecode.swift; path = "ZMConversation+TypingUsersTests.swift"; sourceTree = "<group>"; };
		EE1DEBBC23D5E0390087EE1F /* TypingUsersTimeout+Key.swift */ = {isa = PBXFileReference; lastKnownFileType = sourcecode.swift; path = "TypingUsersTimeout+Key.swift"; sourceTree = "<group>"; };
		EE1DEBC223D5F1920087EE1F /* Conversation+TypingUsers.swift */ = {isa = PBXFileReference; lastKnownFileType = sourcecode.swift; path = "Conversation+TypingUsers.swift"; sourceTree = "<group>"; };
		EE1DEBC523D5F1D00087EE1F /* NSManagedObjectContext+TypingUsers.swift */ = {isa = PBXFileReference; lastKnownFileType = sourcecode.swift; path = "NSManagedObjectContext+TypingUsers.swift"; sourceTree = "<group>"; };
		EE419B57256FEA3D004618E2 /* ZMUserSession.Configuration.swift */ = {isa = PBXFileReference; lastKnownFileType = sourcecode.swift; path = ZMUserSession.Configuration.swift; sourceTree = "<group>"; };
		EE5BF6341F8F907C00B49D06 /* ZMLocalNotificationTests.swift */ = {isa = PBXFileReference; lastKnownFileType = sourcecode.swift; name = ZMLocalNotificationTests.swift; path = Tests/Source/Notifications/PushNotifications/ZMLocalNotificationTests.swift; sourceTree = SOURCE_ROOT; };
		EE5FEF0421E8948F00E24F7F /* ZMUserSession+DarwinNotificationCenter.swift */ = {isa = PBXFileReference; lastKnownFileType = sourcecode.swift; path = "ZMUserSession+DarwinNotificationCenter.swift"; sourceTree = "<group>"; };
		EE6654632445D4EE00CBF8D3 /* MockAddressBook.swift */ = {isa = PBXFileReference; fileEncoding = 4; lastKnownFileType = sourcecode.swift; path = MockAddressBook.swift; sourceTree = "<group>"; };
		EE95DECC247C0049001EA010 /* SessionManagerConfigurationTests.swift */ = {isa = PBXFileReference; lastKnownFileType = sourcecode.swift; path = SessionManagerConfigurationTests.swift; sourceTree = "<group>"; };
		EEA1ED4025BEBABF006D07D3 /* AppLockIntegrationTests.swift */ = {isa = PBXFileReference; lastKnownFileType = sourcecode.swift; path = AppLockIntegrationTests.swift; sourceTree = "<group>"; };
		EEA27739211DCFF1004AF00F /* UserNotificationCenter.swift */ = {isa = PBXFileReference; lastKnownFileType = sourcecode.swift; path = UserNotificationCenter.swift; sourceTree = "<group>"; };
		EEB568181FA22FBE003ADA3A /* ZMLocalNotificationLocalizationTests.swift */ = {isa = PBXFileReference; lastKnownFileType = sourcecode.swift; name = ZMLocalNotificationLocalizationTests.swift; path = Tests/Source/Notifications/PushNotifications/ZMLocalNotificationLocalizationTests.swift; sourceTree = SOURCE_ROOT; };
		EEE186B3259CC92D008707CA /* ZMUserSession+AppLock.swift */ = {isa = PBXFileReference; lastKnownFileType = sourcecode.swift; path = "ZMUserSession+AppLock.swift"; sourceTree = "<group>"; };
		EEE186B5259CCA14008707CA /* SessionManager+AppLock.swift */ = {isa = PBXFileReference; lastKnownFileType = sourcecode.swift; path = "SessionManager+AppLock.swift"; sourceTree = "<group>"; };
		EEEA75F51F8A613F006D1070 /* ZMLocalNotification+ExpiredMessages.swift */ = {isa = PBXFileReference; fileEncoding = 4; lastKnownFileType = sourcecode.swift; path = "ZMLocalNotification+ExpiredMessages.swift"; sourceTree = "<group>"; };
		EEEA75F71F8A6141006D1070 /* ZMLocalNotification+Calling.swift */ = {isa = PBXFileReference; fileEncoding = 4; lastKnownFileType = sourcecode.swift; path = "ZMLocalNotification+Calling.swift"; sourceTree = "<group>"; };
		EEEED9A723F6BC00008C94CA /* SelfUserProvider.swift */ = {isa = PBXFileReference; lastKnownFileType = sourcecode.swift; path = SelfUserProvider.swift; sourceTree = "<group>"; };
		EEEED9A923F6BD75008C94CA /* ZMUserSession+SelfUserProvider.swift */ = {isa = PBXFileReference; lastKnownFileType = sourcecode.swift; path = "ZMUserSession+SelfUserProvider.swift"; sourceTree = "<group>"; };
		EEF4010023A8DFC6007B1A97 /* Conversation+Role.swift */ = {isa = PBXFileReference; lastKnownFileType = sourcecode.swift; path = "Conversation+Role.swift"; sourceTree = "<group>"; };
		EEF4010223A8E1EF007B1A97 /* Conversation_RoleTests.swift */ = {isa = PBXFileReference; lastKnownFileType = sourcecode.swift; name = Conversation_RoleTests.swift; path = "Tests/Source/Data Model/Conversation_RoleTests.swift"; sourceTree = SOURCE_ROOT; };
		EF2CB12622D5E58B00350B0A /* TeamImageAssetUpdateStrategy.swift */ = {isa = PBXFileReference; lastKnownFileType = sourcecode.swift; path = TeamImageAssetUpdateStrategy.swift; sourceTree = "<group>"; };
		EF2CB12822D5E5BB00350B0A /* TeamImageAssetUpdateStrategyTests.swift */ = {isa = PBXFileReference; lastKnownFileType = sourcecode.swift; path = TeamImageAssetUpdateStrategyTests.swift; sourceTree = "<group>"; };
		EF797FE71FB5E8DB00F7FF21 /* RegistrationTests.swift */ = {isa = PBXFileReference; lastKnownFileType = sourcecode.swift; path = RegistrationTests.swift; sourceTree = "<group>"; };
		EFC8281B1FB343B600E27E21 /* RegistationCredentialVerificationStrategy.swift */ = {isa = PBXFileReference; lastKnownFileType = sourcecode.swift; path = RegistationCredentialVerificationStrategy.swift; sourceTree = "<group>"; };
		EFC8281D1FB34F9600E27E21 /* EmailVerificationStrategyTests.swift */ = {isa = PBXFileReference; lastKnownFileType = sourcecode.swift; path = EmailVerificationStrategyTests.swift; sourceTree = "<group>"; };
		EFC828211FB356CE00E27E21 /* RegistrationStatusTests.swift */ = {isa = PBXFileReference; fileEncoding = 4; lastKnownFileType = sourcecode.swift; path = RegistrationStatusTests.swift; sourceTree = "<group>"; };
		EFF9403D2240FE5D004F3115 /* URL+DeepLink.swift */ = {isa = PBXFileReference; lastKnownFileType = sourcecode.swift; path = "URL+DeepLink.swift"; sourceTree = "<group>"; };
		EFF9403F2240FF12004F3115 /* DeepLinkError.swift */ = {isa = PBXFileReference; lastKnownFileType = sourcecode.swift; path = DeepLinkError.swift; sourceTree = "<group>"; };
		F11E35D52040172200D4D5DB /* ZMHotFixTests.swift */ = {isa = PBXFileReference; lastKnownFileType = sourcecode.swift; path = ZMHotFixTests.swift; sourceTree = "<group>"; };
		F130BF272062C05600DBE261 /* SessionManager+Backup.swift */ = {isa = PBXFileReference; lastKnownFileType = sourcecode.swift; path = "SessionManager+Backup.swift"; sourceTree = "<group>"; };
		F132C113203F20AB00C58933 /* ZMHotFixDirectoryTests.swift */ = {isa = PBXFileReference; lastKnownFileType = sourcecode.swift; path = ZMHotFixDirectoryTests.swift; sourceTree = "<group>"; };
		F13A26E020456002004F8E47 /* ConversationTests+Guests.swift */ = {isa = PBXFileReference; lastKnownFileType = sourcecode.swift; path = "ConversationTests+Guests.swift"; sourceTree = "<group>"; };
		F14417221FD946F100CB2850 /* zh-Hant */ = {isa = PBXFileReference; lastKnownFileType = text.plist.strings; name = "zh-Hant"; path = "zh-Hant.lproj/Push.strings"; sourceTree = "<group>"; };
		F14417231FD946F200CB2850 /* zh-Hant */ = {isa = PBXFileReference; lastKnownFileType = text.plist.stringsdict; name = "zh-Hant"; path = "zh-Hant.lproj/Push.stringsdict"; sourceTree = "<group>"; };
		F14417241FD946F200CB2850 /* zh-Hant */ = {isa = PBXFileReference; lastKnownFileType = text.plist.strings; name = "zh-Hant"; path = "zh-Hant.lproj/ZMLocalizable.strings"; sourceTree = "<group>"; };
		F14417251FD9470E00CB2850 /* lt */ = {isa = PBXFileReference; lastKnownFileType = text.plist.strings; name = lt; path = lt.lproj/Push.strings; sourceTree = "<group>"; };
		F14417261FD9470E00CB2850 /* lt */ = {isa = PBXFileReference; lastKnownFileType = text.plist.stringsdict; name = lt; path = lt.lproj/Push.stringsdict; sourceTree = "<group>"; };
		F14417271FD9470E00CB2850 /* lt */ = {isa = PBXFileReference; lastKnownFileType = text.plist.strings; name = lt; path = lt.lproj/ZMLocalizable.strings; sourceTree = "<group>"; };
		F148F6661FB9AA7600BD6909 /* UnregisteredTeam.swift */ = {isa = PBXFileReference; lastKnownFileType = sourcecode.swift; path = UnregisteredTeam.swift; sourceTree = "<group>"; };
		F148F6681FBAF55800BD6909 /* TeamRegistrationStrategyTests.swift */ = {isa = PBXFileReference; lastKnownFileType = sourcecode.swift; path = TeamRegistrationStrategyTests.swift; sourceTree = "<group>"; };
		F148F66A1FBAFAF600BD6909 /* RegistrationStatusTestHelper.swift */ = {isa = PBXFileReference; lastKnownFileType = sourcecode.swift; path = RegistrationStatusTestHelper.swift; sourceTree = "<group>"; };
		F159F4131F1E3134001B7D80 /* SessionManagerTests.swift */ = {isa = PBXFileReference; fileEncoding = 4; lastKnownFileType = sourcecode.swift; path = SessionManagerTests.swift; sourceTree = "<group>"; };
		F16558D0225F3F2A00EA2F2A /* SessionManager+SwitchBackend.swift */ = {isa = PBXFileReference; lastKnownFileType = sourcecode.swift; path = "SessionManager+SwitchBackend.swift"; sourceTree = "<group>"; };
		F16C8BC32040715800677D31 /* ZMUpdateEvent+Testing.swift */ = {isa = PBXFileReference; lastKnownFileType = sourcecode.swift; path = "ZMUpdateEvent+Testing.swift"; sourceTree = "<group>"; };
		F170AF1F1E7800CF0033DC33 /* UserImageAssetUpdateStrategyTests.swift */ = {isa = PBXFileReference; fileEncoding = 4; lastKnownFileType = sourcecode.swift; path = UserImageAssetUpdateStrategyTests.swift; sourceTree = "<group>"; };
		F188BB852223F372002BF204 /* UserRichProfileIntegrationTests.swift */ = {isa = PBXFileReference; fileEncoding = 4; lastKnownFileType = sourcecode.swift; path = UserRichProfileIntegrationTests.swift; sourceTree = "<group>"; };
		F190E0A81E8D516D003E81F8 /* UserProfileImageV3Tests.swift */ = {isa = PBXFileReference; fileEncoding = 4; lastKnownFileType = sourcecode.swift; path = UserProfileImageV3Tests.swift; sourceTree = "<group>"; };
		F190E0DB1E8E7BA1003E81F8 /* SlowSyncTests+Swift.swift */ = {isa = PBXFileReference; fileEncoding = 4; lastKnownFileType = sourcecode.swift; path = "SlowSyncTests+Swift.swift"; sourceTree = "<group>"; };
		F19E559F22B3A2C5005C792D /* UNNotification+SafeLogging.swift */ = {isa = PBXFileReference; lastKnownFileType = sourcecode.swift; path = "UNNotification+SafeLogging.swift"; sourceTree = "<group>"; };
		F19E55A122B3A3FA005C792D /* UNNotificationResponse+SafeLogging.swift */ = {isa = PBXFileReference; lastKnownFileType = sourcecode.swift; path = "UNNotificationResponse+SafeLogging.swift"; sourceTree = "<group>"; };
		F19E55A322B3A740005C792D /* PKPushPayload+SafeLogging.swift */ = {isa = PBXFileReference; lastKnownFileType = sourcecode.swift; path = "PKPushPayload+SafeLogging.swift"; sourceTree = "<group>"; };
		F19E55A522B3AAA8005C792D /* PKPushCredentials+SafeLogging.swift */ = {isa = PBXFileReference; lastKnownFileType = sourcecode.swift; path = "PKPushCredentials+SafeLogging.swift"; sourceTree = "<group>"; };
		F19F1D131EFBC18E00275E27 /* UnauthenticatedSession.swift */ = {isa = PBXFileReference; fileEncoding = 4; lastKnownFileType = sourcecode.swift; path = UnauthenticatedSession.swift; sourceTree = "<group>"; };
		F19F1D191EFBC2F000275E27 /* ZMAuthenticationStatus_Internal.h */ = {isa = PBXFileReference; fileEncoding = 4; lastKnownFileType = sourcecode.c.h; path = ZMAuthenticationStatus_Internal.h; sourceTree = "<group>"; };
		F19F1D1A1EFBC2F000275E27 /* ZMAuthenticationStatus.h */ = {isa = PBXFileReference; fileEncoding = 4; lastKnownFileType = sourcecode.c.h; path = ZMAuthenticationStatus.h; sourceTree = "<group>"; };
		F19F1D1B1EFBC2F000275E27 /* ZMAuthenticationStatus.m */ = {isa = PBXFileReference; fileEncoding = 4; lastKnownFileType = sourcecode.c.objc; path = ZMAuthenticationStatus.m; sourceTree = "<group>"; };
		F19F1D231EFBC34E00275E27 /* ZMUserSessionRegistrationNotification.h */ = {isa = PBXFileReference; fileEncoding = 4; lastKnownFileType = sourcecode.c.h; path = ZMUserSessionRegistrationNotification.h; sourceTree = "<group>"; };
		F19F1D241EFBC34E00275E27 /* ZMUserSessionRegistrationNotification.m */ = {isa = PBXFileReference; fileEncoding = 4; lastKnownFileType = sourcecode.c.objc; path = ZMUserSessionRegistrationNotification.m; sourceTree = "<group>"; };
		F19F1D321EFBE3FE00275E27 /* UnauthenticatedOperationLoop.swift */ = {isa = PBXFileReference; fileEncoding = 4; lastKnownFileType = sourcecode.swift; path = UnauthenticatedOperationLoop.swift; sourceTree = "<group>"; };
		F19F1D371EFBF61800275E27 /* SessionManager.swift */ = {isa = PBXFileReference; fileEncoding = 4; lastKnownFileType = sourcecode.swift; path = SessionManager.swift; sourceTree = "<group>"; };
		F19F4F391E5F1AE400F4D8FF /* UserProfileImageUpdateStatus.swift */ = {isa = PBXFileReference; fileEncoding = 4; lastKnownFileType = sourcecode.swift; path = UserProfileImageUpdateStatus.swift; sourceTree = "<group>"; };
		F19F4F3B1E604AA700F4D8FF /* UserImageAssetUpdateStrategy.swift */ = {isa = PBXFileReference; fileEncoding = 4; lastKnownFileType = sourcecode.swift; path = UserImageAssetUpdateStrategy.swift; sourceTree = "<group>"; };
		F19F4F4C1E646C3C00F4D8FF /* UserProfileImageUpdateStatusTests.swift */ = {isa = PBXFileReference; fileEncoding = 4; lastKnownFileType = sourcecode.swift; path = UserProfileImageUpdateStatusTests.swift; sourceTree = "<group>"; };
		F19F4F4E1E6575F700F4D8FF /* UserProfileImageOwner.swift */ = {isa = PBXFileReference; fileEncoding = 4; lastKnownFileType = sourcecode.swift; path = UserProfileImageOwner.swift; sourceTree = "<group>"; };
		F1A94BD11F010287003083D9 /* UnauthenticatedSession+Login.swift */ = {isa = PBXFileReference; fileEncoding = 4; lastKnownFileType = sourcecode.swift; path = "UnauthenticatedSession+Login.swift"; sourceTree = "<group>"; };
		F1A989BD1FD03E2200B8A82E /* Base */ = {isa = PBXFileReference; lastKnownFileType = text.plist.strings; name = Base; path = Base.lproj/ZMLocalizable.strings; sourceTree = "<group>"; };
		F1A989BE1FD03E2400B8A82E /* pt-BR */ = {isa = PBXFileReference; lastKnownFileType = text.plist.strings; name = "pt-BR"; path = "pt-BR.lproj/ZMLocalizable.strings"; sourceTree = "<group>"; };
		F1A989BF1FD03E2500B8A82E /* es */ = {isa = PBXFileReference; lastKnownFileType = text.plist.strings; name = es; path = es.lproj/ZMLocalizable.strings; sourceTree = "<group>"; };
		F1A989C01FD03E2600B8A82E /* uk */ = {isa = PBXFileReference; lastKnownFileType = text.plist.strings; name = uk; path = uk.lproj/ZMLocalizable.strings; sourceTree = "<group>"; };
		F1A989C11FD03E2600B8A82E /* ru */ = {isa = PBXFileReference; lastKnownFileType = text.plist.strings; name = ru; path = ru.lproj/ZMLocalizable.strings; sourceTree = "<group>"; };
		F1A989C21FD03E2700B8A82E /* ja */ = {isa = PBXFileReference; lastKnownFileType = text.plist.strings; name = ja; path = ja.lproj/ZMLocalizable.strings; sourceTree = "<group>"; };
		F1A989C31FD03E2700B8A82E /* it */ = {isa = PBXFileReference; lastKnownFileType = text.plist.strings; name = it; path = it.lproj/ZMLocalizable.strings; sourceTree = "<group>"; };
		F1A989C41FD03E2800B8A82E /* nl */ = {isa = PBXFileReference; lastKnownFileType = text.plist.strings; name = nl; path = nl.lproj/ZMLocalizable.strings; sourceTree = "<group>"; };
		F1A989C51FD03E2800B8A82E /* tr */ = {isa = PBXFileReference; lastKnownFileType = text.plist.strings; name = tr; path = tr.lproj/ZMLocalizable.strings; sourceTree = "<group>"; };
		F1A989C61FD03E2900B8A82E /* fr */ = {isa = PBXFileReference; lastKnownFileType = text.plist.strings; name = fr; path = fr.lproj/ZMLocalizable.strings; sourceTree = "<group>"; };
		F1A989C71FD03E2A00B8A82E /* ar */ = {isa = PBXFileReference; lastKnownFileType = text.plist.strings; name = ar; path = ar.lproj/ZMLocalizable.strings; sourceTree = "<group>"; };
		F1A989C81FD03E2B00B8A82E /* da */ = {isa = PBXFileReference; lastKnownFileType = text.plist.strings; name = da; path = da.lproj/ZMLocalizable.strings; sourceTree = "<group>"; };
		F1A989C91FD03E2B00B8A82E /* zh-Hans */ = {isa = PBXFileReference; lastKnownFileType = text.plist.strings; name = "zh-Hans"; path = "zh-Hans.lproj/ZMLocalizable.strings"; sourceTree = "<group>"; };
		F1A989CA1FD03E2C00B8A82E /* sl */ = {isa = PBXFileReference; lastKnownFileType = text.plist.strings; name = sl; path = sl.lproj/ZMLocalizable.strings; sourceTree = "<group>"; };
		F1A989CB1FD03E2C00B8A82E /* fi */ = {isa = PBXFileReference; lastKnownFileType = text.plist.strings; name = fi; path = fi.lproj/ZMLocalizable.strings; sourceTree = "<group>"; };
		F1A989CC1FD03E2D00B8A82E /* et */ = {isa = PBXFileReference; lastKnownFileType = text.plist.strings; name = et; path = et.lproj/ZMLocalizable.strings; sourceTree = "<group>"; };
		F1A989CD1FD03E2E00B8A82E /* pl */ = {isa = PBXFileReference; lastKnownFileType = text.plist.strings; name = pl; path = pl.lproj/ZMLocalizable.strings; sourceTree = "<group>"; };
		F1A989CE1FD0579F00B8A82E /* de */ = {isa = PBXFileReference; lastKnownFileType = text.plist.strings; name = de; path = de.lproj/ZMLocalizable.strings; sourceTree = "<group>"; };
		F1AE5F6C21F72FC6009CDBBC /* ZMUserSession+Timers.swift */ = {isa = PBXFileReference; lastKnownFileType = sourcecode.swift; path = "ZMUserSession+Timers.swift"; sourceTree = "<group>"; };
		F1AE5F6E21F73388009CDBBC /* ZMUserSessionTests+Timers.swift */ = {isa = PBXFileReference; lastKnownFileType = sourcecode.swift; path = "ZMUserSessionTests+Timers.swift"; sourceTree = "<group>"; };
		F1B5D53C2181FDA300986911 /* NetworkQuality.swift */ = {isa = PBXFileReference; lastKnownFileType = sourcecode.swift; path = NetworkQuality.swift; sourceTree = "<group>"; };
		F1C1F3ED1FCF0C85007273E3 /* ZMUserSessionErrorCode+Localized.swift */ = {isa = PBXFileReference; lastKnownFileType = sourcecode.swift; path = "ZMUserSessionErrorCode+Localized.swift"; sourceTree = "<group>"; };
		F1C1F3EF1FCF18C5007273E3 /* NSError+Localized.swift */ = {isa = PBXFileReference; lastKnownFileType = sourcecode.swift; path = "NSError+Localized.swift"; sourceTree = "<group>"; };
		F1C51FE61FB49660009C2269 /* RegistrationStatus.swift */ = {isa = PBXFileReference; lastKnownFileType = sourcecode.swift; path = RegistrationStatus.swift; sourceTree = "<group>"; };
		F1C51FE81FB4A9C7009C2269 /* RegistrationStrategy.swift */ = {isa = PBXFileReference; lastKnownFileType = sourcecode.swift; path = RegistrationStrategy.swift; sourceTree = "<group>"; };
		F1E48002207E3789008D4299 /* Default-568h@2x.png */ = {isa = PBXFileReference; lastKnownFileType = image.png; path = "Default-568h@2x.png"; sourceTree = "<group>"; };
		F1F3FE8620F36DEC00B0BAF3 /* PushNotificationTokenTests.swift */ = {isa = PBXFileReference; lastKnownFileType = sourcecode.swift; path = PushNotificationTokenTests.swift; sourceTree = "<group>"; };
		F905C47E1E79A86A00AF34A5 /* WireCallCenterV3Tests.swift */ = {isa = PBXFileReference; fileEncoding = 4; lastKnownFileType = sourcecode.swift; path = WireCallCenterV3Tests.swift; sourceTree = "<group>"; };
		F90EC5A21E7BF1AC00A6779E /* AVSWrapper.swift */ = {isa = PBXFileReference; fileEncoding = 4; lastKnownFileType = sourcecode.swift; path = AVSWrapper.swift; sourceTree = "<group>"; };
		F91CA6AC1BECBD3F000EE5C2 /* Base */ = {isa = PBXFileReference; lastKnownFileType = text.plist.strings; name = Base; path = Base.lproj/Push.strings; sourceTree = "<group>"; };
		F91CA6AD1BECBD46000EE5C2 /* Base */ = {isa = PBXFileReference; lastKnownFileType = text.plist.stringsdict; name = Base; path = Base.lproj/Push.stringsdict; sourceTree = "<group>"; };
		F91CA6AE1BECBD51000EE5C2 /* de */ = {isa = PBXFileReference; lastKnownFileType = text.plist.strings; name = de; path = de.lproj/Push.strings; sourceTree = "<group>"; };
		F91CA6AF1BECBD51000EE5C2 /* de */ = {isa = PBXFileReference; lastKnownFileType = text.plist.stringsdict; name = de; path = de.lproj/Push.stringsdict; sourceTree = "<group>"; };
		F920F4D51DA3DCF8002B860B /* ConversationTests+Ephemeral.swift */ = {isa = PBXFileReference; fileEncoding = 4; lastKnownFileType = sourcecode.swift; path = "ConversationTests+Ephemeral.swift"; sourceTree = "<group>"; };
		F9245BEC1CBF95A8009D1E85 /* ZMHotFixDirectory+Swift.swift */ = {isa = PBXFileReference; fileEncoding = 4; lastKnownFileType = sourcecode.swift; path = "ZMHotFixDirectory+Swift.swift"; sourceTree = "<group>"; };
		F925468C1C63B61000CE2D7C /* MessagingTest+EventFactory.h */ = {isa = PBXFileReference; fileEncoding = 4; lastKnownFileType = sourcecode.c.h; path = "MessagingTest+EventFactory.h"; sourceTree = "<group>"; };
		F925468D1C63B61000CE2D7C /* MessagingTest+EventFactory.m */ = {isa = PBXFileReference; fileEncoding = 4; lastKnownFileType = sourcecode.c.objc; path = "MessagingTest+EventFactory.m"; sourceTree = "<group>"; };
		F92CA9641F153622007D8570 /* ZMUserSessionTests+FileRelocation.swift */ = {isa = PBXFileReference; fileEncoding = 4; lastKnownFileType = sourcecode.swift; path = "ZMUserSessionTests+FileRelocation.swift"; sourceTree = "<group>"; };
		F93A75F11C1F219800252586 /* ConversationStatusStrategy.swift */ = {isa = PBXFileReference; fileEncoding = 4; lastKnownFileType = sourcecode.swift; path = ConversationStatusStrategy.swift; sourceTree = "<group>"; };
		F93C4C6F1E1E8B77007E9CEE /* Cartfile.resolved */ = {isa = PBXFileReference; fileEncoding = 4; lastKnownFileType = text; path = Cartfile.resolved; sourceTree = "<group>"; };
		F93F3A581ED5A67E003CD185 /* TeamTests.swift */ = {isa = PBXFileReference; fileEncoding = 4; lastKnownFileType = sourcecode.swift; path = TeamTests.swift; sourceTree = "<group>"; };
		F9410F621DE44C2E007451FF /* TypingStrategyTests.swift */ = {isa = PBXFileReference; fileEncoding = 4; lastKnownFileType = sourcecode.swift; path = TypingStrategyTests.swift; sourceTree = "<group>"; };
		F9410F641DE49C13007451FF /* PushTokenStrategy.swift */ = {isa = PBXFileReference; fileEncoding = 4; lastKnownFileType = sourcecode.swift; name = PushTokenStrategy.swift; path = Source/Synchronization/Strategies/PushTokenStrategy.swift; sourceTree = SOURCE_ROOT; };
		F9410F671DE4BE42007451FF /* PushTokenStrategyTests.swift */ = {isa = PBXFileReference; fileEncoding = 4; lastKnownFileType = sourcecode.swift; path = PushTokenStrategyTests.swift; sourceTree = "<group>"; };
		F94F6B321E54B9C000D46A29 /* CallingRequestStrategyTests.swift */ = {isa = PBXFileReference; fileEncoding = 4; lastKnownFileType = sourcecode.swift; path = CallingRequestStrategyTests.swift; sourceTree = "<group>"; };
		F95706531DE5D1CC0087442C /* SearchUserImageStrategy.swift */ = {isa = PBXFileReference; fileEncoding = 4; lastKnownFileType = sourcecode.swift; path = SearchUserImageStrategy.swift; sourceTree = "<group>"; };
		F95706581DE5F6D40087442C /* SearchUserImageStrategyTests.swift */ = {isa = PBXFileReference; fileEncoding = 4; lastKnownFileType = sourcecode.swift; path = SearchUserImageStrategyTests.swift; sourceTree = "<group>"; };
		F95ECF4C1B94A553009F91BA /* ZMHotFix.h */ = {isa = PBXFileReference; fileEncoding = 4; lastKnownFileType = sourcecode.c.h; path = ZMHotFix.h; sourceTree = "<group>"; };
		F95ECF4D1B94A553009F91BA /* ZMHotFix.m */ = {isa = PBXFileReference; fileEncoding = 4; lastKnownFileType = sourcecode.c.objc; path = ZMHotFix.m; sourceTree = "<group>"; };
		F95ECF501B94BD05009F91BA /* ZMHotFixTests.m */ = {isa = PBXFileReference; fileEncoding = 4; lastKnownFileType = sourcecode.c.objc; path = ZMHotFixTests.m; sourceTree = "<group>"; };
		F95FFBCF1EB8A44D004031CB /* CallSystemMessageGeneratorTests.swift */ = {isa = PBXFileReference; fileEncoding = 4; lastKnownFileType = sourcecode.swift; path = CallSystemMessageGeneratorTests.swift; sourceTree = "<group>"; };
		F962A8EF19FFD4DC00FD0F80 /* ZMOperationLoop+Private.h */ = {isa = PBXFileReference; lastKnownFileType = sourcecode.c.h; path = "ZMOperationLoop+Private.h"; sourceTree = "<group>"; };
		F9644AE91E83CDD100A1887B /* CallingV3Tests.swift */ = {isa = PBXFileReference; fileEncoding = 4; lastKnownFileType = sourcecode.swift; path = CallingV3Tests.swift; sourceTree = "<group>"; };
		F964700B1D5C720D00A81A92 /* ConversationTests+MessageEditing.m */ = {isa = PBXFileReference; fileEncoding = 4; lastKnownFileType = sourcecode.c.objc; path = "ConversationTests+MessageEditing.m"; sourceTree = "<group>"; };
		F96DBEE81DF9A570008FE832 /* ZMSyncStrategy+ManagedObjectChanges.h */ = {isa = PBXFileReference; fileEncoding = 4; lastKnownFileType = sourcecode.c.h; path = "ZMSyncStrategy+ManagedObjectChanges.h"; sourceTree = "<group>"; };
		F96DBEE91DF9A570008FE832 /* ZMSyncStrategy+ManagedObjectChanges.m */ = {isa = PBXFileReference; fileEncoding = 4; lastKnownFileType = sourcecode.c.objc; path = "ZMSyncStrategy+ManagedObjectChanges.m"; sourceTree = "<group>"; };
		F991CE111CB55512004D8465 /* ZMConversation+Testing.h */ = {isa = PBXFileReference; fileEncoding = 4; lastKnownFileType = sourcecode.c.h; path = "ZMConversation+Testing.h"; sourceTree = "<group>"; };
		F991CE121CB55512004D8465 /* ZMConversation+Testing.m */ = {isa = PBXFileReference; fileEncoding = 4; lastKnownFileType = sourcecode.c.objc; path = "ZMConversation+Testing.m"; sourceTree = "<group>"; };
		F991CE131CB55512004D8465 /* ZMUser+Testing.h */ = {isa = PBXFileReference; fileEncoding = 4; lastKnownFileType = sourcecode.c.h; path = "ZMUser+Testing.h"; sourceTree = "<group>"; };
		F991CE141CB55512004D8465 /* ZMUser+Testing.m */ = {isa = PBXFileReference; fileEncoding = 4; lastKnownFileType = sourcecode.c.objc; path = "ZMUser+Testing.m"; sourceTree = "<group>"; };
		F99298581BE110490058D42F /* ZMClientRegistrationStatusTests.m */ = {isa = PBXFileReference; fileEncoding = 4; lastKnownFileType = sourcecode.c.objc; path = ZMClientRegistrationStatusTests.m; sourceTree = "<group>"; };
		F992985A1BE1404D0058D42F /* ZMClientRegistrationStatus+Internal.h */ = {isa = PBXFileReference; lastKnownFileType = sourcecode.c.h; path = "ZMClientRegistrationStatus+Internal.h"; sourceTree = "<group>"; };
		F9AB00211F0CDAF00037B437 /* FileRelocator.swift */ = {isa = PBXFileReference; fileEncoding = 4; lastKnownFileType = sourcecode.swift; path = FileRelocator.swift; sourceTree = "<group>"; };
		F9ABE84B1EFD568B00D83214 /* TeamDownloadRequestStrategy.swift */ = {isa = PBXFileReference; fileEncoding = 4; lastKnownFileType = sourcecode.swift; path = TeamDownloadRequestStrategy.swift; sourceTree = "<group>"; };
		F9ABE84D1EFD568B00D83214 /* TeamRequestFactory.swift */ = {isa = PBXFileReference; fileEncoding = 4; lastKnownFileType = sourcecode.swift; path = TeamRequestFactory.swift; sourceTree = "<group>"; };
		F9ABE8531EFD56BF00D83214 /* TeamDownloadRequestStrategyTests.swift */ = {isa = PBXFileReference; fileEncoding = 4; lastKnownFileType = sourcecode.swift; path = TeamDownloadRequestStrategyTests.swift; sourceTree = "<group>"; };
		F9ABE8541EFD56BF00D83214 /* TeamDownloadRequestStrategy+EventsTests.swift */ = {isa = PBXFileReference; fileEncoding = 4; lastKnownFileType = sourcecode.swift; path = "TeamDownloadRequestStrategy+EventsTests.swift"; sourceTree = "<group>"; };
		F9B171F51C0EF21100E6EEC6 /* ClientUpdateStatus.swift */ = {isa = PBXFileReference; fileEncoding = 4; lastKnownFileType = sourcecode.swift; path = ClientUpdateStatus.swift; sourceTree = "<group>"; };
		F9B171F71C0F00E700E6EEC6 /* ClientUpdateStatusTests.swift */ = {isa = PBXFileReference; fileEncoding = 4; lastKnownFileType = sourcecode.swift; path = ClientUpdateStatusTests.swift; sourceTree = "<group>"; };
		F9B171F91C0F320200E6EEC6 /* ClientManagementTests.m */ = {isa = PBXFileReference; fileEncoding = 4; lastKnownFileType = sourcecode.c.objc; path = ClientManagementTests.m; sourceTree = "<group>"; };
		F9B71F4A1CB2B841001DB03F /* NSManagedObjectContext+TestHelpers.h */ = {isa = PBXFileReference; fileEncoding = 4; lastKnownFileType = sourcecode.c.h; path = "NSManagedObjectContext+TestHelpers.h"; sourceTree = "<group>"; };
		F9B71F4B1CB2B841001DB03F /* NSManagedObjectContext+TestHelpers.m */ = {isa = PBXFileReference; fileEncoding = 4; lastKnownFileType = sourcecode.c.objc; path = "NSManagedObjectContext+TestHelpers.m"; sourceTree = "<group>"; };
		F9C9A4ED1CAD290B0039E10C /* store128.wiredatabase */ = {isa = PBXFileReference; lastKnownFileType = file; path = store128.wiredatabase; sourceTree = "<group>"; };
		F9D1CD131DF6C131002F6E80 /* SyncStatusTests.swift */ = {isa = PBXFileReference; fileEncoding = 4; lastKnownFileType = sourcecode.swift; lineEnding = 0; path = SyncStatusTests.swift; sourceTree = "<group>"; xcLanguageSpecificationIdentifier = xcode.lang.swift; };
		F9DAC54D1C2034E70001F11E /* ConversationStatusStrategyTests.swift */ = {isa = PBXFileReference; fileEncoding = 4; lastKnownFileType = sourcecode.swift; path = ConversationStatusStrategyTests.swift; sourceTree = "<group>"; };
		F9E3AB511BEA017300C1A6AA /* ZMSelfStrategy+Internal.h */ = {isa = PBXFileReference; fileEncoding = 4; lastKnownFileType = sourcecode.c.h; path = "ZMSelfStrategy+Internal.h"; sourceTree = "<group>"; };
		F9E462D91D7043C60036CFA7 /* ConversationTests+DeliveryConfirmation.swift */ = {isa = PBXFileReference; fileEncoding = 4; lastKnownFileType = sourcecode.swift; path = "ConversationTests+DeliveryConfirmation.swift"; sourceTree = "<group>"; };
		F9E577201E77EC6D0065EFE4 /* WireCallCenterV3+Notifications.swift */ = {isa = PBXFileReference; fileEncoding = 4; lastKnownFileType = sourcecode.swift; path = "WireCallCenterV3+Notifications.swift"; sourceTree = "<group>"; };
		F9F11A061A0A630900F1DCEE /* ZMBlacklistVerificatorTest.m */ = {isa = PBXFileReference; fileEncoding = 4; lastKnownFileType = sourcecode.c.objc; path = ZMBlacklistVerificatorTest.m; sourceTree = "<group>"; };
		F9F631411DE3524100416938 /* TypingStrategy.swift */ = {isa = PBXFileReference; fileEncoding = 4; lastKnownFileType = sourcecode.swift; path = TypingStrategy.swift; sourceTree = "<group>"; };
		F9F846331ED307F10087C1A4 /* CallParticipantsSnapshotTests.swift */ = {isa = PBXFileReference; fileEncoding = 4; lastKnownFileType = sourcecode.swift; path = CallParticipantsSnapshotTests.swift; sourceTree = "<group>"; };
		F9F9F5611D75D62100AE6499 /* RequestStrategyTestBase.swift */ = {isa = PBXFileReference; fileEncoding = 4; lastKnownFileType = sourcecode.swift; path = RequestStrategyTestBase.swift; sourceTree = "<group>"; };
		F9FD16791BDFCDAD00725F5C /* ZMClientRegistrationStatus.h */ = {isa = PBXFileReference; fileEncoding = 4; lastKnownFileType = sourcecode.c.h; path = ZMClientRegistrationStatus.h; sourceTree = "<group>"; };
		F9FD167A1BDFCDAD00725F5C /* ZMClientRegistrationStatus.m */ = {isa = PBXFileReference; fileEncoding = 4; lastKnownFileType = sourcecode.c.objc; path = ZMClientRegistrationStatus.m; sourceTree = "<group>"; };
		F9FD798519EE742600D70FCD /* ZMBlacklistDownloader.h */ = {isa = PBXFileReference; fileEncoding = 4; lastKnownFileType = sourcecode.c.h; path = ZMBlacklistDownloader.h; sourceTree = "<group>"; };
		F9FD798619EE742600D70FCD /* ZMBlacklistDownloader.m */ = {isa = PBXFileReference; fileEncoding = 4; lastKnownFileType = sourcecode.c.objc; path = ZMBlacklistDownloader.m; sourceTree = "<group>"; };
		F9FD798919EE962F00D70FCD /* ZMBlacklistDownloaderTest.m */ = {isa = PBXFileReference; fileEncoding = 4; lastKnownFileType = sourcecode.c.objc; path = ZMBlacklistDownloaderTest.m; sourceTree = "<group>"; };
		F9FD798B19EE9B9A00D70FCD /* ZMBlacklistVerificator.h */ = {isa = PBXFileReference; fileEncoding = 4; lastKnownFileType = sourcecode.c.h; path = ZMBlacklistVerificator.h; sourceTree = "<group>"; };
		F9FD798C19EE9B9A00D70FCD /* ZMBlacklistVerificator.m */ = {isa = PBXFileReference; fileEncoding = 4; lastKnownFileType = sourcecode.c.objc; path = ZMBlacklistVerificator.m; sourceTree = "<group>"; };
/* End PBXFileReference section */

/* Begin PBXFrameworksBuildPhase section */
		169BA1CF25ECDBA300374343 /* Frameworks */ = {
			isa = PBXFrameworksBuildPhase;
			buildActionMask = 2147483647;
			files = (
				169BA1D725ECDBA300374343 /* WireSyncEngine.framework in Frameworks */,
			);
			runOnlyForDeploymentPostprocessing = 0;
		};
		3E186085191A56F6000FE027 /* Frameworks */ = {
			isa = PBXFrameworksBuildPhase;
			buildActionMask = 2147483647;
			files = (
				544BA1571A43424F00D3B852 /* WireSyncEngine.framework in Frameworks */,
				A9A23978268DEC53004B1C22 /* WireTesting.xcframework in Frameworks */,
				A9CCBA952696631100122380 /* WireMockTransport.xcframework in Frameworks */,
				A9A23976268DEC53004B1C22 /* OCMock.xcframework in Frameworks */,
			);
			runOnlyForDeploymentPostprocessing = 0;
		};
		3E1860C0191A649D000FE027 /* Frameworks */ = {
			isa = PBXFrameworksBuildPhase;
			buildActionMask = 2147483647;
			files = (
				54F4DC5A1A4438B300FDB6EA /* WireSyncEngine.framework in Frameworks */,
			);
			runOnlyForDeploymentPostprocessing = 0;
		};
		5498158F1A43232400A7CE2E /* Frameworks */ = {
			isa = PBXFrameworksBuildPhase;
			buildActionMask = 2147483647;
			files = (
				A9A2394E268DEC3D004B1C22 /* avs.xcframework in Frameworks */,
				A9A2395C268DEC3D004B1C22 /* libPhoneNumberiOS.xcframework in Frameworks */,
				1658E91D26C53FDB003D0090 /* Starscream.xcframework in Frameworks */,
				A9A23954268DEC3D004B1C22 /* WireLinkPreview.xcframework in Frameworks */,
				A9A2396C268DEC3D004B1C22 /* WireUtilities.xcframework in Frameworks */,
				A9A2395E268DEC3D004B1C22 /* WireDataModel.xcframework in Frameworks */,
				A9A2395A268DEC3D004B1C22 /* WireImages.xcframework in Frameworks */,
				A9A23960268DEC3D004B1C22 /* WireProtos.xcframework in Frameworks */,
				A9A23958268DEC3D004B1C22 /* ZipArchive.xcframework in Frameworks */,
				A9A23952268DEC3D004B1C22 /* PINCache.xcframework in Frameworks */,
				A9A23956268DEC3D004B1C22 /* WireRequestStrategy.xcframework in Frameworks */,
				A9A23962268DEC3D004B1C22 /* WireCryptobox.xcframework in Frameworks */,
				A9A23950268DEC3D004B1C22 /* HTMLString.xcframework in Frameworks */,
				A9A2396A268DEC3D004B1C22 /* WireSystem.xcframework in Frameworks */,
				A9A23968268DEC3D004B1C22 /* WireTransport.xcframework in Frameworks */,
				A9A23966268DEC3D004B1C22 /* SwiftProtobuf.xcframework in Frameworks */,
			);
			runOnlyForDeploymentPostprocessing = 0;
		};
/* End PBXFrameworksBuildPhase section */

/* Begin PBXGroup section */
		0928E38F1BA2CFF60057232E /* E2EE */ = {
			isa = PBXGroup;
			children = (
				871667F91BB2AE9C009C6EEA /* APSSignalingKeysStore.swift */,
				09BCDB8C1BCE7F000020DCC7 /* ZMAPSMessageDecoder.h */,
				09BCDB8D1BCE7F000020DCC7 /* ZMAPSMessageDecoder.m */,
			);
			path = E2EE;
			sourceTree = "<group>";
		};
		0994E1DB1B835C4900A51721 /* zmc-config */ = {
			isa = PBXGroup;
			children = (
				A93724C226984D2F005FD532 /* ios.xcconfig */,
				0994E1DD1B835C4900A51721 /* ios-test-host.xcconfig */,
				0994E1DE1B835C4900A51721 /* ios-test-target.xcconfig */,
				0994E1E21B835C4900A51721 /* project-common.xcconfig */,
				0994E1E31B835C4900A51721 /* project-debug.xcconfig */,
				0994E1E41B835C4900A51721 /* project.xcconfig */,
				0994E1E81B835C4900A51721 /* tests.xcconfig */,
				0994E1E91B835C4900A51721 /* warnings-debug.xcconfig */,
				0994E1EA1B835C4900A51721 /* warnings.xcconfig */,
			);
			path = "zmc-config";
			sourceTree = "<group>";
		};
		09C77C3C1BA2E38D00E2163F /* E2EE */ = {
			isa = PBXGroup;
			children = (
				F9F9F5611D75D62100AE6499 /* RequestStrategyTestBase.swift */,
				0920833C1BA84F3100F82B29 /* UserClientRequestStrategyTests.swift */,
				161927222459E08E00DDD9EB /* UserClientEventConsumerTests.swift */,
				093694441BA9633300F36B3A /* UserClientRequestFactoryTests.swift */,
				87D003FE1BB5810D00472E06 /* APSSignalingKeyStoreTests.swift */,
				09914E521BD6613D00C10BF8 /* ZMDecodedAPSMessageTest.m */,
			);
			path = E2EE;
			sourceTree = "<group>";
		};
		161ACB2B23F5B9E900ABFF33 /* URLActionProcessors */ = {
			isa = PBXGroup;
			children = (
				161ACB2C23F5BA0200ABFF33 /* DeepLinkURLActionProcessor.swift */,
				161ACB2E23F5BACA00ABFF33 /* ConnectToBotURLActionProcessor.swift */,
			);
			path = URLActionProcessors;
			sourceTree = "<group>";
		};
		161ACB3023F5BB7E00ABFF33 /* URLActionProcessors */ = {
			isa = PBXGroup;
			children = (
				161ACB3123F5BBA100ABFF33 /* CompanyLoginURLActionProcessor.swift */,
				06239125274DB73A0065A72D /* StartLoginURLActionProcessor.swift */,
			);
			path = URLActionProcessors;
			sourceTree = "<group>";
		};
		161ACB3D23F6E49400ABFF33 /* URLActionProcessors */ = {
			isa = PBXGroup;
			children = (
				161ACB3E23F6E4C200ABFF33 /* DeepLinkURLActionProcessorTests.swift */,
				161C886223FADDE400CB0B8E /* ConnectToBotURLActionProcessorTests.swift */,
			);
			name = URLActionProcessors;
			sourceTree = "<group>";
		};
		161ACB4023F6EDF900ABFF33 /* UnauthenticatedSession */ = {
			isa = PBXGroup;
			children = (
				161ACB4123F6EE1E00ABFF33 /* URLActionProcessors */,
			);
			path = UnauthenticatedSession;
			sourceTree = "<group>";
		};
		161ACB4123F6EE1E00ABFF33 /* URLActionProcessors */ = {
			isa = PBXGroup;
			children = (
				161ACB4223F6EE4800ABFF33 /* CompanyLoginURLActionProcessorTests.swift */,
			);
			path = URLActionProcessors;
			sourceTree = "<group>";
		};
		1688189C25F150E100BB51C3 /* TestsPlans */ = {
			isa = PBXGroup;
			children = (
				168818A025F1512400BB51C3 /* AllTests.xctestplan */,
				168818AB25F1533A00BB51C3 /* IntegrationTests.xctestplan */,
			);
			path = TestsPlans;
			sourceTree = "<group>";
		};
		169BA1F625ECF8C300374343 /* Mocks */ = {
			isa = PBXGroup;
			children = (
				169BA1F725ECF8F700374343 /* MockAppLock.swift */,
				169BA23C25EF6E2A00374343 /* MockRegistrationStatusDelegate.swift */,
				169BA24325EF6FFA00374343 /* MockAnalytics.swift */,
				169BA24B25EF753100374343 /* MockReachability.swift */,
			);
			path = Mocks;
			sourceTree = "<group>";
		};
		169BA25025EF777300374343 /* Recorders */ = {
			isa = PBXGroup;
			children = (
				169BA25125EF778E00374343 /* TestUserProfileUpdateObserver.swift */,
			);
			path = Recorders;
			sourceTree = "<group>";
		};
		3E18605A191A4EF8000FE027 /* Resources */ = {
			isa = PBXGroup;
			children = (
				54764B9D1C931E9400BD25E3 /* animated.gif */,
				54764B9E1C931E9400BD25E3 /* not_animated.gif */,
				54764B971C9303D600BD25E3 /* medium.jpg */,
				54764B981C9303D600BD25E3 /* tiny.jpg */,
				AF6415A01C9C151700A535F5 /* EncryptedBase64EncondedExternalMessageTestFixture.txt */,
				AF6415A11C9C151700A535F5 /* ExternalMessageTextFixture.txt */,
				EE01E0361F90DABC001AA33C /* audio.m4a */,
				BF158D2E1CE087D8007C6F8A /* video.mp4 */,
				54DFAE211C92D979004B1D15 /* 1900x1500.jpg */,
				F9C9A4F11CAD2A200039E10C /* DB Ficture 1.28 */,
				BF44A3521C71D60100C6928E /* DB Fixture 1.27 */,
				BF72DF111C4D257C002B324F /* DB Fixture 1.24 */,
				BF72DF101C4D256B002B324F /* DB Fixture 1.25 / 1.26 */,
				5423B998191A4A1B0044347D /* InfoPlist.strings */,
				3E2712FE1A891781008EE50F /* UnitTests-Info.plist */,
				169BA1D625ECDBA300374343 /* IntegrationTests-Info.plist */,
				54764B9B1C930AEB00BD25E3 /* Lorem Ipsum.txt */,
			);
			path = Resources;
			sourceTree = "<group>";
		};
		3E18605B191A4F28000FE027 /* Public */ = {
			isa = PBXGroup;
			children = (
				542049EF196AB84B000D8A94 /* WireSyncEngine.h */,
				A9B53AA924E12E240066FCC6 /* ZMAccountDeletedReason.swift */,
				3E05F247192A4F8900F22D80 /* NSError+ZMUserSession.h */,
				54D9331C1AE1643A00C0B91C /* ZMCredentials.h */,
				546D45FD19E29D92004C478D /* ZMNetworkState.h */,
			);
			path = Public;
			sourceTree = "<group>";
		};
		3E18605E191A4F4F000FE027 /* Resources */ = {
			isa = PBXGroup;
			children = (
				3E799CC9192134900020A438 /* Configurations */,
				3E27131A1A8A68BF008EE50F /* Push.strings */,
				3E27131C1A8A68BF008EE50F /* Push.stringsdict */,
				549815961A43232400A7CE2E /* WireSyncEngine-ios-Info.plist */,
				F1A989BC1FD03E1B00B8A82E /* ZMLocalizable.strings */,
				543095921DE76B170065367F /* random1.txt */,
				543095941DE76B270065367F /* random2.txt */,
			);
			path = Resources;
			sourceTree = "<group>";
		};
		3E1860B3191A5D1D000FE027 /* iOS Test Host */ = {
			isa = PBXGroup;
			children = (
				3E1860B4191A5D99000FE027 /* Test-Host-Info.plist */,
				3E1860B5191A5D99000FE027 /* Test-Host-Prefix.pch */,
				3E1860B6191A5D99000FE027 /* TestHost-main.m */,
				3E1860B7191A5D99000FE027 /* TestHostAppDelegate.h */,
				3E1860B8191A5D99000FE027 /* TestHostAppDelegate.m */,
				F1E48002207E3789008D4299 /* Default-568h@2x.png */,
				3E9848BC1A65253000F7B050 /* Hack.swift */,
				872C995A1DB65D0D006A3BDE /* harp.m4a */,
				872C99571DB659E6006A3BDE /* ringing_from_them_long.caf */,
			);
			path = "iOS Test Host";
			sourceTree = "<group>";
		};
		3E799CC9192134900020A438 /* Configurations */ = {
			isa = PBXGroup;
			children = (
				0994E1DB1B835C4900A51721 /* zmc-config */,
				0994E1F01B835C4900A51721 /* WireSyncEngine.xcconfig */,
				0994E1F11B835D1100A51721 /* version.xcconfig */,
			);
			path = Configurations;
			sourceTree = "<group>";
		};
		3E89FFA3191B6E15002D3A3E /* Data Model */ = {
			isa = PBXGroup;
			children = (
				EEEED9A723F6BC00008C94CA /* SelfUserProvider.swift */,
				EE1108FA23D2087F005DC663 /* Typing.swift */,
				EE1108F823D1F945005DC663 /* TypingUsersTimeout.swift */,
				EE1DEBBC23D5E0390087EE1F /* TypingUsersTimeout+Key.swift */,
				EE1108B623D1B367005DC663 /* TypingUsers.swift */,
				16F5F16B1E4092C00062F0AE /* NSManagedObjectContext+CTCallCenter.swift */,
				EE1DEBC523D5F1D00087EE1F /* NSManagedObjectContext+TypingUsers.swift */,
				0640C26C26EA0B5C0057AF80 /* NSManagedObjectContext+Packaging.swift */,
				16085B321F71811A000B9F22 /* UserChangeInfo+UserSession.swift */,
				8754B8491F73C25400EC02AD /* ConversationListChangeInfo+UserSession.swift */,
				8754B84B1F73C38900EC02AD /* MessageChangeInfo+UserSession.swift */,
				872A2EE51FFFBC2900900B22 /* ServiceUser.swift */,
				168CF4282007840A009FCB89 /* Team+Invite.swift */,
				BF3C1B1620DBE254001CE126 /* Conversation+MessageDestructionTimeout.swift */,
				D5D10DA3203AE43200145497 /* Conversation+AccessMode.swift */,
				16030DC821B01B7500F8032E /* Conversation+ReadReceiptMode.swift */,
				06EF5181266E2C8F0073920F /* Conversation+Join.swift */,
				16519D37231D3B1700C9D76D /* Conversation+Deletion.swift */,
				EEF4010023A8DFC6007B1A97 /* Conversation+Role.swift */,
				EE1DEBC223D5F1920087EE1F /* Conversation+TypingUsers.swift */,
				878ACB4720AEFB980016E68A /* ZMUser+Consent.swift */,
				16CD6A262681BA9000B9A73A /* ZMUser+FederatedConnection.swift */,
			);
			path = "Data Model";
			sourceTree = "<group>";
		};
		3EAD6A08199BB6C800D519DB /* Calling */ = {
			isa = PBXGroup;
			children = (
<<<<<<< HEAD
				0625690E264AE6560041C17B /* CallClosedReason.swift */,
=======
				634976ED268A18B000824A05 /* AVS */,
>>>>>>> b8beac50
				165D3A181E1D43870052E654 /* VoiceChannel.swift */,
				165D3A171E1D43870052E654 /* VoiceChannelV3.swift */,
				165D3A3C1E1D60520052E654 /* ZMConversation+VoiceChannel.swift */,
				16A764601F3E0B0B00564F21 /* CallKitManager.swift */,
				1658C2361F503CF800889F22 /* FlowManager.swift */,
				166D18A3230EBFFA001288CD /* MediaManager.swift */,
				BF735CF91E70003D003BC61F /* SystemMessageCallObserver.swift */,
				165911521DEF38EC007FA847 /* CallStateObserver.swift */,
				5E8BB89F2147F5BC00EEA64B /* CallSnapshot.swift */,
				16C4BD9F20A309CD00BCDB17 /* CallParticipantSnapshot.swift */,
				632A581F25CC43DA00F0C4BD /* CallParticipantsListKind.swift */,
				5EC2C5902137F80E00C6CE35 /* CallState.swift */,
				F1B5D53C2181FDA300986911 /* NetworkQuality.swift */,
				7C5482D9225380160055F1AB /* CallReceivedResult.swift */,
				5E8BB8A12147F89000EEA64B /* CallCenterSupport.swift */,
				165D3A141E1D3EF30052E654 /* WireCallCenterV3.swift */,
				639290A6252DEDB400046171 /* WireCallCenterV3+Degradation.swift */,
				5EC2C592213827BF00C6CE35 /* WireCallCenterV3+Events.swift */,
				F9E577201E77EC6D0065EFE4 /* WireCallCenterV3+Notifications.swift */,
				166A8BF21E015F3B00F5EEEA /* WireCallCenterV3Factory.swift */,
				63FE4B9D25C1D2EC002878E5 /* VideoGridPresentationMode.swift */,
			);
			path = Calling;
			sourceTree = "<group>";
		};
		3EAD6A0F199BBE5D00D519DB /* Calling */ = {
			isa = PBXGroup;
			children = (
				16D3FCDE1E365ABC0052A535 /* CallStateObserverTests.swift */,
				160C31401E6DDFC30012E4BC /* VoiceChannelV3Tests.swift */,
				872C99511DB5256E006A3BDE /* CallKitManagerTests.swift */,
				872C995E1DB6722C006A3BDE /* CallKitDelegateTests+Mocking.h */,
				872C995F1DB6722C006A3BDE /* CallKitDelegateTests+Mocking.m */,
				165D3A1A1E1D43870052E654 /* WireCallCenterV3Mock.swift */,
				F905C47E1E79A86A00AF34A5 /* WireCallCenterV3Tests.swift */,
				1658C2381F5404ED00889F22 /* FlowManagerMock.swift */,
				F95FFBCF1EB8A44D004031CB /* CallSystemMessageGeneratorTests.swift */,
				F9F846331ED307F10087C1A4 /* CallParticipantsSnapshotTests.swift */,
				87B30C5B1FA756220054DFB1 /* FlowManagerTests.swift */,
				5E8BB8A3214912D100EEA64B /* AVSBridgingTests.swift */,
				166D18A5230EC418001288CD /* MockMediaManager.swift */,
				639290A3252CA53100046171 /* CallSnapshotTestFixture.swift */,
				A901FE9A258B562F003EAF5C /* CallParticipantTests.swift */,
				632A582125CD9DF900F0C4BD /* CallParticipantsKindTests.swift */,
				6349771D268B7C4300824A05 /* AVSVideoStreamsTest.swift */,
			);
			path = Calling;
			sourceTree = "<group>";
		};
		540029AA1918CA8500578793 = {
			isa = PBXGroup;
			children = (
				09284B6A1B8272C300EEE10E /* WireSyncEngine Test Host.entitlements */,
				09CC4AB71B7CB8B700201C63 /* Cartfile */,
				F93C4C6F1E1E8B77007E9CEE /* Cartfile.resolved */,
				09CC4AB81B7CB8BF00201C63 /* Cartfile.private */,
				3E18605F191A4F6A000FE027 /* README.md */,
				5423B98C191A49CD0044347D /* Source */,
				3E18605E191A4F4F000FE027 /* Resources */,
				5423B997191A4A1B0044347D /* Tests */,
				1688189C25F150E100BB51C3 /* TestsPlans */,
				540029B61918CA8500578793 /* Frameworks */,
				540029B51918CA8500578793 /* Products */,
			);
			indentWidth = 4;
			sourceTree = "<group>";
			tabWidth = 4;
		};
		540029B51918CA8500578793 /* Products */ = {
			isa = PBXGroup;
			children = (
				3E186088191A56F6000FE027 /* WireSyncEngine Test Host.app */,
				3E1860C3191A649D000FE027 /* UnitTests.xctest */,
				549815931A43232400A7CE2E /* WireSyncEngine.framework */,
				169BA1D225ECDBA300374343 /* IntegrationTests.xctest */,
			);
			name = Products;
			sourceTree = "<group>";
		};
		540029B61918CA8500578793 /* Frameworks */ = {
			isa = PBXGroup;
			children = (
				1658E91C26C53FDB003D0090 /* Starscream.xcframework */,
				A9A23974268DEC53004B1C22 /* OCMock.xcframework */,
				A9A23975268DEC53004B1C22 /* WireTesting.xcframework */,
				A9A2393E268DEC3C004B1C22 /* avs.xcframework */,
				A9A2393F268DEC3C004B1C22 /* HTMLString.xcframework */,
				A9A23945268DEC3C004B1C22 /* libPhoneNumberiOS.xcframework */,
				A9A23940268DEC3C004B1C22 /* PINCache.xcframework */,
				A9A2394A268DEC3C004B1C22 /* SwiftProtobuf.xcframework */,
				A9A23948268DEC3C004B1C22 /* WireCryptobox.xcframework */,
				A9A23946268DEC3C004B1C22 /* WireDataModel.xcframework */,
				A9A23944268DEC3C004B1C22 /* WireImages.xcframework */,
				A9A23941268DEC3C004B1C22 /* WireLinkPreview.xcframework */,
				A9A23949268DEC3C004B1C22 /* WireMockTransport.xcframework */,
				A9A23947268DEC3C004B1C22 /* WireProtos.xcframework */,
				A9A23942268DEC3C004B1C22 /* WireRequestStrategy.xcframework */,
				A9A2394C268DEC3D004B1C22 /* WireSystem.xcframework */,
				A9A2394B268DEC3D004B1C22 /* WireTransport.xcframework */,
				A9A2394D268DEC3D004B1C22 /* WireUtilities.xcframework */,
				A9A23943268DEC3C004B1C22 /* ZipArchive.xcframework */,
			);
			name = Frameworks;
			sourceTree = "<group>";
		};
		5423B98C191A49CD0044347D /* Source */ = {
			isa = PBXGroup;
			children = (
				EFF9403C2240FE12004F3115 /* DeepLink */,
				54B2A0821DAE71F100BB40B1 /* Analytics */,
				0928E38F1BA2CFF60057232E /* E2EE */,
				A9EADFFF19DBF20A00FD386C /* Utility */,
				A926F1E0196C12ED0045BB47 /* Registration */,
				A957B4B91962FB610060EE03 /* Notifications */,
				54BAF1BB19212EBA008042FB /* UserSession */,
				F19F1D361EFBF60A00275E27 /* SessionManager */,
				F19F1D121EFBC17A00275E27 /* UnauthenticatedSession */,
				3E89FFA3191B6E15002D3A3E /* Data Model */,
				85D85DBFC1F3A95767DEEA45 /* Synchronization */,
				3EAD6A08199BB6C800D519DB /* Calling */,
				3E18605B191A4F28000FE027 /* Public */,
				3E18605C191A4F3B000FE027 /* WireSyncEngine-iOS.pch */,
			);
			path = Source;
			sourceTree = "<group>";
		};
		5423B997191A4A1B0044347D /* Tests */ = {
			isa = PBXGroup;
			children = (
				5474C7DC1921303400185A3A /* Source */,
				3E1860B3191A5D1D000FE027 /* iOS Test Host */,
				3E18605A191A4EF8000FE027 /* Resources */,
			);
			path = Tests;
			sourceTree = "<group>";
		};
		5474C7DC1921303400185A3A /* Source */ = {
			isa = PBXGroup;
			children = (
				169BA25025EF777300374343 /* Recorders */,
				169BA1F625ECF8C300374343 /* Mocks */,
				09C77C3C1BA2E38D00E2163F /* E2EE */,
				54C2F6751A6FA988003D09D9 /* Notifications */,
				A9EAE00A19DBF24100FD386C /* Utility */,
				54CEC9BB19AB34CE006817BB /* Registration */,
				5474C7EB1921303400185A3A /* UserSession */,
				F159F4121F1E310C001B7D80 /* SessionManager */,
				161ACB4023F6EDF900ABFF33 /* UnauthenticatedSession */,
				5474C7DD1921303400185A3A /* Data Model */,
				85D850FC5E45F9F688A64419 /* Synchronization */,
				54FC8A0E192CD52800D3C016 /* Integration */,
				3EAD6A0F199BBE5D00D519DB /* Calling */,
				3E799CF2192140300020A438 /* WireSyncEngine-Tests.pch */,
				098CFBBA1B7B9C94000B02B1 /* BaseTestSwiftHelpers.swift */,
				5474C8051921309400185A3A /* MessagingTest.h */,
				5474C8061921309400185A3A /* MessagingTest.m */,
				06BBF7002473D51D00A26626 /* MessagingTest+Swift.swift */,
				5474C8081921309400185A3A /* MessagingTestTests.m */,
				3E1858B21951D69B005FE78F /* MemoryLeaksObserver.h */,
				3E1858B31951D69B005FE78F /* MemoryLeaksObserver.m */,
				5463C88F193F38A6006799DE /* ZMTimingTests.h */,
				5463C890193F38A6006799DE /* ZMTimingTests.m */,
				5E2C354C21A806A80034F1EE /* MockBackgroundActivityManager.swift */,
				16849B1B23EDA1FD00C025A8 /* MockUpdateEventProcessor.swift */,
				16849B1F23EDB32B00C025A8 /* MockSessionManager.swift */,
				1636EAFE23F6FCCC00CD9527 /* MockPresentationDelegate.swift */,
				161C887623FD4CFD00CB0B8E /* MockPushChannel.swift */,
				161C886423FD248A00CB0B8E /* RecordingMockTransportSession.swift */,
				54BD32D01A5ACCF9008EB1B0 /* Test-Bridging-Header.h */,
				16A5FE20215B584200AEEBBD /* MockLinkPreviewDetector.swift */,
				166B2B6D23EB2CD3003E8581 /* DatabaseTest.swift */,
				87AEA67B1EFBD27700C94BF3 /* DiskDatabaseTest.swift */,
				5E8EE1FD20FDCD1300DB1F9B /* MockPasteboard.swift */,
				5E0EB1F82100A46F00B5DC2B /* MockCompanyLoginRequesterDelegate.swift */,
				EE6654632445D4EE00CBF8D3 /* MockAddressBook.swift */,
			);
			path = Source;
			sourceTree = "<group>";
		};
		5474C7DD1921303400185A3A /* Data Model */ = {
			isa = PBXGroup;
			children = (
				F991CE111CB55512004D8465 /* ZMConversation+Testing.h */,
				F991CE121CB55512004D8465 /* ZMConversation+Testing.m */,
				169BA24025EF6F6700374343 /* ZMConversation+Testing.swift */,
				F991CE131CB55512004D8465 /* ZMUser+Testing.h */,
				F991CE141CB55512004D8465 /* ZMUser+Testing.m */,
				F9B71F4A1CB2B841001DB03F /* NSManagedObjectContext+TestHelpers.h */,
				F9B71F4B1CB2B841001DB03F /* NSManagedObjectContext+TestHelpers.m */,
				85D856D10F3CD0262DCB5730 /* MockDataModel */,
				EE1DEBB223D5A6930087EE1F /* TypingTests.swift */,
				EE1DEBB423D5AEE50087EE1F /* TypingUsersTimeoutTests.swift */,
				EE1DEBB823D5B9BC0087EE1F /* ZMConversation+TypingUsersTests.swift */,
				EE1DEBB623D5B62C0087EE1F /* TypingUsersTests.swift */,
				16AD86B71F7292EB00E4C797 /* TypingChange.swift */,
				16D3FD011E3A5C0D0052A535 /* ZMConversationVoiceChannelRouterTests.swift */,
				16519D6C231EAAF300C9D76D /* Conversation+DeletionTests.swift */,
				872A2EE71FFFBC3900900B22 /* ServiceUserTests.swift */,
				878ACB5820AF12C10016E68A /* ZMUserConsentTests.swift */,
			);
			path = "Data Model";
			sourceTree = "<group>";
		};
		5474C7EB1921303400185A3A /* UserSession */ = {
			isa = PBXGroup;
			children = (
				06EF511226691FFF0073920F /* PushNotificationStatusTests.swift */,
				161ACB3D23F6E49400ABFF33 /* URLActionProcessors */,
				549127E819E7FDAB005871F5 /* Search */,
				EEF4010223A8E1EF007B1A97 /* Conversation_RoleTests.swift */,
				5447E4651AECDC5000411FCD /* ZMUserSessionTestsBase.h */,
				5447E4661AECDE6500411FCD /* ZMUserSessionTestsBase.m */,
				A97E4F55267CF681006FC545 /* ZMUserSessionTestsBase+ZMUserSessionConfiguration.swift */,
				1679D1CB1EF9730C007B0DF5 /* ZMUserSessionTestsBase+Calling.swift */,
				54610D32192C9D7200FE7201 /* ZMUserSessionTests.m */,
				A97E4F5A267CFB2D006FC545 /* ZMUserSessionTests_NetworkState.swift */,
				1626344620D79C22000D4063 /* ZMUserSessionTests+PushNotifications.swift */,
				F92CA9641F153622007D8570 /* ZMUserSessionTests+FileRelocation.swift */,
				F1AE5F6E21F73388009CDBBC /* ZMUserSessionTests+Timers.swift */,
				168474252252579A004DE9EC /* ZMUserSessionTests+Syncing.swift */,
				16E0FBB4233119FE000E3235 /* ZMUserSessionTests+Authentication.swift */,
				1673C35224CB36D800AE2714 /* ZMUserSessionTests+EncryptionAtRest.swift */,
				0920C4D81B305FF500C55728 /* UserSessionGiphyRequestStateTests.swift */,
				541228431AEE422C00D9ED1C /* ZMAuthenticationStatusTests.m */,
				7CE017142317D07E00144905 /* ZMAuthenticationStatusTests.swift */,
				A9C02611266F5DB8002E542B /* ZMClientRegistrationStatusTests.h */,
				F99298581BE110490058D42F /* ZMClientRegistrationStatusTests.m */,
				A9C02609266F5D1B002E542B /* ZMClientRegistrationStatusTests.swift */,
				F9B171F71C0F00E700E6EEC6 /* ClientUpdateStatusTests.swift */,
				54BFDF691BDA87D20034A3DB /* HistorySynchronizationStatusTests.swift */,
				09B730941B3045E400A5CCC9 /* ProxiedRequestStatusTests.swift */,
				7CE017162317D72A00144905 /* ZMCredentialsTests.swift */,
				542DFEE51DDCA452000F5B95 /* UserProfileUpdateStatusTests.swift */,
				F19F4F4C1E646C3C00F4D8FF /* UserProfileImageUpdateStatusTests.swift */,
				3E05F250192A4FBD00F22D80 /* UserSessionErrorTests.m */,
				A9692F881986476900849241 /* NSString_NormalizationTests.m */,
				F9FD798919EE962F00D70FCD /* ZMBlacklistDownloaderTest.m */,
				F9F11A061A0A630900F1DCEE /* ZMBlacklistVerificatorTest.m */,
				54D784FD1A37248000F47798 /* ZMEncodedNSUUIDWithTimestampTests.m */,
				16DCAD6D1B1476FE008C1DD9 /* NSURL+LaunchOptionsTests.m */,
				F9D1CD131DF6C131002F6E80 /* SyncStatusTests.swift */,
				160C31491E82AC170012E4BC /* OperationStatusTests.swift */,
				16A702CF1E92998100B8410D /* ApplicationStatusDirectoryTests.swift */,
				8766853A1F2A1A860031081B /* UnauthenticatedSessionTests.swift */,
				1662B0F823D9CE8F00B8C7C5 /* UnauthenticatedSessionTests+DomainLookup.swift */,
				167F383C23E04A93006B6AA9 /* UnauthenticatedSessionTests+SSO.swift */,
				16085B341F719E6D000B9F22 /* NetworkStateRecorder.swift */,
				168CF42E2007BCD9009FCB89 /* TeamInvitationStatusTests.swift */,
				D55272E92062732100F542BE /* AssetDeletionStatusTests.swift */,
				874A16932052C64B001C6760 /* UserExpirationObserverTests.swift */,
				874A1749205812B6001C6760 /* ZMUserSessionTests.swift */,
				166264922166517A00300F45 /* CallEventStatusTests.swift */,
				87D2555821D6275800D03789 /* BuildTypeTests.swift */,
			);
			path = UserSession;
			sourceTree = "<group>";
		};
		549127E819E7FDAB005871F5 /* Search */ = {
			isa = PBXGroup;
			children = (
				1660AA0E1ECE0C870056D403 /* SearchResultTests.swift */,
				1660AA101ECE3C1C0056D403 /* SearchTaskTests.swift */,
				164C29A21ECF437E0026562A /* SearchRequestTests.swift */,
				164C29A41ECF47D80026562A /* SearchDirectoryTests.swift */,
				545F601B1D6C336D00C2C55B /* AddressBookSearchTests.swift */,
				54AB428D1DF5C5B400381F2C /* TopConversationsDirectoryTests.swift */,
			);
			name = Search;
			sourceTree = "<group>";
		};
		54A170621B30068B001B41A5 /* Strategies */ = {
			isa = PBXGroup;
			children = (
				BF491CD01F03D7CF0055EE44 /* PermissionsDownloadRequestStrategy.swift */,
				F9ABE84B1EFD568B00D83214 /* TeamDownloadRequestStrategy.swift */,
				A913C02123A7EDFA0048CE74 /* TeamRolesDownloadRequestStrategy.swift */,
				1645ECFB2449CE75007A82D6 /* TeamMembersDownloadRequestStrategy.swift */,
				F9ABE84D1EFD568B00D83214 /* TeamRequestFactory.swift */,
				16D9E8B922BCD39200FA463F /* LegalHoldRequestStrategy.swift */,
				F9410F641DE49C13007451FF /* PushTokenStrategy.swift */,
				F9F631411DE3524100416938 /* TypingStrategy.swift */,
				F95706531DE5D1CC0087442C /* SearchUserImageStrategy.swift */,
				54A170631B300696001B41A5 /* ProxiedRequestStrategy.swift */,
				09C77C521BA6C77000E2163F /* UserClientRequestStrategy.swift */,
				0920833F1BA95EE100F82B29 /* UserClientRequestFactory.swift */,
				166507802459D7CA005300C1 /* UserClientEventConsumer.swift */,
				8798607A1C3D48A400218A3E /* DeleteAccountRequestStrategy.swift */,
				16DABFAD1DCF98D3001973E3 /* CallingRequestStrategy.swift */,
				547E5B591DDB67390038D936 /* UserProfileUpdateRequestStrategy.swift */,
				F19F4F3B1E604AA700F4D8FF /* UserImageAssetUpdateStrategy.swift */,
				EF2CB12622D5E58B00350B0A /* TeamImageAssetUpdateStrategy.swift */,
				F1C51FE81FB4A9C7009C2269 /* RegistrationStrategy.swift */,
				EFC8281B1FB343B600E27E21 /* RegistationCredentialVerificationStrategy.swift */,
				168CF42A20079A02009FCB89 /* TeamInvitationRequestStrategy.swift */,
				1672A64423473EA100380537 /* LabelDownstreamRequestStrategy.swift */,
				16D0A11C234C8CD700A83F87 /* LabelUpstreamRequestStrategy.swift */,
				A938BDC723A7964100D4C208 /* ConversationRoleDownstreamRequestStrategy.swift */,
				06025663248E5BC700E060E1 /* PushNotificationStrategy.swift */,
				06B99C7A242B51A300FEAFDE /* SignatureRequestStrategy.swift */,
				54CB3FE024A34B8A00BA86DD /* FeatureFlagRequestStrategy.swift */,
				D5225721206261C100562561 /* Asset Deletion */,
			);
			path = Strategies;
			sourceTree = "<group>";
		};
		54A170661B300700001B41A5 /* Strategies */ = {
			isa = PBXGroup;
			children = (
				BF491CD41F03E0FC0055EE44 /* PermissionsDownloadRequestStrategyTests.swift */,
				169BC10E22BD17FF0003159B /* LegalHoldRequestStrategyTests.swift */,
				1645ED1A244DE345007A82D6 /* TeamMembersDownloadRequestStrategy.swift */,
				F9ABE8531EFD56BF00D83214 /* TeamDownloadRequestStrategyTests.swift */,
				F9ABE8541EFD56BF00D83214 /* TeamDownloadRequestStrategy+EventsTests.swift */,
				A913C02323A7F1C00048CE74 /* TeamRolesDownloadRequestStrategyTests.swift */,
				D55272EB2062733F00F542BE /* AssetDeletionRequestStrategyTests.swift */,
				F94F6B321E54B9C000D46A29 /* CallingRequestStrategyTests.swift */,
				F9410F671DE4BE42007451FF /* PushTokenStrategyTests.swift */,
				F9410F621DE44C2E007451FF /* TypingStrategyTests.swift */,
				F95706581DE5F6D40087442C /* SearchUserImageStrategyTests.swift */,
				54A170671B300717001B41A5 /* ProxiedRequestStrategyTests.swift */,
				87D4625C1C3D526D00433469 /* DeleteAccountRequestStrategyTests.swift */,
				F170AF1F1E7800CF0033DC33 /* UserImageAssetUpdateStrategyTests.swift */,
				EF2CB12822D5E5BB00350B0A /* TeamImageAssetUpdateStrategyTests.swift */,
				F148F66A1FBAFAF600BD6909 /* RegistrationStatusTestHelper.swift */,
				EFC8281D1FB34F9600E27E21 /* EmailVerificationStrategyTests.swift */,
				EFC828211FB356CE00E27E21 /* RegistrationStatusTests.swift */,
				F148F6681FBAF55800BD6909 /* TeamRegistrationStrategyTests.swift */,
				168CF42C2007BCA0009FCB89 /* TeamInvitationRequestStrategyTests.swift */,
				1672A652234784B500380537 /* LabelDownstreamRequestStrategyTests.swift */,
				16D0A118234B999600A83F87 /* LabelUpstreamRequestStrategyTests.swift */,
				A938BDC923A7966700D4C208 /* ConversationRoleDownstreamRequestStrategyTests.swift */,
				06F98D5E24379143007E914A /* SignatureRequestStrategyTests.swift */,
				54BAB40C24A9EAC800EBC400 /* FeatureFlagRequestStrategyTests.swift */,
			);
			path = Strategies;
			sourceTree = "<group>";
		};
		54B2A0821DAE71F100BB40B1 /* Analytics */ = {
			isa = PBXGroup;
			children = (
				7C1F4BF4203C4F67000537A8 /* Analytics+Push.swift */,
			);
			path = Analytics;
			sourceTree = "<group>";
		};
		54BAF1BB19212EBA008042FB /* UserSession */ = {
			isa = PBXGroup;
			children = (
				063AFA3E264B30C400DCBCED /* BuildType.swift */,
				161ACB2B23F5B9E900ABFF33 /* URLActionProcessors */,
				874A168E2052BE32001C6760 /* OpenConversationObserver */,
				F9FD798019EE73C500D70FCD /* VersionBlacklist */,
				A9BABE5E19BA1EF300E9E5A3 /* Search */,
				F9AB00211F0CDAF00037B437 /* FileRelocator.swift */,
				166B2B5D23E86522003E8581 /* ZMUserSession.swift */,
				EEE186B3259CC92D008707CA /* ZMUserSession+AppLock.swift */,
				EE419B57256FEA3D004618E2 /* ZMUserSession.Configuration.swift */,
				A93B528A250101AC0061255E /* ZMUserSession+Debugging.swift */,
				EEEED9A923F6BD75008C94CA /* ZMUserSession+SelfUserProvider.swift */,
				164EAF9B1F4455FA00B628C4 /* ZMUserSession+Actions.swift */,
				16ED865923E2E91900CB1766 /* ZMUserSession+LifeCycle.swift */,
				16E0FB86232F8933000E3235 /* ZMUserSession+Authentication.swift */,
				16ED865C23E30F7E00CB1766 /* ZMUserSesson+Proxy.swift */,
				54034F371BB1A6D900F4ED62 /* ZMUserSession+Logs.swift */,
				8751DA051F66BFA6000D308B /* ZMUserSession+Push.swift */,
				162DEE101F87B9800034C8F9 /* ZMUserSession+Calling.swift */,
				F1AE5F6C21F72FC6009CDBBC /* ZMUserSession+Timers.swift */,
				EE5FEF0421E8948F00E24F7F /* ZMUserSession+DarwinNotificationCenter.swift */,
				554FEE2022AFF20600B1A8A1 /* ZMUserSession+LegalHold.swift */,
				16ED865E23E3145C00CB1766 /* ZMUserSession+Clients.swift */,
				16E6F26124B371190015B249 /* ZMUserSession+EncryptionAtRest.swift */,
				3E05F253192A50CC00F22D80 /* NSError+ZMUserSession.m */,
				3E05F254192A50CC00F22D80 /* NSError+ZMUserSessionInternal.h */,
				F1C1F3EF1FCF18C5007273E3 /* NSError+Localized.swift */,
				F1C1F3ED1FCF0C85007273E3 /* ZMUserSessionErrorCode+Localized.swift */,
				16DCAD641B0F9447008C1DD9 /* NSURL+LaunchOptions.h */,
				16DCAD651B0F9447008C1DD9 /* NSURL+LaunchOptions.m */,
				54F0A0931B3018D7003386BC /* ProxiedRequestsStatus.swift */,
				54BFDF671BDA6F9A0034A3DB /* HistorySynchronizationStatus.swift */,
				F9FD16791BDFCDAD00725F5C /* ZMClientRegistrationStatus.h */,
				F992985A1BE1404D0058D42F /* ZMClientRegistrationStatus+Internal.h */,
				F9FD167A1BDFCDAD00725F5C /* ZMClientRegistrationStatus.m */,
				A9C02604266F5B4B002E542B /* ZMClientRegistrationStatus.swift */,
				54973A351DD48CAB007F8702 /* NSManagedObject+EncryptionContext.swift */,
				163FB9982057E3F200E74F83 /* AuthenticationStatusProvider.swift */,
				F9B171F51C0EF21100E6EEC6 /* ClientUpdateStatus.swift */,
				166264732166093800300F45 /* CallEventStatus.swift */,
				160C31261E6434500012E4BC /* OperationStatus.swift */,
				549710091F6FFE9900026EDD /* ClientUpdateNotification.swift */,
				F19F4F4E1E6575F700F4D8FF /* UserProfileImageOwner.swift */,
				F19F4F391E5F1AE400F4D8FF /* UserProfileImageUpdateStatus.swift */,
				547E5B571DDB4B800038D936 /* UserProfileUpdateStatus.swift */,
				168CF42620077C54009FCB89 /* TeamInvitationStatus.swift */,
				5478A1401DEC4048006F7268 /* UserProfile.swift */,
				5467F1C51E0AE421008C1745 /* KeyValueStore+AccessToken.swift */,
				544F8FF21DDCD34600D1AB04 /* UserProfileUpdateNotifications.swift */,
				54D9331F1AE1653000C0B91C /* ZMCredentials.m */,
				09D7CE621AE94D4200CC5F45 /* ZMCredentials+Internal.h */,
				549710071F6FF5C100026EDD /* NotificationInContext+UserSession.swift */,
				5458AF831F7021B800E45977 /* PreLoginAuthenticationNotification.swift */,
				06DE14CC24B85B06006CB6B3 /* SyncStatus.swift */,
				067BB08E250789D500946EC8 /* BuildType.swift */,
			);
			path = UserSession;
			sourceTree = "<group>";
		};
		54C2F6751A6FA988003D09D9 /* Notifications */ = {
			isa = PBXGroup;
			children = (
				54C2F67C1A6FA988003D09D9 /* PushNotifications */,
			);
			path = Notifications;
			sourceTree = "<group>";
		};
		54C2F67C1A6FA988003D09D9 /* PushNotifications */ = {
			isa = PBXGroup;
			children = (
				EE5BF6341F8F907C00B49D06 /* ZMLocalNotificationTests.swift */,
				1639A8532264C52600868AB9 /* ZMLocalNotificationTests_Alerts.swift */,
				EE01E0381F90FEC1001AA33C /* ZMLocalNotificationTests_ExpiredMessage.swift */,
				546F815A1E685F1A00775059 /* LocalNotificationDispatcherTests.swift */,
				160195601E30C9CF00ACBFAC /* LocalNotificationDispatcherCallingTests.swift */,
				1671F9FE1E2FAF50009F3150 /* ZMLocalNotificationForTests_CallState.swift */,
			);
			path = PushNotifications;
			sourceTree = "<group>";
		};
		54CEC9BB19AB34CE006817BB /* Registration */ = {
			isa = PBXGroup;
			children = (
				549552511D64567C004F21F6 /* AddressBookTests.swift */,
				54DE9BEC1DE75D4900EFFB9C /* RandomHandleGeneratorTests.swift */,
				5E8EE1FB20FDCCE200DB1F9B /* CompanyLoginRequestDetectorTests.swift */,
				5E0EB1F52100A13200B5DC2B /* CompanyLoginRequesterTests.swift */,
				BF80542A2102175800E97053 /* CompanyLoginVerificationTokenTests.swift */,
				5E9D32702109C54B0032FB06 /* CompanyLoginActionTests.swift */,
			);
			path = Registration;
			sourceTree = "<group>";
		};
		54F8D6D619AB525400146664 /* Transcoders */ = {
			isa = PBXGroup;
			children = (
				A9AC349319C2F316003C1A5C /* Helper */,
				F93A75F11C1F219800252586 /* ConversationStatusStrategy.swift */,
				54F8D6E419AB535700146664 /* ZMMissingUpdateEventsTranscoder.h */,
				5427B34619D17ACE00CC18DC /* ZMMissingUpdateEventsTranscoder+Internal.h */,
				54F8D6E519AB535700146664 /* ZMMissingUpdateEventsTranscoder.m */,
				5427B34D19D195A100CC18DC /* ZMLastUpdateEventIDTranscoder.h */,
				5427B35319D1965A00CC18DC /* ZMLastUpdateEventIDTranscoder+Internal.h */,
				5427B34E19D195A100CC18DC /* ZMLastUpdateEventIDTranscoder.m */,
				54F8D6E819AB535700146664 /* ZMSelfStrategy.h */,
				F9E3AB511BEA017300C1A6AA /* ZMSelfStrategy+Internal.h */,
				54F8D6E919AB535700146664 /* ZMSelfStrategy.m */,
				54C11B9E19D1E4A100576A96 /* ZMLoginTranscoder.h */,
				54C11BA819D1E70900576A96 /* ZMLoginTranscoder+Internal.h */,
				54C11B9F19D1E4A100576A96 /* ZMLoginTranscoder.m */,
				09531F131AE960E300B8556A /* ZMLoginCodeRequestTranscoder.h */,
				09531F141AE960E300B8556A /* ZMLoginCodeRequestTranscoder.m */,
			);
			path = Transcoders;
			sourceTree = "<group>";
		};
		54F8D72919AB66CB00146664 /* Transcoders */ = {
			isa = PBXGroup;
			children = (
				A97042E019E2BEC700FE746B /* Helper */,
				54F8D74819AB67B300146664 /* ObjectTranscoderTests.h */,
				54F8D74919AB67B300146664 /* ObjectTranscoderTests.m */,
				F9DAC54D1C2034E70001F11E /* ConversationStatusStrategyTests.swift */,
				54F8D72F19AB677300146664 /* ZMMissingUpdateEventsTranscoderTests.m */,
				54188DCA19D19DE200DA40E4 /* ZMLastUpdateEventIDTranscoderTests.m */,
				54F8D73119AB677400146664 /* ZMSelfTranscoderTests.m */,
				542DFEE71DDCA4FD000F5B95 /* UserProfileUpdateRequestStrategyTests.swift */,
				54C11BAB19D1EB7500576A96 /* ZMLoginTranscoderTests.m */,
				BF50CFA51F39ABCF007833A4 /* MockUserInfoParser.swift */,
				09531F1A1AE9644800B8556A /* ZMLoginCodeRequestTranscoderTests.m */,
			);
			path = Transcoders;
			sourceTree = "<group>";
		};
		54FC8A0E192CD52800D3C016 /* Integration */ = {
			isa = PBXGroup;
			children = (
				F9644AE91E83CDD100A1887B /* CallingV3Tests.swift */,
				16FF47481F0CD6610044C491 /* IntegrationTest.h */,
				16FF47461F0CD58A0044C491 /* IntegrationTest.m */,
				16FF47431F0BF5C70044C491 /* IntegrationTest.swift */,
				54ADA7611E3B3CBE00B90C7D /* IntegrationTest+Encryption.swift */,
				166D191E23157EBE001288CD /* IntegrationTest+Messages.swift */,
				163BB8111EE1A65A00DF9384 /* IntegrationTest+Search.swift */,
				3E288A6919C859210031CFCE /* NotificationObservers.h */,
				3E288A6A19C859210031CFCE /* NotificationObservers.m */,
				54FC8A0F192CD55000D3C016 /* LoginFlowTests.m */,
				85D85D997334755E841D13EA /* SlowSyncTests.m */,
				16519D7C2320087100C9D76D /* SlowSyncTests+ExistingData.swift */,
				BF1F52CB1ECDD778002FB553 /* SlowSyncTests+Teams.swift */,
				F190E0DB1E8E7BA1003E81F8 /* SlowSyncTests+Swift.swift */,
				545643D41C62C1A800A2129C /* ConversationTestsBase.h */,
				545643D51C62C1A800A2129C /* ConversationTestsBase.m */,
				3E6CD176194F435F00BAE83E /* ConversationsTests.m */,
				BFE53F541D5A2F7000398378 /* DeleteMessagesTests.swift */,
				BFAB67AF1E535B4B00D67C1A /* TextSearchTests.swift */,
				16D1383A1FD6A6F4001B4411 /* AvailabilityTests.swift */,
				F964700B1D5C720D00A81A92 /* ConversationTests+MessageEditing.m */,
				63F65F04246D972900534A69 /* ConversationTests+MessageEditing.swift */,
				F9E462D91D7043C60036CFA7 /* ConversationTests+DeliveryConfirmation.swift */,
				F920F4D51DA3DCF8002B860B /* ConversationTests+Ephemeral.swift */,
				F13A26E020456002004F8E47 /* ConversationTests+Guests.swift */,
				BF3C1B1820DBE3B2001CE126 /* ConversationTests+MessageTimer.swift */,
				1675532B21B16D1E009C9FEA /* ConversationTests+ReceiptMode.swift */,
				06BBF6EC246EB56B00A26626 /* ConversationTests+List.swift */,
				16904A83207E078C00C92806 /* ConversationTests+Participants.swift */,
				06BBF6EF246ECB2400A26626 /* ConversationTests+Archiving.swift */,
				06BBF6F7246EF67400A26626 /* ConversationTests+Reactions.swift */,
				06BBF6F2246EF28800A26626 /* ConversationTests+LastRead.swift */,
				06BBF6F5246EF65600A26626 /* ConversationTests+ClearingHistory.swift */,
				16519D5B231EA13A00C9D76D /* ConversationTests+Deletion.swift */,
				06EF5186266E445F0073920F /* ConversationTests+Join.swift */,
				09914E501BD6613600C10BF8 /* ConversationTests+OTR.m */,
				63495E4623FFF098002A7C59 /* ConversationTests+OTR.swift */,
				16A86B8322A7E57100A674F8 /* ConversationTests+LegalHold.swift */,
				5430FF141CE4A359004ECFFE /* FileTransferTests.m */,
				06BBF6FB247288DD00A26626 /* FileTransferTests+Swift.swift */,
				541918EB195AD9D100A5023D /* SendAndReceiveMessagesTests.m */,
				06BBF6FE2472F3AC00A26626 /* SendAndReceiveMessagesTests+Swift.swift */,
				163BB8151EE1B1AC00DF9384 /* SearchTests.swift */,
				A9C02620266F630E002E542B /* UserProfileTests.h */,
				54877C9419922C0B0097FB58 /* UserProfileTests.m */,
				F190E0A81E8D516D003E81F8 /* UserProfileImageV3Tests.swift */,
				3EEA678A199D079600AF7665 /* UserTests.m */,
				A9F269C6257800940021B99A /* UserTests.swift */,
				168E96DC220C6EB700FC92FA /* UserTests+AccountDeletion.swift */,
				54E4DD0D1DE4A9A200FEF192 /* UserHandleTests.swift */,
				63F65F02246D5A9600534A69 /* PushChannelTests.swift */,
				63F65F212474153E00534A69 /* APNSTestsBase.h */,
				63F65F222474378200534A69 /* APNSTestsBase.m */,
				545F3DBA1AAF64FB00BF817B /* APNSTests.m */,
				63F65F1224729B4C00534A69 /* APNSTests+Swift.swift */,
				F1F3FE8620F36DEC00B0BAF3 /* PushNotificationTokenTests.swift */,
				5492C6C319ACCCA8008F41E2 /* ConnectionTests.m */,
				54A3ACC21A261603008AF8DF /* BackgroundTests.m */,
				EE1108FC23D59720005DC663 /* IsTypingTests.swift */,
				54DFB8EE1B30649000F1C736 /* GiphyTests.m */,
				5422E96E1BD5A4FD005A7C77 /* OTRTests.swift */,
				F9B171F91C0F320200E6EEC6 /* ClientManagementTests.m */,
				16A5FE22215B5FD000AEEBBD /* LinkPreviewTests.swift */,
				F93F3A581ED5A67E003CD185 /* TeamTests.swift */,
				EF797FE71FB5E8DB00F7FF21 /* RegistrationTests.swift */,
				F188BB852223F372002BF204 /* UserRichProfileIntegrationTests.swift */,
				5502C6E922B7D4DA000684B7 /* ZMUserSessionLegalHoldTests.swift */,
				169E55F52518FF810092CD53 /* EventProcessingPerformanceTests.swift */,
				EEA1ED4025BEBABF006D07D3 /* AppLockIntegrationTests.swift */,
			);
			path = Integration;
			sourceTree = "<group>";
		};
		5E8EE1F820FDC7C900DB1F9B /* Company */ = {
			isa = PBXGroup;
			children = (
				5E8EE1F620FDC6B900DB1F9B /* CompanyLoginRequestDetector.swift */,
				5E0EB1F321008C1900B5DC2B /* CompanyLoginRequester.swift */,
				BFE7FCBE2101E50700D1165F /* CompanyLoginVerificationToken.swift */,
				5E9D326E2109C1740032FB06 /* CompanyLoginErrorCode.swift */,
			);
			path = Company;
			sourceTree = "<group>";
		};
		5EC3A469210F110E00B76C78 /* Content */ = {
			isa = PBXGroup;
			children = (
				EEEA75F71F8A6141006D1070 /* ZMLocalNotification+Calling.swift */,
				1639A8262260CE5000868AB9 /* ZMLocalNotification+AvailabilityAlert.swift */,
				EEEA75F51F8A613F006D1070 /* ZMLocalNotification+ExpiredMessages.swift */,
			);
			path = Content;
			sourceTree = "<group>";
		};
		634976ED268A18B000824A05 /* AVS */ = {
			isa = PBXGroup;
			children = (
				634976E8268A185A00824A05 /* AVSVideoStreams.swift */,
				63EB9B2C258131F700B44635 /* AVSActiveSpeakerChange.swift */,
				5E8BB89B2147CE1600EEA64B /* AVSCallMember.swift */,
				634976F7268A200C00824A05 /* AVSClient.swift */,
				634976FC268A205A00824A05 /* AVSClientList.swift */,
				63497701268A20EC00824A05 /* AVSParticipantsChange.swift */,
				5E8BB89D2147E9DF00EEA64B /* AVSWrapper+Handlers.swift */,
				F90EC5A21E7BF1AC00A6779E /* AVSWrapper.swift */,
				5E8BB8982147CD3F00EEA64B /* AVSBridging.swift */,
				63497709268A250E00824A05 /* Encodable+JSONString.swift */,
			);
			path = AVS;
			sourceTree = "<group>";
		};
		85D850FC5E45F9F688A64419 /* Synchronization */ = {
			isa = PBXGroup;
			children = (
				54F8D72919AB66CB00146664 /* Transcoders */,
				54A170661B300700001B41A5 /* Strategies */,
				85D85104C6D06FA902E3253C /* ZMSyncStrategyTests.m */,
				85D858D72B109C5D9A85645B /* ZMOperationLoopTests.m */,
				F95ECF501B94BD05009F91BA /* ZMHotFixTests.m */,
				F11E35D52040172200D4D5DB /* ZMHotFixTests.swift */,
				F132C113203F20AB00C58933 /* ZMHotFixDirectoryTests.swift */,
				54A227D51D6604A5009414C0 /* SynchronizationMocks.swift */,
				873B893D20445F4400FBE254 /* ZMConversationAccessModeTests.swift */,
				7C419ED621F8D7EB00B95770 /* EventProcessingTrackerTests.swift */,
				166E47D2255EF0BD00C161C8 /* MockStrategyDirectory.swift */,
				1693151E2588CF9500709F15 /* EventProcessorTests.swift */,
				A0387BDC1F692EF9FB237767 /* ZMSyncStrategyTests.h */,
				3D6B0837E10BD4D5E88805E3 /* ZMSyncStrategyTests.swift */,
				EBD7B55754FDA4E74F1006FD /* ZMOperationLoopTests.h */,
				C3BF3961360B7EB12679AF27 /* ZMOperationLoopTests.swift */,
			);
			path = Synchronization;
			sourceTree = "<group>";
		};
		85D856D10F3CD0262DCB5730 /* MockDataModel */ = {
			isa = PBXGroup;
			children = (
				85D85BDE1EC2D916896D3132 /* MockEntity.h */,
				85D85AAE7FA09852AB9B0D6A /* MockEntity.m */,
				85D85110893896EBA6E879CE /* MockEntity2.h */,
				85D85C9E7A2AAAE14D4BC2CC /* MockEntity2.m */,
				85D85A3CF8F1D3B0D2532954 /* MockModelObjectContextFactory.h */,
				85D852DA0CD2C94CADB3B6FE /* MockModelObjectContextFactory.m */,
			);
			path = MockDataModel;
			sourceTree = "<group>";
		};
		85D85DBFC1F3A95767DEEA45 /* Synchronization */ = {
			isa = PBXGroup;
			children = (
				54F8D6D619AB525400146664 /* Transcoders */,
				54A170621B30068B001B41A5 /* Strategies */,
				BF2A9D591D6B639C00FA7DBC /* Decoding */,
				85D85F3EC8565FD102AC0E5B /* ZMOperationLoop.h */,
				F962A8EF19FFD4DC00FD0F80 /* ZMOperationLoop+Private.h */,
				85D8502FFC4412F91D0CC1A4 /* ZMOperationLoop.m */,
				54C8A39B1F7536DB004961DF /* ZMOperationLoop+Notifications.swift */,
				161681342077721600BCF33A /* ZMOperationLoop+OperationStatus.swift */,
				16DCB91B213449620002E910 /* ZMOperationLoop+PushChannel.swift */,
				1662648121661C9F00300F45 /* ZMOperatonLoop+Background.swift */,
				166E47CC255E785900C161C8 /* StrategyDirectory.swift */,
				85D853338EC38D9B021D71BF /* ZMSyncStrategy.h */,
				546BAD5F19F8149B007C4938 /* ZMSyncStrategy+Internal.h */,
				85D859D47B6EBF09E4137658 /* ZMSyncStrategy.m */,
				A934C6E5266E0945008D9E68 /* ZMSyncStrategy.swift */,
				F96DBEE81DF9A570008FE832 /* ZMSyncStrategy+ManagedObjectChanges.h */,
				F96DBEE91DF9A570008FE832 /* ZMSyncStrategy+ManagedObjectChanges.m */,
				1693151025836E5800709F15 /* EventProcessor.swift */,
				160C31431E8049320012E4BC /* ApplicationStatusDirectory.swift */,
				1621D2701D770FB1007108C2 /* ZMSyncStateDelegate.h */,
				54F7217619A60E88009A8AF5 /* ZMUpdateEventsBuffer.h */,
				54F7217919A611DE009A8AF5 /* ZMUpdateEventsBuffer.m */,
				F95ECF4C1B94A553009F91BA /* ZMHotFix.h */,
				F95ECF4D1B94A553009F91BA /* ZMHotFix.m */,
				54DE26B11BC56E62002B5FBC /* ZMHotFixDirectory.h */,
				54DE26B21BC56E62002B5FBC /* ZMHotFixDirectory.m */,
				F9245BEC1CBF95A8009D1E85 /* ZMHotFixDirectory+Swift.swift */,
				166A8BF81E02C7D500F5EEEA /* ZMHotFix+PendingChanges.swift */,
				7C26879C21F7193800570AA9 /* EventProcessingTracker.swift */,
				5EDF03EB2245563C00C04007 /* LinkPreviewAssetUploadRequestStrategy+Helper.swift */,
				06DE14CE24B85BD0006CB6B3 /* ZMSyncStateDelegate.h */,
			);
			path = Synchronization;
			sourceTree = "<group>";
		};
		874A168E2052BE32001C6760 /* OpenConversationObserver */ = {
			isa = PBXGroup;
			children = (
				874A168F2052BE5E001C6760 /* ZMUserSession+OpenConversation.swift */,
				874A16912052BEC5001C6760 /* UserExpirationObserver.swift */,
			);
			path = OpenConversationObserver;
			sourceTree = "<group>";
		};
		A926F1E0196C12ED0045BB47 /* Registration */ = {
			isa = PBXGroup;
			children = (
				5EFE9C16212AB945007932A6 /* RegistrationPhase.swift */,
				F1C51FE61FB49660009C2269 /* RegistrationStatus.swift */,
				F148F6661FB9AA7600BD6909 /* UnregisteredTeam.swift */,
				5EFE9C14212AB138007932A6 /* UnregisteredUser+Payload.swift */,
				54991D571DEDCF2B007E282F /* AddressBook.swift */,
				54991D591DEDD07E007E282F /* ContactAddressBook.swift */,
				54DE9BEA1DE74FFB00EFFB9C /* RandomHandleGenerator.swift */,
				5E8EE1F820FDC7C900DB1F9B /* Company */,
			);
			path = Registration;
			sourceTree = "<group>";
		};
		A957B4B91962FB610060EE03 /* Notifications */ = {
			isa = PBXGroup;
			children = (
				F928651C19F7A3D30097539C /* Push Notifications */,
			);
			path = Notifications;
			sourceTree = "<group>";
		};
		A97042E019E2BEC700FE746B /* Helper */ = {
			isa = PBXGroup;
			children = (
				548214051A025C54001AA4E0 /* ZMSimpleListRequestPaginatorTests.m */,
				F925468C1C63B61000CE2D7C /* MessagingTest+EventFactory.h */,
				F925468D1C63B61000CE2D7C /* MessagingTest+EventFactory.m */,
			);
			path = Helper;
			sourceTree = "<group>";
		};
		A9AC349319C2F316003C1A5C /* Helper */ = {
			isa = PBXGroup;
			children = (
				548214081A027B66001AA4E0 /* ZMSimpleListRequestPaginator+Internal.h */,
			);
			path = Helper;
			sourceTree = "<group>";
		};
		A9BABE5E19BA1EF300E9E5A3 /* Search */ = {
			isa = PBXGroup;
			children = (
				54A343461D6B589A004B65EA /* AddressBookSearch.swift */,
				1660AA081ECCAC900056D403 /* SearchDirectory.swift */,
				1660AA0C1ECDB0250056D403 /* SearchTask.swift */,
				164C29A61ED2D7B00026562A /* SearchResult.swift */,
				16F6BB371EDEA659009EA803 /* SearchResult+AddressBook.swift */,
				1660AA0A1ECCAF4E0056D403 /* SearchRequest.swift */,
				54257C071DF1C94200107FE7 /* TopConversationsDirectory.swift */,
			);
			path = Search;
			sourceTree = "<group>";
		};
		A9EADFFF19DBF20A00FD386C /* Utility */ = {
			isa = PBXGroup;
			children = (
				063AF9DD264B2FDA00DCBCED /* Logging.swift */,
				5430E9231BAA0D9F00395E05 /* WireSyncEngineLogs.h */,
				874F142C1C16FD9700C15118 /* Device.swift */,
				87508E9F1D08264000162483 /* ZMSound.swift */,
				546392711D79D5210094EC66 /* Application.swift */,
				8796343F1F7BEA4700FC79BA /* DispatchQueue+SerialAsync.swift */,
				54131BE825C8495B00CE2CA2 /* NSManagedObjectContext+GenericAsyncQueue.swift */,
				5E8EE1F920FDC7D700DB1F9B /* Pasteboard.swift */,
				1645ECF72448A0A3007A82D6 /* Decodable+JSON.swift */,
			);
			path = Utility;
			sourceTree = "<group>";
		};
		A9EAE00A19DBF24100FD386C /* Utility */ = {
			isa = PBXGroup;
			children = (
				BF40AC711D096A0E00287E29 /* AnalyticsTests.swift */,
				543ED0001D79E0EE00A9CDF3 /* ApplicationMock.swift */,
				879634411F7BEC5100FC79BA /* DispatchQueueSerialAsyncTests.swift */,
				F16C8BC32040715800677D31 /* ZMUpdateEvent+Testing.swift */,
				163FB9922052EA4600E74F83 /* OperationLoopNewRequestObserver.swift */,
				169E303120D29C200012C219 /* PushRegistryMock.swift */,
				5E67168F2174CA6300522E61 /* MockUser+LoginCredentials.swift */,
				169BA1FE25ED0DAD00374343 /* ZMUserSession+Messages.swift */,
			);
			path = Utility;
			sourceTree = "<group>";
		};
		BF2A9D591D6B639C00FA7DBC /* Decoding */ = {
			isa = PBXGroup;
			children = (
			);
			name = Decoding;
			sourceTree = "<group>";
		};
		BF44A3521C71D60100C6928E /* DB Fixture 1.27 */ = {
			isa = PBXGroup;
			children = (
				BF44A3501C71D5FC00C6928E /* store127.wiredatabase */,
			);
			name = "DB Fixture 1.27";
			sourceTree = "<group>";
		};
		BF72DF101C4D256B002B324F /* DB Fixture 1.25 / 1.26 */ = {
			isa = PBXGroup;
			children = (
				BF8367301C52651900364B37 /* store125.wiredatabase */,
				BF6D5D041C494D730049F712 /* WireSyncEngine125.momd */,
			);
			name = "DB Fixture 1.25 / 1.26";
			sourceTree = "<group>";
		};
		BF72DF111C4D257C002B324F /* DB Fixture 1.24 */ = {
			isa = PBXGroup;
			children = (
				BFCE9A581C4E4C4D00951B3D /* store124.wiredatabase */,
				BF6D5D021C4948830049F712 /* WireSyncEngine124.momd */,
			);
			name = "DB Fixture 1.24";
			sourceTree = "<group>";
		};
		D5225721206261C100562561 /* Asset Deletion */ = {
			isa = PBXGroup;
			children = (
				D522571D2062552800562561 /* AssetDeletionRequestStrategy.swift */,
				D522571F206261AA00562561 /* AssetDeletionStatus.swift */,
				D52257222062637500562561 /* DeletableAssetIdentifierProvider.swift */,
			);
			path = "Asset Deletion";
			sourceTree = "<group>";
		};
		EFF9403C2240FE12004F3115 /* DeepLink */ = {
			isa = PBXGroup;
			children = (
				EFF9403D2240FE5D004F3115 /* URL+DeepLink.swift */,
				EFF9403F2240FF12004F3115 /* DeepLinkError.swift */,
			);
			path = DeepLink;
			sourceTree = "<group>";
		};
		F159F4121F1E310C001B7D80 /* SessionManager */ = {
			isa = PBXGroup;
			children = (
				F159F4131F1E3134001B7D80 /* SessionManagerTests.swift */,
				166D191C231569DD001288CD /* SessionManagerTests+MessageRetention.swift */,
				D59F3A11206929AF0023474F /* SessionManagerTests+Backup.swift */,
				161ACB3B23F6BE7F00ABFF33 /* SessionManagerTests+URLActions.swift */,
				162A81D5202B5BC600F6200C /* SessionManagerAVSTests.swift */,
				EE95DECC247C0049001EA010 /* SessionManagerConfigurationTests.swift */,
				87DF28C61F680495007E1702 /* PushDispatcherTests.swift */,
				161ACB3923F6BAFE00ABFF33 /* URLActionTests.swift */,
			);
			path = SessionManager;
			sourceTree = "<group>";
		};
		F19F1D121EFBC17A00275E27 /* UnauthenticatedSession */ = {
			isa = PBXGroup;
			children = (
				161ACB3023F5BB7E00ABFF33 /* URLActionProcessors */,
				F19F1D231EFBC34E00275E27 /* ZMUserSessionRegistrationNotification.h */,
				F19F1D241EFBC34E00275E27 /* ZMUserSessionRegistrationNotification.m */,
				F19F1D191EFBC2F000275E27 /* ZMAuthenticationStatus_Internal.h */,
				F19F1D1A1EFBC2F000275E27 /* ZMAuthenticationStatus.h */,
				F19F1D1B1EFBC2F000275E27 /* ZMAuthenticationStatus.m */,
				54FF64281F73D00C00787EF2 /* NSManagedObjectContext+AuthenticationStatus.swift */,
				F19F1D131EFBC18E00275E27 /* UnauthenticatedSession.swift */,
				167F383A23E0416E006B6AA9 /* UnauthenticatedSession+SSO.swift */,
				1662B0F623D9B29C00B8C7C5 /* UnauthenticatedSession+DomainLookup.swift */,
				F1A94BD11F010287003083D9 /* UnauthenticatedSession+Login.swift */,
				F19F1D321EFBE3FE00275E27 /* UnauthenticatedOperationLoop.swift */,
			);
			path = UnauthenticatedSession;
			sourceTree = "<group>";
		};
		F19F1D361EFBF60A00275E27 /* SessionManager */ = {
			isa = PBXGroup;
			children = (
				A95D0B1123F6B75A0057014F /* AVSLogObserver.swift */,
				7C5B94F522DC6BC500A6F8BB /* JailbreakDetector.swift */,
				54131BC525C7F71400CE2CA2 /* LoginDelegate.swift */,
				BF2AD9FF1F41A3DF000980E8 /* SessionFactories.swift */,
				F19F1D371EFBF61800275E27 /* SessionManager.swift */,
				EEE186B5259CCA14008707CA /* SessionManager+AppLock.swift */,
				16FF474B1F0D54B20044C491 /* SessionManager+Logs.swift */,
				1634958A1F0254CB004E80DB /* SessionManager+ServerConnection.swift */,
				8717DFA61F6EF44E0087EFE4 /* SessionManager+Push.swift */,
				165BB94B2004D6490077EFD5 /* SessionManager+UserActivity.swift */,
				162A81D3202B453000F6200C /* SessionManager+AVS.swift */,
				F130BF272062C05600DBE261 /* SessionManager+Backup.swift */,
				166DCDB92555ADD1004F4F59 /* SessionManager+EncryptionAtRest.swift */,
				F16558D0225F3F2A00EA2F2A /* SessionManager+SwitchBackend.swift */,
				161ACB1523F1AFB000ABFF33 /* SessionManager+CallKitManagerDelegate.swift */,
				54131BCD25C7FFCA00CE2CA2 /* SessionManager+AuthenticationStatusDelegate.swift */,
				161ACB2323F432CC00ABFF33 /* SessionManager+URLActions.swift */,
				BF2ADA011F41A450000980E8 /* BackendEnvironmentProvider+Cookie.swift */,
				7CD279832338B74600E638CD /* SessionManagerConfiguration.swift */,
				7CD279852338E31D00E638CD /* SessionManager+Authentication.swift */,
				7CD279872338E52000E638CD /* ProcessInfo+SystemBootTime.swift */,
				8737D553209217BD00E5A4AF /* URLActions.swift */,
				5458273D2541C3A9002B8F83 /* PresentationDelegate.swift */,
			);
			path = SessionManager;
			sourceTree = "<group>";
		};
		F928651C19F7A3D30097539C /* Push Notifications */ = {
			isa = PBXGroup;
			children = (
				F98EDCDD1D82B924001E65CB /* Helpers */,
				F98EDCC61D82B913001E65CB /* Notification Types */,
				54E2C1DF1E682DC400536569 /* LocalNotificationDispatcher.swift */,
				1659114E1DEF1F6E007FA847 /* LocalNotificationDispatcher+Calling.swift */,
			);
			name = "Push Notifications";
			path = "Push notifications";
			sourceTree = "<group>";
		};
		F98EDCC61D82B913001E65CB /* Notification Types */ = {
			isa = PBXGroup;
			children = (
				5EC3A469210F110E00B76C78 /* Content */,
			);
			path = "Notification Types";
			sourceTree = "<group>";
		};
		F98EDCDD1D82B924001E65CB /* Helpers */ = {
			isa = PBXGroup;
			children = (
				F19E559F22B3A2C5005C792D /* UNNotification+SafeLogging.swift */,
				F19E55A122B3A3FA005C792D /* UNNotificationResponse+SafeLogging.swift */,
				F19E55A322B3A740005C792D /* PKPushPayload+SafeLogging.swift */,
				F19E55A522B3AAA8005C792D /* PKPushCredentials+SafeLogging.swift */,
			);
			path = Helpers;
			sourceTree = "<group>";
		};
		F9C9A4F11CAD2A200039E10C /* DB Ficture 1.28 */ = {
			isa = PBXGroup;
			children = (
				F9C9A4ED1CAD290B0039E10C /* store128.wiredatabase */,
			);
			name = "DB Ficture 1.28";
			sourceTree = "<group>";
		};
		F9FD798019EE73C500D70FCD /* VersionBlacklist */ = {
			isa = PBXGroup;
			children = (
				F9FD798519EE742600D70FCD /* ZMBlacklistDownloader.h */,
				54FEAAA81BC7BB9C002DE521 /* ZMBlacklistDownloader+Testing.h */,
				F9FD798619EE742600D70FCD /* ZMBlacklistDownloader.m */,
				878ACB4520ADBBAA0016E68A /* Blacklist.swift */,
				F9FD798B19EE9B9A00D70FCD /* ZMBlacklistVerificator.h */,
				540818A51BCA647D00257CA7 /* ZMBlacklistVerificator+Testing.h */,
				F9FD798C19EE9B9A00D70FCD /* ZMBlacklistVerificator.m */,
			);
			name = VersionBlacklist;
			sourceTree = "<group>";
		};
/* End PBXGroup section */

/* Begin PBXHeadersBuildPhase section */
		549815901A43232400A7CE2E /* Headers */ = {
			isa = PBXHeadersBuildPhase;
			buildActionMask = 2147483647;
			files = (
				F19F1D1E1EFBC2F000275E27 /* ZMAuthenticationStatus.h in Headers */,
				16C22BA41BF4D5D7007099D9 /* NSError+ZMUserSessionInternal.h in Headers */,
				F9FD167B1BDFCDAD00725F5C /* ZMClientRegistrationStatus.h in Headers */,
				544BA11A1A433DE400D3B852 /* WireSyncEngine.h in Headers */,
				F95ECF4E1B94A553009F91BA /* ZMHotFix.h in Headers */,
				872A2EFE2004B86D00900B22 /* ZMSyncStrategy.h in Headers */,
				54D9331E1AE1643A00C0B91C /* ZMCredentials.h in Headers */,
				166E47D1255EC03E00C161C8 /* ZMSelfStrategy.h in Headers */,
				09D7CE641AE94D4200CC5F45 /* ZMCredentials+Internal.h in Headers */,
				F19F1D311EFBCBD300275E27 /* ZMLoginTranscoder.h in Headers */,
				54DE26B31BC56E62002B5FBC /* ZMHotFixDirectory.h in Headers */,
				1602B4611F3B04150061C135 /* ZMBlacklistVerificator.h in Headers */,
				5430E9251BAA0D9F00395E05 /* WireSyncEngineLogs.h in Headers */,
<<<<<<< HEAD
				06DE14CF24B85CA0006CB6B3 /* ZMSyncStateDelegate.h in Headers */,
				1EB871501BF502A000AF5CE1 /* ZMUserTranscoder.h in Headers */,
=======
				BF1F52C41ECC6DAF002FB553 /* ZMSimpleListRequestPaginator.h in Headers */,
>>>>>>> b8beac50
				16DCAD671B0F9447008C1DD9 /* NSURL+LaunchOptions.h in Headers */,
				09531F161AE960E300B8556A /* ZMLoginCodeRequestTranscoder.h in Headers */,
				872A2F002004B9EF00900B22 /* ZMUpdateEventsBuffer.h in Headers */,
				F992985B1BE143570058D42F /* ZMClientRegistrationStatus+Internal.h in Headers */,
				544BA1271A433DE400D3B852 /* NSError+ZMUserSession.h in Headers */,
				16ED865B23E2EE3C00CB1766 /* ZMMissingUpdateEventsTranscoder.h in Headers */,
				09BCDB8E1BCE7F000020DCC7 /* ZMAPSMessageDecoder.h in Headers */,
				540818A61BCA647D00257CA7 /* ZMBlacklistVerificator+Testing.h in Headers */,
				54A3F24F1C08523500FE3A6B /* ZMOperationLoop.h in Headers */,
				54FEAAA91BC7BB9C002DE521 /* ZMBlacklistDownloader+Testing.h in Headers */,
				166E47CF255E8B2200C161C8 /* ZMLastUpdateEventIDTranscoder.h in Headers */,
				F19F1D1D1EFBC2F000275E27 /* ZMAuthenticationStatus_Internal.h in Headers */,
				F96DBEEA1DF9A570008FE832 /* ZMSyncStrategy+ManagedObjectChanges.h in Headers */,
				F19F1D271EFBC34E00275E27 /* ZMUserSessionRegistrationNotification.h in Headers */,
				872A2EFD2004B85F00900B22 /* ZMOperationLoop+Private.h in Headers */,
				544BA1311A433DE400D3B852 /* ZMNetworkState.h in Headers */,
			);
			runOnlyForDeploymentPostprocessing = 0;
		};
/* End PBXHeadersBuildPhase section */

/* Begin PBXNativeTarget section */
		169BA1D125ECDBA300374343 /* IntegrationTests */ = {
			isa = PBXNativeTarget;
			buildConfigurationList = 169BA1DA25ECDBA300374343 /* Build configuration list for PBXNativeTarget "IntegrationTests" */;
			buildPhases = (
				169BA1CE25ECDBA300374343 /* Sources */,
				169BA1CF25ECDBA300374343 /* Frameworks */,
				169BA1D025ECDBA300374343 /* Resources */,
			);
			buildRules = (
			);
			dependencies = (
				169BA1D925ECDBA300374343 /* PBXTargetDependency */,
				169BA1DE25ECDBC800374343 /* PBXTargetDependency */,
			);
			name = IntegrationTests;
			productName = IntegrationTests;
			productReference = 169BA1D225ECDBA300374343 /* IntegrationTests.xctest */;
			productType = "com.apple.product-type.bundle.unit-test";
		};
		3E186087191A56F6000FE027 /* WireSyncEngine Test Host */ = {
			isa = PBXNativeTarget;
			buildConfigurationList = 3E1860AD191A56F7000FE027 /* Build configuration list for PBXNativeTarget "WireSyncEngine Test Host" */;
			buildPhases = (
				3E186084191A56F6000FE027 /* Sources */,
				3E186085191A56F6000FE027 /* Frameworks */,
				3E186086191A56F6000FE027 /* Resources */,
			);
			buildRules = (
			);
			dependencies = (
			);
			name = "WireSyncEngine Test Host";
			productName = "WireSyncEngine Test Host";
			productReference = 3E186088191A56F6000FE027 /* WireSyncEngine Test Host.app */;
			productType = "com.apple.product-type.application";
		};
		3E1860C2191A649D000FE027 /* UnitTests */ = {
			isa = PBXNativeTarget;
			buildConfigurationList = 3E1860D2191A649D000FE027 /* Build configuration list for PBXNativeTarget "UnitTests" */;
			buildPhases = (
				3E1860BF191A649D000FE027 /* Sources */,
				3E1860C0191A649D000FE027 /* Frameworks */,
				3E1860C1191A649D000FE027 /* Resources */,
			);
			buildRules = (
			);
			dependencies = (
				54F4DC581A4438AC00FDB6EA /* PBXTargetDependency */,
				3E1860D1191A649D000FE027 /* PBXTargetDependency */,
				A9FF8089195B17B3002CD44B /* PBXTargetDependency */,
			);
			name = UnitTests;
			productName = "WireSyncEngine-iOS-Tests";
			productReference = 3E1860C3191A649D000FE027 /* UnitTests.xctest */;
			productType = "com.apple.product-type.bundle.unit-test";
		};
		549815921A43232400A7CE2E /* WireSyncEngine-ios */ = {
			isa = PBXNativeTarget;
			buildConfigurationList = 549815A61A43232500A7CE2E /* Build configuration list for PBXNativeTarget "WireSyncEngine-ios" */;
			buildPhases = (
				5498158E1A43232400A7CE2E /* Sources */,
				5498158F1A43232400A7CE2E /* Frameworks */,
				549815901A43232400A7CE2E /* Headers */,
				667FC69E27356C3F00E82FEF /* Run SwiftLint */,
				549815911A43232400A7CE2E /* Resources */,
			);
			buildRules = (
			);
			dependencies = (
			);
			name = "WireSyncEngine-ios";
			productName = "WireSyncEngine-ios";
			productReference = 549815931A43232400A7CE2E /* WireSyncEngine.framework */;
			productType = "com.apple.product-type.framework";
		};
/* End PBXNativeTarget section */

/* Begin PBXProject section */
		540029AB1918CA8500578793 /* Project object */ = {
			isa = PBXProject;
			attributes = {
				DefaultBuildSystemTypeForWorkspace = Latest;
				LastSwiftMigration = 0710;
				LastSwiftUpdateCheck = 1140;
				LastUpgradeCheck = 1240;
				ORGANIZATIONNAME = "Zeta Project Gmbh";
				TargetAttributes = {
					169BA1D125ECDBA300374343 = {
						CreatedOnToolsVersion = 11.4.1;
						ProvisioningStyle = Manual;
						TestTargetID = 3E186087191A56F6000FE027;
					};
					3E186087191A56F6000FE027 = {
						LastSwiftMigration = 1000;
						ProvisioningStyle = Manual;
						SystemCapabilities = {
							com.apple.ApplicationGroups.iOS = {
								enabled = 1;
							};
							com.apple.Keychain = {
								enabled = 1;
							};
						};
					};
					3E1860C2191A649D000FE027 = {
						LastSwiftMigration = 1000;
						ProvisioningStyle = Manual;
						TestTargetID = 3E186087191A56F6000FE027;
					};
					549815921A43232400A7CE2E = {
						CreatedOnToolsVersion = 6.2;
						LastSwiftMigration = 1000;
						ProvisioningStyle = Manual;
					};
				};
			};
			buildConfigurationList = 540029AE1918CA8500578793 /* Build configuration list for PBXProject "WireSyncEngine" */;
			compatibilityVersion = "Xcode 3.2";
			developmentRegion = en;
			hasScannedForEncodings = 0;
			knownRegions = (
				en,
				Base,
				de,
				"pt-BR",
				es,
				uk,
				ru,
				ja,
				it,
				nl,
				tr,
				fr,
				da,
				ar,
				"zh-Hans",
				sl,
				et,
				fi,
				pl,
				"zh-Hant",
				lt,
			);
			mainGroup = 540029AA1918CA8500578793;
			productRefGroup = 540029B51918CA8500578793 /* Products */;
			projectDirPath = "";
			projectRoot = "";
			targets = (
				549815921A43232400A7CE2E /* WireSyncEngine-ios */,
				3E1860C2191A649D000FE027 /* UnitTests */,
				3E186087191A56F6000FE027 /* WireSyncEngine Test Host */,
				169BA1D125ECDBA300374343 /* IntegrationTests */,
			);
		};
/* End PBXProject section */

/* Begin PBXResourcesBuildPhase section */
		169BA1D025ECDBA300374343 /* Resources */ = {
			isa = PBXResourcesBuildPhase;
			buildActionMask = 2147483647;
			files = (
				169BA25D25EF933000374343 /* audio.m4a in Resources */,
				169BA25C25EF933000374343 /* ExternalMessageTextFixture.txt in Resources */,
				169BA26025EF933F00374343 /* Lorem Ipsum.txt in Resources */,
				169BA25725EF933000374343 /* animated.gif in Resources */,
				169BA25B25EF933000374343 /* EncryptedBase64EncondedExternalMessageTestFixture.txt in Resources */,
				169BA25F25EF933000374343 /* 1900x1500.jpg in Resources */,
				169BA25825EF933000374343 /* not_animated.gif in Resources */,
				169BA25925EF933000374343 /* medium.jpg in Resources */,
				169BA25A25EF933000374343 /* tiny.jpg in Resources */,
				169BA25E25EF933000374343 /* video.mp4 in Resources */,
			);
			runOnlyForDeploymentPostprocessing = 0;
		};
		3E186086191A56F6000FE027 /* Resources */ = {
			isa = PBXResourcesBuildPhase;
			buildActionMask = 2147483647;
			files = (
				872C995B1DB65D0D006A3BDE /* harp.m4a in Resources */,
				872C99591DB659E6006A3BDE /* ringing_from_them_long.caf in Resources */,
				F1E48003207E3789008D4299 /* Default-568h@2x.png in Resources */,
			);
			runOnlyForDeploymentPostprocessing = 0;
		};
		3E1860C1191A649D000FE027 /* Resources */ = {
			isa = PBXResourcesBuildPhase;
			buildActionMask = 2147483647;
			files = (
				54764B961C92FDC100BD25E3 /* 1900x1500.jpg in Resources */,
				BF158D2F1CE087D8007C6F8A /* video.mp4 in Resources */,
				54764B9A1C9303D600BD25E3 /* tiny.jpg in Resources */,
				BF6D5D031C4948830049F712 /* WireSyncEngine124.momd in Resources */,
				BF6D5D051C494D730049F712 /* WireSyncEngine125.momd in Resources */,
				AF6415A51C9C180200A535F5 /* ExternalMessageTextFixture.txt in Resources */,
				BF44A3511C71D5FC00C6928E /* store127.wiredatabase in Resources */,
				AF6415A41C9C17FF00A535F5 /* EncryptedBase64EncondedExternalMessageTestFixture.txt in Resources */,
				54764B991C9303D600BD25E3 /* medium.jpg in Resources */,
				BF8367311C52651900364B37 /* store125.wiredatabase in Resources */,
				F9C9A4F01CAD29190039E10C /* store128.wiredatabase in Resources */,
				EE01E0371F90DD67001AA33C /* audio.m4a in Resources */,
				54764B9C1C930AEB00BD25E3 /* Lorem Ipsum.txt in Resources */,
				BFCE9A5B1C4E4C4D00951B3D /* store124.wiredatabase in Resources */,
				54764BA01C931E9400BD25E3 /* not_animated.gif in Resources */,
				54764B9F1C931E9400BD25E3 /* animated.gif in Resources */,
			);
			runOnlyForDeploymentPostprocessing = 0;
		};
		549815911A43232400A7CE2E /* Resources */ = {
			isa = PBXResourcesBuildPhase;
			buildActionMask = 2147483647;
			files = (
				3E2713211A8A68BF008EE50F /* Push.stringsdict in Resources */,
				543095951DE76B270065367F /* random2.txt in Resources */,
				3E27131F1A8A68BF008EE50F /* Push.strings in Resources */,
				F1A989BA1FD03E1B00B8A82E /* ZMLocalizable.strings in Resources */,
				543095931DE76B170065367F /* random1.txt in Resources */,
			);
			runOnlyForDeploymentPostprocessing = 0;
		};
/* End PBXResourcesBuildPhase section */

/* Begin PBXShellScriptBuildPhase section */
		667FC69E27356C3F00E82FEF /* Run SwiftLint */ = {
			isa = PBXShellScriptBuildPhase;
			buildActionMask = 2147483647;
			files = (
			);
			inputFileListPaths = (
			);
			inputPaths = (
			);
			name = "Run SwiftLint";
			outputFileListPaths = (
			);
			outputPaths = (
			);
			runOnlyForDeploymentPostprocessing = 0;
			shellPath = /bin/sh;
			shellScript = "# Type a script or drag a script file from your workspace to insert its path.\nif which swiftlint >/dev/null; then\n  swiftlint\nelse\n  echo \"warning: SwiftLint not installed, download from https://github.com/realm/SwiftLint\"\nfi\n";
		};
/* End PBXShellScriptBuildPhase section */

/* Begin PBXSourcesBuildPhase section */
		169BA1CE25ECDBA300374343 /* Sources */ = {
			isa = PBXSourcesBuildPhase;
			buildActionMask = 2147483647;
			files = (
				169BA23A25EF6D4F00374343 /* MockLinkPreviewDetector.swift in Sources */,
				169BA23025ED100100374343 /* ConversationsTests.m in Sources */,
				169BA24E25EF765D00374343 /* ConnectToBotURLActionProcessorTests.swift in Sources */,
				169BA22925ED0FDF00374343 /* ConversationTests+Ephemeral.swift in Sources */,
				169BA23E25EF6E2A00374343 /* MockRegistrationStatusDelegate.swift in Sources */,
				169BA22725ED0FD700374343 /* ConversationTests+MessageTimer.swift in Sources */,
				169BA21825ED0F9500374343 /* SendAndReceiveMessagesTests+Swift.swift in Sources */,
				169BA20425ED0F1E00374343 /* TeamTests.swift in Sources */,
				169BA20025ED0DAD00374343 /* ZMUserSession+Messages.swift in Sources */,
				169BA21325ED0F7A00374343 /* UserTests.swift in Sources */,
				169BA21725ED0F8E00374343 /* SearchTests.swift in Sources */,
				169BA1F925ECF8F700374343 /* MockAppLock.swift in Sources */,
				169BA20825ED0F4400374343 /* GiphyTests.m in Sources */,
				169BA20F25ED0F6900374343 /* APNSTestsBase.m in Sources */,
				169BA22E25ED0FF400374343 /* TextSearchTests.swift in Sources */,
				169BA26125EFA23200374343 /* ZMConversation+Testing.m in Sources */,
				169BA21F25ED0FB400374343 /* ConversationTests+Deletion.swift in Sources */,
				169BA1FC25ED0CBD00374343 /* MockSessionManager.swift in Sources */,
				169BA20525ED0F2D00374343 /* LinkPreviewTests.swift in Sources */,
				169BA24225EF6F6700374343 /* ZMConversation+Testing.swift in Sources */,
				169BA24625EF73B100374343 /* EventProcessingPerformanceTests.swift in Sources */,
				169BA23625ED101C00374343 /* LoginFlowTests.m in Sources */,
				169BA21225ED0F7600374343 /* UserTests+AccountDeletion.swift in Sources */,
				169BA1DF25ECE4D000374343 /* IntegrationTest.m in Sources */,
				169BA20C25ED0F5900374343 /* PushNotificationTokenTests.swift in Sources */,
				169BA1F125ECEB2900374343 /* FlowManagerMock.swift in Sources */,
				169BA21C25ED0FA700374343 /* ConversationTests+LegalHold.swift in Sources */,
				169BA20725ED0F3E00374343 /* OTRTests.swift in Sources */,
				169BA21025ED0F6D00374343 /* PushChannelTests.swift in Sources */,
				169BA21A25ED0F9E00374343 /* FileTransferTests+Swift.swift in Sources */,
				169BA1E125ECE4EC00374343 /* AppLockIntegrationTests.swift in Sources */,
				169BA22C25ED0FEB00374343 /* ConversationTests+MessageEditing.m in Sources */,
				169BA22A25ED0FE300374343 /* ConversationTests+DeliveryConfirmation.swift in Sources */,
				169BA1F225ECEB3300374343 /* MockMediaManager.swift in Sources */,
				169BA23925ED103900374343 /* IntegrationTest+Messages.swift in Sources */,
				169BA24D25EF753100374343 /* MockReachability.swift in Sources */,
				169BA24F25EF76A400374343 /* NetworkStateRecorder.swift in Sources */,
				169BA21D25ED0FAC00374343 /* ConversationTests+OTR.swift in Sources */,
				169BA20125ED0EFE00374343 /* ZMUserSessionLegalHoldTests.swift in Sources */,
				169BA21925ED0F9900374343 /* SendAndReceiveMessagesTests.m in Sources */,
				169BA22625ED0FD300374343 /* ConversationTests+ReceiptMode.swift in Sources */,
				169BA21625ED0F8900374343 /* UserProfileTests.m in Sources */,
				169BA20D25ED0F5E00374343 /* APNSTests+Swift.swift in Sources */,
				169BA24925EF743F00374343 /* SessionManagerTests+Backup.swift in Sources */,
				169BA26225EFA32000374343 /* ZMUser+Testing.m in Sources */,
				169BA22D25ED0FEF00374343 /* AvailabilityTests.swift in Sources */,
				169BA1F025ECEB0E00374343 /* SessionManagerTests.swift in Sources */,
				169BA21425ED0F8000374343 /* UserTests.m in Sources */,
				169BA21E25ED0FB000374343 /* ConversationTests+OTR.m in Sources */,
				169BA23325ED100F00374343 /* SlowSyncTests+Teams.swift in Sources */,
				169BA21125ED0F7100374343 /* UserHandleTests.swift in Sources */,
				169BA23125ED100500374343 /* ConversationTestsBase.m in Sources */,
				169BA24825EF743700374343 /* SessionManagerTests+MessageRetention.swift in Sources */,
				169BA1E025ECE4D800374343 /* IntegrationTest.swift in Sources */,
				169BA25325EF778E00374343 /* TestUserProfileUpdateObserver.swift in Sources */,
				169BA22425ED0FC900374343 /* ConversationTests+Participants.swift in Sources */,
				169BA23825ED103500374343 /* IntegrationTest+Search.swift in Sources */,
				169BA1EC25ECEA9600374343 /* MockUser+LoginCredentials.swift in Sources */,
				169BA1F525ECF05000374343 /* IntegrationTest+Encryption.swift in Sources */,
				169BA21B25ED0FA200374343 /* FileTransferTests.m in Sources */,
				169BA1EA25ECEA5400374343 /* ApplicationMock.swift in Sources */,
				169BA24725EF73DD00374343 /* ServiceUserTests.swift in Sources */,
				169BA23525ED101700374343 /* SlowSyncTests.m in Sources */,
				169BA22125ED0FBD00374343 /* ConversationTests+LastRead.swift in Sources */,
				169BA1E925ECEA1C00374343 /* PushRegistryMock.swift in Sources */,
				169BA1EF25ECEAD200374343 /* WireCallCenterV3Mock.swift in Sources */,
				169BA22025ED0FB900374343 /* ConversationTests+ClearingHistory.swift in Sources */,
				169BA22B25ED0FE700374343 /* ConversationTests+MessageEditing.swift in Sources */,
				169BA1FD25ED0CCD00374343 /* MockStrategyDirectory.swift in Sources */,
				169BA20E25ED0F6200374343 /* APNSTests.m in Sources */,
				169BA1F425ECEFB400374343 /* MockPresentationDelegate.swift in Sources */,
				169BA22525ED0FCE00374343 /* ConversationTests+List.swift in Sources */,
				169BA21525ED0F8500374343 /* UserProfileImageV3Tests.swift in Sources */,
				169BA22F25ED0FFB00374343 /* DeleteMessagesTests.swift in Sources */,
				169BA23725ED102500374343 /* NotificationObservers.m in Sources */,
				169BA22825ED0FDB00374343 /* ConversationTests+Guests.swift in Sources */,
				169BA20225ED0F0600374343 /* UserRichProfileIntegrationTests.swift in Sources */,
				169BA20925ED0F4A00374343 /* IsTypingTests.swift in Sources */,
				169BA20A25ED0F5000374343 /* BackgroundTests.m in Sources */,
				169BA22225ED0FC100374343 /* ConversationTests+Reactions.swift in Sources */,
				06EF5187266E445F0073920F /* ConversationTests+Join.swift in Sources */,
				169BA1ED25ECEA9A00374343 /* OperationLoopNewRequestObserver.swift in Sources */,
				169BA1FB25ED0CB200374343 /* MockPushChannel.swift in Sources */,
				169BA20625ED0F3800374343 /* ClientManagementTests.m in Sources */,
				169BA24A25EF744400374343 /* SessionManagerTests+URLActions.swift in Sources */,
				169BA22325ED0FC400374343 /* ConversationTests+Archiving.swift in Sources */,
				169BA20B25ED0F5400374343 /* ConnectionTests.m in Sources */,
				169BA23425ED101300374343 /* SlowSyncTests+ExistingData.swift in Sources */,
				169BA24525EF6FFA00374343 /* MockAnalytics.swift in Sources */,
				169BA23225ED100B00374343 /* SlowSyncTests+Swift.swift in Sources */,
				169BA23F25EF6F0B00374343 /* TypingChange.swift in Sources */,
			);
			runOnlyForDeploymentPostprocessing = 0;
		};
		3E186084191A56F6000FE027 /* Sources */ = {
			isa = PBXSourcesBuildPhase;
			buildActionMask = 2147483647;
			files = (
				3E9848BD1A65253000F7B050 /* Hack.swift in Sources */,
				3E1860BB191A5D99000FE027 /* TestHostAppDelegate.m in Sources */,
				3E1860BA191A5D99000FE027 /* TestHost-main.m in Sources */,
			);
			runOnlyForDeploymentPostprocessing = 0;
		};
		3E1860BF191A649D000FE027 /* Sources */ = {
			isa = PBXSourcesBuildPhase;
			buildActionMask = 2147483647;
			files = (
				5E8EE1FC20FDCCE200DB1F9B /* CompanyLoginRequestDetectorTests.swift in Sources */,
				F991CE161CB55512004D8465 /* ZMUser+Testing.m in Sources */,
				5E2C354D21A806A80034F1EE /* MockBackgroundActivityManager.swift in Sources */,
				F9D1CD141DF6C131002F6E80 /* SyncStatusTests.swift in Sources */,
				EE1DEBB523D5AEE50087EE1F /* TypingUsersTimeoutTests.swift in Sources */,
				09531F1C1AE9644800B8556A /* ZMLoginCodeRequestTranscoderTests.m in Sources */,
				54BAB40D24A9EAC800EBC400 /* FeatureFlagRequestStrategyTests.swift in Sources */,
				87D003FF1BB5810D00472E06 /* APSSignalingKeyStoreTests.swift in Sources */,
				542DFEE61DDCA452000F5B95 /* UserProfileUpdateStatusTests.swift in Sources */,
				F95FFBD11EB8A478004031CB /* CallSystemMessageGeneratorTests.swift in Sources */,
				16E0FBB623311A19000E3235 /* ZMUserSessionTests+Authentication.swift in Sources */,
				D55272EC2062733F00F542BE /* AssetDeletionRequestStrategyTests.swift in Sources */,
				545434AB19AB6ADA003892D9 /* ZMMissingUpdateEventsTranscoderTests.m in Sources */,
				548BBA1C195071E30041945E /* ZMUserSessionTests.m in Sources */,
				BF491CD51F03E0FC0055EE44 /* PermissionsDownloadRequestStrategyTests.swift in Sources */,
				54BFDF6A1BDA87D20034A3DB /* HistorySynchronizationStatusTests.swift in Sources */,
				545434AC19AB6ADA003892D9 /* ZMSelfTranscoderTests.m in Sources */,
				548214071A025C54001AA4E0 /* ZMSimpleListRequestPaginatorTests.m in Sources */,
				54A227D61D6604A5009414C0 /* SynchronizationMocks.swift in Sources */,
				54A170691B300717001B41A5 /* ProxiedRequestStrategyTests.swift in Sources */,
				1660AA111ECE3C1C0056D403 /* SearchTaskTests.swift in Sources */,
				873B893E20445F4400FBE254 /* ZMConversationAccessModeTests.swift in Sources */,
				098CFBBB1B7B9C94000B02B1 /* BaseTestSwiftHelpers.swift in Sources */,
				543ED0011D79E0EE00A9CDF3 /* ApplicationMock.swift in Sources */,
				160C314A1E82AC170012E4BC /* OperationStatusTests.swift in Sources */,
				169E303320D29C670012C219 /* PushRegistryMock.swift in Sources */,
				3E05F252192A4FBD00F22D80 /* UserSessionErrorTests.m in Sources */,
				F148F6691FBAF55800BD6909 /* TeamRegistrationStrategyTests.swift in Sources */,
				168C0B3F1E97CE3900315044 /* ZMLastUpdateEventIDTranscoderTests.m in Sources */,
				06BBF7012473D51D00A26626 /* MessagingTest+Swift.swift in Sources */,
				879634421F7BEC5100FC79BA /* DispatchQueueSerialAsyncTests.swift in Sources */,
				54AB428E1DF5C5B400381F2C /* TopConversationsDirectoryTests.swift in Sources */,
				EEF4010323A8E1EF007B1A97 /* Conversation_RoleTests.swift in Sources */,
<<<<<<< HEAD
				169BA25525EF78F200374343 /* ZMUserSession+DefaultConfiguration.swift in Sources */,
=======
				F96C8E821D7ECECF004B6D87 /* ZMLocalNotificationTests_Message.swift in Sources */,
				EEA2773D211DE4C9004AF00F /* UserNotificationCenterMock.swift in Sources */,
>>>>>>> b8beac50
				0601900B2678750D0043F8F8 /* DeepLinkURLActionProcessorTests.swift in Sources */,
				1645ED1B244DE345007A82D6 /* TeamMembersDownloadRequestStrategy.swift in Sources */,
				549552541D645683004F21F6 /* AddressBookTests.swift in Sources */,
				161C886623FD248A00CB0B8E /* RecordingMockTransportSession.swift in Sources */,
				F19F4F4D1E646C3C00F4D8FF /* UserProfileImageUpdateStatusTests.swift in Sources */,
				167BCB902603CAB200E9D7E3 /* AnalyticsTests.swift in Sources */,
				1679D1CD1EF97387007B0DF5 /* ZMUserSessionTestsBase+Calling.swift in Sources */,
				167F383D23E04A93006B6AA9 /* UnauthenticatedSessionTests+SSO.swift in Sources */,
				16519D6D231EAAF300C9D76D /* Conversation+DeletionTests.swift in Sources */,
				169BA24425EF6FFA00374343 /* MockAnalytics.swift in Sources */,
				F925468E1C63B61000CE2D7C /* MessagingTest+EventFactory.m in Sources */,
				16849B2023EDB32B00C025A8 /* MockSessionManager.swift in Sources */,
				878ACB5920AF12C10016E68A /* ZMUserConsentTests.swift in Sources */,
				8766853C1F2A1AA00031081B /* UnauthenticatedSessionTests.swift in Sources */,
				16D0A119234B999600A83F87 /* LabelUpstreamRequestStrategyTests.swift in Sources */,
				169BA23D25EF6E2A00374343 /* MockRegistrationStatusDelegate.swift in Sources */,
				542DFEE81DDCA4FD000F5B95 /* UserProfileUpdateRequestStrategyTests.swift in Sources */,
				7CE017152317D07E00144905 /* ZMAuthenticationStatusTests.swift in Sources */,
				16085B351F719E6D000B9F22 /* NetworkStateRecorder.swift in Sources */,
				EE1DEBB323D5A6930087EE1F /* TypingTests.swift in Sources */,
				09BA924C1BD55FA5000DC962 /* UserClientRequestStrategyTests.swift in Sources */,
				A9692F8A1986476900849241 /* NSString_NormalizationTests.m in Sources */,
				54880E3D194B5845007271AA /* ZMOperationLoopTests.m in Sources */,
				F9410F631DE44C2E007451FF /* TypingStrategyTests.swift in Sources */,
				EE5BF6351F8F907C00B49D06 /* ZMLocalNotificationTests.swift in Sources */,
				169BA25225EF778E00374343 /* TestUserProfileUpdateObserver.swift in Sources */,
				BF50CFA71F39ACE8007833A4 /* MockUserInfoParser.swift in Sources */,
				5E0EB1F92100A46F00B5DC2B /* MockCompanyLoginRequesterDelegate.swift in Sources */,
				169BA24C25EF753100374343 /* MockReachability.swift in Sources */,
				16DCAD6F1B147706008C1DD9 /* NSURL+LaunchOptionsTests.m in Sources */,
				541228451AEE422C00D9ED1C /* ZMAuthenticationStatusTests.m in Sources */,
				5E0EB1F72100A14A00B5DC2B /* CompanyLoginRequesterTests.swift in Sources */,
				1671F9FF1E2FAF50009F3150 /* ZMLocalNotificationForTests_CallState.swift in Sources */,
				EE6654642445D4EE00CBF8D3 /* MockAddressBook.swift in Sources */,
				161ACB3A23F6BAFE00ABFF33 /* URLActionTests.swift in Sources */,
				16F7343C250F588100AB93B1 /* ZMLocalNotificationTests_UnreadCount.swift in Sources */,
				16849B1C23EDA1FD00C025A8 /* MockUpdateEventProcessor.swift in Sources */,
				545F601C1D6C336D00C2C55B /* AddressBookSearchTests.swift in Sources */,
				162A81D6202B5BC600F6200C /* SessionManagerAVSTests.swift in Sources */,
				169BA1F825ECF8F700374343 /* MockAppLock.swift in Sources */,
				06F98D602437916B007E914A /* SignatureRequestStrategyTests.swift in Sources */,
				5474C80C1921309400185A3A /* MessagingTestTests.m in Sources */,
				F99298591BE110490058D42F /* ZMClientRegistrationStatusTests.m in Sources */,
				EE1DEBB723D5B62C0087EE1F /* TypingUsersTests.swift in Sources */,
				540A0BA51954859E00FB7D61 /* ZMSyncStrategyTests.m in Sources */,
				5E6716912174CA6700522E61 /* MockUser+LoginCredentials.swift in Sources */,
				F92CA9651F153622007D8570 /* ZMUserSessionTests+FileRelocation.swift in Sources */,
				F9B71F4C1CB2B841001DB03F /* NSManagedObjectContext+TestHelpers.m in Sources */,
				F991CE151CB55512004D8465 /* ZMConversation+Testing.m in Sources */,
				54D785011A37256C00F47798 /* ZMEncodedNSUUIDWithTimestampTests.m in Sources */,
				161927242459E09C00DDD9EB /* UserClientEventConsumerTests.swift in Sources */,
				632A582225CD9DF900F0C4BD /* CallParticipantsKindTests.swift in Sources */,
				639290A4252CA53200046171 /* CallSnapshotTestFixture.swift in Sources */,
				87B30C5C1FA756220054DFB1 /* FlowManagerTests.swift in Sources */,
				169BA24125EF6F6700374343 /* ZMConversation+Testing.swift in Sources */,
				1626344720D79C22000D4063 /* ZMUserSessionTests+PushNotifications.swift in Sources */,
				16D3FD021E3A5C0D0052A535 /* ZMConversationVoiceChannelRouterTests.swift in Sources */,
				1636EB0123F6FD2A00CD9527 /* MockURLActionDelegate.swift in Sources */,
				5492C6C519ACCCA8008F41E2 /* ConnectionTests.m in Sources */,
				1658C23A1F5404F000889F22 /* FlowManagerMock.swift in Sources */,
				3E1858BC1951D6DA005FE78F /* MemoryLeaksObserver.m in Sources */,
				F905C47F1E79A86A00AF34A5 /* WireCallCenterV3Tests.swift in Sources */,
				1636EAFF23F6FCCC00CD9527 /* MockPresentationDelegate.swift in Sources */,
				872C99601DB6722C006A3BDE /* CallKitDelegateTests+Mocking.m in Sources */,
				164C29A51ECF47D80026562A /* SearchDirectoryTests.swift in Sources */,
				D55272EA2062732100F542BE /* AssetDeletionStatusTests.swift in Sources */,
				167BCB892603C2F100E9D7E3 /* ZMUserSessionTestsBase.m in Sources */,
				A913C02423A7F1C00048CE74 /* TeamRolesDownloadRequestStrategyTests.swift in Sources */,
				EFC8281E1FB34F9600E27E21 /* EmailVerificationStrategyTests.swift in Sources */,
				87D4625D1C3D526D00433469 /* DeleteAccountRequestStrategyTests.swift in Sources */,
				A97E4F56267CF681006FC545 /* ZMUserSessionTestsBase+ZMUserSessionConfiguration.swift in Sources */,
				166264932166517A00300F45 /* CallEventStatusTests.swift in Sources */,
				160C31411E6DDFC30012E4BC /* VoiceChannelV3Tests.swift in Sources */,
				F9ABE8561EFD56BF00D83214 /* TeamDownloadRequestStrategyTests.swift in Sources */,
				87D2555921D6275800D03789 /* BuildTypeTests.swift in Sources */,
				169BA1FF25ED0DAD00374343 /* ZMUserSession+Messages.swift in Sources */,
				166E47D3255EF0BE00C161C8 /* MockStrategyDirectory.swift in Sources */,
				EE95DECD247C0049001EA010 /* SessionManagerConfigurationTests.swift in Sources */,
				A938BDCA23A7966700D4C208 /* ConversationRoleDownstreamRequestStrategyTests.swift in Sources */,
				0920C4DA1B305FF500C55728 /* UserSessionGiphyRequestStateTests.swift in Sources */,
				169BC10F22BD17FF0003159B /* LegalHoldRequestStrategyTests.swift in Sources */,
				87AEA67D1EFBF46600C94BF3 /* DiskDatabaseTest.swift in Sources */,
				06EF511326691FFF0073920F /* PushNotificationStatusTests.swift in Sources */,
				F9F846351ED307F70087C1A4 /* CallParticipantsSnapshotTests.swift in Sources */,
				1673C35324CB36D800AE2714 /* ZMUserSessionTests+EncryptionAtRest.swift in Sources */,
				54DE9BEF1DE760A900EFFB9C /* RandomHandleGeneratorTests.swift in Sources */,
				F9C598AD1A0947B300B1F760 /* ZMBlacklistDownloaderTest.m in Sources */,
				1672A653234784B500380537 /* LabelDownstreamRequestStrategyTests.swift in Sources */,
				874A16942052C64B001C6760 /* UserExpirationObserverTests.swift in Sources */,
				16A702D01E92998100B8410D /* ApplicationStatusDirectoryTests.swift in Sources */,
				093694451BA9633300F36B3A /* UserClientRequestFactoryTests.swift in Sources */,
				168474262252579A004DE9EC /* ZMUserSessionTests+Syncing.swift in Sources */,
				F94F6B331E54B9C000D46A29 /* CallingRequestStrategyTests.swift in Sources */,
				166B2B6E23EB2CD3003E8581 /* DatabaseTest.swift in Sources */,
				5E8BB8A52149130800EEA64B /* AVSBridgingTests.swift in Sources */,
				161C887723FD4CFD00CB0B8E /* MockPushChannel.swift in Sources */,
				F9DAC54F1C2035660001F11E /* ConversationStatusStrategyTests.swift in Sources */,
				164C29A31ECF437E0026562A /* SearchRequestTests.swift in Sources */,
				168CF42F2007BCD9009FCB89 /* TeamInvitationStatusTests.swift in Sources */,
				A901FE9B258B562F003EAF5C /* CallParticipantTests.swift in Sources */,
				874A174A205812B6001C6760 /* ZMUserSessionTests.swift in Sources */,
				7CE017172317D72A00144905 /* ZMCredentialsTests.swift in Sources */,
				546F815C1E685F6E00775059 /* LocalNotificationDispatcherTests.swift in Sources */,
				F1AE5F6F21F73388009CDBBC /* ZMUserSessionTests+Timers.swift in Sources */,
				161ACB4323F6EE4800ABFF33 /* CompanyLoginURLActionProcessorTests.swift in Sources */,
				5474C80A1921309400185A3A /* MessagingTest.m in Sources */,
				872C99531DB525A1006A3BDE /* CallKitManagerTests.swift in Sources */,
				F16C8BC42040715800677D31 /* ZMUpdateEvent+Testing.swift in Sources */,
				160195611E30C9CF00ACBFAC /* LocalNotificationDispatcherCallingTests.swift in Sources */,
				164A55D820F4FE4A00AE62A6 /* SearchUserImageStrategyTests.swift in Sources */,
				09B730961B3045E400A5CCC9 /* ProxiedRequestStatusTests.swift in Sources */,
				F148F66B1FBAFAF600BD6909 /* RegistrationStatusTestHelper.swift in Sources */,
				EFC828221FB356CE00E27E21 /* RegistrationStatusTests.swift in Sources */,
				163FB9942052EA4C00E74F83 /* OperationLoopNewRequestObserver.swift in Sources */,
				F9B171F81C0F00E700E6EEC6 /* ClientUpdateStatusTests.swift in Sources */,
				3ED972FB1A0A65D800BAFC61 /* ZMBlacklistVerificatorTest.m in Sources */,
				167BCB942603CC5B00E9D7E3 /* EventProcessorTests.swift in Sources */,
				F132C114203F20AB00C58933 /* ZMHotFixDirectoryTests.swift in Sources */,
				5463C897193F3C74006799DE /* ZMTimingTests.m in Sources */,
				1660AA0F1ECE0C870056D403 /* SearchResultTests.swift in Sources */,
				1662B0F923D9CE8F00B8C7C5 /* UnauthenticatedSessionTests+DomainLookup.swift in Sources */,
				EE1DEBB923D5B9BC0087EE1F /* ZMConversation+TypingUsersTests.swift in Sources */,
				164B8C211E254AD00060AB26 /* WireCallCenterV3Mock.swift in Sources */,
				F170AF211E78013A0033DC33 /* UserImageAssetUpdateStrategyTests.swift in Sources */,
				F95ECF511B94BD05009F91BA /* ZMHotFixTests.m in Sources */,
				F9410F681DE4BE42007451FF /* PushTokenStrategyTests.swift in Sources */,
				F9ABE8571EFD56BF00D83214 /* TeamDownloadRequestStrategy+EventsTests.swift in Sources */,
				85D85EAFA1CB6E457D14E3B7 /* MockEntity2.m in Sources */,
				166D18A6230EC418001288CD /* MockMediaManager.swift in Sources */,
				09914E531BD6613D00C10BF8 /* ZMDecodedAPSMessageTest.m in Sources */,
				6349771E268B7C4300824A05 /* AVSVideoStreamsTest.swift in Sources */,
				F9F9F5621D75D62100AE6499 /* RequestStrategyTestBase.swift in Sources */,
				7C419ED821F8D81D00B95770 /* EventProcessingTrackerTests.swift in Sources */,
				85D8522CF8DE246DDD5BD12C /* MockEntity.m in Sources */,
				EF2CB12A22D5E5BF00350B0A /* TeamImageAssetUpdateStrategyTests.swift in Sources */,
				3E288A6C19C859210031CFCE /* NotificationObservers.m in Sources */,
				168CF42D2007BCA0009FCB89 /* TeamInvitationRequestStrategyTests.swift in Sources */,
				A97E4F5B267CFB2D006FC545 /* ZMUserSessionTests_NetworkState.swift in Sources */,
				A9C0260A266F5D1C002E542B /* ZMClientRegistrationStatusTests.swift in Sources */,
				EE01E0391F90FEC1001AA33C /* ZMLocalNotificationTests_ExpiredMessage.swift in Sources */,
				54C11BAD19D1EB7500576A96 /* ZMLoginTranscoderTests.m in Sources */,
				16AD86B81F7292EB00E4C797 /* TypingChange.swift in Sources */,
				5E8EE1FE20FDCD1300DB1F9B /* MockPasteboard.swift in Sources */,
				16D3FCDF1E365ABC0052A535 /* CallStateObserverTests.swift in Sources */,
				067BB08125074EA200946EC8 /* LoginFlowTests+PushToken.swift in Sources */,
				85D85EEDD5DD19FB747ED4A5 /* MockModelObjectContextFactory.m in Sources */,
				BF80542B2102175800E97053 /* CompanyLoginVerificationTokenTests.swift in Sources */,
				F11E35D62040172200D4D5DB /* ZMHotFixTests.swift in Sources */,
				1639A8542264C52600868AB9 /* ZMLocalNotificationTests_Alerts.swift in Sources */,
				545FC3341A5B003A005EEA26 /* ObjectTranscoderTests.m in Sources */,
				5E9D32712109C54B0032FB06 /* CompanyLoginActionTests.swift in Sources */,
				1836188BC0E48C1AC1671FC2 /* ZMSyncStrategyTests.swift in Sources */,
				71AE6F20A2708DCF3BAD54F7 /* ZMOperationLoopTests.swift in Sources */,
			);
			runOnlyForDeploymentPostprocessing = 0;
		};
		5498158E1A43232400A7CE2E /* Sources */ = {
			isa = PBXSourcesBuildPhase;
			buildActionMask = 2147483647;
			files = (
				1660AA0B1ECCAF4E0056D403 /* SearchRequest.swift in Sources */,
				878ACB4620ADBBAA0016E68A /* Blacklist.swift in Sources */,
				166A8BF91E02C7D500F5EEEA /* ZMHotFix+PendingChanges.swift in Sources */,
				166507812459D7CA005300C1 /* UserClientEventConsumer.swift in Sources */,
				F9E577211E77EC6D0065EFE4 /* WireCallCenterV3+Notifications.swift in Sources */,
				092083401BA95EE100F82B29 /* UserClientRequestFactory.swift in Sources */,
				F9FD167C1BDFCDAD00725F5C /* ZMClientRegistrationStatus.m in Sources */,
				06025664248E5BC700E060E1 /* PushNotificationStrategy.swift in Sources */,
				EE5FEF0521E8948F00E24F7F /* ZMUserSession+DarwinNotificationCenter.swift in Sources */,
				549815DC1A432BC700A7CE2E /* NSError+ZMUserSession.m in Sources */,
				87508EA01D08264000162483 /* ZMSound.swift in Sources */,
				1662B0F723D9B29C00B8C7C5 /* UnauthenticatedSession+DomainLookup.swift in Sources */,
				5E9D326F2109C1740032FB06 /* CompanyLoginErrorCode.swift in Sources */,
				16ED865A23E2E91900CB1766 /* ZMUserSession+LifeCycle.swift in Sources */,
				F95706541DE5D1CC0087442C /* SearchUserImageStrategy.swift in Sources */,
				163FB9992057E3F200E74F83 /* AuthenticationStatusProvider.swift in Sources */,
				54CB3FE124A34B8A00BA86DD /* FeatureFlagRequestStrategy.swift in Sources */,
				872A2EE61FFFBC2A00900B22 /* ServiceUser.swift in Sources */,
				16ED865D23E30F7E00CB1766 /* ZMUserSesson+Proxy.swift in Sources */,
				A938BDC823A7964200D4C208 /* ConversationRoleDownstreamRequestStrategy.swift in Sources */,
				F19E55A622B3AAA8005C792D /* PKPushCredentials+SafeLogging.swift in Sources */,
				09C77C531BA6C77000E2163F /* UserClientRequestStrategy.swift in Sources */,
				F1B5D53D2181FDA300986911 /* NetworkQuality.swift in Sources */,
				634976E9268A185A00824A05 /* AVSVideoStreams.swift in Sources */,
				5EC2C593213827BF00C6CE35 /* WireCallCenterV3+Events.swift in Sources */,
				EE1DEBBE23D5E12F0087EE1F /* TypingUsersTimeout+Key.swift in Sources */,
				F1C1F3EE1FCF0C85007273E3 /* ZMUserSessionErrorCode+Localized.swift in Sources */,
				166264742166093800300F45 /* CallEventStatus.swift in Sources */,
				06DE14CD24B85B06006CB6B3 /* SyncStatus.swift in Sources */,
				549815CD1A432BC700A7CE2E /* ZMBlacklistDownloader.m in Sources */,
				549815CE1A432BC700A7CE2E /* ZMBlacklistVerificator.m in Sources */,
				16D9E8BA22BCD39200FA463F /* LegalHoldRequestStrategy.swift in Sources */,
				164C29A71ED2D7B00026562A /* SearchResult.swift in Sources */,
				1660AA091ECCAC900056D403 /* SearchDirectory.swift in Sources */,
				166E47D0255EBFA900C161C8 /* StrategyDirectory.swift in Sources */,
				63EB9B2D258131F700B44635 /* AVSActiveSpeakerChange.swift in Sources */,
				161681352077721600BCF33A /* ZMOperationLoop+OperationStatus.swift in Sources */,
<<<<<<< HEAD
				16168137207790F600BCF33A /* Conversation+Participants.swift in Sources */,
=======
				F19F1D3A1EFBFD2B00275E27 /* BuildType.swift in Sources */,
>>>>>>> b8beac50
				A934C6E6266E0945008D9E68 /* ZMSyncStrategy.swift in Sources */,
				7C26879D21F7193800570AA9 /* EventProcessingTracker.swift in Sources */,
				54A0A6311BCE9864001A3A4C /* ZMHotFix.m in Sources */,
				F19F4F3C1E604AA700F4D8FF /* UserImageAssetUpdateStrategy.swift in Sources */,
				54131BE925C8495B00CE2CA2 /* NSManagedObjectContext+GenericAsyncQueue.swift in Sources */,
				EE1108FB23D2087F005DC663 /* Typing.swift in Sources */,
				164EAF9C1F4455FA00B628C4 /* ZMUserSession+Actions.swift in Sources */,
				5EFE9C17212AB945007932A6 /* RegistrationPhase.swift in Sources */,
				BF2ADA001F41A3DF000980E8 /* SessionFactories.swift in Sources */,
				F9410F651DE49C13007451FF /* PushTokenStrategy.swift in Sources */,
				F130BF282062C05600DBE261 /* SessionManager+Backup.swift in Sources */,
				54A0A6321BCE9867001A3A4C /* ZMHotFixDirectory.m in Sources */,
				54F0A0951B3018D7003386BC /* ProxiedRequestsStatus.swift in Sources */,
				F19F1D141EFBC18E00275E27 /* UnauthenticatedSession.swift in Sources */,
				16DCAD691B0F9447008C1DD9 /* NSURL+LaunchOptions.m in Sources */,
				06EF5182266E2C8F0073920F /* Conversation+Join.swift in Sources */,
				F9F631421DE3524100416938 /* TypingStrategy.swift in Sources */,
				EEEED9A823F6BC00008C94CA /* SelfUserProvider.swift in Sources */,
				7C5482DA225380160055F1AB /* CallReceivedResult.swift in Sources */,
				54C8A39C1F7536DB004961DF /* ZMOperationLoop+Notifications.swift in Sources */,
				7C5B94F622DC6BC500A6F8BB /* JailbreakDetector.swift in Sources */,
				5EC2C58F2137F5EE00C6CE35 /* CallClosedReason.swift in Sources */,
				1693151125836E5800709F15 /* EventProcessor.swift in Sources */,
				EF2CB12722D5E58B00350B0A /* TeamImageAssetUpdateStrategy.swift in Sources */,
				BF2ADA021F41A450000980E8 /* BackendEnvironmentProvider+Cookie.swift in Sources */,
				EE1108B723D1B367005DC663 /* TypingUsers.swift in Sources */,
				06B99C7B242B51A300FEAFDE /* SignatureRequestStrategy.swift in Sources */,
				5EFE9C15212AB138007932A6 /* UnregisteredUser+Payload.swift in Sources */,
				161ACB2D23F5BA0200ABFF33 /* DeepLinkURLActionProcessor.swift in Sources */,
				54131BCE25C7FFCA00CE2CA2 /* SessionManager+AuthenticationStatusDelegate.swift in Sources */,
				160C31271E6434500012E4BC /* OperationStatus.swift in Sources */,
				165911531DEF38EC007FA847 /* CallStateObserver.swift in Sources */,
				5458273E2541C3A9002B8F83 /* PresentationDelegate.swift in Sources */,
				A9B53AAA24E12E240066FCC6 /* ZMAccountDeletedReason.swift in Sources */,
				54E2C1E01E682DC400536569 /* LocalNotificationDispatcher.swift in Sources */,
				879634401F7BEA4700FC79BA /* DispatchQueue+SerialAsync.swift in Sources */,
				F93A75F21C1F219800252586 /* ConversationStatusStrategy.swift in Sources */,
				632A582025CC43DA00F0C4BD /* CallParticipantsListKind.swift in Sources */,
				544F8FF31DDCD34600D1AB04 /* UserProfileUpdateNotifications.swift in Sources */,
				F19F1D1F1EFBC2F000275E27 /* ZMAuthenticationStatus.m in Sources */,
				634976FD268A205A00824A05 /* AVSClientList.swift in Sources */,
				F1A94BD21F010287003083D9 /* UnauthenticatedSession+Login.swift in Sources */,
				F1C1E70D21F74667007FBDA1 /* ZMUserSession+Timers.swift in Sources */,
				7CD279842338B74600E638CD /* SessionManagerConfiguration.swift in Sources */,
				166DCDBA2555ADD2004F4F59 /* SessionManager+EncryptionAtRest.swift in Sources */,
				54A170651B300696001B41A5 /* ProxiedRequestStrategy.swift in Sources */,
				160C31441E8049320012E4BC /* ApplicationStatusDirectory.swift in Sources */,
				7CD279862338E31D00E638CD /* SessionManager+Authentication.swift in Sources */,
				16FF474C1F0D54B20044C491 /* SessionManager+Logs.swift in Sources */,
				F19F1D281EFBC34E00275E27 /* ZMUserSessionRegistrationNotification.m in Sources */,
				A93B528B250101AC0061255E /* ZMUserSession+Debugging.swift in Sources */,
				A913C02223A7EDFB0048CE74 /* TeamRolesDownloadRequestStrategy.swift in Sources */,
				5EC2C5912137F80E00C6CE35 /* CallState.swift in Sources */,
				5478A1411DEC4048006F7268 /* UserProfile.swift in Sources */,
				EE419B58256FEA3D004618E2 /* ZMUserSession.Configuration.swift in Sources */,
				5E8BB89E2147E9DF00EEA64B /* AVSWrapper+Handlers.swift in Sources */,
<<<<<<< HEAD
				F16C8BE82044129700677D31 /* ZMConversationTranscoder.swift in Sources */,
=======
				1626344920D7DB81000D4063 /* PushNotificationCategory.swift in Sources */,
				F98EDCD71D82B913001E65CB /* LocalNotificationContentType.swift in Sources */,
>>>>>>> b8beac50
				F19E55A222B3A3FA005C792D /* UNNotificationResponse+SafeLogging.swift in Sources */,
				EFF940402240FF12004F3115 /* DeepLinkError.swift in Sources */,
				F90EC5A31E7BF1AC00A6779E /* AVSWrapper.swift in Sources */,
				5E8BB8992147CD3F00EEA64B /* AVSBridging.swift in Sources */,
				16F5F16C1E4092C00062F0AE /* NSManagedObjectContext+CTCallCenter.swift in Sources */,
				09531F181AE960E300B8556A /* ZMLoginCodeRequestTranscoder.m in Sources */,
				F148F6671FB9AA7600BD6909 /* UnregisteredTeam.swift in Sources */,
				1672A64523473EA100380537 /* LabelDownstreamRequestStrategy.swift in Sources */,
				09BCDB8F1BCE7F000020DCC7 /* ZMAPSMessageDecoder.m in Sources */,
				546392721D79D5210094EC66 /* Application.swift in Sources */,
				EFC8281C1FB343B600E27E21 /* RegistationCredentialVerificationStrategy.swift in Sources */,
				874A16902052BE5E001C6760 /* ZMUserSession+OpenConversation.swift in Sources */,
				EE1DEBC423D5F1970087EE1F /* Conversation+TypingUsers.swift in Sources */,
				16E6F26224B371190015B249 /* ZMUserSession+EncryptionAtRest.swift in Sources */,
				BFE7FCBF2101E50700D1165F /* CompanyLoginVerificationToken.swift in Sources */,
				5498162E1A432BC800A7CE2E /* ZMLastUpdateEventIDTranscoder.m in Sources */,
				F9B171F61C0EF21100E6EEC6 /* ClientUpdateStatus.swift in Sources */,
				1645ECFC2449CE75007A82D6 /* TeamMembersDownloadRequestStrategy.swift in Sources */,
				549816351A432BC800A7CE2E /* ZMLoginTranscoder.m in Sources */,
				5E8BB89C2147CE1600EEA64B /* AVSCallMember.swift in Sources */,
				166D18A4230EBFFA001288CD /* MediaManager.swift in Sources */,
				874F142D1C16FD9700C15118 /* Device.swift in Sources */,
				F19E55A422B3A740005C792D /* PKPushPayload+SafeLogging.swift in Sources */,
				EE1108F923D1F945005DC663 /* TypingUsersTimeout.swift in Sources */,
				16C4BDA020A309CD00BCDB17 /* CallParticipantSnapshot.swift in Sources */,
				1639A8272260CE5000868AB9 /* ZMLocalNotification+AvailabilityAlert.swift in Sources */,
				16ED865F23E3145C00CB1766 /* ZMUserSession+Clients.swift in Sources */,
				878ACB4820AEFB980016E68A /* ZMUser+Consent.swift in Sources */,
				0640C26D26EA0B5C0057AF80 /* NSManagedObjectContext+Packaging.swift in Sources */,
				F1C51FE71FB49660009C2269 /* RegistrationStatus.swift in Sources */,
				5E8EE1FA20FDC7D700DB1F9B /* Pasteboard.swift in Sources */,
				16CD6A272681BA9000B9A73A /* ZMUser+FederatedConnection.swift in Sources */,
				874A16922052BEC5001C6760 /* UserExpirationObserver.swift in Sources */,
				8751DA061F66BFA6000D308B /* ZMUserSession+Push.swift in Sources */,
				EEEA75FA1F8A6142006D1070 /* ZMLocalNotification+ExpiredMessages.swift in Sources */,
				547E5B5A1DDB67390038D936 /* UserProfileUpdateRequestStrategy.swift in Sources */,
				54FF64291F73D00C00787EF2 /* NSManagedObjectContext+AuthenticationStatus.swift in Sources */,
				A9C02605266F5B4B002E542B /* ZMClientRegistrationStatus.swift in Sources */,
				BF735CFA1E70003D003BC61F /* SystemMessageCallObserver.swift in Sources */,
				1645ECF82448A0A3007A82D6 /* Decodable+JSON.swift in Sources */,
				165D3A211E1D43870052E654 /* VoiceChannelV3.swift in Sources */,
				F19F4F3A1E5F1AE400F4D8FF /* UserProfileImageUpdateStatus.swift in Sources */,
				5498162D1A432BC800A7CE2E /* ZMMissingUpdateEventsTranscoder.m in Sources */,
				549816451A432BC800A7CE2E /* ZMOperationLoop.m in Sources */,
				D5D10DA4203AE43200145497 /* Conversation+AccessMode.swift in Sources */,
				7C1F4BF5203C4F67000537A8 /* Analytics+Push.swift in Sources */,
				F9AB00221F0CDAF00037B437 /* FileRelocator.swift in Sources */,
				166A8BF31E015F3B00F5EEEA /* WireCallCenterV3Factory.swift in Sources */,
				16519D38231D3B1700C9D76D /* Conversation+Deletion.swift in Sources */,
				F1C1F3F01FCF18C5007273E3 /* NSError+Localized.swift in Sources */,
				5467F1C61E0AE421008C1745 /* KeyValueStore+AccessToken.swift in Sources */,
				639290A7252DEDB500046171 /* WireCallCenterV3+Degradation.swift in Sources */,
				8754B84A1F73C25400EC02AD /* ConversationListChangeInfo+UserSession.swift in Sources */,
				8737D554209217BD00E5A4AF /* URLActions.swift in Sources */,
				547E5B581DDB4B800038D936 /* UserProfileUpdateStatus.swift in Sources */,
				EEEA75FC1F8A6142006D1070 /* ZMLocalNotification+Calling.swift in Sources */,
				F19F1D331EFBE3FE00275E27 /* UnauthenticatedOperationLoop.swift in Sources */,
				16030DC921B01B7500F8032E /* Conversation+ReadReceiptMode.swift in Sources */,
				F19F4F4F1E6575F700F4D8FF /* UserProfileImageOwner.swift in Sources */,
				EEF4010123A8DFC6007B1A97 /* Conversation+Role.swift in Sources */,
				8754B84C1F73C38900EC02AD /* MessageChangeInfo+UserSession.swift in Sources */,
				162DEE111F87B9800034C8F9 /* ZMUserSession+Calling.swift in Sources */,
				161ACB2423F432CC00ABFF33 /* SessionManager+URLActions.swift in Sources */,
				BF3C1B1720DBE254001CE126 /* Conversation+MessageDestructionTimeout.swift in Sources */,
				1659114F1DEF1F6E007FA847 /* LocalNotificationDispatcher+Calling.swift in Sources */,
				16DABFAE1DCF98D3001973E3 /* CallingRequestStrategy.swift in Sources */,
				063AF9DE264B2FDA00DCBCED /* Logging.swift in Sources */,
				54DE9BEB1DE74FFB00EFFB9C /* RandomHandleGenerator.swift in Sources */,
				F1C51FE91FB4A9C7009C2269 /* RegistrationStrategy.swift in Sources */,
				549816301A432BC800A7CE2E /* ZMSelfStrategy.m in Sources */,
				5E8EE1F720FDC6B900DB1F9B /* CompanyLoginRequestDetector.swift in Sources */,
				16E0FB87232F8933000E3235 /* ZMUserSession+Authentication.swift in Sources */,
				F19F1D381EFBF61800275E27 /* SessionManager.swift in Sources */,
				634976F8268A200C00824A05 /* AVSClient.swift in Sources */,
				D522571E2062552800562561 /* AssetDeletionRequestStrategy.swift in Sources */,
				161ACB1623F1AFB000ABFF33 /* SessionManager+CallKitManagerDelegate.swift in Sources */,
				6349770A268A250E00824A05 /* Encodable+JSONString.swift in Sources */,
				1658C2371F503CF800889F22 /* FlowManager.swift in Sources */,
				7CD279882338E52000E638CD /* ProcessInfo+SystemBootTime.swift in Sources */,
				549710081F6FF5C100026EDD /* NotificationInContext+UserSession.swift in Sources */,
				16D0A11D234C8CD700A83F87 /* LabelUpstreamRequestStrategy.swift in Sources */,
				63FE4B9E25C1D2EC002878E5 /* VideoGridPresentationMode.swift in Sources */,
				54D933211AE1653000C0B91C /* ZMCredentials.m in Sources */,
				8798607B1C3D48A400218A3E /* DeleteAccountRequestStrategy.swift in Sources */,
				5E0EB1F421008C1900B5DC2B /* CompanyLoginRequester.swift in Sources */,
				16A764611F3E0B0B00564F21 /* CallKitManager.swift in Sources */,
				BF491CD11F03D7CF0055EE44 /* PermissionsDownloadRequestStrategy.swift in Sources */,
				54973A361DD48CAB007F8702 /* NSManagedObject+EncryptionContext.swift in Sources */,
				165D3A3D1E1D60520052E654 /* ZMConversation+VoiceChannel.swift in Sources */,
				EE1DEBC723D5F1F30087EE1F /* NSManagedObjectContext+TypingUsers.swift in Sources */,
				EEE186B4259CC92D008707CA /* ZMUserSession+AppLock.swift in Sources */,
				165D3A221E1D43870052E654 /* VoiceChannel.swift in Sources */,
				5EDF03EC2245563C00C04007 /* LinkPreviewAssetUploadRequestStrategy+Helper.swift in Sources */,
				54991D581DEDCF2B007E282F /* AddressBook.swift in Sources */,
				F96DBEEB1DF9A570008FE832 /* ZMSyncStrategy+ManagedObjectChanges.m in Sources */,
				168CF4292007840A009FCB89 /* Team+Invite.swift in Sources */,
				168CF42720077C54009FCB89 /* TeamInvitationStatus.swift in Sources */,
				63497702268A20EC00824A05 /* AVSParticipantsChange.swift in Sources */,
				8717DFA71F6EF44E0087EFE4 /* SessionManager+Push.swift in Sources */,
				D52257232062637500562561 /* DeletableAssetIdentifierProvider.swift in Sources */,
				063AFA3F264B30C400DCBCED /* BuildType.swift in Sources */,
				D5225720206261AA00562561 /* AssetDeletionStatus.swift in Sources */,
				5E8BB8A02147F5BC00EEA64B /* CallSnapshot.swift in Sources */,
				A95D0B1223F6B75A0057014F /* AVSLogObserver.swift in Sources */,
<<<<<<< HEAD
				168E96D2220C3F6F00FC92FA /* ZMUserTranscoder.swift in Sources */,
=======
				163FB9972057E25600E74F83 /* NSManagedObjectContext+LastNotificationID.swift in Sources */,
>>>>>>> b8beac50
				5E8BB8A22147F89000EEA64B /* CallCenterSupport.swift in Sources */,
				1660AA0D1ECDB0250056D403 /* SearchTask.swift in Sources */,
				F9245BED1CBF95A8009D1E85 /* ZMHotFixDirectory+Swift.swift in Sources */,
				54991D5A1DEDD07E007E282F /* ContactAddressBook.swift in Sources */,
				165BB94C2004D6490077EFD5 /* SessionManager+UserActivity.swift in Sources */,
				165D3A151E1D3EF30052E654 /* WireCallCenterV3.swift in Sources */,
				554FEE2122AFF20600B1A8A1 /* ZMUserSession+LegalHold.swift in Sources */,
				1634958B1F0254CB004E80DB /* SessionManager+ServerConnection.swift in Sources */,
				54034F381BB1A6D900F4ED62 /* ZMUserSession+Logs.swift in Sources */,
				549816471A432BC800A7CE2E /* ZMSyncStrategy.m in Sources */,
				54BFDF681BDA6F9A0034A3DB /* HistorySynchronizationStatus.swift in Sources */,
				16DCB91C213449620002E910 /* ZMOperationLoop+PushChannel.swift in Sources */,
				162A81D4202B453000F6200C /* SessionManager+AVS.swift in Sources */,
				1662648221661C9F00300F45 /* ZMOperatonLoop+Background.swift in Sources */,
				168CF42B20079A02009FCB89 /* TeamInvitationRequestStrategy.swift in Sources */,
<<<<<<< HEAD
=======
				06239126274DB73A0065A72D /* StartLoginURLActionProcessor.swift in Sources */,
				F98EDCF31D82B924001E65CB /* ZMLocalNotificationSet.swift in Sources */,
>>>>>>> b8beac50
				EEEED9AA23F6BD75008C94CA /* ZMUserSession+SelfUserProvider.swift in Sources */,
				5498165A1A432BC800A7CE2E /* ZMUpdateEventsBuffer.m in Sources */,
				F19E55A022B3A2C5005C792D /* UNNotification+SafeLogging.swift in Sources */,
				161ACB3223F5BBA100ABFF33 /* CompanyLoginURLActionProcessor.swift in Sources */,
				063AF985264B2DF800DCBCED /* CallClosedReason.swift in Sources */,
				16F6BB381EDEA659009EA803 /* SearchResult+AddressBook.swift in Sources */,
				5458AF841F7021B800E45977 /* PreLoginAuthenticationNotification.swift in Sources */,
				F9ABE84F1EFD568B00D83214 /* TeamDownloadRequestStrategy.swift in Sources */,
				871667FA1BB2AE9C009C6EEA /* APSSignalingKeysStore.swift in Sources */,
				54A343471D6B589A004B65EA /* AddressBookSearch.swift in Sources */,
				5497100A1F6FFE9900026EDD /* ClientUpdateNotification.swift in Sources */,
				16085B331F71811A000B9F22 /* UserChangeInfo+UserSession.swift in Sources */,
				54131BC625C7F71400CE2CA2 /* LoginDelegate.swift in Sources */,
				167F383B23E0416E006B6AA9 /* UnauthenticatedSession+SSO.swift in Sources */,
<<<<<<< HEAD
				067BB08F250789D500946EC8 /* BuildType.swift in Sources */,
				549816321A432BC800A7CE2E /* ZMUserTranscoder.m in Sources */,
=======
>>>>>>> b8beac50
				EEE186B6259CCA14008707CA /* SessionManager+AppLock.swift in Sources */,
				54257C081DF1C94200107FE7 /* TopConversationsDirectory.swift in Sources */,
				166B2B5E23E86522003E8581 /* ZMUserSession.swift in Sources */,
				F9ABE8511EFD568B00D83214 /* TeamRequestFactory.swift in Sources */,
				F16558D1225F3F2A00EA2F2A /* SessionManager+SwitchBackend.swift in Sources */,
				161ACB2F23F5BACA00ABFF33 /* ConnectToBotURLActionProcessor.swift in Sources */,
				EFF9403E2240FE5D004F3115 /* URL+DeepLink.swift in Sources */,
			);
			runOnlyForDeploymentPostprocessing = 0;
		};
/* End PBXSourcesBuildPhase section */

/* Begin PBXTargetDependency section */
		169BA1D925ECDBA300374343 /* PBXTargetDependency */ = {
			isa = PBXTargetDependency;
			target = 549815921A43232400A7CE2E /* WireSyncEngine-ios */;
			targetProxy = 169BA1D825ECDBA300374343 /* PBXContainerItemProxy */;
		};
		169BA1DE25ECDBC800374343 /* PBXTargetDependency */ = {
			isa = PBXTargetDependency;
			target = 3E186087191A56F6000FE027 /* WireSyncEngine Test Host */;
			targetProxy = 169BA1DD25ECDBC800374343 /* PBXContainerItemProxy */;
		};
		3E1860D1191A649D000FE027 /* PBXTargetDependency */ = {
			isa = PBXTargetDependency;
			target = 3E186087191A56F6000FE027 /* WireSyncEngine Test Host */;
			targetProxy = 3E1860D0191A649D000FE027 /* PBXContainerItemProxy */;
		};
		54F4DC581A4438AC00FDB6EA /* PBXTargetDependency */ = {
			isa = PBXTargetDependency;
			target = 549815921A43232400A7CE2E /* WireSyncEngine-ios */;
			targetProxy = 54F4DC571A4438AC00FDB6EA /* PBXContainerItemProxy */;
		};
		A9FF8089195B17B3002CD44B /* PBXTargetDependency */ = {
			isa = PBXTargetDependency;
			target = 3E186087191A56F6000FE027 /* WireSyncEngine Test Host */;
			targetProxy = A9FF8088195B17B3002CD44B /* PBXContainerItemProxy */;
		};
/* End PBXTargetDependency section */

/* Begin PBXVariantGroup section */
		3E27131A1A8A68BF008EE50F /* Push.strings */ = {
			isa = PBXVariantGroup;
			children = (
				F91CA6AC1BECBD3F000EE5C2 /* Base */,
				F91CA6AE1BECBD51000EE5C2 /* de */,
				B40DC79C1D01A61600CEF65C /* pt-BR */,
				B4D37F921D7EEA3F00D0C1BC /* es */,
				B4D37F941D7EEA5100D0C1BC /* uk */,
				B4D37F961D7EEA5B00D0C1BC /* ru */,
				B40964971DAD3D110098667A /* ja */,
				B40964991DAD3D170098667A /* it */,
				B409649B1DAD3D1E0098667A /* nl */,
				B409649D1DAD3D260098667A /* tr */,
				B40CD09F1DB7997E0008DA45 /* fr */,
				B40CD0A11DB799850008DA45 /* da */,
				B422BB981DCCC3F60076EAD5 /* ar */,
				B49AFC271DCCCB3D006B753B /* zh-Hans */,
				B4A124851DDCB58900FD9D66 /* sl */,
				B432ADBF1E02DE9500147768 /* et */,
				B42783671E363D3A00747363 /* fi */,
				B42430E01E55CB6B00D73D1B /* pl */,
				F14417221FD946F100CB2850 /* zh-Hant */,
				F14417251FD9470E00CB2850 /* lt */,
			);
			name = Push.strings;
			sourceTree = "<group>";
		};
		3E27131C1A8A68BF008EE50F /* Push.stringsdict */ = {
			isa = PBXVariantGroup;
			children = (
				F91CA6AD1BECBD46000EE5C2 /* Base */,
				F91CA6AF1BECBD51000EE5C2 /* de */,
				B40DC79D1D01A61600CEF65C /* pt-BR */,
				B4D37F931D7EEA3F00D0C1BC /* es */,
				B4D37F951D7EEA5100D0C1BC /* uk */,
				B4D37F971D7EEA5B00D0C1BC /* ru */,
				B40964981DAD3D110098667A /* ja */,
				B409649A1DAD3D170098667A /* it */,
				B409649C1DAD3D1E0098667A /* nl */,
				B409649E1DAD3D260098667A /* tr */,
				B40CD0A01DB7997E0008DA45 /* fr */,
				B40CD0A21DB799850008DA45 /* da */,
				B422BB991DCCC3F60076EAD5 /* ar */,
				B49AFC281DCCCB3D006B753B /* zh-Hans */,
				B4A124861DDCB58A00FD9D66 /* sl */,
				B432ADC01E02DE9500147768 /* et */,
				B42783681E363D3A00747363 /* fi */,
				B42430E11E55CB6B00D73D1B /* pl */,
				F14417231FD946F200CB2850 /* zh-Hant */,
				F14417261FD9470E00CB2850 /* lt */,
			);
			name = Push.stringsdict;
			sourceTree = "<group>";
		};
		5423B998191A4A1B0044347D /* InfoPlist.strings */ = {
			isa = PBXVariantGroup;
			children = (
				5423B999191A4A1B0044347D /* en */,
			);
			name = InfoPlist.strings;
			sourceTree = "<group>";
		};
		F1A989BC1FD03E1B00B8A82E /* ZMLocalizable.strings */ = {
			isa = PBXVariantGroup;
			children = (
				F1A989BD1FD03E2200B8A82E /* Base */,
				F1A989BE1FD03E2400B8A82E /* pt-BR */,
				F1A989BF1FD03E2500B8A82E /* es */,
				F1A989C01FD03E2600B8A82E /* uk */,
				F1A989C11FD03E2600B8A82E /* ru */,
				F1A989C21FD03E2700B8A82E /* ja */,
				F1A989C31FD03E2700B8A82E /* it */,
				F1A989C41FD03E2800B8A82E /* nl */,
				F1A989C51FD03E2800B8A82E /* tr */,
				F1A989C61FD03E2900B8A82E /* fr */,
				F1A989C71FD03E2A00B8A82E /* ar */,
				F1A989C81FD03E2B00B8A82E /* da */,
				F1A989C91FD03E2B00B8A82E /* zh-Hans */,
				F1A989CA1FD03E2C00B8A82E /* sl */,
				F1A989CB1FD03E2C00B8A82E /* fi */,
				F1A989CC1FD03E2D00B8A82E /* et */,
				F1A989CD1FD03E2E00B8A82E /* pl */,
				F1A989CE1FD0579F00B8A82E /* de */,
				F14417241FD946F200CB2850 /* zh-Hant */,
				F14417271FD9470E00CB2850 /* lt */,
			);
			name = ZMLocalizable.strings;
			sourceTree = "<group>";
		};
/* End PBXVariantGroup section */

/* Begin XCBuildConfiguration section */
		169BA1DB25ECDBA300374343 /* Debug */ = {
			isa = XCBuildConfiguration;
			baseConfigurationReference = 0994E1DE1B835C4900A51721 /* ios-test-target.xcconfig */;
			buildSettings = {
				BUNDLE_LOADER = "$(TEST_HOST)";
				INFOPLIST_FILE = "$(SRCROOT)/Tests/Resources/UnitTests-Info.plist";
				PRODUCT_BUNDLE_IDENTIFIER = com.wire.IntegrationTests;
				PRODUCT_NAME = "$(TARGET_NAME)";
				SWIFT_OBJC_BRIDGING_HEADER = "$(SRCROOT)/Tests/Source/Test-Bridging-Header.h";
				SWIFT_OBJC_INTERFACE_HEADER_NAME = "Tests-Swift.h";
				TEST_HOST = "$(BUILT_PRODUCTS_DIR)/WireSyncEngine Test Host.app/WireSyncEngine Test Host";
				WRAPPER_EXTENSION = xctest;
			};
			name = Debug;
		};
		169BA1DC25ECDBA300374343 /* Release */ = {
			isa = XCBuildConfiguration;
			baseConfigurationReference = 0994E1DE1B835C4900A51721 /* ios-test-target.xcconfig */;
			buildSettings = {
				BUNDLE_LOADER = "$(TEST_HOST)";
				INFOPLIST_FILE = "$(SRCROOT)/Tests/Resources/UnitTests-Info.plist";
				PRODUCT_BUNDLE_IDENTIFIER = com.wire.IntegrationTests;
				PRODUCT_NAME = "$(TARGET_NAME)";
				SWIFT_OBJC_BRIDGING_HEADER = "$(SRCROOT)/Tests/Source/Test-Bridging-Header.h";
				SWIFT_OBJC_INTERFACE_HEADER_NAME = "Tests-Swift.h";
				TEST_HOST = "$(BUILT_PRODUCTS_DIR)/WireSyncEngine Test Host.app/WireSyncEngine Test Host";
				WRAPPER_EXTENSION = xctest;
			};
			name = Release;
		};
		3E1860AE191A56F7000FE027 /* Debug */ = {
			isa = XCBuildConfiguration;
			baseConfigurationReference = 0994E1DD1B835C4900A51721 /* ios-test-host.xcconfig */;
			buildSettings = {
				CODE_SIGN_ENTITLEMENTS = "WireSyncEngine Test Host.entitlements";
				GCC_PRECOMPILE_PREFIX_HEADER = YES;
				GCC_PREFIX_HEADER = "Tests/iOS Test Host/Test-Host-Prefix.pch";
				INFOPLIST_FILE = "Tests/iOS Test Host/Test-Host-Info.plist";
				PRODUCT_BUNDLE_IDENTIFIER = "com.wire.${PRODUCT_NAME:rfc1034identifier}";
				PRODUCT_NAME = "$(TARGET_NAME)";
				WRAPPER_EXTENSION = app;
			};
			name = Debug;
		};
		3E1860AF191A56F7000FE027 /* Release */ = {
			isa = XCBuildConfiguration;
			baseConfigurationReference = 0994E1DD1B835C4900A51721 /* ios-test-host.xcconfig */;
			buildSettings = {
				CODE_SIGN_ENTITLEMENTS = "WireSyncEngine Test Host.entitlements";
				GCC_PRECOMPILE_PREFIX_HEADER = YES;
				GCC_PREFIX_HEADER = "Tests/iOS Test Host/Test-Host-Prefix.pch";
				INFOPLIST_FILE = "Tests/iOS Test Host/Test-Host-Info.plist";
				PRODUCT_BUNDLE_IDENTIFIER = "com.wire.${PRODUCT_NAME:rfc1034identifier}";
				PRODUCT_NAME = "$(TARGET_NAME)";
				WRAPPER_EXTENSION = app;
			};
			name = Release;
		};
		3E1860D3191A649D000FE027 /* Debug */ = {
			isa = XCBuildConfiguration;
			baseConfigurationReference = 0994E1DE1B835C4900A51721 /* ios-test-target.xcconfig */;
			buildSettings = {
				BUNDLE_LOADER = "$(TEST_HOST)";
				INFOPLIST_FILE = "$(SRCROOT)/Tests/Resources/UnitTests-Info.plist";
				PRODUCT_BUNDLE_IDENTIFIER = "com.wire.WireSyncEngine-Test-Host";
				PRODUCT_NAME = "$(TARGET_NAME)";
				SWIFT_OBJC_BRIDGING_HEADER = "$(SRCROOT)/Tests/Source/Test-Bridging-Header.h";
				SWIFT_OBJC_INTERFACE_HEADER_NAME = "Tests-Swift.h";
				TEST_HOST = "$(BUILT_PRODUCTS_DIR)/WireSyncEngine Test Host.app/WireSyncEngine Test Host";
				WRAPPER_EXTENSION = xctest;
			};
			name = Debug;
		};
		3E1860D4191A649D000FE027 /* Release */ = {
			isa = XCBuildConfiguration;
			baseConfigurationReference = 0994E1DE1B835C4900A51721 /* ios-test-target.xcconfig */;
			buildSettings = {
				BUNDLE_LOADER = "$(TEST_HOST)";
				INFOPLIST_FILE = "$(SRCROOT)/Tests/Resources/UnitTests-Info.plist";
				PRODUCT_BUNDLE_IDENTIFIER = "com.wire.WireSyncEngine-Test-Host";
				PRODUCT_NAME = "$(TARGET_NAME)";
				SWIFT_OBJC_BRIDGING_HEADER = "$(SRCROOT)/Tests/Source/Test-Bridging-Header.h";
				SWIFT_OBJC_INTERFACE_HEADER_NAME = "Tests-Swift.h";
				TEST_HOST = "$(BUILT_PRODUCTS_DIR)/WireSyncEngine Test Host.app/WireSyncEngine Test Host";
				WRAPPER_EXTENSION = xctest;
			};
			name = Release;
		};
		540029DA1918CA8500578793 /* Debug */ = {
			isa = XCBuildConfiguration;
			baseConfigurationReference = 0994E1E31B835C4900A51721 /* project-debug.xcconfig */;
			buildSettings = {
				HEADER_SEARCH_PATHS = "$(SDKROOT)/usr/include/libxml2";
				SWIFT_SWIFT3_OBJC_INFERENCE = Off;
			};
			name = Debug;
		};
		540029DB1918CA8500578793 /* Release */ = {
			isa = XCBuildConfiguration;
			baseConfigurationReference = 0994E1E41B835C4900A51721 /* project.xcconfig */;
			buildSettings = {
				HEADER_SEARCH_PATHS = "$(SDKROOT)/usr/include/libxml2";
				SWIFT_SWIFT3_OBJC_INFERENCE = Off;
			};
			name = Release;
		};
		549815A71A43232500A7CE2E /* Debug */ = {
			isa = XCBuildConfiguration;
			baseConfigurationReference = 0994E1F01B835C4900A51721 /* WireSyncEngine.xcconfig */;
			buildSettings = {
				GCC_PREFIX_HEADER = "$(SRCROOT)/Source/WireSyncEngine-iOS.pch";
				INFOPLIST_FILE = "$(SRCROOT)/Resources/WireSyncEngine-ios-Info.plist";
				MOMC_NO_INVERSE_RELATIONSHIP_WARNINGS = YES;
				PRODUCT_BUNDLE_IDENTIFIER = "com.wire.$(PRODUCT_NAME:rfc1034identifier)";
			};
			name = Debug;
		};
		549815A91A43232500A7CE2E /* Release */ = {
			isa = XCBuildConfiguration;
			baseConfigurationReference = 0994E1F01B835C4900A51721 /* WireSyncEngine.xcconfig */;
			buildSettings = {
				GCC_PREFIX_HEADER = "$(SRCROOT)/Source/WireSyncEngine-iOS.pch";
				INFOPLIST_FILE = "$(SRCROOT)/Resources/WireSyncEngine-ios-Info.plist";
				MOMC_NO_INVERSE_RELATIONSHIP_WARNINGS = YES;
				PRODUCT_BUNDLE_IDENTIFIER = "com.wire.$(PRODUCT_NAME:rfc1034identifier)";
			};
			name = Release;
		};
/* End XCBuildConfiguration section */

/* Begin XCConfigurationList section */
		169BA1DA25ECDBA300374343 /* Build configuration list for PBXNativeTarget "IntegrationTests" */ = {
			isa = XCConfigurationList;
			buildConfigurations = (
				169BA1DB25ECDBA300374343 /* Debug */,
				169BA1DC25ECDBA300374343 /* Release */,
			);
			defaultConfigurationIsVisible = 0;
			defaultConfigurationName = Release;
		};
		3E1860AD191A56F7000FE027 /* Build configuration list for PBXNativeTarget "WireSyncEngine Test Host" */ = {
			isa = XCConfigurationList;
			buildConfigurations = (
				3E1860AE191A56F7000FE027 /* Debug */,
				3E1860AF191A56F7000FE027 /* Release */,
			);
			defaultConfigurationIsVisible = 0;
			defaultConfigurationName = Release;
		};
		3E1860D2191A649D000FE027 /* Build configuration list for PBXNativeTarget "UnitTests" */ = {
			isa = XCConfigurationList;
			buildConfigurations = (
				3E1860D3191A649D000FE027 /* Debug */,
				3E1860D4191A649D000FE027 /* Release */,
			);
			defaultConfigurationIsVisible = 0;
			defaultConfigurationName = Release;
		};
		540029AE1918CA8500578793 /* Build configuration list for PBXProject "WireSyncEngine" */ = {
			isa = XCConfigurationList;
			buildConfigurations = (
				540029DA1918CA8500578793 /* Debug */,
				540029DB1918CA8500578793 /* Release */,
			);
			defaultConfigurationIsVisible = 0;
			defaultConfigurationName = Release;
		};
		549815A61A43232500A7CE2E /* Build configuration list for PBXNativeTarget "WireSyncEngine-ios" */ = {
			isa = XCConfigurationList;
			buildConfigurations = (
				549815A71A43232500A7CE2E /* Debug */,
				549815A91A43232500A7CE2E /* Release */,
			);
			defaultConfigurationIsVisible = 0;
			defaultConfigurationName = Release;
		};
/* End XCConfigurationList section */
	};
	rootObject = 540029AB1918CA8500578793 /* Project object */;
}<|MERGE_RESOLUTION|>--- conflicted
+++ resolved
@@ -7,23 +7,21 @@
 	objects = {
 
 /* Begin PBXBuildFile section */
-		06025664248E5BC700E060E1 /* PushNotificationStrategy.swift in Sources */ = {isa = PBXBuildFile; fileRef = 06025663248E5BC700E060E1 /* PushNotificationStrategy.swift */; };
-		067BB08125074EA200946EC8 /* LoginFlowTests+PushToken.swift in Sources */ = {isa = PBXBuildFile; fileRef = 067BB08025074EA200946EC8 /* LoginFlowTests+PushToken.swift */; };
-		067BB08F250789D500946EC8 /* BuildType.swift in Sources */ = {isa = PBXBuildFile; fileRef = 067BB08E250789D500946EC8 /* BuildType.swift */; };
+		0601900B2678750D0043F8F8 /* DeepLinkURLActionProcessorTests.swift in Sources */ = {isa = PBXBuildFile; fileRef = 161ACB3E23F6E4C200ABFF33 /* DeepLinkURLActionProcessorTests.swift */; };
+		06025664248E5BC700E060E1 /* (null) in Sources */ = {isa = PBXBuildFile; };
+		06239126274DB73A0065A72D /* StartLoginURLActionProcessor.swift in Sources */ = {isa = PBXBuildFile; fileRef = 06239125274DB73A0065A72D /* StartLoginURLActionProcessor.swift */; };
+		062DD2D4275FAB5200E27FD9 /* UUID+SafeLogging.swift in Sources */ = {isa = PBXBuildFile; fileRef = 062DD2D3275FAB5200E27FD9 /* UUID+SafeLogging.swift */; };
 		063AF985264B2DF800DCBCED /* CallClosedReason.swift in Sources */ = {isa = PBXBuildFile; fileRef = 0625690E264AE6560041C17B /* CallClosedReason.swift */; };
 		063AF9DE264B2FDA00DCBCED /* Logging.swift in Sources */ = {isa = PBXBuildFile; fileRef = 063AF9DD264B2FDA00DCBCED /* Logging.swift */; };
 		063AFA3F264B30C400DCBCED /* BuildType.swift in Sources */ = {isa = PBXBuildFile; fileRef = 063AFA3E264B30C400DCBCED /* BuildType.swift */; };
+		0640C26D26EA0B5C0057AF80 /* NSManagedObjectContext+Packaging.swift in Sources */ = {isa = PBXBuildFile; fileRef = 0640C26C26EA0B5C0057AF80 /* NSManagedObjectContext+Packaging.swift */; };
+		067BB08125074EA200946EC8 /* (null) in Sources */ = {isa = PBXBuildFile; };
+		067BB08F250789D500946EC8 /* (null) in Sources */ = {isa = PBXBuildFile; };
 		06B99C7B242B51A300FEAFDE /* SignatureRequestStrategy.swift in Sources */ = {isa = PBXBuildFile; fileRef = 06B99C7A242B51A300FEAFDE /* SignatureRequestStrategy.swift */; };
 		06BBF7012473D51D00A26626 /* MessagingTest+Swift.swift in Sources */ = {isa = PBXBuildFile; fileRef = 06BBF7002473D51D00A26626 /* MessagingTest+Swift.swift */; };
 		06DE14CD24B85B06006CB6B3 /* SyncStatus.swift in Sources */ = {isa = PBXBuildFile; fileRef = 06DE14CC24B85B06006CB6B3 /* SyncStatus.swift */; };
 		06DE14CF24B85CA0006CB6B3 /* ZMSyncStateDelegate.h in Headers */ = {isa = PBXBuildFile; fileRef = 06DE14CE24B85BD0006CB6B3 /* ZMSyncStateDelegate.h */; settings = {ATTRIBUTES = (Public, ); }; };
 		06EF511326691FFF0073920F /* PushNotificationStatusTests.swift in Sources */ = {isa = PBXBuildFile; fileRef = 06EF511226691FFF0073920F /* PushNotificationStatusTests.swift */; };
-		0601900B2678750D0043F8F8 /* DeepLinkURLActionProcessorTests.swift in Sources */ = {isa = PBXBuildFile; fileRef = 161ACB3E23F6E4C200ABFF33 /* DeepLinkURLActionProcessorTests.swift */; };
-		06239126274DB73A0065A72D /* StartLoginURLActionProcessor.swift in Sources */ = {isa = PBXBuildFile; fileRef = 06239125274DB73A0065A72D /* StartLoginURLActionProcessor.swift */; };
-		0640C26D26EA0B5C0057AF80 /* NSManagedObjectContext+Packaging.swift in Sources */ = {isa = PBXBuildFile; fileRef = 0640C26C26EA0B5C0057AF80 /* NSManagedObjectContext+Packaging.swift */; };
-		068E655A24C8223400403926 /* LocalNotificationContentTypeTest.swift in Sources */ = {isa = PBXBuildFile; fileRef = 068E655924C8223400403926 /* LocalNotificationContentTypeTest.swift */; };
-		06B99C7B242B51A300FEAFDE /* SignatureRequestStrategy.swift in Sources */ = {isa = PBXBuildFile; fileRef = 06B99C7A242B51A300FEAFDE /* SignatureRequestStrategy.swift */; };
-		06BBF7012473D51D00A26626 /* MessagingTest+Swift.swift in Sources */ = {isa = PBXBuildFile; fileRef = 06BBF7002473D51D00A26626 /* MessagingTest+Swift.swift */; };
 		06EF5182266E2C8F0073920F /* Conversation+Join.swift in Sources */ = {isa = PBXBuildFile; fileRef = 06EF5181266E2C8F0073920F /* Conversation+Join.swift */; };
 		06EF5187266E445F0073920F /* ConversationTests+Join.swift in Sources */ = {isa = PBXBuildFile; fileRef = 06EF5186266E445F0073920F /* ConversationTests+Join.swift */; };
 		06F98D602437916B007E914A /* SignatureRequestStrategyTests.swift in Sources */ = {isa = PBXBuildFile; fileRef = 06F98D5E24379143007E914A /* SignatureRequestStrategyTests.swift */; };
@@ -61,8 +59,6 @@
 		161ACB4323F6EE4800ABFF33 /* CompanyLoginURLActionProcessorTests.swift in Sources */ = {isa = PBXBuildFile; fileRef = 161ACB4223F6EE4800ABFF33 /* CompanyLoginURLActionProcessorTests.swift */; };
 		161C886623FD248A00CB0B8E /* RecordingMockTransportSession.swift in Sources */ = {isa = PBXBuildFile; fileRef = 161C886423FD248A00CB0B8E /* RecordingMockTransportSession.swift */; };
 		161C887723FD4CFD00CB0B8E /* MockPushChannel.swift in Sources */ = {isa = PBXBuildFile; fileRef = 161C887623FD4CFD00CB0B8E /* MockPushChannel.swift */; };
-		161D3AC92134013C0053D39A /* Logging.swift in Sources */ = {isa = PBXBuildFile; fileRef = 161D3AC82134013C0053D39A /* Logging.swift */; };
-		1621D2711D770FB1007108C2 /* ZMSyncStateDelegate.h in Headers */ = {isa = PBXBuildFile; fileRef = 1621D2701D770FB1007108C2 /* ZMSyncStateDelegate.h */; settings = {ATTRIBUTES = (Public, ); }; };
 		1626344720D79C22000D4063 /* ZMUserSessionTests+PushNotifications.swift in Sources */ = {isa = PBXBuildFile; fileRef = 1626344620D79C22000D4063 /* ZMUserSessionTests+PushNotifications.swift */; };
 		162A81D4202B453000F6200C /* SessionManager+AVS.swift in Sources */ = {isa = PBXBuildFile; fileRef = 162A81D3202B453000F6200C /* SessionManager+AVS.swift */; };
 		162A81D6202B5BC600F6200C /* SessionManagerAVSTests.swift in Sources */ = {isa = PBXBuildFile; fileRef = 162A81D5202B5BC600F6200C /* SessionManagerAVSTests.swift */; };
@@ -136,9 +132,6 @@
 		168CF42D2007BCA0009FCB89 /* TeamInvitationRequestStrategyTests.swift in Sources */ = {isa = PBXBuildFile; fileRef = 168CF42C2007BCA0009FCB89 /* TeamInvitationRequestStrategyTests.swift */; };
 		168CF42F2007BCD9009FCB89 /* TeamInvitationStatusTests.swift in Sources */ = {isa = PBXBuildFile; fileRef = 168CF42E2007BCD9009FCB89 /* TeamInvitationStatusTests.swift */; };
 		1693151125836E5800709F15 /* EventProcessor.swift in Sources */ = {isa = PBXBuildFile; fileRef = 1693151025836E5800709F15 /* EventProcessor.swift */; };
-		16962EE220286A4C0069D88D /* LocalNotificationType+Localization.swift in Sources */ = {isa = PBXBuildFile; fileRef = 16962EE120286A4C0069D88D /* LocalNotificationType+Localization.swift */; };
-		16962EE420286D690069D88D /* LocalNotificationType+Configuration.swift in Sources */ = {isa = PBXBuildFile; fileRef = 16962EE320286D690069D88D /* LocalNotificationType+Configuration.swift */; };
-		16962EE52028A86D0069D88D /* ZMLocalNotificationLocalizationTests.swift in Sources */ = {isa = PBXBuildFile; fileRef = EEB568181FA22FBE003ADA3A /* ZMLocalNotificationLocalizationTests.swift */; };
 		169BA1D725ECDBA300374343 /* WireSyncEngine.framework in Frameworks */ = {isa = PBXBuildFile; fileRef = 549815931A43232400A7CE2E /* WireSyncEngine.framework */; };
 		169BA1DF25ECE4D000374343 /* IntegrationTest.m in Sources */ = {isa = PBXBuildFile; fileRef = 16FF47461F0CD58A0044C491 /* IntegrationTest.m */; };
 		169BA1E025ECE4D800374343 /* IntegrationTest.swift in Sources */ = {isa = PBXBuildFile; fileRef = 16FF47431F0BF5C70044C491 /* IntegrationTest.swift */; };
@@ -274,7 +267,7 @@
 		16ED865F23E3145C00CB1766 /* ZMUserSession+Clients.swift in Sources */ = {isa = PBXBuildFile; fileRef = 16ED865E23E3145C00CB1766 /* ZMUserSession+Clients.swift */; };
 		16F5F16C1E4092C00062F0AE /* NSManagedObjectContext+CTCallCenter.swift in Sources */ = {isa = PBXBuildFile; fileRef = 16F5F16B1E4092C00062F0AE /* NSManagedObjectContext+CTCallCenter.swift */; };
 		16F6BB381EDEA659009EA803 /* SearchResult+AddressBook.swift in Sources */ = {isa = PBXBuildFile; fileRef = 16F6BB371EDEA659009EA803 /* SearchResult+AddressBook.swift */; };
-		16F7343C250F588100AB93B1 /* ZMLocalNotificationTests_UnreadCount.swift in Sources */ = {isa = PBXBuildFile; fileRef = 16F7343B250F588100AB93B1 /* ZMLocalNotificationTests_UnreadCount.swift */; };
+		16F7343C250F588100AB93B1 /* (null) in Sources */ = {isa = PBXBuildFile; };
 		16FF474C1F0D54B20044C491 /* SessionManager+Logs.swift in Sources */ = {isa = PBXBuildFile; fileRef = 16FF474B1F0D54B20044C491 /* SessionManager+Logs.swift */; };
 		1836188BC0E48C1AC1671FC2 /* ZMSyncStrategyTests.swift in Sources */ = {isa = PBXBuildFile; fileRef = 3D6B0837E10BD4D5E88805E3 /* ZMSyncStrategyTests.swift */; };
 		3E05F252192A4FBD00F22D80 /* UserSessionErrorTests.m in Sources */ = {isa = PBXBuildFile; fileRef = 3E05F250192A4FBD00F22D80 /* UserSessionErrorTests.m */; };
@@ -336,12 +329,6 @@
 		549815CD1A432BC700A7CE2E /* ZMBlacklistDownloader.m in Sources */ = {isa = PBXBuildFile; fileRef = F9FD798619EE742600D70FCD /* ZMBlacklistDownloader.m */; };
 		549815CE1A432BC700A7CE2E /* ZMBlacklistVerificator.m in Sources */ = {isa = PBXBuildFile; fileRef = F9FD798C19EE9B9A00D70FCD /* ZMBlacklistVerificator.m */; };
 		549815DC1A432BC700A7CE2E /* NSError+ZMUserSession.m in Sources */ = {isa = PBXBuildFile; fileRef = 3E05F253192A50CC00F22D80 /* NSError+ZMUserSession.m */; };
-<<<<<<< HEAD
-		549816291A432BC800A7CE2E /* ZMConnectionTranscoder.m in Sources */ = {isa = PBXBuildFile; fileRef = 54F8D6DE19AB535700146664 /* ZMConnectionTranscoder.m */; };
-		5498162B1A432BC800A7CE2E /* ZMConversationTranscoder.m in Sources */ = {isa = PBXBuildFile; fileRef = 54294A2019472D4E007BE3CE /* ZMConversationTranscoder.m */; };
-=======
-		549816251A432BC800A7CE2E /* ZMSimpleListRequestPaginator.m in Sources */ = {isa = PBXBuildFile; fileRef = 548213FF1A0253CC001AA4E0 /* ZMSimpleListRequestPaginator.m */; };
->>>>>>> b8beac50
 		5498162D1A432BC800A7CE2E /* ZMMissingUpdateEventsTranscoder.m in Sources */ = {isa = PBXBuildFile; fileRef = 54F8D6E519AB535700146664 /* ZMMissingUpdateEventsTranscoder.m */; };
 		5498162E1A432BC800A7CE2E /* ZMLastUpdateEventIDTranscoder.m in Sources */ = {isa = PBXBuildFile; fileRef = 5427B34E19D195A100CC18DC /* ZMLastUpdateEventIDTranscoder.m */; };
 		549816301A432BC800A7CE2E /* ZMSelfStrategy.m in Sources */ = {isa = PBXBuildFile; fileRef = 54F8D6E919AB535700146664 /* ZMSelfStrategy.m */; };
@@ -530,7 +517,6 @@
 		EE5FEF0521E8948F00E24F7F /* ZMUserSession+DarwinNotificationCenter.swift in Sources */ = {isa = PBXBuildFile; fileRef = EE5FEF0421E8948F00E24F7F /* ZMUserSession+DarwinNotificationCenter.swift */; };
 		EE6654642445D4EE00CBF8D3 /* MockAddressBook.swift in Sources */ = {isa = PBXBuildFile; fileRef = EE6654632445D4EE00CBF8D3 /* MockAddressBook.swift */; };
 		EE95DECD247C0049001EA010 /* SessionManagerConfigurationTests.swift in Sources */ = {isa = PBXBuildFile; fileRef = EE95DECC247C0049001EA010 /* SessionManagerConfigurationTests.swift */; };
-		EEA2773A211DCFF1004AF00F /* UserNotificationCenter.swift in Sources */ = {isa = PBXBuildFile; fileRef = EEA27739211DCFF1004AF00F /* UserNotificationCenter.swift */; };
 		EEE186B4259CC92D008707CA /* ZMUserSession+AppLock.swift in Sources */ = {isa = PBXBuildFile; fileRef = EEE186B3259CC92D008707CA /* ZMUserSession+AppLock.swift */; };
 		EEE186B6259CCA14008707CA /* SessionManager+AppLock.swift in Sources */ = {isa = PBXBuildFile; fileRef = EEE186B5259CCA14008707CA /* SessionManager+AppLock.swift */; };
 		EEEA75FA1F8A6142006D1070 /* ZMLocalNotification+ExpiredMessages.swift in Sources */ = {isa = PBXBuildFile; fileRef = EEEA75F51F8A613F006D1070 /* ZMLocalNotification+ExpiredMessages.swift */; };
@@ -555,7 +541,6 @@
 		F16558D1225F3F2A00EA2F2A /* SessionManager+SwitchBackend.swift in Sources */ = {isa = PBXBuildFile; fileRef = F16558D0225F3F2A00EA2F2A /* SessionManager+SwitchBackend.swift */; };
 		F16C8BC42040715800677D31 /* ZMUpdateEvent+Testing.swift in Sources */ = {isa = PBXBuildFile; fileRef = F16C8BC32040715800677D31 /* ZMUpdateEvent+Testing.swift */; };
 		F170AF211E78013A0033DC33 /* UserImageAssetUpdateStrategyTests.swift in Sources */ = {isa = PBXBuildFile; fileRef = F170AF1F1E7800CF0033DC33 /* UserImageAssetUpdateStrategyTests.swift */; };
-		F19E559E22B399AE005C792D /* UUID+SafeLogging.swift in Sources */ = {isa = PBXBuildFile; fileRef = F19E559D22B399AE005C792D /* UUID+SafeLogging.swift */; };
 		F19E55A022B3A2C5005C792D /* UNNotification+SafeLogging.swift in Sources */ = {isa = PBXBuildFile; fileRef = F19E559F22B3A2C5005C792D /* UNNotification+SafeLogging.swift */; };
 		F19E55A222B3A3FA005C792D /* UNNotificationResponse+SafeLogging.swift in Sources */ = {isa = PBXBuildFile; fileRef = F19E55A122B3A3FA005C792D /* UNNotificationResponse+SafeLogging.swift */; };
 		F19E55A422B3A740005C792D /* PKPushPayload+SafeLogging.swift in Sources */ = {isa = PBXBuildFile; fileRef = F19E55A322B3A740005C792D /* PKPushPayload+SafeLogging.swift */; };
@@ -663,11 +648,11 @@
 
 /* Begin PBXFileReference section */
 		06239125274DB73A0065A72D /* StartLoginURLActionProcessor.swift */ = {isa = PBXFileReference; lastKnownFileType = sourcecode.swift; path = StartLoginURLActionProcessor.swift; sourceTree = "<group>"; };
-		0640C26C26EA0B5C0057AF80 /* NSManagedObjectContext+Packaging.swift */ = {isa = PBXFileReference; lastKnownFileType = sourcecode.swift; path = "NSManagedObjectContext+Packaging.swift"; sourceTree = "<group>"; };
-		068E655924C8223400403926 /* LocalNotificationContentTypeTest.swift */ = {isa = PBXFileReference; lastKnownFileType = sourcecode.swift; path = LocalNotificationContentTypeTest.swift; sourceTree = "<group>"; };
 		0625690E264AE6560041C17B /* CallClosedReason.swift */ = {isa = PBXFileReference; fileEncoding = 4; lastKnownFileType = sourcecode.swift; path = CallClosedReason.swift; sourceTree = "<group>"; };
+		062DD2D3275FAB5200E27FD9 /* UUID+SafeLogging.swift */ = {isa = PBXFileReference; fileEncoding = 4; lastKnownFileType = sourcecode.swift; path = "UUID+SafeLogging.swift"; sourceTree = "<group>"; };
 		063AF9DD264B2FDA00DCBCED /* Logging.swift */ = {isa = PBXFileReference; fileEncoding = 4; lastKnownFileType = sourcecode.swift; path = Logging.swift; sourceTree = "<group>"; };
 		063AFA3E264B30C400DCBCED /* BuildType.swift */ = {isa = PBXFileReference; fileEncoding = 4; lastKnownFileType = sourcecode.swift; path = BuildType.swift; sourceTree = "<group>"; };
+		0640C26C26EA0B5C0057AF80 /* NSManagedObjectContext+Packaging.swift */ = {isa = PBXFileReference; lastKnownFileType = sourcecode.swift; path = "NSManagedObjectContext+Packaging.swift"; sourceTree = "<group>"; };
 		06B99C7A242B51A300FEAFDE /* SignatureRequestStrategy.swift */ = {isa = PBXFileReference; lastKnownFileType = sourcecode.swift; path = SignatureRequestStrategy.swift; sourceTree = "<group>"; };
 		06BBF6EC246EB56B00A26626 /* ConversationTests+List.swift */ = {isa = PBXFileReference; lastKnownFileType = sourcecode.swift; path = "ConversationTests+List.swift"; sourceTree = "<group>"; };
 		06BBF6EF246ECB2400A26626 /* ConversationTests+Archiving.swift */ = {isa = PBXFileReference; lastKnownFileType = sourcecode.swift; path = "ConversationTests+Archiving.swift"; sourceTree = "<group>"; };
@@ -733,7 +718,6 @@
 		161C886223FADDE400CB0B8E /* ConnectToBotURLActionProcessorTests.swift */ = {isa = PBXFileReference; lastKnownFileType = sourcecode.swift; path = ConnectToBotURLActionProcessorTests.swift; sourceTree = "<group>"; };
 		161C886423FD248A00CB0B8E /* RecordingMockTransportSession.swift */ = {isa = PBXFileReference; lastKnownFileType = sourcecode.swift; path = RecordingMockTransportSession.swift; sourceTree = "<group>"; };
 		161C887623FD4CFD00CB0B8E /* MockPushChannel.swift */ = {isa = PBXFileReference; lastKnownFileType = sourcecode.swift; path = MockPushChannel.swift; sourceTree = "<group>"; };
-		161D3AC82134013C0053D39A /* Logging.swift */ = {isa = PBXFileReference; lastKnownFileType = sourcecode.swift; path = Logging.swift; sourceTree = "<group>"; };
 		1621D2701D770FB1007108C2 /* ZMSyncStateDelegate.h */ = {isa = PBXFileReference; fileEncoding = 4; lastKnownFileType = sourcecode.c.h; path = ZMSyncStateDelegate.h; sourceTree = "<group>"; };
 		1626344620D79C22000D4063 /* ZMUserSessionTests+PushNotifications.swift */ = {isa = PBXFileReference; lastKnownFileType = sourcecode.swift; path = "ZMUserSessionTests+PushNotifications.swift"; sourceTree = "<group>"; };
 		162A81D3202B453000F6200C /* SessionManager+AVS.swift */ = {isa = PBXFileReference; lastKnownFileType = sourcecode.swift; path = "SessionManager+AVS.swift"; sourceTree = "<group>"; };
@@ -813,8 +797,6 @@
 		16904A83207E078C00C92806 /* ConversationTests+Participants.swift */ = {isa = PBXFileReference; lastKnownFileType = sourcecode.swift; path = "ConversationTests+Participants.swift"; sourceTree = "<group>"; };
 		1693151025836E5800709F15 /* EventProcessor.swift */ = {isa = PBXFileReference; lastKnownFileType = sourcecode.swift; path = EventProcessor.swift; sourceTree = "<group>"; };
 		1693151E2588CF9500709F15 /* EventProcessorTests.swift */ = {isa = PBXFileReference; lastKnownFileType = sourcecode.swift; path = EventProcessorTests.swift; sourceTree = "<group>"; };
-		16962EE120286A4C0069D88D /* LocalNotificationType+Localization.swift */ = {isa = PBXFileReference; lastKnownFileType = sourcecode.swift; path = "LocalNotificationType+Localization.swift"; sourceTree = "<group>"; };
-		16962EE320286D690069D88D /* LocalNotificationType+Configuration.swift */ = {isa = PBXFileReference; lastKnownFileType = sourcecode.swift; path = "LocalNotificationType+Configuration.swift"; sourceTree = "<group>"; };
 		169BA1D225ECDBA300374343 /* IntegrationTests.xctest */ = {isa = PBXFileReference; explicitFileType = wrapper.cfbundle; includeInIndex = 0; path = IntegrationTests.xctest; sourceTree = BUILT_PRODUCTS_DIR; };
 		169BA1D625ECDBA300374343 /* IntegrationTests-Info.plist */ = {isa = PBXFileReference; lastKnownFileType = text.plist.xml; path = "IntegrationTests-Info.plist"; sourceTree = "<group>"; };
 		169BA1F725ECF8F700374343 /* MockAppLock.swift */ = {isa = PBXFileReference; lastKnownFileType = sourcecode.swift; path = MockAppLock.swift; sourceTree = "<group>"; };
@@ -1203,8 +1185,6 @@
 		EE6654632445D4EE00CBF8D3 /* MockAddressBook.swift */ = {isa = PBXFileReference; fileEncoding = 4; lastKnownFileType = sourcecode.swift; path = MockAddressBook.swift; sourceTree = "<group>"; };
 		EE95DECC247C0049001EA010 /* SessionManagerConfigurationTests.swift */ = {isa = PBXFileReference; lastKnownFileType = sourcecode.swift; path = SessionManagerConfigurationTests.swift; sourceTree = "<group>"; };
 		EEA1ED4025BEBABF006D07D3 /* AppLockIntegrationTests.swift */ = {isa = PBXFileReference; lastKnownFileType = sourcecode.swift; path = AppLockIntegrationTests.swift; sourceTree = "<group>"; };
-		EEA27739211DCFF1004AF00F /* UserNotificationCenter.swift */ = {isa = PBXFileReference; lastKnownFileType = sourcecode.swift; path = UserNotificationCenter.swift; sourceTree = "<group>"; };
-		EEB568181FA22FBE003ADA3A /* ZMLocalNotificationLocalizationTests.swift */ = {isa = PBXFileReference; lastKnownFileType = sourcecode.swift; name = ZMLocalNotificationLocalizationTests.swift; path = Tests/Source/Notifications/PushNotifications/ZMLocalNotificationLocalizationTests.swift; sourceTree = SOURCE_ROOT; };
 		EEE186B3259CC92D008707CA /* ZMUserSession+AppLock.swift */ = {isa = PBXFileReference; lastKnownFileType = sourcecode.swift; path = "ZMUserSession+AppLock.swift"; sourceTree = "<group>"; };
 		EEE186B5259CCA14008707CA /* SessionManager+AppLock.swift */ = {isa = PBXFileReference; lastKnownFileType = sourcecode.swift; path = "SessionManager+AppLock.swift"; sourceTree = "<group>"; };
 		EEEA75F51F8A613F006D1070 /* ZMLocalNotification+ExpiredMessages.swift */ = {isa = PBXFileReference; fileEncoding = 4; lastKnownFileType = sourcecode.swift; path = "ZMLocalNotification+ExpiredMessages.swift"; sourceTree = "<group>"; };
@@ -1621,11 +1601,8 @@
 		3EAD6A08199BB6C800D519DB /* Calling */ = {
 			isa = PBXGroup;
 			children = (
-<<<<<<< HEAD
 				0625690E264AE6560041C17B /* CallClosedReason.swift */,
-=======
 				634976ED268A18B000824A05 /* AVS */,
->>>>>>> b8beac50
 				165D3A181E1D43870052E654 /* VoiceChannel.swift */,
 				165D3A171E1D43870052E654 /* VoiceChannelV3.swift */,
 				165D3A3C1E1D60520052E654 /* ZMConversation+VoiceChannel.swift */,
@@ -1923,7 +1900,6 @@
 				1672A64423473EA100380537 /* LabelDownstreamRequestStrategy.swift */,
 				16D0A11C234C8CD700A83F87 /* LabelUpstreamRequestStrategy.swift */,
 				A938BDC723A7964100D4C208 /* ConversationRoleDownstreamRequestStrategy.swift */,
-				06025663248E5BC700E060E1 /* PushNotificationStrategy.swift */,
 				06B99C7A242B51A300FEAFDE /* SignatureRequestStrategy.swift */,
 				54CB3FE024A34B8A00BA86DD /* FeatureFlagRequestStrategy.swift */,
 				D5225721206261C100562561 /* Asset Deletion */,
@@ -2027,7 +2003,6 @@
 				549710071F6FF5C100026EDD /* NotificationInContext+UserSession.swift */,
 				5458AF831F7021B800E45977 /* PreLoginAuthenticationNotification.swift */,
 				06DE14CC24B85B06006CB6B3 /* SyncStatus.swift */,
-				067BB08E250789D500946EC8 /* BuildType.swift */,
 			);
 			path = UserSession;
 			sourceTree = "<group>";
@@ -2362,6 +2337,7 @@
 		A9EADFFF19DBF20A00FD386C /* Utility */ = {
 			isa = PBXGroup;
 			children = (
+				062DD2D3275FAB5200E27FD9 /* UUID+SafeLogging.swift */,
 				063AF9DD264B2FDA00DCBCED /* Logging.swift */,
 				5430E9231BAA0D9F00395E05 /* WireSyncEngineLogs.h */,
 				874F142C1C16FD9700C15118 /* Device.swift */,
@@ -2579,12 +2555,7 @@
 				54DE26B31BC56E62002B5FBC /* ZMHotFixDirectory.h in Headers */,
 				1602B4611F3B04150061C135 /* ZMBlacklistVerificator.h in Headers */,
 				5430E9251BAA0D9F00395E05 /* WireSyncEngineLogs.h in Headers */,
-<<<<<<< HEAD
 				06DE14CF24B85CA0006CB6B3 /* ZMSyncStateDelegate.h in Headers */,
-				1EB871501BF502A000AF5CE1 /* ZMUserTranscoder.h in Headers */,
-=======
-				BF1F52C41ECC6DAF002FB553 /* ZMSimpleListRequestPaginator.h in Headers */,
->>>>>>> b8beac50
 				16DCAD671B0F9447008C1DD9 /* NSURL+LaunchOptions.h in Headers */,
 				09531F161AE960E300B8556A /* ZMLoginCodeRequestTranscoder.h in Headers */,
 				872A2F002004B9EF00900B22 /* ZMUpdateEventsBuffer.h in Headers */,
@@ -2995,12 +2966,6 @@
 				879634421F7BEC5100FC79BA /* DispatchQueueSerialAsyncTests.swift in Sources */,
 				54AB428E1DF5C5B400381F2C /* TopConversationsDirectoryTests.swift in Sources */,
 				EEF4010323A8E1EF007B1A97 /* Conversation_RoleTests.swift in Sources */,
-<<<<<<< HEAD
-				169BA25525EF78F200374343 /* ZMUserSession+DefaultConfiguration.swift in Sources */,
-=======
-				F96C8E821D7ECECF004B6D87 /* ZMLocalNotificationTests_Message.swift in Sources */,
-				EEA2773D211DE4C9004AF00F /* UserNotificationCenterMock.swift in Sources */,
->>>>>>> b8beac50
 				0601900B2678750D0043F8F8 /* DeepLinkURLActionProcessorTests.swift in Sources */,
 				1645ED1B244DE345007A82D6 /* TeamMembersDownloadRequestStrategy.swift in Sources */,
 				549552541D645683004F21F6 /* AddressBookTests.swift in Sources */,
@@ -3036,7 +3001,7 @@
 				1671F9FF1E2FAF50009F3150 /* ZMLocalNotificationForTests_CallState.swift in Sources */,
 				EE6654642445D4EE00CBF8D3 /* MockAddressBook.swift in Sources */,
 				161ACB3A23F6BAFE00ABFF33 /* URLActionTests.swift in Sources */,
-				16F7343C250F588100AB93B1 /* ZMLocalNotificationTests_UnreadCount.swift in Sources */,
+				16F7343C250F588100AB93B1 /* (null) in Sources */,
 				16849B1C23EDA1FD00C025A8 /* MockUpdateEventProcessor.swift in Sources */,
 				545F601C1D6C336D00C2C55B /* AddressBookSearchTests.swift in Sources */,
 				162A81D6202B5BC600F6200C /* SessionManagerAVSTests.swift in Sources */,
@@ -3058,8 +3023,6 @@
 				169BA24125EF6F6700374343 /* ZMConversation+Testing.swift in Sources */,
 				1626344720D79C22000D4063 /* ZMUserSessionTests+PushNotifications.swift in Sources */,
 				16D3FD021E3A5C0D0052A535 /* ZMConversationVoiceChannelRouterTests.swift in Sources */,
-				1636EB0123F6FD2A00CD9527 /* MockURLActionDelegate.swift in Sources */,
-				5492C6C519ACCCA8008F41E2 /* ConnectionTests.m in Sources */,
 				1658C23A1F5404F000889F22 /* FlowManagerMock.swift in Sources */,
 				3E1858BC1951D6DA005FE78F /* MemoryLeaksObserver.m in Sources */,
 				F905C47F1E79A86A00AF34A5 /* WireCallCenterV3Tests.swift in Sources */,
@@ -3145,7 +3108,7 @@
 				16AD86B81F7292EB00E4C797 /* TypingChange.swift in Sources */,
 				5E8EE1FE20FDCD1300DB1F9B /* MockPasteboard.swift in Sources */,
 				16D3FCDF1E365ABC0052A535 /* CallStateObserverTests.swift in Sources */,
-				067BB08125074EA200946EC8 /* LoginFlowTests+PushToken.swift in Sources */,
+				067BB08125074EA200946EC8 /* (null) in Sources */,
 				85D85EEDD5DD19FB747ED4A5 /* MockModelObjectContextFactory.m in Sources */,
 				BF80542B2102175800E97053 /* CompanyLoginVerificationTokenTests.swift in Sources */,
 				F11E35D62040172200D4D5DB /* ZMHotFixTests.swift in Sources */,
@@ -3168,7 +3131,7 @@
 				F9E577211E77EC6D0065EFE4 /* WireCallCenterV3+Notifications.swift in Sources */,
 				092083401BA95EE100F82B29 /* UserClientRequestFactory.swift in Sources */,
 				F9FD167C1BDFCDAD00725F5C /* ZMClientRegistrationStatus.m in Sources */,
-				06025664248E5BC700E060E1 /* PushNotificationStrategy.swift in Sources */,
+				06025664248E5BC700E060E1 /* (null) in Sources */,
 				EE5FEF0521E8948F00E24F7F /* ZMUserSession+DarwinNotificationCenter.swift in Sources */,
 				549815DC1A432BC700A7CE2E /* NSError+ZMUserSession.m in Sources */,
 				87508EA01D08264000162483 /* ZMSound.swift in Sources */,
@@ -3198,11 +3161,6 @@
 				166E47D0255EBFA900C161C8 /* StrategyDirectory.swift in Sources */,
 				63EB9B2D258131F700B44635 /* AVSActiveSpeakerChange.swift in Sources */,
 				161681352077721600BCF33A /* ZMOperationLoop+OperationStatus.swift in Sources */,
-<<<<<<< HEAD
-				16168137207790F600BCF33A /* Conversation+Participants.swift in Sources */,
-=======
-				F19F1D3A1EFBFD2B00275E27 /* BuildType.swift in Sources */,
->>>>>>> b8beac50
 				A934C6E6266E0945008D9E68 /* ZMSyncStrategy.swift in Sources */,
 				7C26879D21F7193800570AA9 /* EventProcessingTracker.swift in Sources */,
 				54A0A6311BCE9864001A3A4C /* ZMHotFix.m in Sources */,
@@ -3224,7 +3182,6 @@
 				7C5482DA225380160055F1AB /* CallReceivedResult.swift in Sources */,
 				54C8A39C1F7536DB004961DF /* ZMOperationLoop+Notifications.swift in Sources */,
 				7C5B94F622DC6BC500A6F8BB /* JailbreakDetector.swift in Sources */,
-				5EC2C58F2137F5EE00C6CE35 /* CallClosedReason.swift in Sources */,
 				1693151125836E5800709F15 /* EventProcessor.swift in Sources */,
 				EF2CB12722D5E58B00350B0A /* TeamImageAssetUpdateStrategy.swift in Sources */,
 				BF2ADA021F41A450000980E8 /* BackendEnvironmentProvider+Cookie.swift in Sources */,
@@ -3259,12 +3216,6 @@
 				5478A1411DEC4048006F7268 /* UserProfile.swift in Sources */,
 				EE419B58256FEA3D004618E2 /* ZMUserSession.Configuration.swift in Sources */,
 				5E8BB89E2147E9DF00EEA64B /* AVSWrapper+Handlers.swift in Sources */,
-<<<<<<< HEAD
-				F16C8BE82044129700677D31 /* ZMConversationTranscoder.swift in Sources */,
-=======
-				1626344920D7DB81000D4063 /* PushNotificationCategory.swift in Sources */,
-				F98EDCD71D82B913001E65CB /* LocalNotificationContentType.swift in Sources */,
->>>>>>> b8beac50
 				F19E55A222B3A3FA005C792D /* UNNotificationResponse+SafeLogging.swift in Sources */,
 				EFF940402240FF12004F3115 /* DeepLinkError.swift in Sources */,
 				F90EC5A31E7BF1AC00A6779E /* AVSWrapper.swift in Sources */,
@@ -3304,6 +3255,7 @@
 				54FF64291F73D00C00787EF2 /* NSManagedObjectContext+AuthenticationStatus.swift in Sources */,
 				A9C02605266F5B4B002E542B /* ZMClientRegistrationStatus.swift in Sources */,
 				BF735CFA1E70003D003BC61F /* SystemMessageCallObserver.swift in Sources */,
+				062DD2D4275FAB5200E27FD9 /* UUID+SafeLogging.swift in Sources */,
 				1645ECF82448A0A3007A82D6 /* Decodable+JSON.swift in Sources */,
 				165D3A211E1D43870052E654 /* VoiceChannelV3.swift in Sources */,
 				F19F4F3A1E5F1AE400F4D8FF /* UserProfileImageUpdateStatus.swift in Sources */,
@@ -3369,11 +3321,6 @@
 				D5225720206261AA00562561 /* AssetDeletionStatus.swift in Sources */,
 				5E8BB8A02147F5BC00EEA64B /* CallSnapshot.swift in Sources */,
 				A95D0B1223F6B75A0057014F /* AVSLogObserver.swift in Sources */,
-<<<<<<< HEAD
-				168E96D2220C3F6F00FC92FA /* ZMUserTranscoder.swift in Sources */,
-=======
-				163FB9972057E25600E74F83 /* NSManagedObjectContext+LastNotificationID.swift in Sources */,
->>>>>>> b8beac50
 				5E8BB8A22147F89000EEA64B /* CallCenterSupport.swift in Sources */,
 				1660AA0D1ECDB0250056D403 /* SearchTask.swift in Sources */,
 				F9245BED1CBF95A8009D1E85 /* ZMHotFixDirectory+Swift.swift in Sources */,
@@ -3389,11 +3336,7 @@
 				162A81D4202B453000F6200C /* SessionManager+AVS.swift in Sources */,
 				1662648221661C9F00300F45 /* ZMOperatonLoop+Background.swift in Sources */,
 				168CF42B20079A02009FCB89 /* TeamInvitationRequestStrategy.swift in Sources */,
-<<<<<<< HEAD
-=======
 				06239126274DB73A0065A72D /* StartLoginURLActionProcessor.swift in Sources */,
-				F98EDCF31D82B924001E65CB /* ZMLocalNotificationSet.swift in Sources */,
->>>>>>> b8beac50
 				EEEED9AA23F6BD75008C94CA /* ZMUserSession+SelfUserProvider.swift in Sources */,
 				5498165A1A432BC800A7CE2E /* ZMUpdateEventsBuffer.m in Sources */,
 				F19E55A022B3A2C5005C792D /* UNNotification+SafeLogging.swift in Sources */,
@@ -3408,11 +3351,7 @@
 				16085B331F71811A000B9F22 /* UserChangeInfo+UserSession.swift in Sources */,
 				54131BC625C7F71400CE2CA2 /* LoginDelegate.swift in Sources */,
 				167F383B23E0416E006B6AA9 /* UnauthenticatedSession+SSO.swift in Sources */,
-<<<<<<< HEAD
-				067BB08F250789D500946EC8 /* BuildType.swift in Sources */,
-				549816321A432BC800A7CE2E /* ZMUserTranscoder.m in Sources */,
-=======
->>>>>>> b8beac50
+				067BB08F250789D500946EC8 /* (null) in Sources */,
 				EEE186B6259CCA14008707CA /* SessionManager+AppLock.swift in Sources */,
 				54257C081DF1C94200107FE7 /* TopConversationsDirectory.swift in Sources */,
 				166B2B5E23E86522003E8581 /* ZMUserSession.swift in Sources */,
