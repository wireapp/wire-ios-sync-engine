--- conflicted
+++ resolved
@@ -15,13 +15,10 @@
 		063AF9DE264B2FDA00DCBCED /* Logging.swift in Sources */ = {isa = PBXBuildFile; fileRef = 063AF9DD264B2FDA00DCBCED /* Logging.swift */; };
 		063AFA3F264B30C400DCBCED /* BuildType.swift in Sources */ = {isa = PBXBuildFile; fileRef = 063AFA3E264B30C400DCBCED /* BuildType.swift */; };
 		0640C26D26EA0B5C0057AF80 /* NSManagedObjectContext+Packaging.swift in Sources */ = {isa = PBXBuildFile; fileRef = 0640C26C26EA0B5C0057AF80 /* NSManagedObjectContext+Packaging.swift */; };
-<<<<<<< HEAD
 		067BB08125074EA200946EC8 /* (null) in Sources */ = {isa = PBXBuildFile; };
 		067BB08F250789D500946EC8 /* (null) in Sources */ = {isa = PBXBuildFile; };
-=======
 		06894D92276BA7FA00DA4E33 /* StartLoginURLActionProcessorTests.swift in Sources */ = {isa = PBXBuildFile; fileRef = 06894D91276BA7FA00DA4E33 /* StartLoginURLActionProcessorTests.swift */; };
 		068E655A24C8223400403926 /* LocalNotificationContentTypeTest.swift in Sources */ = {isa = PBXBuildFile; fileRef = 068E655924C8223400403926 /* LocalNotificationContentTypeTest.swift */; };
->>>>>>> 4b069b51
 		06B99C7B242B51A300FEAFDE /* SignatureRequestStrategy.swift in Sources */ = {isa = PBXBuildFile; fileRef = 06B99C7A242B51A300FEAFDE /* SignatureRequestStrategy.swift */; };
 		06BBF7012473D51D00A26626 /* MessagingTest+Swift.swift in Sources */ = {isa = PBXBuildFile; fileRef = 06BBF7002473D51D00A26626 /* MessagingTest+Swift.swift */; };
 		06DE14CD24B85B06006CB6B3 /* SyncStatus.swift in Sources */ = {isa = PBXBuildFile; fileRef = 06DE14CC24B85B06006CB6B3 /* SyncStatus.swift */; };
@@ -658,11 +655,8 @@
 		063AF9DD264B2FDA00DCBCED /* Logging.swift */ = {isa = PBXFileReference; fileEncoding = 4; lastKnownFileType = sourcecode.swift; path = Logging.swift; sourceTree = "<group>"; };
 		063AFA3E264B30C400DCBCED /* BuildType.swift */ = {isa = PBXFileReference; fileEncoding = 4; lastKnownFileType = sourcecode.swift; path = BuildType.swift; sourceTree = "<group>"; };
 		0640C26C26EA0B5C0057AF80 /* NSManagedObjectContext+Packaging.swift */ = {isa = PBXFileReference; lastKnownFileType = sourcecode.swift; path = "NSManagedObjectContext+Packaging.swift"; sourceTree = "<group>"; };
-<<<<<<< HEAD
-=======
 		06894D91276BA7FA00DA4E33 /* StartLoginURLActionProcessorTests.swift */ = {isa = PBXFileReference; lastKnownFileType = sourcecode.swift; path = StartLoginURLActionProcessorTests.swift; sourceTree = "<group>"; };
 		068E655924C8223400403926 /* LocalNotificationContentTypeTest.swift */ = {isa = PBXFileReference; lastKnownFileType = sourcecode.swift; path = LocalNotificationContentTypeTest.swift; sourceTree = "<group>"; };
->>>>>>> 4b069b51
 		06B99C7A242B51A300FEAFDE /* SignatureRequestStrategy.swift */ = {isa = PBXFileReference; lastKnownFileType = sourcecode.swift; path = SignatureRequestStrategy.swift; sourceTree = "<group>"; };
 		06BBF6EC246EB56B00A26626 /* ConversationTests+List.swift */ = {isa = PBXFileReference; lastKnownFileType = sourcecode.swift; path = "ConversationTests+List.swift"; sourceTree = "<group>"; };
 		06BBF6EF246ECB2400A26626 /* ConversationTests+Archiving.swift */ = {isa = PBXFileReference; lastKnownFileType = sourcecode.swift; path = "ConversationTests+Archiving.swift"; sourceTree = "<group>"; };
