// !$*UTF8*$!
{
	archiveVersion = 1;
	classes = {
	};
	objectVersion = 46;
	objects = {

/* Begin PBXBuildFile section */
		068E655A24C8223400403926 /* LocalNotificationContentTypeTest.swift in Sources */ = {isa = PBXBuildFile; fileRef = 068E655924C8223400403926 /* LocalNotificationContentTypeTest.swift */; };
		06B99C7B242B51A300FEAFDE /* SignatureRequestStrategy.swift in Sources */ = {isa = PBXBuildFile; fileRef = 06B99C7A242B51A300FEAFDE /* SignatureRequestStrategy.swift */; };
		06BBF6EE246EB5C100A26626 /* ConversationTests+List.swift in Sources */ = {isa = PBXBuildFile; fileRef = 06BBF6EC246EB56B00A26626 /* ConversationTests+List.swift */; };
		06BBF6F1246ECB2800A26626 /* ConversationTests+Archiving.swift in Sources */ = {isa = PBXBuildFile; fileRef = 06BBF6EF246ECB2400A26626 /* ConversationTests+Archiving.swift */; };
		06BBF6F4246EF28B00A26626 /* ConversationTests+LastRead.swift in Sources */ = {isa = PBXBuildFile; fileRef = 06BBF6F2246EF28800A26626 /* ConversationTests+LastRead.swift */; };
		06BBF6F9246EF67900A26626 /* ConversationTests+Reactions.swift in Sources */ = {isa = PBXBuildFile; fileRef = 06BBF6F7246EF67400A26626 /* ConversationTests+Reactions.swift */; };
		06BBF6FA246EF67C00A26626 /* ConversationTests+ClearingHistory.swift in Sources */ = {isa = PBXBuildFile; fileRef = 06BBF6F5246EF65600A26626 /* ConversationTests+ClearingHistory.swift */; };
		06BBF6FD247288E300A26626 /* FileTransferTests+Swift.swift in Sources */ = {isa = PBXBuildFile; fileRef = 06BBF6FB247288DD00A26626 /* FileTransferTests+Swift.swift */; };
		06BBF6FF2472F3AC00A26626 /* SendAndReceiveMessagesTests+Swift.swift in Sources */ = {isa = PBXBuildFile; fileRef = 06BBF6FE2472F3AC00A26626 /* SendAndReceiveMessagesTests+Swift.swift */; };
		06BBF7012473D51D00A26626 /* MessagingTest+Swift.swift in Sources */ = {isa = PBXBuildFile; fileRef = 06BBF7002473D51D00A26626 /* MessagingTest+Swift.swift */; };
		06F98D602437916B007E914A /* SignatureRequestStrategyTests.swift in Sources */ = {isa = PBXBuildFile; fileRef = 06F98D5E24379143007E914A /* SignatureRequestStrategyTests.swift */; };
		092083401BA95EE100F82B29 /* UserClientRequestFactory.swift in Sources */ = {isa = PBXBuildFile; fileRef = 0920833F1BA95EE100F82B29 /* UserClientRequestFactory.swift */; };
		0920C4DA1B305FF500C55728 /* UserSessionGiphyRequestStateTests.swift in Sources */ = {isa = PBXBuildFile; fileRef = 0920C4D81B305FF500C55728 /* UserSessionGiphyRequestStateTests.swift */; };
		093694451BA9633300F36B3A /* UserClientRequestFactoryTests.swift in Sources */ = {isa = PBXBuildFile; fileRef = 093694441BA9633300F36B3A /* UserClientRequestFactoryTests.swift */; };
		09531F161AE960E300B8556A /* ZMLoginCodeRequestTranscoder.h in Headers */ = {isa = PBXBuildFile; fileRef = 09531F131AE960E300B8556A /* ZMLoginCodeRequestTranscoder.h */; settings = {ATTRIBUTES = (Public, ); }; };
		09531F181AE960E300B8556A /* ZMLoginCodeRequestTranscoder.m in Sources */ = {isa = PBXBuildFile; fileRef = 09531F141AE960E300B8556A /* ZMLoginCodeRequestTranscoder.m */; };
		09531F1C1AE9644800B8556A /* ZMLoginCodeRequestTranscoderTests.m in Sources */ = {isa = PBXBuildFile; fileRef = 09531F1A1AE9644800B8556A /* ZMLoginCodeRequestTranscoderTests.m */; };
		098CFBBB1B7B9C94000B02B1 /* BaseTestSwiftHelpers.swift in Sources */ = {isa = PBXBuildFile; fileRef = 098CFBBA1B7B9C94000B02B1 /* BaseTestSwiftHelpers.swift */; };
		09914E531BD6613D00C10BF8 /* ZMDecodedAPSMessageTest.m in Sources */ = {isa = PBXBuildFile; fileRef = 09914E521BD6613D00C10BF8 /* ZMDecodedAPSMessageTest.m */; };
		09B730961B3045E400A5CCC9 /* ProxiedRequestStatusTests.swift in Sources */ = {isa = PBXBuildFile; fileRef = 09B730941B3045E400A5CCC9 /* ProxiedRequestStatusTests.swift */; };
		09B978FE1B679F4B00A30B38 /* OCMock.framework in Frameworks */ = {isa = PBXBuildFile; fileRef = 09B978F31B679B6200A30B38 /* OCMock.framework */; };
		09B978FF1B679F5D00A30B38 /* OCMock.framework in Frameworks */ = {isa = PBXBuildFile; fileRef = 09B978F31B679B6200A30B38 /* OCMock.framework */; };
		09BA924C1BD55FA5000DC962 /* UserClientRequestStrategyTests.swift in Sources */ = {isa = PBXBuildFile; fileRef = 0920833C1BA84F3100F82B29 /* UserClientRequestStrategyTests.swift */; };
		09BCDB8E1BCE7F000020DCC7 /* ZMAPSMessageDecoder.h in Headers */ = {isa = PBXBuildFile; fileRef = 09BCDB8C1BCE7F000020DCC7 /* ZMAPSMessageDecoder.h */; settings = {ATTRIBUTES = (Public, ); }; };
		09BCDB8F1BCE7F000020DCC7 /* ZMAPSMessageDecoder.m in Sources */ = {isa = PBXBuildFile; fileRef = 09BCDB8D1BCE7F000020DCC7 /* ZMAPSMessageDecoder.m */; };
		09C77C531BA6C77000E2163F /* UserClientRequestStrategy.swift in Sources */ = {isa = PBXBuildFile; fileRef = 09C77C521BA6C77000E2163F /* UserClientRequestStrategy.swift */; };
		09D7CE641AE94D4200CC5F45 /* ZMCredentials+Internal.h in Headers */ = {isa = PBXBuildFile; fileRef = 09D7CE621AE94D4200CC5F45 /* ZMCredentials+Internal.h */; };
		160195611E30C9CF00ACBFAC /* LocalNotificationDispatcherCallingTests.swift in Sources */ = {isa = PBXBuildFile; fileRef = 160195601E30C9CF00ACBFAC /* LocalNotificationDispatcherCallingTests.swift */; };
		1602B4611F3B04150061C135 /* ZMBlacklistVerificator.h in Headers */ = {isa = PBXBuildFile; fileRef = F9FD798B19EE9B9A00D70FCD /* ZMBlacklistVerificator.h */; settings = {ATTRIBUTES = (Public, ); }; };
		16030DC921B01B7500F8032E /* Conversation+ReadReceiptMode.swift in Sources */ = {isa = PBXBuildFile; fileRef = 16030DC821B01B7500F8032E /* Conversation+ReadReceiptMode.swift */; };
		16085B331F71811A000B9F22 /* UserChangeInfo+UserSession.swift in Sources */ = {isa = PBXBuildFile; fileRef = 16085B321F71811A000B9F22 /* UserChangeInfo+UserSession.swift */; };
		16085B351F719E6D000B9F22 /* NetworkStateRecorder.swift in Sources */ = {isa = PBXBuildFile; fileRef = 16085B341F719E6D000B9F22 /* NetworkStateRecorder.swift */; };
		160C31271E6434500012E4BC /* OperationStatus.swift in Sources */ = {isa = PBXBuildFile; fileRef = 160C31261E6434500012E4BC /* OperationStatus.swift */; };
		160C31411E6DDFC30012E4BC /* VoiceChannelV3Tests.swift in Sources */ = {isa = PBXBuildFile; fileRef = 160C31401E6DDFC30012E4BC /* VoiceChannelV3Tests.swift */; };
		160C31441E8049320012E4BC /* ApplicationStatusDirectory.swift in Sources */ = {isa = PBXBuildFile; fileRef = 160C31431E8049320012E4BC /* ApplicationStatusDirectory.swift */; };
		160C314A1E82AC170012E4BC /* OperationStatusTests.swift in Sources */ = {isa = PBXBuildFile; fileRef = 160C31491E82AC170012E4BC /* OperationStatusTests.swift */; };
		161681352077721600BCF33A /* ZMOperationLoop+OperationStatus.swift in Sources */ = {isa = PBXBuildFile; fileRef = 161681342077721600BCF33A /* ZMOperationLoop+OperationStatus.swift */; };
		16168137207790F600BCF33A /* Conversation+Participants.swift in Sources */ = {isa = PBXBuildFile; fileRef = 16168136207790F600BCF33A /* Conversation+Participants.swift */; };
		161927242459E09C00DDD9EB /* UserClientEventConsumerTests.swift in Sources */ = {isa = PBXBuildFile; fileRef = 161927222459E08E00DDD9EB /* UserClientEventConsumerTests.swift */; };
		161ACB1623F1AFB000ABFF33 /* SessionManager+CallKitManagerDelegate.swift in Sources */ = {isa = PBXBuildFile; fileRef = 161ACB1523F1AFB000ABFF33 /* SessionManager+CallKitManagerDelegate.swift */; };
		161ACB2423F432CC00ABFF33 /* SessionManager+URLActions.swift in Sources */ = {isa = PBXBuildFile; fileRef = 161ACB2323F432CC00ABFF33 /* SessionManager+URLActions.swift */; };
		161ACB2D23F5BA0200ABFF33 /* DeepLinkURLActionProcessor.swift in Sources */ = {isa = PBXBuildFile; fileRef = 161ACB2C23F5BA0200ABFF33 /* DeepLinkURLActionProcessor.swift */; };
		161ACB2F23F5BACA00ABFF33 /* ConnectToBotURLActionProcessor.swift in Sources */ = {isa = PBXBuildFile; fileRef = 161ACB2E23F5BACA00ABFF33 /* ConnectToBotURLActionProcessor.swift */; };
		161ACB3223F5BBA100ABFF33 /* CompanyLoginURLActionProcessor.swift in Sources */ = {isa = PBXBuildFile; fileRef = 161ACB3123F5BBA100ABFF33 /* CompanyLoginURLActionProcessor.swift */; };
		161ACB3A23F6BAFE00ABFF33 /* URLActionTests.swift in Sources */ = {isa = PBXBuildFile; fileRef = 161ACB3923F6BAFE00ABFF33 /* URLActionTests.swift */; };
		161ACB3C23F6BE7F00ABFF33 /* SessionManagerTests+URLActions.swift in Sources */ = {isa = PBXBuildFile; fileRef = 161ACB3B23F6BE7F00ABFF33 /* SessionManagerTests+URLActions.swift */; };
		161ACB3F23F6E4C200ABFF33 /* DeepLinkURLActionProcessorTests.swift in Sources */ = {isa = PBXBuildFile; fileRef = 161ACB3E23F6E4C200ABFF33 /* DeepLinkURLActionProcessorTests.swift */; };
		161ACB4323F6EE4800ABFF33 /* CompanyLoginURLActionProcessorTests.swift in Sources */ = {isa = PBXBuildFile; fileRef = 161ACB4223F6EE4800ABFF33 /* CompanyLoginURLActionProcessorTests.swift */; };
		161C886323FADDE400CB0B8E /* ConnectToBotURLActionProcessorTests.swift in Sources */ = {isa = PBXBuildFile; fileRef = 161C886223FADDE400CB0B8E /* ConnectToBotURLActionProcessorTests.swift */; };
		161C886623FD248A00CB0B8E /* RecordingMockTransportSession.swift in Sources */ = {isa = PBXBuildFile; fileRef = 161C886423FD248A00CB0B8E /* RecordingMockTransportSession.swift */; };
		161C887523FD4CBF00CB0B8E /* MockReachability.swift in Sources */ = {isa = PBXBuildFile; fileRef = 161C887323FD4CBF00CB0B8E /* MockReachability.swift */; };
		161C887723FD4CFD00CB0B8E /* MockPushChannel.swift in Sources */ = {isa = PBXBuildFile; fileRef = 161C887623FD4CFD00CB0B8E /* MockPushChannel.swift */; };
		161D3AC92134013C0053D39A /* Logging.swift in Sources */ = {isa = PBXBuildFile; fileRef = 161D3AC82134013C0053D39A /* Logging.swift */; };
		161D3ACB213417C90053D39A /* ZMSyncStrategy+EventProcessing.swift in Sources */ = {isa = PBXBuildFile; fileRef = 161D3ACA213417C90053D39A /* ZMSyncStrategy+EventProcessing.swift */; };
		1621D2711D770FB1007108C2 /* ZMSyncStateDelegate.h in Headers */ = {isa = PBXBuildFile; fileRef = 1621D2701D770FB1007108C2 /* ZMSyncStateDelegate.h */; settings = {ATTRIBUTES = (Public, ); }; };
		1626344720D79C22000D4063 /* ZMUserSessionTests+PushNotifications.swift in Sources */ = {isa = PBXBuildFile; fileRef = 1626344620D79C22000D4063 /* ZMUserSessionTests+PushNotifications.swift */; };
		1626344920D7DB81000D4063 /* PushNotificationCategory.swift in Sources */ = {isa = PBXBuildFile; fileRef = 1626344820D7DB81000D4063 /* PushNotificationCategory.swift */; };
		162A81D4202B453000F6200C /* SessionManager+AVS.swift in Sources */ = {isa = PBXBuildFile; fileRef = 162A81D3202B453000F6200C /* SessionManager+AVS.swift */; };
		162A81D6202B5BC600F6200C /* SessionManagerAVSTests.swift in Sources */ = {isa = PBXBuildFile; fileRef = 162A81D5202B5BC600F6200C /* SessionManagerAVSTests.swift */; };
		162DEE111F87B9800034C8F9 /* ZMUserSession+Calling.swift in Sources */ = {isa = PBXBuildFile; fileRef = 162DEE101F87B9800034C8F9 /* ZMUserSession+Calling.swift */; };
		1632C4B31F0FD270007BE89D /* LoginFlowTests.m in Sources */ = {isa = PBXBuildFile; fileRef = 54FC8A0F192CD55000D3C016 /* LoginFlowTests.m */; };
		1634958B1F0254CB004E80DB /* SessionManager+ServerConnection.swift in Sources */ = {isa = PBXBuildFile; fileRef = 1634958A1F0254CB004E80DB /* SessionManager+ServerConnection.swift */; };
		1636EAFF23F6FCCC00CD9527 /* MockPresentationDelegate.swift in Sources */ = {isa = PBXBuildFile; fileRef = 1636EAFE23F6FCCC00CD9527 /* MockPresentationDelegate.swift */; };
		1639A8272260CE5000868AB9 /* ZMLocalNotification+AvailabilityAlert.swift in Sources */ = {isa = PBXBuildFile; fileRef = 1639A8262260CE5000868AB9 /* ZMLocalNotification+AvailabilityAlert.swift */; };
		1639A8542264C52600868AB9 /* ZMLocalNotificationTests_Alerts.swift in Sources */ = {isa = PBXBuildFile; fileRef = 1639A8532264C52600868AB9 /* ZMLocalNotificationTests_Alerts.swift */; };
		163BB8131EE1A6EE00DF9384 /* IntegrationTest+Search.swift in Sources */ = {isa = PBXBuildFile; fileRef = 163BB8111EE1A65A00DF9384 /* IntegrationTest+Search.swift */; };
		163BB8161EE1B1AC00DF9384 /* SearchTests.swift in Sources */ = {isa = PBXBuildFile; fileRef = 163BB8151EE1B1AC00DF9384 /* SearchTests.swift */; };
		163FB9942052EA4C00E74F83 /* OperationLoopNewRequestObserver.swift in Sources */ = {isa = PBXBuildFile; fileRef = 163FB9922052EA4600E74F83 /* OperationLoopNewRequestObserver.swift */; };
		163FB9952056D5BA00E74F83 /* PushNotificationStatusTests.swift in Sources */ = {isa = PBXBuildFile; fileRef = BFB524CD1C7722EC006BCE23 /* PushNotificationStatusTests.swift */; };
		163FB9972057E25600E74F83 /* NSManagedObjectContext+LastNotificationID.swift in Sources */ = {isa = PBXBuildFile; fileRef = 163FB9962057E25600E74F83 /* NSManagedObjectContext+LastNotificationID.swift */; };
		163FB9992057E3F200E74F83 /* AuthenticationStatusProvider.swift in Sources */ = {isa = PBXBuildFile; fileRef = 163FB9982057E3F200E74F83 /* AuthenticationStatusProvider.swift */; };
		1645ECF82448A0A3007A82D6 /* Decodable+JSON.swift in Sources */ = {isa = PBXBuildFile; fileRef = 1645ECF72448A0A3007A82D6 /* Decodable+JSON.swift */; };
		1645ECFC2449CE75007A82D6 /* TeamMembersDownloadRequestStrategy.swift in Sources */ = {isa = PBXBuildFile; fileRef = 1645ECFB2449CE75007A82D6 /* TeamMembersDownloadRequestStrategy.swift */; };
		1645ED1B244DE345007A82D6 /* TeamMembersDownloadRequestStrategy.swift in Sources */ = {isa = PBXBuildFile; fileRef = 1645ED1A244DE345007A82D6 /* TeamMembersDownloadRequestStrategy.swift */; };
		16466C0E1F9F7EDF00E3F970 /* ZMConversationTranscoderTests.swift in Sources */ = {isa = PBXBuildFile; fileRef = 16466C0D1F9F7EDF00E3F970 /* ZMConversationTranscoderTests.swift */; };
		164A55D820F4FE4A00AE62A6 /* SearchUserImageStrategyTests.swift in Sources */ = {isa = PBXBuildFile; fileRef = F95706581DE5F6D40087442C /* SearchUserImageStrategyTests.swift */; };
		164B8C211E254AD00060AB26 /* WireCallCenterV3Mock.swift in Sources */ = {isa = PBXBuildFile; fileRef = 165D3A1A1E1D43870052E654 /* WireCallCenterV3Mock.swift */; };
		164C29A31ECF437E0026562A /* SearchRequestTests.swift in Sources */ = {isa = PBXBuildFile; fileRef = 164C29A21ECF437E0026562A /* SearchRequestTests.swift */; };
		164C29A51ECF47D80026562A /* SearchDirectoryTests.swift in Sources */ = {isa = PBXBuildFile; fileRef = 164C29A41ECF47D80026562A /* SearchDirectoryTests.swift */; };
		164C29A71ED2D7B00026562A /* SearchResult.swift in Sources */ = {isa = PBXBuildFile; fileRef = 164C29A61ED2D7B00026562A /* SearchResult.swift */; };
		164CB466207CC47700A2010F /* Conversation+ParticipantsTests.swift in Sources */ = {isa = PBXBuildFile; fileRef = 164CB465207CC47700A2010F /* Conversation+ParticipantsTests.swift */; };
		164EAF9C1F4455FA00B628C4 /* ZMUserSession+Actions.swift in Sources */ = {isa = PBXBuildFile; fileRef = 164EAF9B1F4455FA00B628C4 /* ZMUserSession+Actions.swift */; };
		16519D38231D3B1700C9D76D /* Conversation+Deletion.swift in Sources */ = {isa = PBXBuildFile; fileRef = 16519D37231D3B1700C9D76D /* Conversation+Deletion.swift */; };
		16519D5C231EA13A00C9D76D /* ConversationTests+Deletion.swift in Sources */ = {isa = PBXBuildFile; fileRef = 16519D5B231EA13A00C9D76D /* ConversationTests+Deletion.swift */; };
		16519D6D231EAAF300C9D76D /* Conversation+DeletionTests.swift in Sources */ = {isa = PBXBuildFile; fileRef = 16519D6C231EAAF300C9D76D /* Conversation+DeletionTests.swift */; };
		16519D7D2320087200C9D76D /* SlowSyncTests+ExistingData.swift in Sources */ = {isa = PBXBuildFile; fileRef = 16519D7C2320087100C9D76D /* SlowSyncTests+ExistingData.swift */; };
		1658C2371F503CF800889F22 /* FlowManager.swift in Sources */ = {isa = PBXBuildFile; fileRef = 1658C2361F503CF800889F22 /* FlowManager.swift */; };
		1658C23A1F5404F000889F22 /* FlowManagerMock.swift in Sources */ = {isa = PBXBuildFile; fileRef = 1658C2381F5404ED00889F22 /* FlowManagerMock.swift */; };
		1659114F1DEF1F6E007FA847 /* LocalNotificationDispatcher+Calling.swift in Sources */ = {isa = PBXBuildFile; fileRef = 1659114E1DEF1F6E007FA847 /* LocalNotificationDispatcher+Calling.swift */; };
		165911531DEF38EC007FA847 /* CallStateObserver.swift in Sources */ = {isa = PBXBuildFile; fileRef = 165911521DEF38EC007FA847 /* CallStateObserver.swift */; };
		165BB94C2004D6490077EFD5 /* SessionManager+UserActivity.swift in Sources */ = {isa = PBXBuildFile; fileRef = 165BB94B2004D6490077EFD5 /* SessionManager+UserActivity.swift */; };
		165D3A151E1D3EF30052E654 /* WireCallCenterV3.swift in Sources */ = {isa = PBXBuildFile; fileRef = 165D3A141E1D3EF30052E654 /* WireCallCenterV3.swift */; };
		165D3A211E1D43870052E654 /* VoiceChannelV3.swift in Sources */ = {isa = PBXBuildFile; fileRef = 165D3A171E1D43870052E654 /* VoiceChannelV3.swift */; };
		165D3A221E1D43870052E654 /* VoiceChannel.swift in Sources */ = {isa = PBXBuildFile; fileRef = 165D3A181E1D43870052E654 /* VoiceChannel.swift */; };
		165D3A3D1E1D60520052E654 /* ZMConversation+VoiceChannel.swift in Sources */ = {isa = PBXBuildFile; fileRef = 165D3A3C1E1D60520052E654 /* ZMConversation+VoiceChannel.swift */; };
		1660AA091ECCAC900056D403 /* SearchDirectory.swift in Sources */ = {isa = PBXBuildFile; fileRef = 1660AA081ECCAC900056D403 /* SearchDirectory.swift */; };
		1660AA0B1ECCAF4E0056D403 /* SearchRequest.swift in Sources */ = {isa = PBXBuildFile; fileRef = 1660AA0A1ECCAF4E0056D403 /* SearchRequest.swift */; };
		1660AA0D1ECDB0250056D403 /* SearchTask.swift in Sources */ = {isa = PBXBuildFile; fileRef = 1660AA0C1ECDB0250056D403 /* SearchTask.swift */; };
		1660AA0F1ECE0C870056D403 /* SearchResultTests.swift in Sources */ = {isa = PBXBuildFile; fileRef = 1660AA0E1ECE0C870056D403 /* SearchResultTests.swift */; };
		1660AA111ECE3C1C0056D403 /* SearchTaskTests.swift in Sources */ = {isa = PBXBuildFile; fileRef = 1660AA101ECE3C1C0056D403 /* SearchTaskTests.swift */; };
		166264742166093800300F45 /* CallEventStatus.swift in Sources */ = {isa = PBXBuildFile; fileRef = 166264732166093800300F45 /* CallEventStatus.swift */; };
		1662648221661C9F00300F45 /* ZMOperatonLoop+Background.swift in Sources */ = {isa = PBXBuildFile; fileRef = 1662648121661C9F00300F45 /* ZMOperatonLoop+Background.swift */; };
		166264932166517A00300F45 /* CallEventStatusTests.swift in Sources */ = {isa = PBXBuildFile; fileRef = 166264922166517A00300F45 /* CallEventStatusTests.swift */; };
		1662B0F723D9B29C00B8C7C5 /* UnauthenticatedSession+DomainLookup.swift in Sources */ = {isa = PBXBuildFile; fileRef = 1662B0F623D9B29C00B8C7C5 /* UnauthenticatedSession+DomainLookup.swift */; };
		1662B0F923D9CE8F00B8C7C5 /* UnauthenticatedSessionTests+DomainLookup.swift in Sources */ = {isa = PBXBuildFile; fileRef = 1662B0F823D9CE8F00B8C7C5 /* UnauthenticatedSessionTests+DomainLookup.swift */; };
		166507812459D7CA005300C1 /* UserClientEventConsumer.swift in Sources */ = {isa = PBXBuildFile; fileRef = 166507802459D7CA005300C1 /* UserClientEventConsumer.swift */; };
		166A8BF31E015F3B00F5EEEA /* WireCallCenterV3Factory.swift in Sources */ = {isa = PBXBuildFile; fileRef = 166A8BF21E015F3B00F5EEEA /* WireCallCenterV3Factory.swift */; };
		166A8BF91E02C7D500F5EEEA /* ZMHotFix+PendingChanges.swift in Sources */ = {isa = PBXBuildFile; fileRef = 166A8BF81E02C7D500F5EEEA /* ZMHotFix+PendingChanges.swift */; };
		166B2B5E23E86522003E8581 /* ZMUserSession.swift in Sources */ = {isa = PBXBuildFile; fileRef = 166B2B5D23E86522003E8581 /* ZMUserSession.swift */; };
		166B2B6E23EB2CD3003E8581 /* DatabaseTest.swift in Sources */ = {isa = PBXBuildFile; fileRef = 166B2B6D23EB2CD3003E8581 /* DatabaseTest.swift */; };
		166D18A4230EBFFA001288CD /* MediaManager.swift in Sources */ = {isa = PBXBuildFile; fileRef = 166D18A3230EBFFA001288CD /* MediaManager.swift */; };
		166D18A6230EC418001288CD /* MockMediaManager.swift in Sources */ = {isa = PBXBuildFile; fileRef = 166D18A5230EC418001288CD /* MockMediaManager.swift */; };
		166D191D231569DD001288CD /* SessionManagerTests+MessageRetention.swift in Sources */ = {isa = PBXBuildFile; fileRef = 166D191C231569DD001288CD /* SessionManagerTests+MessageRetention.swift */; };
		166D191F23157EBF001288CD /* IntegrationTest+Messages.swift in Sources */ = {isa = PBXBuildFile; fileRef = 166D191E23157EBE001288CD /* IntegrationTest+Messages.swift */; };
<<<<<<< HEAD
		166E47CE255E8A4D00C161C8 /* ZMConnectionTranscoder.h in Headers */ = {isa = PBXBuildFile; fileRef = 54F8D6DD19AB535700146664 /* ZMConnectionTranscoder.h */; settings = {ATTRIBUTES = (Public, ); }; };
		166E47CF255E8B2200C161C8 /* ZMLastUpdateEventIDTranscoder.h in Headers */ = {isa = PBXBuildFile; fileRef = 5427B34D19D195A100CC18DC /* ZMLastUpdateEventIDTranscoder.h */; settings = {ATTRIBUTES = (Public, ); }; };
		166E47D0255EBFA900C161C8 /* RequestStrategyFactory.swift in Sources */ = {isa = PBXBuildFile; fileRef = 166E47CC255E785900C161C8 /* RequestStrategyFactory.swift */; };
		166E47D1255EC03E00C161C8 /* ZMSelfStrategy.h in Headers */ = {isa = PBXBuildFile; fileRef = 54F8D6E819AB535700146664 /* ZMSelfStrategy.h */; settings = {ATTRIBUTES = (Public, ); }; };
		166E47D3255EF0BE00C161C8 /* MockRequestStrategyFactory.swift in Sources */ = {isa = PBXBuildFile; fileRef = 166E47D2255EF0BD00C161C8 /* MockRequestStrategyFactory.swift */; };
=======
		166DCDBA2555ADD2004F4F59 /* SessionManager+EncryptionAtRest.swift in Sources */ = {isa = PBXBuildFile; fileRef = 166DCDB92555ADD1004F4F59 /* SessionManager+EncryptionAtRest.swift */; };
>>>>>>> dd3463d5
		1671F9FF1E2FAF50009F3150 /* ZMLocalNotificationForTests_CallState.swift in Sources */ = {isa = PBXBuildFile; fileRef = 1671F9FE1E2FAF50009F3150 /* ZMLocalNotificationForTests_CallState.swift */; };
		1672A64523473EA100380537 /* LabelDownstreamRequestStrategy.swift in Sources */ = {isa = PBXBuildFile; fileRef = 1672A64423473EA100380537 /* LabelDownstreamRequestStrategy.swift */; };
		1672A653234784B500380537 /* LabelDownstreamRequestStrategyTests.swift in Sources */ = {isa = PBXBuildFile; fileRef = 1672A652234784B500380537 /* LabelDownstreamRequestStrategyTests.swift */; };
		1673C35324CB36D800AE2714 /* ZMUserSessionTests+EncryptionAtRest.swift in Sources */ = {isa = PBXBuildFile; fileRef = 1673C35224CB36D800AE2714 /* ZMUserSessionTests+EncryptionAtRest.swift */; };
		1675532C21B16D1E009C9FEA /* ConversationTests+ReceiptMode.swift in Sources */ = {isa = PBXBuildFile; fileRef = 1675532B21B16D1E009C9FEA /* ConversationTests+ReceiptMode.swift */; };
		1679D1CD1EF97387007B0DF5 /* ZMUserSessionTestsBase+Calling.swift in Sources */ = {isa = PBXBuildFile; fileRef = 1679D1CB1EF9730C007B0DF5 /* ZMUserSessionTestsBase+Calling.swift */; };
		167F383B23E0416E006B6AA9 /* UnauthenticatedSession+SSO.swift in Sources */ = {isa = PBXBuildFile; fileRef = 167F383A23E0416E006B6AA9 /* UnauthenticatedSession+SSO.swift */; };
		167F383D23E04A93006B6AA9 /* UnauthenticatedSessionTests+SSO.swift in Sources */ = {isa = PBXBuildFile; fileRef = 167F383C23E04A93006B6AA9 /* UnauthenticatedSessionTests+SSO.swift */; };
		168474262252579A004DE9EC /* ZMUserSessionTests+Syncing.swift in Sources */ = {isa = PBXBuildFile; fileRef = 168474252252579A004DE9EC /* ZMUserSessionTests+Syncing.swift */; };
		16849B1C23EDA1FD00C025A8 /* MockUpdateEventProcessor.swift in Sources */ = {isa = PBXBuildFile; fileRef = 16849B1B23EDA1FD00C025A8 /* MockUpdateEventProcessor.swift */; };
		16849B2023EDB32B00C025A8 /* MockSessionManager.swift in Sources */ = {isa = PBXBuildFile; fileRef = 16849B1F23EDB32B00C025A8 /* MockSessionManager.swift */; };
		168C0B3F1E97CE3900315044 /* ZMLastUpdateEventIDTranscoderTests.m in Sources */ = {isa = PBXBuildFile; fileRef = 54188DCA19D19DE200DA40E4 /* ZMLastUpdateEventIDTranscoderTests.m */; };
		168CF42720077C54009FCB89 /* TeamInvitationStatus.swift in Sources */ = {isa = PBXBuildFile; fileRef = 168CF42620077C54009FCB89 /* TeamInvitationStatus.swift */; };
		168CF4292007840A009FCB89 /* Team+Invite.swift in Sources */ = {isa = PBXBuildFile; fileRef = 168CF4282007840A009FCB89 /* Team+Invite.swift */; };
		168CF42B20079A02009FCB89 /* TeamInvitationRequestStrategy.swift in Sources */ = {isa = PBXBuildFile; fileRef = 168CF42A20079A02009FCB89 /* TeamInvitationRequestStrategy.swift */; };
		168CF42D2007BCA0009FCB89 /* TeamInvitationRequestStrategyTests.swift in Sources */ = {isa = PBXBuildFile; fileRef = 168CF42C2007BCA0009FCB89 /* TeamInvitationRequestStrategyTests.swift */; };
		168CF42F2007BCD9009FCB89 /* TeamInvitationStatusTests.swift in Sources */ = {isa = PBXBuildFile; fileRef = 168CF42E2007BCD9009FCB89 /* TeamInvitationStatusTests.swift */; };
		168E96D2220C3F6F00FC92FA /* ZMUserTranscoder.swift in Sources */ = {isa = PBXBuildFile; fileRef = 168E96D1220C3F6F00FC92FA /* ZMUserTranscoder.swift */; };
		168E96DD220C6EB700FC92FA /* UserTests+AccountDeletion.swift in Sources */ = {isa = PBXBuildFile; fileRef = 168E96DC220C6EB700FC92FA /* UserTests+AccountDeletion.swift */; };
		16904A84207E078C00C92806 /* ConversationTests+Participants.swift in Sources */ = {isa = PBXBuildFile; fileRef = 16904A83207E078C00C92806 /* ConversationTests+Participants.swift */; };
		16962EE220286A4C0069D88D /* LocalNotificationType+Localization.swift in Sources */ = {isa = PBXBuildFile; fileRef = 16962EE120286A4C0069D88D /* LocalNotificationType+Localization.swift */; };
		16962EE420286D690069D88D /* LocalNotificationType+Configuration.swift in Sources */ = {isa = PBXBuildFile; fileRef = 16962EE320286D690069D88D /* LocalNotificationType+Configuration.swift */; };
		16962EE52028A86D0069D88D /* ZMLocalNotificationLocalizationTests.swift in Sources */ = {isa = PBXBuildFile; fileRef = EEB568181FA22FBE003ADA3A /* ZMLocalNotificationLocalizationTests.swift */; };
		169BC10F22BD17FF0003159B /* LegalHoldRequestStrategyTests.swift in Sources */ = {isa = PBXBuildFile; fileRef = 169BC10E22BD17FF0003159B /* LegalHoldRequestStrategyTests.swift */; };
		169E303320D29C670012C219 /* PushRegistryMock.swift in Sources */ = {isa = PBXBuildFile; fileRef = 169E303120D29C200012C219 /* PushRegistryMock.swift */; };
		169E55F62518FF810092CD53 /* EventProcessingPerformanceTests.swift in Sources */ = {isa = PBXBuildFile; fileRef = 169E55F52518FF810092CD53 /* EventProcessingPerformanceTests.swift */; };
		16A5FE21215B584200AEEBBD /* MockLinkPreviewDetector.swift in Sources */ = {isa = PBXBuildFile; fileRef = 16A5FE20215B584200AEEBBD /* MockLinkPreviewDetector.swift */; };
		16A5FE23215B5FD000AEEBBD /* LinkPreviewTests.swift in Sources */ = {isa = PBXBuildFile; fileRef = 16A5FE22215B5FD000AEEBBD /* LinkPreviewTests.swift */; };
		16A702D01E92998100B8410D /* ApplicationStatusDirectoryTests.swift in Sources */ = {isa = PBXBuildFile; fileRef = 16A702CF1E92998100B8410D /* ApplicationStatusDirectoryTests.swift */; };
		16A764611F3E0B0B00564F21 /* CallKitManager.swift in Sources */ = {isa = PBXBuildFile; fileRef = 16A764601F3E0B0B00564F21 /* CallKitManager.swift */; };
		16A86B8422A7E57200A674F8 /* ConversationTests+LegalHold.swift in Sources */ = {isa = PBXBuildFile; fileRef = 16A86B8322A7E57100A674F8 /* ConversationTests+LegalHold.swift */; };
		16AD86B81F7292EB00E4C797 /* TypingChange.swift in Sources */ = {isa = PBXBuildFile; fileRef = 16AD86B71F7292EB00E4C797 /* TypingChange.swift */; };
		16C22BA41BF4D5D7007099D9 /* NSError+ZMUserSessionInternal.h in Headers */ = {isa = PBXBuildFile; fileRef = 3E05F254192A50CC00F22D80 /* NSError+ZMUserSessionInternal.h */; settings = {ATTRIBUTES = (Public, ); }; };
		16C4BDA020A309CD00BCDB17 /* CallParticipantSnapshot.swift in Sources */ = {isa = PBXBuildFile; fileRef = 16C4BD9F20A309CD00BCDB17 /* CallParticipantSnapshot.swift */; };
		16D0A119234B999600A83F87 /* LabelUpstreamRequestStrategyTests.swift in Sources */ = {isa = PBXBuildFile; fileRef = 16D0A118234B999600A83F87 /* LabelUpstreamRequestStrategyTests.swift */; };
		16D0A11D234C8CD700A83F87 /* LabelUpstreamRequestStrategy.swift in Sources */ = {isa = PBXBuildFile; fileRef = 16D0A11C234C8CD700A83F87 /* LabelUpstreamRequestStrategy.swift */; };
		16D1383B1FD6A6F4001B4411 /* AvailabilityTests.swift in Sources */ = {isa = PBXBuildFile; fileRef = 16D1383A1FD6A6F4001B4411 /* AvailabilityTests.swift */; };
		16D3FCDF1E365ABC0052A535 /* CallStateObserverTests.swift in Sources */ = {isa = PBXBuildFile; fileRef = 16D3FCDE1E365ABC0052A535 /* CallStateObserverTests.swift */; };
		16D3FCE51E37A8050052A535 /* NSManagedObjectContext+ServerTimeDelta.swift in Sources */ = {isa = PBXBuildFile; fileRef = 16D3FCE41E37A8050052A535 /* NSManagedObjectContext+ServerTimeDelta.swift */; };
		16D3FD021E3A5C0D0052A535 /* ZMConversationVoiceChannelRouterTests.swift in Sources */ = {isa = PBXBuildFile; fileRef = 16D3FD011E3A5C0D0052A535 /* ZMConversationVoiceChannelRouterTests.swift */; };
		16D448F51F1D00C40037285C /* SlowSyncTests+Teams.swift in Sources */ = {isa = PBXBuildFile; fileRef = BF1F52CB1ECDD778002FB553 /* SlowSyncTests+Teams.swift */; };
		16D9E8BA22BCD39200FA463F /* LegalHoldRequestStrategy.swift in Sources */ = {isa = PBXBuildFile; fileRef = 16D9E8B922BCD39200FA463F /* LegalHoldRequestStrategy.swift */; };
		16DABFAE1DCF98D3001973E3 /* CallingRequestStrategy.swift in Sources */ = {isa = PBXBuildFile; fileRef = 16DABFAD1DCF98D3001973E3 /* CallingRequestStrategy.swift */; };
		16DCAD671B0F9447008C1DD9 /* NSURL+LaunchOptions.h in Headers */ = {isa = PBXBuildFile; fileRef = 16DCAD641B0F9447008C1DD9 /* NSURL+LaunchOptions.h */; };
		16DCAD691B0F9447008C1DD9 /* NSURL+LaunchOptions.m in Sources */ = {isa = PBXBuildFile; fileRef = 16DCAD651B0F9447008C1DD9 /* NSURL+LaunchOptions.m */; };
		16DCAD6F1B147706008C1DD9 /* NSURL+LaunchOptionsTests.m in Sources */ = {isa = PBXBuildFile; fileRef = 16DCAD6D1B1476FE008C1DD9 /* NSURL+LaunchOptionsTests.m */; };
		16DCB91C213449620002E910 /* ZMOperationLoop+PushChannel.swift in Sources */ = {isa = PBXBuildFile; fileRef = 16DCB91B213449620002E910 /* ZMOperationLoop+PushChannel.swift */; };
		16E0FB87232F8933000E3235 /* ZMUserSession+Authentication.swift in Sources */ = {isa = PBXBuildFile; fileRef = 16E0FB86232F8933000E3235 /* ZMUserSession+Authentication.swift */; };
		16E0FBB623311A19000E3235 /* ZMUserSessionTests+Authentication.swift in Sources */ = {isa = PBXBuildFile; fileRef = 16E0FBB4233119FE000E3235 /* ZMUserSessionTests+Authentication.swift */; };
		16E6F26224B371190015B249 /* ZMUserSession+EncryptionAtRest.swift in Sources */ = {isa = PBXBuildFile; fileRef = 16E6F26124B371190015B249 /* ZMUserSession+EncryptionAtRest.swift */; };
		16ED865A23E2E91900CB1766 /* ZMUserSession+LifeCycle.swift in Sources */ = {isa = PBXBuildFile; fileRef = 16ED865923E2E91900CB1766 /* ZMUserSession+LifeCycle.swift */; };
		16ED865B23E2EE3C00CB1766 /* ZMMissingUpdateEventsTranscoder.h in Headers */ = {isa = PBXBuildFile; fileRef = 54F8D6E419AB535700146664 /* ZMMissingUpdateEventsTranscoder.h */; settings = {ATTRIBUTES = (Public, ); }; };
		16ED865D23E30F7E00CB1766 /* ZMUserSesson+Proxy.swift in Sources */ = {isa = PBXBuildFile; fileRef = 16ED865C23E30F7E00CB1766 /* ZMUserSesson+Proxy.swift */; };
		16ED865F23E3145C00CB1766 /* ZMUserSession+Clients.swift in Sources */ = {isa = PBXBuildFile; fileRef = 16ED865E23E3145C00CB1766 /* ZMUserSession+Clients.swift */; };
		16F5F16C1E4092C00062F0AE /* NSManagedObjectContext+CTCallCenter.swift in Sources */ = {isa = PBXBuildFile; fileRef = 16F5F16B1E4092C00062F0AE /* NSManagedObjectContext+CTCallCenter.swift */; };
		16F6BB381EDEA659009EA803 /* SearchResult+AddressBook.swift in Sources */ = {isa = PBXBuildFile; fileRef = 16F6BB371EDEA659009EA803 /* SearchResult+AddressBook.swift */; };
		16F7343C250F588100AB93B1 /* ZMLocalNotificationTests_UnreadCount.swift in Sources */ = {isa = PBXBuildFile; fileRef = 16F7343B250F588100AB93B1 /* ZMLocalNotificationTests_UnreadCount.swift */; };
		16FF47441F0BF5C70044C491 /* IntegrationTest.swift in Sources */ = {isa = PBXBuildFile; fileRef = 16FF47431F0BF5C70044C491 /* IntegrationTest.swift */; };
		16FF47471F0CD58A0044C491 /* IntegrationTest.m in Sources */ = {isa = PBXBuildFile; fileRef = 16FF47461F0CD58A0044C491 /* IntegrationTest.m */; };
		16FF474C1F0D54B20044C491 /* SessionManager+Logs.swift in Sources */ = {isa = PBXBuildFile; fileRef = 16FF474B1F0D54B20044C491 /* SessionManager+Logs.swift */; };
		1EB871501BF502A000AF5CE1 /* ZMUserTranscoder.h in Headers */ = {isa = PBXBuildFile; fileRef = 54F8D6EC19AB535700146664 /* ZMUserTranscoder.h */; settings = {ATTRIBUTES = (Public, ); }; };
		3E05F252192A4FBD00F22D80 /* UserSessionErrorTests.m in Sources */ = {isa = PBXBuildFile; fileRef = 3E05F250192A4FBD00F22D80 /* UserSessionErrorTests.m */; };
		3E08B5631A67EDF800F23B9E /* WireSyncEngine.framework in Embed Framework */ = {isa = PBXBuildFile; fileRef = 549815931A43232400A7CE2E /* WireSyncEngine.framework */; settings = {ATTRIBUTES = (CodeSignOnCopy, RemoveHeadersOnCopy, ); }; };
		3E1858BC1951D6DA005FE78F /* MemoryLeaksObserver.m in Sources */ = {isa = PBXBuildFile; fileRef = 3E1858B31951D69B005FE78F /* MemoryLeaksObserver.m */; };
		3E1860BA191A5D99000FE027 /* TestHost-main.m in Sources */ = {isa = PBXBuildFile; fileRef = 3E1860B6191A5D99000FE027 /* TestHost-main.m */; };
		3E1860BB191A5D99000FE027 /* TestHostAppDelegate.m in Sources */ = {isa = PBXBuildFile; fileRef = 3E1860B8191A5D99000FE027 /* TestHostAppDelegate.m */; };
		3E27131F1A8A68BF008EE50F /* Push.strings in Resources */ = {isa = PBXBuildFile; fileRef = 3E27131A1A8A68BF008EE50F /* Push.strings */; };
		3E2713211A8A68BF008EE50F /* Push.stringsdict in Resources */ = {isa = PBXBuildFile; fileRef = 3E27131C1A8A68BF008EE50F /* Push.stringsdict */; };
		3E288A6C19C859210031CFCE /* NotificationObservers.m in Sources */ = {isa = PBXBuildFile; fileRef = 3E288A6A19C859210031CFCE /* NotificationObservers.m */; };
		3E9848BD1A65253000F7B050 /* Hack.swift in Sources */ = {isa = PBXBuildFile; fileRef = 3E9848BC1A65253000F7B050 /* Hack.swift */; };
		3ED972FB1A0A65D800BAFC61 /* ZMBlacklistVerificatorTest.m in Sources */ = {isa = PBXBuildFile; fileRef = F9F11A061A0A630900F1DCEE /* ZMBlacklistVerificatorTest.m */; };
		3EEA678C199D079600AF7665 /* UserTests.m in Sources */ = {isa = PBXBuildFile; fileRef = 3EEA678A199D079600AF7665 /* UserTests.m */; };
		54034F381BB1A6D900F4ED62 /* ZMUserSession+Logs.swift in Sources */ = {isa = PBXBuildFile; fileRef = 54034F371BB1A6D900F4ED62 /* ZMUserSession+Logs.swift */; };
		540818A61BCA647D00257CA7 /* ZMBlacklistVerificator+Testing.h in Headers */ = {isa = PBXBuildFile; fileRef = 540818A51BCA647D00257CA7 /* ZMBlacklistVerificator+Testing.h */; };
		540A0BA51954859E00FB7D61 /* ZMSyncStrategyTests.m in Sources */ = {isa = PBXBuildFile; fileRef = 85D85104C6D06FA902E3253C /* ZMSyncStrategyTests.m */; };
		541228451AEE422C00D9ED1C /* ZMAuthenticationStatusTests.m in Sources */ = {isa = PBXBuildFile; fileRef = 541228431AEE422C00D9ED1C /* ZMAuthenticationStatusTests.m */; };
		541918ED195AD9D100A5023D /* SendAndReceiveMessagesTests.m in Sources */ = {isa = PBXBuildFile; fileRef = 541918EB195AD9D100A5023D /* SendAndReceiveMessagesTests.m */; };
		5422E9701BD5A5D0005A7C77 /* OTRTests.swift in Sources */ = {isa = PBXBuildFile; fileRef = 5422E96E1BD5A4FD005A7C77 /* OTRTests.swift */; };
		54257C081DF1C94200107FE7 /* TopConversationsDirectory.swift in Sources */ = {isa = PBXBuildFile; fileRef = 54257C071DF1C94200107FE7 /* TopConversationsDirectory.swift */; };
		542DFEE61DDCA452000F5B95 /* UserProfileUpdateStatusTests.swift in Sources */ = {isa = PBXBuildFile; fileRef = 542DFEE51DDCA452000F5B95 /* UserProfileUpdateStatusTests.swift */; };
		542DFEE81DDCA4FD000F5B95 /* UserProfileUpdateRequestStrategyTests.swift in Sources */ = {isa = PBXBuildFile; fileRef = 542DFEE71DDCA4FD000F5B95 /* UserProfileUpdateRequestStrategyTests.swift */; };
		543095931DE76B170065367F /* random1.txt in Resources */ = {isa = PBXBuildFile; fileRef = 543095921DE76B170065367F /* random1.txt */; };
		543095951DE76B270065367F /* random2.txt in Resources */ = {isa = PBXBuildFile; fileRef = 543095941DE76B270065367F /* random2.txt */; };
		5430E9251BAA0D9F00395E05 /* WireSyncEngineLogs.h in Headers */ = {isa = PBXBuildFile; fileRef = 5430E9231BAA0D9F00395E05 /* WireSyncEngineLogs.h */; };
		5430FF151CE4A359004ECFFE /* FileTransferTests.m in Sources */ = {isa = PBXBuildFile; fileRef = 5430FF141CE4A359004ECFFE /* FileTransferTests.m */; };
		5435C5551E13D9A0002D9766 /* NSManagedObjectContext+KeyValueStore.swift in Sources */ = {isa = PBXBuildFile; fileRef = 5435C5541E13D9A0002D9766 /* NSManagedObjectContext+KeyValueStore.swift */; };
		543ED0011D79E0EE00A9CDF3 /* ApplicationMock.swift in Sources */ = {isa = PBXBuildFile; fileRef = 543ED0001D79E0EE00A9CDF3 /* ApplicationMock.swift */; };
		5442A7321E42244C00415104 /* libPhoneNumberiOS.framework in Frameworks */ = {isa = PBXBuildFile; fileRef = 5442A7311E42244C00415104 /* libPhoneNumberiOS.framework */; };
		5447E4681AECDE6500411FCD /* ZMUserSessionTestsBase.m in Sources */ = {isa = PBXBuildFile; fileRef = 5447E4661AECDE6500411FCD /* ZMUserSessionTestsBase.m */; };
		544BA11A1A433DE400D3B852 /* WireSyncEngine.h in Headers */ = {isa = PBXBuildFile; fileRef = 542049EF196AB84B000D8A94 /* WireSyncEngine.h */; settings = {ATTRIBUTES = (Public, ); }; };
		544BA1271A433DE400D3B852 /* NSError+ZMUserSession.h in Headers */ = {isa = PBXBuildFile; fileRef = 3E05F247192A4F8900F22D80 /* NSError+ZMUserSession.h */; settings = {ATTRIBUTES = (Public, ); }; };
		544BA1311A433DE400D3B852 /* ZMNetworkState.h in Headers */ = {isa = PBXBuildFile; fileRef = 546D45FD19E29D92004C478D /* ZMNetworkState.h */; settings = {ATTRIBUTES = (Public, ); }; };
		544BA1571A43424F00D3B852 /* WireSyncEngine.framework in Frameworks */ = {isa = PBXBuildFile; fileRef = 549815931A43232400A7CE2E /* WireSyncEngine.framework */; };
		544F8FF31DDCD34600D1AB04 /* UserProfileUpdateNotifications.swift in Sources */ = {isa = PBXBuildFile; fileRef = 544F8FF21DDCD34600D1AB04 /* UserProfileUpdateNotifications.swift */; };
		545434A719AB6ADA003892D9 /* ZMConnectionTranscoderTest.m in Sources */ = {isa = PBXBuildFile; fileRef = 54F8D72B19AB677300146664 /* ZMConnectionTranscoderTest.m */; };
		545434A919AB6ADA003892D9 /* ZMConversationTranscoderTests.m in Sources */ = {isa = PBXBuildFile; fileRef = 54F8D72D19AB677300146664 /* ZMConversationTranscoderTests.m */; };
		545434AB19AB6ADA003892D9 /* ZMMissingUpdateEventsTranscoderTests.m in Sources */ = {isa = PBXBuildFile; fileRef = 54F8D72F19AB677300146664 /* ZMMissingUpdateEventsTranscoderTests.m */; };
		545434AC19AB6ADA003892D9 /* ZMSelfTranscoderTests.m in Sources */ = {isa = PBXBuildFile; fileRef = 54F8D73119AB677400146664 /* ZMSelfTranscoderTests.m */; };
		545434AE19AB6ADA003892D9 /* ZMUserTranscoderTests.m in Sources */ = {isa = PBXBuildFile; fileRef = 54F8D73319AB677400146664 /* ZMUserTranscoderTests.m */; };
		545643D31C62C12E00A2129C /* ConversationTests+OTR.m in Sources */ = {isa = PBXBuildFile; fileRef = 09914E501BD6613600C10BF8 /* ConversationTests+OTR.m */; };
		545643D61C62C1A800A2129C /* ConversationTestsBase.m in Sources */ = {isa = PBXBuildFile; fileRef = 545643D51C62C1A800A2129C /* ConversationTestsBase.m */; };
		545816FA1E93E20700BFAF7E /* WireProtos.framework in Frameworks */ = {isa = PBXBuildFile; fileRef = 54E03A5B1E93CEED0089AC69 /* WireProtos.framework */; };
		5458273E2541C3A9002B8F83 /* PresentationDelegate.swift in Sources */ = {isa = PBXBuildFile; fileRef = 5458273D2541C3A9002B8F83 /* PresentationDelegate.swift */; };
		5458AF7F1F70219F00E45977 /* PostLoginAuthenticationNotification.swift in Sources */ = {isa = PBXBuildFile; fileRef = 5458AF7E1F70219F00E45977 /* PostLoginAuthenticationNotification.swift */; };
		5458AF841F7021B800E45977 /* PreLoginAuthenticationNotification.swift in Sources */ = {isa = PBXBuildFile; fileRef = 5458AF831F7021B800E45977 /* PreLoginAuthenticationNotification.swift */; };
		545F601C1D6C336D00C2C55B /* AddressBookSearchTests.swift in Sources */ = {isa = PBXBuildFile; fileRef = 545F601B1D6C336D00C2C55B /* AddressBookSearchTests.swift */; };
		545FC3341A5B003A005EEA26 /* ObjectTranscoderTests.m in Sources */ = {isa = PBXBuildFile; fileRef = 54F8D74919AB67B300146664 /* ObjectTranscoderTests.m */; };
		546392721D79D5210094EC66 /* Application.swift in Sources */ = {isa = PBXBuildFile; fileRef = 546392711D79D5210094EC66 /* Application.swift */; };
		5463C897193F3C74006799DE /* ZMTimingTests.m in Sources */ = {isa = PBXBuildFile; fileRef = 5463C890193F38A6006799DE /* ZMTimingTests.m */; };
		5467F1C41E0AE2EF008C1745 /* KeyValueStore.swift in Sources */ = {isa = PBXBuildFile; fileRef = 5467F1C31E0AE2EF008C1745 /* KeyValueStore.swift */; };
		5467F1C61E0AE421008C1745 /* KeyValueStore+AccessToken.swift in Sources */ = {isa = PBXBuildFile; fileRef = 5467F1C51E0AE421008C1745 /* KeyValueStore+AccessToken.swift */; };
		546F815C1E685F6E00775059 /* LocalNotificationDispatcherTests.swift in Sources */ = {isa = PBXBuildFile; fileRef = 546F815A1E685F1A00775059 /* LocalNotificationDispatcherTests.swift */; };
		5474C80A1921309400185A3A /* MessagingTest.m in Sources */ = {isa = PBXBuildFile; fileRef = 5474C8061921309400185A3A /* MessagingTest.m */; };
		5474C80C1921309400185A3A /* MessagingTestTests.m in Sources */ = {isa = PBXBuildFile; fileRef = 5474C8081921309400185A3A /* MessagingTestTests.m */; };
		54764B961C92FDC100BD25E3 /* 1900x1500.jpg in Resources */ = {isa = PBXBuildFile; fileRef = 54DFAE211C92D979004B1D15 /* 1900x1500.jpg */; };
		54764B991C9303D600BD25E3 /* medium.jpg in Resources */ = {isa = PBXBuildFile; fileRef = 54764B971C9303D600BD25E3 /* medium.jpg */; };
		54764B9A1C9303D600BD25E3 /* tiny.jpg in Resources */ = {isa = PBXBuildFile; fileRef = 54764B981C9303D600BD25E3 /* tiny.jpg */; };
		54764B9C1C930AEB00BD25E3 /* Lorem Ipsum.txt in Resources */ = {isa = PBXBuildFile; fileRef = 54764B9B1C930AEB00BD25E3 /* Lorem Ipsum.txt */; };
		54764B9F1C931E9400BD25E3 /* animated.gif in Resources */ = {isa = PBXBuildFile; fileRef = 54764B9D1C931E9400BD25E3 /* animated.gif */; };
		54764BA01C931E9400BD25E3 /* not_animated.gif in Resources */ = {isa = PBXBuildFile; fileRef = 54764B9E1C931E9400BD25E3 /* not_animated.gif */; };
		5478A1411DEC4048006F7268 /* UserProfile.swift in Sources */ = {isa = PBXBuildFile; fileRef = 5478A1401DEC4048006F7268 /* UserProfile.swift */; };
		547E5B581DDB4B800038D936 /* UserProfileUpdateStatus.swift in Sources */ = {isa = PBXBuildFile; fileRef = 547E5B571DDB4B800038D936 /* UserProfileUpdateStatus.swift */; };
		547E5B5A1DDB67390038D936 /* UserProfileUpdateRequestStrategy.swift in Sources */ = {isa = PBXBuildFile; fileRef = 547E5B591DDB67390038D936 /* UserProfileUpdateRequestStrategy.swift */; };
		548214071A025C54001AA4E0 /* ZMSimpleListRequestPaginatorTests.m in Sources */ = {isa = PBXBuildFile; fileRef = 548214051A025C54001AA4E0 /* ZMSimpleListRequestPaginatorTests.m */; };
		548241F01AB09C1500E0ED07 /* APNSTests.m in Sources */ = {isa = PBXBuildFile; fileRef = 545F3DBA1AAF64FB00BF817B /* APNSTests.m */; };
		54877C9619922C0B0097FB58 /* UserProfileTests.m in Sources */ = {isa = PBXBuildFile; fileRef = 54877C9419922C0B0097FB58 /* UserProfileTests.m */; };
		54880E3D194B5845007271AA /* ZMOperationLoopTests.m in Sources */ = {isa = PBXBuildFile; fileRef = 85D858D72B109C5D9A85645B /* ZMOperationLoopTests.m */; };
		548BBA1C195071E30041945E /* ZMUserSessionTests.m in Sources */ = {isa = PBXBuildFile; fileRef = 54610D32192C9D7200FE7201 /* ZMUserSessionTests.m */; };
		5492C6C519ACCCA8008F41E2 /* ConnectionTests.m in Sources */ = {isa = PBXBuildFile; fileRef = 5492C6C319ACCCA8008F41E2 /* ConnectionTests.m */; };
		549552541D645683004F21F6 /* AddressBookTests.swift in Sources */ = {isa = PBXBuildFile; fileRef = 549552511D64567C004F21F6 /* AddressBookTests.swift */; };
		549710081F6FF5C100026EDD /* NotificationInContext+UserSession.swift in Sources */ = {isa = PBXBuildFile; fileRef = 549710071F6FF5C100026EDD /* NotificationInContext+UserSession.swift */; };
		5497100A1F6FFE9900026EDD /* ClientUpdateNotification.swift in Sources */ = {isa = PBXBuildFile; fileRef = 549710091F6FFE9900026EDD /* ClientUpdateNotification.swift */; };
		54973A361DD48CAB007F8702 /* NSManagedObject+EncryptionContext.swift in Sources */ = {isa = PBXBuildFile; fileRef = 54973A351DD48CAB007F8702 /* NSManagedObject+EncryptionContext.swift */; };
		549815CD1A432BC700A7CE2E /* ZMBlacklistDownloader.m in Sources */ = {isa = PBXBuildFile; fileRef = F9FD798619EE742600D70FCD /* ZMBlacklistDownloader.m */; };
		549815CE1A432BC700A7CE2E /* ZMBlacklistVerificator.m in Sources */ = {isa = PBXBuildFile; fileRef = F9FD798C19EE9B9A00D70FCD /* ZMBlacklistVerificator.m */; };
		549815DC1A432BC700A7CE2E /* NSError+ZMUserSession.m in Sources */ = {isa = PBXBuildFile; fileRef = 3E05F253192A50CC00F22D80 /* NSError+ZMUserSession.m */; };
		549816251A432BC800A7CE2E /* ZMSimpleListRequestPaginator.m in Sources */ = {isa = PBXBuildFile; fileRef = 548213FF1A0253CC001AA4E0 /* ZMSimpleListRequestPaginator.m */; };
		549816291A432BC800A7CE2E /* ZMConnectionTranscoder.m in Sources */ = {isa = PBXBuildFile; fileRef = 54F8D6DE19AB535700146664 /* ZMConnectionTranscoder.m */; };
		5498162B1A432BC800A7CE2E /* ZMConversationTranscoder.m in Sources */ = {isa = PBXBuildFile; fileRef = 54294A2019472D4E007BE3CE /* ZMConversationTranscoder.m */; };
		5498162D1A432BC800A7CE2E /* ZMMissingUpdateEventsTranscoder.m in Sources */ = {isa = PBXBuildFile; fileRef = 54F8D6E519AB535700146664 /* ZMMissingUpdateEventsTranscoder.m */; };
		5498162E1A432BC800A7CE2E /* ZMLastUpdateEventIDTranscoder.m in Sources */ = {isa = PBXBuildFile; fileRef = 5427B34E19D195A100CC18DC /* ZMLastUpdateEventIDTranscoder.m */; };
		549816301A432BC800A7CE2E /* ZMSelfStrategy.m in Sources */ = {isa = PBXBuildFile; fileRef = 54F8D6E919AB535700146664 /* ZMSelfStrategy.m */; };
		549816321A432BC800A7CE2E /* ZMUserTranscoder.m in Sources */ = {isa = PBXBuildFile; fileRef = 54F8D6ED19AB535700146664 /* ZMUserTranscoder.m */; };
		549816351A432BC800A7CE2E /* ZMLoginTranscoder.m in Sources */ = {isa = PBXBuildFile; fileRef = 54C11B9F19D1E4A100576A96 /* ZMLoginTranscoder.m */; };
		549816451A432BC800A7CE2E /* ZMOperationLoop.m in Sources */ = {isa = PBXBuildFile; fileRef = 85D8502FFC4412F91D0CC1A4 /* ZMOperationLoop.m */; };
		549816471A432BC800A7CE2E /* ZMSyncStrategy.m in Sources */ = {isa = PBXBuildFile; fileRef = 85D859D47B6EBF09E4137658 /* ZMSyncStrategy.m */; };
		5498165A1A432BC800A7CE2E /* ZMUpdateEventsBuffer.m in Sources */ = {isa = PBXBuildFile; fileRef = 54F7217919A611DE009A8AF5 /* ZMUpdateEventsBuffer.m */; };
		54991D581DEDCF2B007E282F /* AddressBook.swift in Sources */ = {isa = PBXBuildFile; fileRef = 54991D571DEDCF2B007E282F /* AddressBook.swift */; };
		54991D5A1DEDD07E007E282F /* ContactAddressBook.swift in Sources */ = {isa = PBXBuildFile; fileRef = 54991D591DEDD07E007E282F /* ContactAddressBook.swift */; };
		54A0A6311BCE9864001A3A4C /* ZMHotFix.m in Sources */ = {isa = PBXBuildFile; fileRef = F95ECF4D1B94A553009F91BA /* ZMHotFix.m */; };
		54A0A6321BCE9867001A3A4C /* ZMHotFixDirectory.m in Sources */ = {isa = PBXBuildFile; fileRef = 54DE26B21BC56E62002B5FBC /* ZMHotFixDirectory.m */; };
		54A170651B300696001B41A5 /* ProxiedRequestStrategy.swift in Sources */ = {isa = PBXBuildFile; fileRef = 54A170631B300696001B41A5 /* ProxiedRequestStrategy.swift */; };
		54A170691B300717001B41A5 /* ProxiedRequestStrategyTests.swift in Sources */ = {isa = PBXBuildFile; fileRef = 54A170671B300717001B41A5 /* ProxiedRequestStrategyTests.swift */; };
		54A227D61D6604A5009414C0 /* SynchronizationMocks.swift in Sources */ = {isa = PBXBuildFile; fileRef = 54A227D51D6604A5009414C0 /* SynchronizationMocks.swift */; };
		54A2C9F31DAFBA3300FFD2A0 /* NSManagedObjectContext+EventDecoder.swift in Sources */ = {isa = PBXBuildFile; fileRef = 54A2C9F21DAFBA3300FFD2A0 /* NSManagedObjectContext+EventDecoder.swift */; };
		54A343471D6B589A004B65EA /* AddressBookSearch.swift in Sources */ = {isa = PBXBuildFile; fileRef = 54A343461D6B589A004B65EA /* AddressBookSearch.swift */; };
		54A3ACC31A261603008AF8DF /* BackgroundTests.m in Sources */ = {isa = PBXBuildFile; fileRef = 54A3ACC21A261603008AF8DF /* BackgroundTests.m */; };
		54A3F24F1C08523500FE3A6B /* ZMOperationLoop.h in Headers */ = {isa = PBXBuildFile; fileRef = 85D85F3EC8565FD102AC0E5B /* ZMOperationLoop.h */; settings = {ATTRIBUTES = (Public, ); }; };
		54AB428E1DF5C5B400381F2C /* TopConversationsDirectoryTests.swift in Sources */ = {isa = PBXBuildFile; fileRef = 54AB428D1DF5C5B400381F2C /* TopConversationsDirectoryTests.swift */; };
		54ADA7631E3B3D8E00B90C7D /* IntegrationTest+Encryption.swift in Sources */ = {isa = PBXBuildFile; fileRef = 54ADA7611E3B3CBE00B90C7D /* IntegrationTest+Encryption.swift */; };
		54BAB40D24A9EAC800EBC400 /* FeatureFlagRequestStrategyTests.swift in Sources */ = {isa = PBXBuildFile; fileRef = 54BAB40C24A9EAC800EBC400 /* FeatureFlagRequestStrategyTests.swift */; };
		54BFDF681BDA6F9A0034A3DB /* HistorySynchronizationStatus.swift in Sources */ = {isa = PBXBuildFile; fileRef = 54BFDF671BDA6F9A0034A3DB /* HistorySynchronizationStatus.swift */; };
		54BFDF6A1BDA87D20034A3DB /* HistorySynchronizationStatusTests.swift in Sources */ = {isa = PBXBuildFile; fileRef = 54BFDF691BDA87D20034A3DB /* HistorySynchronizationStatusTests.swift */; };
		54C11BAD19D1EB7500576A96 /* ZMLoginTranscoderTests.m in Sources */ = {isa = PBXBuildFile; fileRef = 54C11BAB19D1EB7500576A96 /* ZMLoginTranscoderTests.m */; };
		54C8A39C1F7536DB004961DF /* ZMOperationLoop+Notifications.swift in Sources */ = {isa = PBXBuildFile; fileRef = 54C8A39B1F7536DB004961DF /* ZMOperationLoop+Notifications.swift */; };
		54CB3FE124A34B8A00BA86DD /* FeatureFlagRequestStrategy.swift in Sources */ = {isa = PBXBuildFile; fileRef = 54CB3FE024A34B8A00BA86DD /* FeatureFlagRequestStrategy.swift */; };
		54D785011A37256C00F47798 /* ZMEncodedNSUUIDWithTimestampTests.m in Sources */ = {isa = PBXBuildFile; fileRef = 54D784FD1A37248000F47798 /* ZMEncodedNSUUIDWithTimestampTests.m */; };
		54D9331E1AE1643A00C0B91C /* ZMCredentials.h in Headers */ = {isa = PBXBuildFile; fileRef = 54D9331C1AE1643A00C0B91C /* ZMCredentials.h */; settings = {ATTRIBUTES = (Public, ); }; };
		54D933211AE1653000C0B91C /* ZMCredentials.m in Sources */ = {isa = PBXBuildFile; fileRef = 54D9331F1AE1653000C0B91C /* ZMCredentials.m */; };
		54DE26B31BC56E62002B5FBC /* ZMHotFixDirectory.h in Headers */ = {isa = PBXBuildFile; fileRef = 54DE26B11BC56E62002B5FBC /* ZMHotFixDirectory.h */; settings = {ATTRIBUTES = (Public, ); }; };
		54DE9BEB1DE74FFB00EFFB9C /* RandomHandleGenerator.swift in Sources */ = {isa = PBXBuildFile; fileRef = 54DE9BEA1DE74FFB00EFFB9C /* RandomHandleGenerator.swift */; };
		54DE9BEF1DE760A900EFFB9C /* RandomHandleGeneratorTests.swift in Sources */ = {isa = PBXBuildFile; fileRef = 54DE9BEC1DE75D4900EFFB9C /* RandomHandleGeneratorTests.swift */; };
		54DFB8F01B30649000F1C736 /* GiphyTests.m in Sources */ = {isa = PBXBuildFile; fileRef = 54DFB8EE1B30649000F1C736 /* GiphyTests.m */; };
		54E03A611E93CEED0089AC69 /* WireCryptobox.framework in Frameworks */ = {isa = PBXBuildFile; fileRef = 54E03A551E93CEED0089AC69 /* WireCryptobox.framework */; };
		54E03A631E93CEED0089AC69 /* WireImages.framework in Frameworks */ = {isa = PBXBuildFile; fileRef = 54E03A571E93CEED0089AC69 /* WireImages.framework */; };
		54E03A641E93CEED0089AC69 /* WireLinkPreview.framework in Frameworks */ = {isa = PBXBuildFile; fileRef = 54E03A581E93CEED0089AC69 /* WireLinkPreview.framework */; };
		54E03A671E93CEED0089AC69 /* WireProtos.framework in Frameworks */ = {isa = PBXBuildFile; fileRef = 54E03A5B1E93CEED0089AC69 /* WireProtos.framework */; };
		54E03A681E93CEED0089AC69 /* WireRequestStrategy.framework in Frameworks */ = {isa = PBXBuildFile; fileRef = 54E03A5C1E93CEED0089AC69 /* WireRequestStrategy.framework */; };
		54E03A691E93CEED0089AC69 /* WireSystem.framework in Frameworks */ = {isa = PBXBuildFile; fileRef = 54E03A5D1E93CEED0089AC69 /* WireSystem.framework */; };
		54E03A6B1E93CEED0089AC69 /* WireTransport.framework in Frameworks */ = {isa = PBXBuildFile; fileRef = 54E03A5F1E93CEED0089AC69 /* WireTransport.framework */; };
		54E03A6C1E93CEED0089AC69 /* WireUtilities.framework in Frameworks */ = {isa = PBXBuildFile; fileRef = 54E03A601E93CEED0089AC69 /* WireUtilities.framework */; };
		54E03A6D1E93CEF10089AC69 /* WireMockTransport.framework in Frameworks */ = {isa = PBXBuildFile; fileRef = 54E03A5A1E93CEED0089AC69 /* WireMockTransport.framework */; };
		54E03A6E1E93CEF20089AC69 /* WireMockTransport.framework in Frameworks */ = {isa = PBXBuildFile; fileRef = 54E03A5A1E93CEED0089AC69 /* WireMockTransport.framework */; };
		54E03A6F1E93CF050089AC69 /* WireTesting.framework in Frameworks */ = {isa = PBXBuildFile; fileRef = 54E03A5E1E93CEED0089AC69 /* WireTesting.framework */; };
		54E03A701E93CF060089AC69 /* WireTesting.framework in Frameworks */ = {isa = PBXBuildFile; fileRef = 54E03A5E1E93CEED0089AC69 /* WireTesting.framework */; };
		54E2C1E01E682DC400536569 /* LocalNotificationDispatcher.swift in Sources */ = {isa = PBXBuildFile; fileRef = 54E2C1DF1E682DC400536569 /* LocalNotificationDispatcher.swift */; };
		54E4DD0F1DE4A9C500FEF192 /* UserHandleTests.swift in Sources */ = {isa = PBXBuildFile; fileRef = 54E4DD0D1DE4A9A200FEF192 /* UserHandleTests.swift */; };
		54F0A0951B3018D7003386BC /* ProxiedRequestsStatus.swift in Sources */ = {isa = PBXBuildFile; fileRef = 54F0A0931B3018D7003386BC /* ProxiedRequestsStatus.swift */; };
		54F4DC5A1A4438B300FDB6EA /* WireSyncEngine.framework in Frameworks */ = {isa = PBXBuildFile; fileRef = 549815931A43232400A7CE2E /* WireSyncEngine.framework */; };
		54FEAAA91BC7BB9C002DE521 /* ZMBlacklistDownloader+Testing.h in Headers */ = {isa = PBXBuildFile; fileRef = 54FEAAA81BC7BB9C002DE521 /* ZMBlacklistDownloader+Testing.h */; };
		54FF64291F73D00C00787EF2 /* NSManagedObjectContext+AuthenticationStatus.swift in Sources */ = {isa = PBXBuildFile; fileRef = 54FF64281F73D00C00787EF2 /* NSManagedObjectContext+AuthenticationStatus.swift */; };
		5502C6EC22B7D4E2000684B7 /* ZMUserSessionLegalHoldTests.swift in Sources */ = {isa = PBXBuildFile; fileRef = 5502C6E922B7D4DA000684B7 /* ZMUserSessionLegalHoldTests.swift */; };
		554FEE2122AFF20600B1A8A1 /* ZMUserSession+LegalHold.swift in Sources */ = {isa = PBXBuildFile; fileRef = 554FEE2022AFF20600B1A8A1 /* ZMUserSession+LegalHold.swift */; };
		5E0EB1F421008C1900B5DC2B /* CompanyLoginRequester.swift in Sources */ = {isa = PBXBuildFile; fileRef = 5E0EB1F321008C1900B5DC2B /* CompanyLoginRequester.swift */; };
		5E0EB1F72100A14A00B5DC2B /* CompanyLoginRequesterTests.swift in Sources */ = {isa = PBXBuildFile; fileRef = 5E0EB1F52100A13200B5DC2B /* CompanyLoginRequesterTests.swift */; };
		5E0EB1F92100A46F00B5DC2B /* MockCompanyLoginRequesterDelegate.swift in Sources */ = {isa = PBXBuildFile; fileRef = 5E0EB1F82100A46F00B5DC2B /* MockCompanyLoginRequesterDelegate.swift */; };
		5E1FD7A5210B2694003D2C3D /* NotificationAction.swift in Sources */ = {isa = PBXBuildFile; fileRef = 5E1FD7A4210B2694003D2C3D /* NotificationAction.swift */; };
		5E2C354D21A806A80034F1EE /* MockBackgroundActivityManager.swift in Sources */ = {isa = PBXBuildFile; fileRef = 5E2C354C21A806A80034F1EE /* MockBackgroundActivityManager.swift */; };
		5E6716912174CA6700522E61 /* MockUser+LoginCredentials.swift in Sources */ = {isa = PBXBuildFile; fileRef = 5E67168F2174CA6300522E61 /* MockUser+LoginCredentials.swift */; };
		5E8BB8992147CD3F00EEA64B /* AVSBridging.swift in Sources */ = {isa = PBXBuildFile; fileRef = 5E8BB8982147CD3F00EEA64B /* AVSBridging.swift */; };
		5E8BB89C2147CE1600EEA64B /* AVSCallMember.swift in Sources */ = {isa = PBXBuildFile; fileRef = 5E8BB89B2147CE1600EEA64B /* AVSCallMember.swift */; };
		5E8BB89E2147E9DF00EEA64B /* AVSWrapper+Handlers.swift in Sources */ = {isa = PBXBuildFile; fileRef = 5E8BB89D2147E9DF00EEA64B /* AVSWrapper+Handlers.swift */; };
		5E8BB8A02147F5BC00EEA64B /* CallSnapshot.swift in Sources */ = {isa = PBXBuildFile; fileRef = 5E8BB89F2147F5BC00EEA64B /* CallSnapshot.swift */; };
		5E8BB8A22147F89000EEA64B /* CallCenterSupport.swift in Sources */ = {isa = PBXBuildFile; fileRef = 5E8BB8A12147F89000EEA64B /* CallCenterSupport.swift */; };
		5E8BB8A52149130800EEA64B /* AVSBridgingTests.swift in Sources */ = {isa = PBXBuildFile; fileRef = 5E8BB8A3214912D100EEA64B /* AVSBridgingTests.swift */; };
		5E8EE1F720FDC6B900DB1F9B /* CompanyLoginRequestDetector.swift in Sources */ = {isa = PBXBuildFile; fileRef = 5E8EE1F620FDC6B900DB1F9B /* CompanyLoginRequestDetector.swift */; };
		5E8EE1FA20FDC7D700DB1F9B /* Pasteboard.swift in Sources */ = {isa = PBXBuildFile; fileRef = 5E8EE1F920FDC7D700DB1F9B /* Pasteboard.swift */; };
		5E8EE1FC20FDCCE200DB1F9B /* CompanyLoginRequestDetectorTests.swift in Sources */ = {isa = PBXBuildFile; fileRef = 5E8EE1FB20FDCCE200DB1F9B /* CompanyLoginRequestDetectorTests.swift */; };
		5E8EE1FE20FDCD1300DB1F9B /* MockPasteboard.swift in Sources */ = {isa = PBXBuildFile; fileRef = 5E8EE1FD20FDCD1300DB1F9B /* MockPasteboard.swift */; };
		5E9D326F2109C1740032FB06 /* CompanyLoginErrorCode.swift in Sources */ = {isa = PBXBuildFile; fileRef = 5E9D326E2109C1740032FB06 /* CompanyLoginErrorCode.swift */; };
		5E9D32712109C54B0032FB06 /* CompanyLoginActionTests.swift in Sources */ = {isa = PBXBuildFile; fileRef = 5E9D32702109C54B0032FB06 /* CompanyLoginActionTests.swift */; };
		5EC2C58F2137F5EE00C6CE35 /* CallClosedReason.swift in Sources */ = {isa = PBXBuildFile; fileRef = 5EC2C58E2137F5EE00C6CE35 /* CallClosedReason.swift */; };
		5EC2C5912137F80E00C6CE35 /* CallState.swift in Sources */ = {isa = PBXBuildFile; fileRef = 5EC2C5902137F80E00C6CE35 /* CallState.swift */; };
		5EC2C593213827BF00C6CE35 /* WireCallCenterV3+Events.swift in Sources */ = {isa = PBXBuildFile; fileRef = 5EC2C592213827BF00C6CE35 /* WireCallCenterV3+Events.swift */; };
		5EC3A468210B763000B76C78 /* NotificationUserInfo.swift in Sources */ = {isa = PBXBuildFile; fileRef = 5EC3A467210B763000B76C78 /* NotificationUserInfo.swift */; };
		5EDF03EC2245563C00C04007 /* LinkPreviewAssetUploadRequestStrategy+Helper.swift in Sources */ = {isa = PBXBuildFile; fileRef = 5EDF03EB2245563C00C04007 /* LinkPreviewAssetUploadRequestStrategy+Helper.swift */; };
		5EFE9C15212AB138007932A6 /* UnregisteredUser+Payload.swift in Sources */ = {isa = PBXBuildFile; fileRef = 5EFE9C14212AB138007932A6 /* UnregisteredUser+Payload.swift */; };
		5EFE9C17212AB945007932A6 /* RegistrationPhase.swift in Sources */ = {isa = PBXBuildFile; fileRef = 5EFE9C16212AB945007932A6 /* RegistrationPhase.swift */; };
		63495E4723FFF099002A7C59 /* ConversationTests+OTR.swift in Sources */ = {isa = PBXBuildFile; fileRef = 63495E4623FFF098002A7C59 /* ConversationTests+OTR.swift */; };
		636B716223ABE85D00B624D6 /* VerifyPasswordRequestStrategyTests.swift in Sources */ = {isa = PBXBuildFile; fileRef = 636B716123ABE85D00B624D6 /* VerifyPasswordRequestStrategyTests.swift */; };
		636B716823BF46EB00B624D6 /* ZMUserSession+VerifyPassword.swift in Sources */ = {isa = PBXBuildFile; fileRef = 636B716723BF46EA00B624D6 /* ZMUserSession+VerifyPassword.swift */; };
		6387932F23A2403300FD23CF /* VerifyPasswordRequestStrategy.swift in Sources */ = {isa = PBXBuildFile; fileRef = 6387932E23A2403300FD23CF /* VerifyPasswordRequestStrategy.swift */; };
		639290A4252CA53200046171 /* CallSnapshotTestFixture.swift in Sources */ = {isa = PBXBuildFile; fileRef = 639290A3252CA53100046171 /* CallSnapshotTestFixture.swift */; };
		639290A7252DEDB500046171 /* WireCallCenterV3+Degradation.swift in Sources */ = {isa = PBXBuildFile; fileRef = 639290A6252DEDB400046171 /* WireCallCenterV3+Degradation.swift */; };
		63F65F03246D5A9600534A69 /* PushChannelTests.swift in Sources */ = {isa = PBXBuildFile; fileRef = 63F65F02246D5A9600534A69 /* PushChannelTests.swift */; };
		63F65F05246D972900534A69 /* ConversationTests+MessageEditing.swift in Sources */ = {isa = PBXBuildFile; fileRef = 63F65F04246D972900534A69 /* ConversationTests+MessageEditing.swift */; };
		63F65F1324729B4D00534A69 /* APNSTests+Swift.swift in Sources */ = {isa = PBXBuildFile; fileRef = 63F65F1224729B4C00534A69 /* APNSTests+Swift.swift */; };
		63F65F232474378200534A69 /* APNSTestsBase.m in Sources */ = {isa = PBXBuildFile; fileRef = 63F65F222474378200534A69 /* APNSTestsBase.m */; };
		7C1F4BF5203C4F67000537A8 /* Analytics+Push.swift in Sources */ = {isa = PBXBuildFile; fileRef = 7C1F4BF4203C4F67000537A8 /* Analytics+Push.swift */; };
		7C26879D21F7193800570AA9 /* EventProcessingTracker.swift in Sources */ = {isa = PBXBuildFile; fileRef = 7C26879C21F7193800570AA9 /* EventProcessingTracker.swift */; };
		7C419ED821F8D81D00B95770 /* EventProcessingTrackerTests.swift in Sources */ = {isa = PBXBuildFile; fileRef = 7C419ED621F8D7EB00B95770 /* EventProcessingTrackerTests.swift */; };
		7C5482DA225380160055F1AB /* CallReceivedResult.swift in Sources */ = {isa = PBXBuildFile; fileRef = 7C5482D9225380160055F1AB /* CallReceivedResult.swift */; };
		7C5B94F622DC6BC500A6F8BB /* JailbreakDetector.swift in Sources */ = {isa = PBXBuildFile; fileRef = 7C5B94F522DC6BC500A6F8BB /* JailbreakDetector.swift */; };
		7CD279842338B74600E638CD /* SessionManagerConfiguration.swift in Sources */ = {isa = PBXBuildFile; fileRef = 7CD279832338B74600E638CD /* SessionManagerConfiguration.swift */; };
		7CD279862338E31D00E638CD /* SessionManager+Authentication.swift in Sources */ = {isa = PBXBuildFile; fileRef = 7CD279852338E31D00E638CD /* SessionManager+Authentication.swift */; };
		7CD279882338E52000E638CD /* ProcessInfo+SystemBootTime.swift in Sources */ = {isa = PBXBuildFile; fileRef = 7CD279872338E52000E638CD /* ProcessInfo+SystemBootTime.swift */; };
		7CE017152317D07E00144905 /* ZMAuthenticationStatusTests.swift in Sources */ = {isa = PBXBuildFile; fileRef = 7CE017142317D07E00144905 /* ZMAuthenticationStatusTests.swift */; };
		7CE017172317D72A00144905 /* ZMCredentialsTests.swift in Sources */ = {isa = PBXBuildFile; fileRef = 7CE017162317D72A00144905 /* ZMCredentialsTests.swift */; };
		85D8522CF8DE246DDD5BD12C /* MockEntity.m in Sources */ = {isa = PBXBuildFile; fileRef = 85D85AAE7FA09852AB9B0D6A /* MockEntity.m */; };
		85D85EAFA1CB6E457D14E3B7 /* MockEntity2.m in Sources */ = {isa = PBXBuildFile; fileRef = 85D85C9E7A2AAAE14D4BC2CC /* MockEntity2.m */; };
		85D85EEDD5DD19FB747ED4A5 /* MockModelObjectContextFactory.m in Sources */ = {isa = PBXBuildFile; fileRef = 85D852DA0CD2C94CADB3B6FE /* MockModelObjectContextFactory.m */; };
		871667FA1BB2AE9C009C6EEA /* APSSignalingKeysStore.swift in Sources */ = {isa = PBXBuildFile; fileRef = 871667F91BB2AE9C009C6EEA /* APSSignalingKeysStore.swift */; };
		8717DFA71F6EF44E0087EFE4 /* SessionManager+Push.swift in Sources */ = {isa = PBXBuildFile; fileRef = 8717DFA61F6EF44E0087EFE4 /* SessionManager+Push.swift */; };
		872A2EE61FFFBC2A00900B22 /* ServiceUser.swift in Sources */ = {isa = PBXBuildFile; fileRef = 872A2EE51FFFBC2900900B22 /* ServiceUser.swift */; };
		872A2EE81FFFBC3900900B22 /* ServiceUserTests.swift in Sources */ = {isa = PBXBuildFile; fileRef = 872A2EE71FFFBC3900900B22 /* ServiceUserTests.swift */; };
		872A2EFD2004B85F00900B22 /* ZMOperationLoop+Private.h in Headers */ = {isa = PBXBuildFile; fileRef = F962A8EF19FFD4DC00FD0F80 /* ZMOperationLoop+Private.h */; settings = {ATTRIBUTES = (Public, ); }; };
		872A2EFE2004B86D00900B22 /* ZMSyncStrategy.h in Headers */ = {isa = PBXBuildFile; fileRef = 85D853338EC38D9B021D71BF /* ZMSyncStrategy.h */; settings = {ATTRIBUTES = (Public, ); }; };
		872A2F002004B9EF00900B22 /* ZMUpdateEventsBuffer.h in Headers */ = {isa = PBXBuildFile; fileRef = 54F7217619A60E88009A8AF5 /* ZMUpdateEventsBuffer.h */; settings = {ATTRIBUTES = (Public, ); }; };
		872C99531DB525A1006A3BDE /* CallKitManagerTests.swift in Sources */ = {isa = PBXBuildFile; fileRef = 872C99511DB5256E006A3BDE /* CallKitManagerTests.swift */; };
		872C99591DB659E6006A3BDE /* ringing_from_them_long.caf in Resources */ = {isa = PBXBuildFile; fileRef = 872C99571DB659E6006A3BDE /* ringing_from_them_long.caf */; };
		872C995B1DB65D0D006A3BDE /* harp.m4a in Resources */ = {isa = PBXBuildFile; fileRef = 872C995A1DB65D0D006A3BDE /* harp.m4a */; };
		872C99601DB6722C006A3BDE /* CallKitDelegateTests+Mocking.m in Sources */ = {isa = PBXBuildFile; fileRef = 872C995F1DB6722C006A3BDE /* CallKitDelegateTests+Mocking.m */; };
		8737D554209217BD00E5A4AF /* URLActions.swift in Sources */ = {isa = PBXBuildFile; fileRef = 8737D553209217BD00E5A4AF /* URLActions.swift */; };
		873B893E20445F4400FBE254 /* ZMConversationAccessModeTests.swift in Sources */ = {isa = PBXBuildFile; fileRef = 873B893D20445F4400FBE254 /* ZMConversationAccessModeTests.swift */; };
		874A16902052BE5E001C6760 /* ZMUserSession+OpenConversation.swift in Sources */ = {isa = PBXBuildFile; fileRef = 874A168F2052BE5E001C6760 /* ZMUserSession+OpenConversation.swift */; };
		874A16922052BEC5001C6760 /* UserExpirationObserver.swift in Sources */ = {isa = PBXBuildFile; fileRef = 874A16912052BEC5001C6760 /* UserExpirationObserver.swift */; };
		874A16942052C64B001C6760 /* UserExpirationObserverTests.swift in Sources */ = {isa = PBXBuildFile; fileRef = 874A16932052C64B001C6760 /* UserExpirationObserverTests.swift */; };
		874A174A205812B6001C6760 /* ZMUserSessionTests.swift in Sources */ = {isa = PBXBuildFile; fileRef = 874A1749205812B6001C6760 /* ZMUserSessionTests.swift */; };
		874F142D1C16FD9700C15118 /* Device.swift in Sources */ = {isa = PBXBuildFile; fileRef = 874F142C1C16FD9700C15118 /* Device.swift */; };
		87508EA01D08264000162483 /* ZMSound.swift in Sources */ = {isa = PBXBuildFile; fileRef = 87508E9F1D08264000162483 /* ZMSound.swift */; };
		8751DA061F66BFA6000D308B /* ZMUserSession+Push.swift in Sources */ = {isa = PBXBuildFile; fileRef = 8751DA051F66BFA6000D308B /* ZMUserSession+Push.swift */; };
		8754B84A1F73C25400EC02AD /* ConversationListChangeInfo+UserSession.swift in Sources */ = {isa = PBXBuildFile; fileRef = 8754B8491F73C25400EC02AD /* ConversationListChangeInfo+UserSession.swift */; };
		8754B84C1F73C38900EC02AD /* MessageChangeInfo+UserSession.swift in Sources */ = {isa = PBXBuildFile; fileRef = 8754B84B1F73C38900EC02AD /* MessageChangeInfo+UserSession.swift */; };
		8766853C1F2A1AA00031081B /* UnauthenticatedSessionTests.swift in Sources */ = {isa = PBXBuildFile; fileRef = 8766853A1F2A1A860031081B /* UnauthenticatedSessionTests.swift */; };
		878ACB4620ADBBAA0016E68A /* Blacklist.swift in Sources */ = {isa = PBXBuildFile; fileRef = 878ACB4520ADBBAA0016E68A /* Blacklist.swift */; };
		878ACB4820AEFB980016E68A /* ZMUser+Consent.swift in Sources */ = {isa = PBXBuildFile; fileRef = 878ACB4720AEFB980016E68A /* ZMUser+Consent.swift */; };
		878ACB5920AF12C10016E68A /* ZMUserConsentTests.swift in Sources */ = {isa = PBXBuildFile; fileRef = 878ACB5820AF12C10016E68A /* ZMUserConsentTests.swift */; };
		878B823820A1DCE7007455CA /* HTMLString.framework in Frameworks */ = {isa = PBXBuildFile; fileRef = 878B823720A1DCE7007455CA /* HTMLString.framework */; };
		878B823920A1DCF6007455CA /* HTMLString.framework in Frameworks */ = {isa = PBXBuildFile; fileRef = 878B823720A1DCE7007455CA /* HTMLString.framework */; };
		878B823A20A1DD00007455CA /* HTMLString.framework in Frameworks */ = {isa = PBXBuildFile; fileRef = 878B823720A1DCE7007455CA /* HTMLString.framework */; };
		879634401F7BEA4700FC79BA /* DispatchQueue+SerialAsync.swift in Sources */ = {isa = PBXBuildFile; fileRef = 8796343F1F7BEA4700FC79BA /* DispatchQueue+SerialAsync.swift */; };
		879634421F7BEC5100FC79BA /* DispatchQueueSerialAsyncTests.swift in Sources */ = {isa = PBXBuildFile; fileRef = 879634411F7BEC5100FC79BA /* DispatchQueueSerialAsyncTests.swift */; };
		8798607B1C3D48A400218A3E /* DeleteAccountRequestStrategy.swift in Sources */ = {isa = PBXBuildFile; fileRef = 8798607A1C3D48A400218A3E /* DeleteAccountRequestStrategy.swift */; };
		87AEA67D1EFBF46600C94BF3 /* DiskDatabaseTest.swift in Sources */ = {isa = PBXBuildFile; fileRef = 87AEA67B1EFBD27700C94BF3 /* DiskDatabaseTest.swift */; };
		87B30C5C1FA756220054DFB1 /* FlowManagerTests.swift in Sources */ = {isa = PBXBuildFile; fileRef = 87B30C5B1FA756220054DFB1 /* FlowManagerTests.swift */; };
		87D003FF1BB5810D00472E06 /* APSSignalingKeyStoreTests.swift in Sources */ = {isa = PBXBuildFile; fileRef = 87D003FE1BB5810D00472E06 /* APSSignalingKeyStoreTests.swift */; };
		87D2555921D6275800D03789 /* BuildTypeTests.swift in Sources */ = {isa = PBXBuildFile; fileRef = 87D2555821D6275800D03789 /* BuildTypeTests.swift */; };
		87D4625D1C3D526D00433469 /* DeleteAccountRequestStrategyTests.swift in Sources */ = {isa = PBXBuildFile; fileRef = 87D4625C1C3D526D00433469 /* DeleteAccountRequestStrategyTests.swift */; };
		A907771A192E33A500141F13 /* SlowSyncTests.m in Sources */ = {isa = PBXBuildFile; fileRef = 85D85D997334755E841D13EA /* SlowSyncTests.m */; };
		A913C02223A7EDFB0048CE74 /* TeamRolesDownloadRequestStrategy.swift in Sources */ = {isa = PBXBuildFile; fileRef = A913C02123A7EDFA0048CE74 /* TeamRolesDownloadRequestStrategy.swift */; };
		A913C02423A7F1C00048CE74 /* TeamRolesDownloadRequestStrategyTests.swift in Sources */ = {isa = PBXBuildFile; fileRef = A913C02323A7F1C00048CE74 /* TeamRolesDownloadRequestStrategyTests.swift */; };
		A938BDC823A7964200D4C208 /* ConversationRoleDownstreamRequestStrategy.swift in Sources */ = {isa = PBXBuildFile; fileRef = A938BDC723A7964100D4C208 /* ConversationRoleDownstreamRequestStrategy.swift */; };
		A938BDCA23A7966700D4C208 /* ConversationRoleDownstreamRequestStrategyTests.swift in Sources */ = {isa = PBXBuildFile; fileRef = A938BDC923A7966700D4C208 /* ConversationRoleDownstreamRequestStrategyTests.swift */; };
		A93B528B250101AC0061255E /* ZMUserSession+Debugging.swift in Sources */ = {isa = PBXBuildFile; fileRef = A93B528A250101AC0061255E /* ZMUserSession+Debugging.swift */; };
		A95D0B1223F6B75A0057014F /* AVSLogObserver.swift in Sources */ = {isa = PBXBuildFile; fileRef = A95D0B1123F6B75A0057014F /* AVSLogObserver.swift */; };
		A96190CA23A6DDCE00B8665F /* WireDataModel.framework in Frameworks */ = {isa = PBXBuildFile; fileRef = A96190C923A6DDCE00B8665F /* WireDataModel.framework */; };
		A9692F8A1986476900849241 /* NSString_NormalizationTests.m in Sources */ = {isa = PBXBuildFile; fileRef = A9692F881986476900849241 /* NSString_NormalizationTests.m */; };
		A9B53AAA24E12E240066FCC6 /* ZMAccountDeletedReason.swift in Sources */ = {isa = PBXBuildFile; fileRef = A9B53AA924E12E240066FCC6 /* ZMAccountDeletedReason.swift */; };
		AF6415A41C9C17FF00A535F5 /* EncryptedBase64EncondedExternalMessageTestFixture.txt in Resources */ = {isa = PBXBuildFile; fileRef = AF6415A01C9C151700A535F5 /* EncryptedBase64EncondedExternalMessageTestFixture.txt */; };
		AF6415A51C9C180200A535F5 /* ExternalMessageTextFixture.txt in Resources */ = {isa = PBXBuildFile; fileRef = AF6415A11C9C151700A535F5 /* ExternalMessageTextFixture.txt */; };
		BF00441B1C737CE9007A6EA4 /* PushNotificationStatus.swift in Sources */ = {isa = PBXBuildFile; fileRef = BF00441A1C737CE9007A6EA4 /* PushNotificationStatus.swift */; };
		BF158D2F1CE087D8007C6F8A /* video.mp4 in Resources */ = {isa = PBXBuildFile; fileRef = BF158D2E1CE087D8007C6F8A /* video.mp4 */; };
		BF1F52C41ECC6DAF002FB553 /* ZMSimpleListRequestPaginator.h in Headers */ = {isa = PBXBuildFile; fileRef = 548213FE1A0253CC001AA4E0 /* ZMSimpleListRequestPaginator.h */; settings = {ATTRIBUTES = (Public, ); }; };
		BF2A9D511D6B536E00FA7DBC /* EventDecoder.swift in Sources */ = {isa = PBXBuildFile; fileRef = BF2A9D501D6B536E00FA7DBC /* EventDecoder.swift */; };
		BF2A9D551D6B5B9700FA7DBC /* EventDecoderTests.swift in Sources */ = {isa = PBXBuildFile; fileRef = BF2A9D541D6B5B9700FA7DBC /* EventDecoderTests.swift */; };
		BF2A9D581D6B5BDB00FA7DBC /* StoreUpdateEventTests.swift in Sources */ = {isa = PBXBuildFile; fileRef = BF2A9D571D6B5BDB00FA7DBC /* StoreUpdateEventTests.swift */; };
		BF2A9D5D1D6B63DB00FA7DBC /* StoreUpdateEvent.swift in Sources */ = {isa = PBXBuildFile; fileRef = BF2A9D5A1D6B63DB00FA7DBC /* StoreUpdateEvent.swift */; };
		BF2A9D611D6C70EA00FA7DBC /* ZMEventModel.xcdatamodeld in Sources */ = {isa = PBXBuildFile; fileRef = BF2A9D5F1D6C70EA00FA7DBC /* ZMEventModel.xcdatamodeld */; };
		BF2ADA001F41A3DF000980E8 /* SessionFactories.swift in Sources */ = {isa = PBXBuildFile; fileRef = BF2AD9FF1F41A3DF000980E8 /* SessionFactories.swift */; };
		BF2ADA021F41A450000980E8 /* BackendEnvironmentProvider+Cookie.swift in Sources */ = {isa = PBXBuildFile; fileRef = BF2ADA011F41A450000980E8 /* BackendEnvironmentProvider+Cookie.swift */; };
		BF325E9D1EC067D600772145 /* RequestLoopAnalyticsTrackerTests.swift in Sources */ = {isa = PBXBuildFile; fileRef = BF325E9C1EC067D600772145 /* RequestLoopAnalyticsTrackerTests.swift */; };
		BF3C1B1720DBE254001CE126 /* Conversation+MessageDestructionTimeout.swift in Sources */ = {isa = PBXBuildFile; fileRef = BF3C1B1620DBE254001CE126 /* Conversation+MessageDestructionTimeout.swift */; };
		BF3C1B1A20DBE42A001CE126 /* ConversationTests+MessageTimer.swift in Sources */ = {isa = PBXBuildFile; fileRef = BF3C1B1820DBE3B2001CE126 /* ConversationTests+MessageTimer.swift */; };
		BF44A3511C71D5FC00C6928E /* store127.wiredatabase in Resources */ = {isa = PBXBuildFile; fileRef = BF44A3501C71D5FC00C6928E /* store127.wiredatabase */; };
		BF491CD11F03D7CF0055EE44 /* PermissionsDownloadRequestStrategy.swift in Sources */ = {isa = PBXBuildFile; fileRef = BF491CD01F03D7CF0055EE44 /* PermissionsDownloadRequestStrategy.swift */; };
		BF491CD51F03E0FC0055EE44 /* PermissionsDownloadRequestStrategyTests.swift in Sources */ = {isa = PBXBuildFile; fileRef = BF491CD41F03E0FC0055EE44 /* PermissionsDownloadRequestStrategyTests.swift */; };
		BF50CFA71F39ACE8007833A4 /* MockUserInfoParser.swift in Sources */ = {isa = PBXBuildFile; fileRef = BF50CFA51F39ABCF007833A4 /* MockUserInfoParser.swift */; };
		BF6D5D031C4948830049F712 /* WireSyncEngine124.momd in Resources */ = {isa = PBXBuildFile; fileRef = BF6D5D021C4948830049F712 /* WireSyncEngine124.momd */; };
		BF6D5D051C494D730049F712 /* WireSyncEngine125.momd in Resources */ = {isa = PBXBuildFile; fileRef = BF6D5D041C494D730049F712 /* WireSyncEngine125.momd */; };
		BF735CFA1E70003D003BC61F /* SystemMessageCallObserver.swift in Sources */ = {isa = PBXBuildFile; fileRef = BF735CF91E70003D003BC61F /* SystemMessageCallObserver.swift */; };
		BF80542B2102175800E97053 /* CompanyLoginVerificationTokenTests.swift in Sources */ = {isa = PBXBuildFile; fileRef = BF80542A2102175800E97053 /* CompanyLoginVerificationTokenTests.swift */; };
		BF8367311C52651900364B37 /* store125.wiredatabase in Resources */ = {isa = PBXBuildFile; fileRef = BF8367301C52651900364B37 /* store125.wiredatabase */; };
		BF889DC61D0ADE110031F3E6 /* AnalyticsTests.swift in Sources */ = {isa = PBXBuildFile; fileRef = BF40AC711D096A0E00287E29 /* AnalyticsTests.swift */; };
		BFAB67B01E535B4B00D67C1A /* TextSearchTests.swift in Sources */ = {isa = PBXBuildFile; fileRef = BFAB67AF1E535B4B00D67C1A /* TextSearchTests.swift */; };
		BFCE9A5B1C4E4C4D00951B3D /* store124.wiredatabase in Resources */ = {isa = PBXBuildFile; fileRef = BFCE9A581C4E4C4D00951B3D /* store124.wiredatabase */; };
		BFE53F551D5A2F7000398378 /* DeleteMessagesTests.swift in Sources */ = {isa = PBXBuildFile; fileRef = BFE53F541D5A2F7000398378 /* DeleteMessagesTests.swift */; };
		BFE7FCBF2101E50700D1165F /* CompanyLoginVerificationToken.swift in Sources */ = {isa = PBXBuildFile; fileRef = BFE7FCBE2101E50700D1165F /* CompanyLoginVerificationToken.swift */; };
		CE5DC1A11DDA09F000D24DBA /* avs.framework in Frameworks */ = {isa = PBXBuildFile; fileRef = CE5DC1A01DDA09F000D24DBA /* avs.framework */; };
		CEE02E461DDA0F4D00BA2BE2 /* avs.framework in Frameworks */ = {isa = PBXBuildFile; fileRef = CE5DC1A01DDA09F000D24DBA /* avs.framework */; };
		CEF2DE7F1DB778F300451642 /* RequestLoopAnalyticsTracker.swift in Sources */ = {isa = PBXBuildFile; fileRef = CEF2DE7E1DB778F300451642 /* RequestLoopAnalyticsTracker.swift */; };
		D522571E2062552800562561 /* AssetDeletionRequestStrategy.swift in Sources */ = {isa = PBXBuildFile; fileRef = D522571D2062552800562561 /* AssetDeletionRequestStrategy.swift */; };
		D5225720206261AA00562561 /* AssetDeletionStatus.swift in Sources */ = {isa = PBXBuildFile; fileRef = D522571F206261AA00562561 /* AssetDeletionStatus.swift */; };
		D52257232062637500562561 /* DeletableAssetIdentifierProvider.swift in Sources */ = {isa = PBXBuildFile; fileRef = D52257222062637500562561 /* DeletableAssetIdentifierProvider.swift */; };
		D55272EA2062732100F542BE /* AssetDeletionStatusTests.swift in Sources */ = {isa = PBXBuildFile; fileRef = D55272E92062732100F542BE /* AssetDeletionStatusTests.swift */; };
		D55272EC2062733F00F542BE /* AssetDeletionRequestStrategyTests.swift in Sources */ = {isa = PBXBuildFile; fileRef = D55272EB2062733F00F542BE /* AssetDeletionRequestStrategyTests.swift */; };
		D59F3A1020691A0F0023474F /* ZipArchive.framework in Frameworks */ = {isa = PBXBuildFile; fileRef = D59F3A0F20691A0F0023474F /* ZipArchive.framework */; };
		D59F3A12206929AF0023474F /* SessionManagerTests+Backup.swift in Sources */ = {isa = PBXBuildFile; fileRef = D59F3A11206929AF0023474F /* SessionManagerTests+Backup.swift */; };
		D59F3A1320692FA80023474F /* ZipArchive.framework in Frameworks */ = {isa = PBXBuildFile; fileRef = D59F3A0F20691A0F0023474F /* ZipArchive.framework */; };
		D5D10DA4203AE43200145497 /* Conversation+AccessMode.swift in Sources */ = {isa = PBXBuildFile; fileRef = D5D10DA3203AE43200145497 /* Conversation+AccessMode.swift */; };
		EE01E0371F90DD67001AA33C /* audio.m4a in Resources */ = {isa = PBXBuildFile; fileRef = EE01E0361F90DABC001AA33C /* audio.m4a */; };
		EE01E0391F90FEC1001AA33C /* ZMLocalNotificationTests_ExpiredMessage.swift in Sources */ = {isa = PBXBuildFile; fileRef = EE01E0381F90FEC1001AA33C /* ZMLocalNotificationTests_ExpiredMessage.swift */; };
		EE1108B723D1B367005DC663 /* TypingUsers.swift in Sources */ = {isa = PBXBuildFile; fileRef = EE1108B623D1B367005DC663 /* TypingUsers.swift */; };
		EE1108F923D1F945005DC663 /* TypingUsersTimeout.swift in Sources */ = {isa = PBXBuildFile; fileRef = EE1108F823D1F945005DC663 /* TypingUsersTimeout.swift */; };
		EE1108FB23D2087F005DC663 /* Typing.swift in Sources */ = {isa = PBXBuildFile; fileRef = EE1108FA23D2087F005DC663 /* Typing.swift */; };
		EE1108FE23D5972A005DC663 /* IsTypingTests.swift in Sources */ = {isa = PBXBuildFile; fileRef = EE1108FC23D59720005DC663 /* IsTypingTests.swift */; };
		EE1DEBB323D5A6930087EE1F /* TypingTests.swift in Sources */ = {isa = PBXBuildFile; fileRef = EE1DEBB223D5A6930087EE1F /* TypingTests.swift */; };
		EE1DEBB523D5AEE50087EE1F /* TypingUsersTimeoutTests.swift in Sources */ = {isa = PBXBuildFile; fileRef = EE1DEBB423D5AEE50087EE1F /* TypingUsersTimeoutTests.swift */; };
		EE1DEBB723D5B62C0087EE1F /* TypingUsersTests.swift in Sources */ = {isa = PBXBuildFile; fileRef = EE1DEBB623D5B62C0087EE1F /* TypingUsersTests.swift */; };
		EE1DEBB923D5B9BC0087EE1F /* ZMConversation+TypingUsersTests.swift in Sources */ = {isa = PBXBuildFile; fileRef = EE1DEBB823D5B9BC0087EE1F /* ZMConversation+TypingUsersTests.swift */; };
		EE1DEBBE23D5E12F0087EE1F /* TypingUsersTimeout+Key.swift in Sources */ = {isa = PBXBuildFile; fileRef = EE1DEBBC23D5E0390087EE1F /* TypingUsersTimeout+Key.swift */; };
		EE1DEBC423D5F1970087EE1F /* Conversation+TypingUsers.swift in Sources */ = {isa = PBXBuildFile; fileRef = EE1DEBC223D5F1920087EE1F /* Conversation+TypingUsers.swift */; };
		EE1DEBC723D5F1F30087EE1F /* NSManagedObjectContext+TypingUsers.swift in Sources */ = {isa = PBXBuildFile; fileRef = EE1DEBC523D5F1D00087EE1F /* NSManagedObjectContext+TypingUsers.swift */; };
		EE5BF6351F8F907C00B49D06 /* ZMLocalNotificationTests.swift in Sources */ = {isa = PBXBuildFile; fileRef = EE5BF6341F8F907C00B49D06 /* ZMLocalNotificationTests.swift */; };
		EE5BF6371F8F9D6100B49D06 /* ZMLocalNotificationTests_Event.swift in Sources */ = {isa = PBXBuildFile; fileRef = EE5BF6361F8F9D6100B49D06 /* ZMLocalNotificationTests_Event.swift */; };
		EE5FEF0521E8948F00E24F7F /* ZMUserSession+DarwinNotificationCenter.swift in Sources */ = {isa = PBXBuildFile; fileRef = EE5FEF0421E8948F00E24F7F /* ZMUserSession+DarwinNotificationCenter.swift */; };
		EE6654642445D4EE00CBF8D3 /* MockAddressBook.swift in Sources */ = {isa = PBXBuildFile; fileRef = EE6654632445D4EE00CBF8D3 /* MockAddressBook.swift */; };
		EE95DECD247C0049001EA010 /* SessionManagerConfigurationTests.swift in Sources */ = {isa = PBXBuildFile; fileRef = EE95DECC247C0049001EA010 /* SessionManagerConfigurationTests.swift */; };
		EEA2773A211DCFF1004AF00F /* UserNotificationCenter.swift in Sources */ = {isa = PBXBuildFile; fileRef = EEA27739211DCFF1004AF00F /* UserNotificationCenter.swift */; };
		EEA2773D211DE4C9004AF00F /* UserNotificationCenterMock.swift in Sources */ = {isa = PBXBuildFile; fileRef = EEA2773C211DE4C9004AF00F /* UserNotificationCenterMock.swift */; };
		EEEA75FA1F8A6142006D1070 /* ZMLocalNotification+ExpiredMessages.swift in Sources */ = {isa = PBXBuildFile; fileRef = EEEA75F51F8A613F006D1070 /* ZMLocalNotification+ExpiredMessages.swift */; };
		EEEA75FB1F8A6142006D1070 /* ZMLocalNotification+Events.swift in Sources */ = {isa = PBXBuildFile; fileRef = EEEA75F61F8A6140006D1070 /* ZMLocalNotification+Events.swift */; };
		EEEA75FC1F8A6142006D1070 /* ZMLocalNotification+Calling.swift in Sources */ = {isa = PBXBuildFile; fileRef = EEEA75F71F8A6141006D1070 /* ZMLocalNotification+Calling.swift */; };
		EEEA75FD1F8A6142006D1070 /* ZMLocalNotification.swift in Sources */ = {isa = PBXBuildFile; fileRef = EEEA75F81F8A6141006D1070 /* ZMLocalNotification.swift */; };
		EEEED9A823F6BC00008C94CA /* SelfUserProvider.swift in Sources */ = {isa = PBXBuildFile; fileRef = EEEED9A723F6BC00008C94CA /* SelfUserProvider.swift */; };
		EEEED9AA23F6BD75008C94CA /* ZMUserSession+SelfUserProvider.swift in Sources */ = {isa = PBXBuildFile; fileRef = EEEED9A923F6BD75008C94CA /* ZMUserSession+SelfUserProvider.swift */; };
		EEF4010123A8DFC6007B1A97 /* Conversation+Role.swift in Sources */ = {isa = PBXBuildFile; fileRef = EEF4010023A8DFC6007B1A97 /* Conversation+Role.swift */; };
		EEF4010323A8E1EF007B1A97 /* Conversation_RoleTests.swift in Sources */ = {isa = PBXBuildFile; fileRef = EEF4010223A8E1EF007B1A97 /* Conversation_RoleTests.swift */; };
		EF169DDF22E85BA100B74D4A /* ZMConversationSource.swift in Sources */ = {isa = PBXBuildFile; fileRef = EF169DDE22E85BA100B74D4A /* ZMConversationSource.swift */; };
		EF2CB12722D5E58B00350B0A /* TeamImageAssetUpdateStrategy.swift in Sources */ = {isa = PBXBuildFile; fileRef = EF2CB12622D5E58B00350B0A /* TeamImageAssetUpdateStrategy.swift */; };
		EF2CB12A22D5E5BF00350B0A /* TeamImageAssetUpdateStrategyTests.swift in Sources */ = {isa = PBXBuildFile; fileRef = EF2CB12822D5E5BB00350B0A /* TeamImageAssetUpdateStrategyTests.swift */; };
		EFC8281C1FB343B600E27E21 /* RegistationCredentialVerificationStrategy.swift in Sources */ = {isa = PBXBuildFile; fileRef = EFC8281B1FB343B600E27E21 /* RegistationCredentialVerificationStrategy.swift */; };
		EFC8281E1FB34F9600E27E21 /* EmailVerificationStrategyTests.swift in Sources */ = {isa = PBXBuildFile; fileRef = EFC8281D1FB34F9600E27E21 /* EmailVerificationStrategyTests.swift */; };
		EFC828221FB356CE00E27E21 /* RegistrationStatusTests.swift in Sources */ = {isa = PBXBuildFile; fileRef = EFC828211FB356CE00E27E21 /* RegistrationStatusTests.swift */; };
		EFF9403E2240FE5D004F3115 /* URL+DeepLink.swift in Sources */ = {isa = PBXBuildFile; fileRef = EFF9403D2240FE5D004F3115 /* URL+DeepLink.swift */; };
		EFF940402240FF12004F3115 /* DeepLinkError.swift in Sources */ = {isa = PBXBuildFile; fileRef = EFF9403F2240FF12004F3115 /* DeepLinkError.swift */; };
		F11E35D62040172200D4D5DB /* ZMHotFixTests.swift in Sources */ = {isa = PBXBuildFile; fileRef = F11E35D52040172200D4D5DB /* ZMHotFixTests.swift */; };
		F130BF282062C05600DBE261 /* SessionManager+Backup.swift in Sources */ = {isa = PBXBuildFile; fileRef = F130BF272062C05600DBE261 /* SessionManager+Backup.swift */; };
		F132C105203F02C700C58933 /* ZMConversationTranscoder.h in Headers */ = {isa = PBXBuildFile; fileRef = 54294A1F19472D4E007BE3CE /* ZMConversationTranscoder.h */; settings = {ATTRIBUTES = (Public, ); }; };
		F132C114203F20AB00C58933 /* ZMHotFixDirectoryTests.swift in Sources */ = {isa = PBXBuildFile; fileRef = F132C113203F20AB00C58933 /* ZMHotFixDirectoryTests.swift */; };
		F13A26E120456002004F8E47 /* ConversationTests+Guests.swift in Sources */ = {isa = PBXBuildFile; fileRef = F13A26E020456002004F8E47 /* ConversationTests+Guests.swift */; };
		F13ADE7A21B5322400B6E736 /* SwiftProtobuf.framework in Frameworks */ = {isa = PBXBuildFile; fileRef = F13ADE7921B5322400B6E736 /* SwiftProtobuf.framework */; };
		F148F6671FB9AA7600BD6909 /* UnregisteredTeam.swift in Sources */ = {isa = PBXBuildFile; fileRef = F148F6661FB9AA7600BD6909 /* UnregisteredTeam.swift */; };
		F148F6691FBAF55800BD6909 /* TeamRegistrationStrategyTests.swift in Sources */ = {isa = PBXBuildFile; fileRef = F148F6681FBAF55800BD6909 /* TeamRegistrationStrategyTests.swift */; };
		F148F66B1FBAFAF600BD6909 /* RegistrationStatusTestHelper.swift in Sources */ = {isa = PBXBuildFile; fileRef = F148F66A1FBAFAF600BD6909 /* RegistrationStatusTestHelper.swift */; };
		F159F4141F1E3134001B7D80 /* SessionManagerTests.swift in Sources */ = {isa = PBXBuildFile; fileRef = F159F4131F1E3134001B7D80 /* SessionManagerTests.swift */; };
		F159F4161F1E4C4C001B7D80 /* LocalStoreProvider.swift in Sources */ = {isa = PBXBuildFile; fileRef = F159F4151F1E4C4C001B7D80 /* LocalStoreProvider.swift */; };
		F16558D1225F3F2A00EA2F2A /* SessionManager+SwitchBackend.swift in Sources */ = {isa = PBXBuildFile; fileRef = F16558D0225F3F2A00EA2F2A /* SessionManager+SwitchBackend.swift */; };
		F16C8BC42040715800677D31 /* ZMUpdateEvent+Testing.swift in Sources */ = {isa = PBXBuildFile; fileRef = F16C8BC32040715800677D31 /* ZMUpdateEvent+Testing.swift */; };
		F16C8BE82044129700677D31 /* ZMConversationTranscoder.swift in Sources */ = {isa = PBXBuildFile; fileRef = F16C8BE72044129700677D31 /* ZMConversationTranscoder.swift */; };
		F170AF211E78013A0033DC33 /* UserImageAssetUpdateStrategyTests.swift in Sources */ = {isa = PBXBuildFile; fileRef = F170AF1F1E7800CF0033DC33 /* UserImageAssetUpdateStrategyTests.swift */; };
		F188BB8B2223F372002BF204 /* UserRichProfileIntegrationTests.swift in Sources */ = {isa = PBXBuildFile; fileRef = F188BB852223F372002BF204 /* UserRichProfileIntegrationTests.swift */; };
		F190E0AA1E8D517A003E81F8 /* UserProfileImageV3Tests.swift in Sources */ = {isa = PBXBuildFile; fileRef = F190E0A81E8D516D003E81F8 /* UserProfileImageV3Tests.swift */; };
		F190E0DD1E8E7C9D003E81F8 /* SlowSyncTests+Swift.swift in Sources */ = {isa = PBXBuildFile; fileRef = F190E0DB1E8E7BA1003E81F8 /* SlowSyncTests+Swift.swift */; };
		F19E559E22B399AE005C792D /* UUID+SafeLogging.swift in Sources */ = {isa = PBXBuildFile; fileRef = F19E559D22B399AE005C792D /* UUID+SafeLogging.swift */; };
		F19E55A022B3A2C5005C792D /* UNNotification+SafeLogging.swift in Sources */ = {isa = PBXBuildFile; fileRef = F19E559F22B3A2C5005C792D /* UNNotification+SafeLogging.swift */; };
		F19E55A222B3A3FA005C792D /* UNNotificationResponse+SafeLogging.swift in Sources */ = {isa = PBXBuildFile; fileRef = F19E55A122B3A3FA005C792D /* UNNotificationResponse+SafeLogging.swift */; };
		F19E55A422B3A740005C792D /* PKPushPayload+SafeLogging.swift in Sources */ = {isa = PBXBuildFile; fileRef = F19E55A322B3A740005C792D /* PKPushPayload+SafeLogging.swift */; };
		F19E55A622B3AAA8005C792D /* PKPushCredentials+SafeLogging.swift in Sources */ = {isa = PBXBuildFile; fileRef = F19E55A522B3AAA8005C792D /* PKPushCredentials+SafeLogging.swift */; };
		F19F1D141EFBC18E00275E27 /* UnauthenticatedSession.swift in Sources */ = {isa = PBXBuildFile; fileRef = F19F1D131EFBC18E00275E27 /* UnauthenticatedSession.swift */; };
		F19F1D1D1EFBC2F000275E27 /* ZMAuthenticationStatus_Internal.h in Headers */ = {isa = PBXBuildFile; fileRef = F19F1D191EFBC2F000275E27 /* ZMAuthenticationStatus_Internal.h */; };
		F19F1D1E1EFBC2F000275E27 /* ZMAuthenticationStatus.h in Headers */ = {isa = PBXBuildFile; fileRef = F19F1D1A1EFBC2F000275E27 /* ZMAuthenticationStatus.h */; settings = {ATTRIBUTES = (Public, ); }; };
		F19F1D1F1EFBC2F000275E27 /* ZMAuthenticationStatus.m in Sources */ = {isa = PBXBuildFile; fileRef = F19F1D1B1EFBC2F000275E27 /* ZMAuthenticationStatus.m */; };
		F19F1D271EFBC34E00275E27 /* ZMUserSessionRegistrationNotification.h in Headers */ = {isa = PBXBuildFile; fileRef = F19F1D231EFBC34E00275E27 /* ZMUserSessionRegistrationNotification.h */; settings = {ATTRIBUTES = (Public, ); }; };
		F19F1D281EFBC34E00275E27 /* ZMUserSessionRegistrationNotification.m in Sources */ = {isa = PBXBuildFile; fileRef = F19F1D241EFBC34E00275E27 /* ZMUserSessionRegistrationNotification.m */; };
		F19F1D311EFBCBD300275E27 /* ZMLoginTranscoder.h in Headers */ = {isa = PBXBuildFile; fileRef = 54C11B9E19D1E4A100576A96 /* ZMLoginTranscoder.h */; settings = {ATTRIBUTES = (Public, ); }; };
		F19F1D331EFBE3FE00275E27 /* UnauthenticatedOperationLoop.swift in Sources */ = {isa = PBXBuildFile; fileRef = F19F1D321EFBE3FE00275E27 /* UnauthenticatedOperationLoop.swift */; };
		F19F1D381EFBF61800275E27 /* SessionManager.swift in Sources */ = {isa = PBXBuildFile; fileRef = F19F1D371EFBF61800275E27 /* SessionManager.swift */; };
		F19F1D3A1EFBFD2B00275E27 /* BuildType.swift in Sources */ = {isa = PBXBuildFile; fileRef = F19F1D391EFBFD2B00275E27 /* BuildType.swift */; };
		F19F4F3A1E5F1AE400F4D8FF /* UserProfileImageUpdateStatus.swift in Sources */ = {isa = PBXBuildFile; fileRef = F19F4F391E5F1AE400F4D8FF /* UserProfileImageUpdateStatus.swift */; };
		F19F4F3C1E604AA700F4D8FF /* UserImageAssetUpdateStrategy.swift in Sources */ = {isa = PBXBuildFile; fileRef = F19F4F3B1E604AA700F4D8FF /* UserImageAssetUpdateStrategy.swift */; };
		F19F4F4D1E646C3C00F4D8FF /* UserProfileImageUpdateStatusTests.swift in Sources */ = {isa = PBXBuildFile; fileRef = F19F4F4C1E646C3C00F4D8FF /* UserProfileImageUpdateStatusTests.swift */; };
		F19F4F4F1E6575F700F4D8FF /* UserProfileImageOwner.swift in Sources */ = {isa = PBXBuildFile; fileRef = F19F4F4E1E6575F700F4D8FF /* UserProfileImageOwner.swift */; };
		F1A94BD21F010287003083D9 /* UnauthenticatedSession+Login.swift in Sources */ = {isa = PBXBuildFile; fileRef = F1A94BD11F010287003083D9 /* UnauthenticatedSession+Login.swift */; };
		F1A989BA1FD03E1B00B8A82E /* ZMLocalizable.strings in Resources */ = {isa = PBXBuildFile; fileRef = F1A989BC1FD03E1B00B8A82E /* ZMLocalizable.strings */; };
		F1ACD2CD201F6E070089BEF6 /* ConversationsTests.m in Sources */ = {isa = PBXBuildFile; fileRef = 3E6CD176194F435F00BAE83E /* ConversationsTests.m */; };
		F1AE5F6F21F73388009CDBBC /* ZMUserSessionTests+Timers.swift in Sources */ = {isa = PBXBuildFile; fileRef = F1AE5F6E21F73388009CDBBC /* ZMUserSessionTests+Timers.swift */; };
		F1B5D53D2181FDA300986911 /* NetworkQuality.swift in Sources */ = {isa = PBXBuildFile; fileRef = F1B5D53C2181FDA300986911 /* NetworkQuality.swift */; };
		F1C1E70D21F74667007FBDA1 /* ZMUserSession+Timers.swift in Sources */ = {isa = PBXBuildFile; fileRef = F1AE5F6C21F72FC6009CDBBC /* ZMUserSession+Timers.swift */; };
		F1C1F3EE1FCF0C85007273E3 /* ZMUserSessionErrorCode+Localized.swift in Sources */ = {isa = PBXBuildFile; fileRef = F1C1F3ED1FCF0C85007273E3 /* ZMUserSessionErrorCode+Localized.swift */; };
		F1C1F3F01FCF18C5007273E3 /* NSError+Localized.swift in Sources */ = {isa = PBXBuildFile; fileRef = F1C1F3EF1FCF18C5007273E3 /* NSError+Localized.swift */; };
		F1C51FE71FB49660009C2269 /* RegistrationStatus.swift in Sources */ = {isa = PBXBuildFile; fileRef = F1C51FE61FB49660009C2269 /* RegistrationStatus.swift */; };
		F1C51FE91FB4A9C7009C2269 /* RegistrationStrategy.swift in Sources */ = {isa = PBXBuildFile; fileRef = F1C51FE81FB4A9C7009C2269 /* RegistrationStrategy.swift */; };
		F1E48003207E3789008D4299 /* Default-568h@2x.png in Resources */ = {isa = PBXBuildFile; fileRef = F1E48002207E3789008D4299 /* Default-568h@2x.png */; };
		F1EB0E78200501C70040D73E /* NotificationsTracker.swift in Sources */ = {isa = PBXBuildFile; fileRef = F1EB0E77200501C70040D73E /* NotificationsTracker.swift */; };
		F1F3FE8820F36DFC00B0BAF3 /* PushNotificationTokenTests.swift in Sources */ = {isa = PBXBuildFile; fileRef = F1F3FE8620F36DEC00B0BAF3 /* PushNotificationTokenTests.swift */; };
		F1FE8027200684F200A438CF /* NotificationsTrackingTests.swift in Sources */ = {isa = PBXBuildFile; fileRef = F1FE8025200684DB00A438CF /* NotificationsTrackingTests.swift */; };
		F905C47F1E79A86A00AF34A5 /* WireCallCenterV3Tests.swift in Sources */ = {isa = PBXBuildFile; fileRef = F905C47E1E79A86A00AF34A5 /* WireCallCenterV3Tests.swift */; };
		F90EC5A31E7BF1AC00A6779E /* AVSWrapper.swift in Sources */ = {isa = PBXBuildFile; fileRef = F90EC5A21E7BF1AC00A6779E /* AVSWrapper.swift */; };
		F920F4D61DA3DCF8002B860B /* ConversationTests+Ephemeral.swift in Sources */ = {isa = PBXBuildFile; fileRef = F920F4D51DA3DCF8002B860B /* ConversationTests+Ephemeral.swift */; };
		F9245BED1CBF95A8009D1E85 /* ZMHotFixDirectory+Swift.swift in Sources */ = {isa = PBXBuildFile; fileRef = F9245BEC1CBF95A8009D1E85 /* ZMHotFixDirectory+Swift.swift */; };
		F925468E1C63B61000CE2D7C /* MessagingTest+EventFactory.m in Sources */ = {isa = PBXBuildFile; fileRef = F925468D1C63B61000CE2D7C /* MessagingTest+EventFactory.m */; };
		F92CA9651F153622007D8570 /* ZMUserSessionTests+FileRelocation.swift in Sources */ = {isa = PBXBuildFile; fileRef = F92CA9641F153622007D8570 /* ZMUserSessionTests+FileRelocation.swift */; };
		F93A75F21C1F219800252586 /* ConversationStatusStrategy.swift in Sources */ = {isa = PBXBuildFile; fileRef = F93A75F11C1F219800252586 /* ConversationStatusStrategy.swift */; };
		F93F3A591ED5A67E003CD185 /* TeamTests.swift in Sources */ = {isa = PBXBuildFile; fileRef = F93F3A581ED5A67E003CD185 /* TeamTests.swift */; };
		F9410F631DE44C2E007451FF /* TypingStrategyTests.swift in Sources */ = {isa = PBXBuildFile; fileRef = F9410F621DE44C2E007451FF /* TypingStrategyTests.swift */; };
		F9410F651DE49C13007451FF /* PushTokenStrategy.swift in Sources */ = {isa = PBXBuildFile; fileRef = F9410F641DE49C13007451FF /* PushTokenStrategy.swift */; };
		F9410F681DE4BE42007451FF /* PushTokenStrategyTests.swift in Sources */ = {isa = PBXBuildFile; fileRef = F9410F671DE4BE42007451FF /* PushTokenStrategyTests.swift */; };
		F94F6B331E54B9C000D46A29 /* CallingRequestStrategyTests.swift in Sources */ = {isa = PBXBuildFile; fileRef = F94F6B321E54B9C000D46A29 /* CallingRequestStrategyTests.swift */; };
		F95706541DE5D1CC0087442C /* SearchUserImageStrategy.swift in Sources */ = {isa = PBXBuildFile; fileRef = F95706531DE5D1CC0087442C /* SearchUserImageStrategy.swift */; };
		F95ECF4E1B94A553009F91BA /* ZMHotFix.h in Headers */ = {isa = PBXBuildFile; fileRef = F95ECF4C1B94A553009F91BA /* ZMHotFix.h */; settings = {ATTRIBUTES = (Public, ); }; };
		F95ECF511B94BD05009F91BA /* ZMHotFixTests.m in Sources */ = {isa = PBXBuildFile; fileRef = F95ECF501B94BD05009F91BA /* ZMHotFixTests.m */; };
		F95FFBD11EB8A478004031CB /* CallSystemMessageGeneratorTests.swift in Sources */ = {isa = PBXBuildFile; fileRef = F95FFBCF1EB8A44D004031CB /* CallSystemMessageGeneratorTests.swift */; };
		F964700C1D5C720D00A81A92 /* ConversationTests+MessageEditing.m in Sources */ = {isa = PBXBuildFile; fileRef = F964700B1D5C720D00A81A92 /* ConversationTests+MessageEditing.m */; };
		F96C8E821D7ECECF004B6D87 /* ZMLocalNotificationTests_Message.swift in Sources */ = {isa = PBXBuildFile; fileRef = F96C8E811D7ECECF004B6D87 /* ZMLocalNotificationTests_Message.swift */; };
		F96C8E8A1D7F6F8C004B6D87 /* ZMLocalNotificationTests_SystemMessage.swift in Sources */ = {isa = PBXBuildFile; fileRef = F96C8E891D7F6F8C004B6D87 /* ZMLocalNotificationTests_SystemMessage.swift */; };
		F96DBEEA1DF9A570008FE832 /* ZMSyncStrategy+ManagedObjectChanges.h in Headers */ = {isa = PBXBuildFile; fileRef = F96DBEE81DF9A570008FE832 /* ZMSyncStrategy+ManagedObjectChanges.h */; };
		F96DBEEB1DF9A570008FE832 /* ZMSyncStrategy+ManagedObjectChanges.m in Sources */ = {isa = PBXBuildFile; fileRef = F96DBEE91DF9A570008FE832 /* ZMSyncStrategy+ManagedObjectChanges.m */; };
		F98EDCD71D82B913001E65CB /* LocalNotificationContentType.swift in Sources */ = {isa = PBXBuildFile; fileRef = F98EDCCD1D82B913001E65CB /* LocalNotificationContentType.swift */; };
		F98EDCEB1D82B924001E65CB /* NotificationSound.swift in Sources */ = {isa = PBXBuildFile; fileRef = F98EDCDF1D82B924001E65CB /* NotificationSound.swift */; };
		F98EDCF31D82B924001E65CB /* ZMLocalNotificationSet.swift in Sources */ = {isa = PBXBuildFile; fileRef = F98EDCE71D82B924001E65CB /* ZMLocalNotificationSet.swift */; };
		F991CE151CB55512004D8465 /* ZMConversation+Testing.m in Sources */ = {isa = PBXBuildFile; fileRef = F991CE121CB55512004D8465 /* ZMConversation+Testing.m */; };
		F991CE161CB55512004D8465 /* ZMUser+Testing.m in Sources */ = {isa = PBXBuildFile; fileRef = F991CE141CB55512004D8465 /* ZMUser+Testing.m */; };
		F99298591BE110490058D42F /* ZMClientRegistrationStatusTests.m in Sources */ = {isa = PBXBuildFile; fileRef = F99298581BE110490058D42F /* ZMClientRegistrationStatusTests.m */; };
		F992985B1BE143570058D42F /* ZMClientRegistrationStatus+Internal.h in Headers */ = {isa = PBXBuildFile; fileRef = F992985A1BE1404D0058D42F /* ZMClientRegistrationStatus+Internal.h */; settings = {ATTRIBUTES = (Public, ); }; };
		F9AB00221F0CDAF00037B437 /* FileRelocator.swift in Sources */ = {isa = PBXBuildFile; fileRef = F9AB00211F0CDAF00037B437 /* FileRelocator.swift */; };
		F9ABDF411CECBD8A008461B2 /* AccountStatus.swift in Sources */ = {isa = PBXBuildFile; fileRef = F9ABDF401CECBD8A008461B2 /* AccountStatus.swift */; };
		F9ABDF441CECC6C0008461B2 /* AccountStatusTests.swift in Sources */ = {isa = PBXBuildFile; fileRef = F9ABDF421CECC69C008461B2 /* AccountStatusTests.swift */; };
		F9ABE84F1EFD568B00D83214 /* TeamDownloadRequestStrategy.swift in Sources */ = {isa = PBXBuildFile; fileRef = F9ABE84B1EFD568B00D83214 /* TeamDownloadRequestStrategy.swift */; };
		F9ABE8501EFD568B00D83214 /* TeamDownloadRequestStrategy+Events.swift in Sources */ = {isa = PBXBuildFile; fileRef = F9ABE84C1EFD568B00D83214 /* TeamDownloadRequestStrategy+Events.swift */; };
		F9ABE8511EFD568B00D83214 /* TeamRequestFactory.swift in Sources */ = {isa = PBXBuildFile; fileRef = F9ABE84D1EFD568B00D83214 /* TeamRequestFactory.swift */; };
		F9ABE8561EFD56BF00D83214 /* TeamDownloadRequestStrategyTests.swift in Sources */ = {isa = PBXBuildFile; fileRef = F9ABE8531EFD56BF00D83214 /* TeamDownloadRequestStrategyTests.swift */; };
		F9ABE8571EFD56BF00D83214 /* TeamDownloadRequestStrategy+EventsTests.swift in Sources */ = {isa = PBXBuildFile; fileRef = F9ABE8541EFD56BF00D83214 /* TeamDownloadRequestStrategy+EventsTests.swift */; };
		F9ABE8AA1F02A45700D83214 /* TeamSyncRequestStrategy.swift in Sources */ = {isa = PBXBuildFile; fileRef = F9ABE8A91F02A45700D83214 /* TeamSyncRequestStrategy.swift */; };
		F9ABE8AE1F02A88200D83214 /* TeamSyncRequestStrategyTests.swift in Sources */ = {isa = PBXBuildFile; fileRef = F9ABE8AB1F02A86400D83214 /* TeamSyncRequestStrategyTests.swift */; };
		F9B171F61C0EF21100E6EEC6 /* ClientUpdateStatus.swift in Sources */ = {isa = PBXBuildFile; fileRef = F9B171F51C0EF21100E6EEC6 /* ClientUpdateStatus.swift */; };
		F9B171F81C0F00E700E6EEC6 /* ClientUpdateStatusTests.swift in Sources */ = {isa = PBXBuildFile; fileRef = F9B171F71C0F00E700E6EEC6 /* ClientUpdateStatusTests.swift */; };
		F9B171FA1C0F320200E6EEC6 /* ClientManagementTests.m in Sources */ = {isa = PBXBuildFile; fileRef = F9B171F91C0F320200E6EEC6 /* ClientManagementTests.m */; };
		F9B71F4C1CB2B841001DB03F /* NSManagedObjectContext+TestHelpers.m in Sources */ = {isa = PBXBuildFile; fileRef = F9B71F4B1CB2B841001DB03F /* NSManagedObjectContext+TestHelpers.m */; };
		F9B8308C1DEEDC2900FF6FE7 /* SyncStatus.swift in Sources */ = {isa = PBXBuildFile; fileRef = F9B8308B1DEEDC2900FF6FE7 /* SyncStatus.swift */; };
		F9C598AD1A0947B300B1F760 /* ZMBlacklistDownloaderTest.m in Sources */ = {isa = PBXBuildFile; fileRef = F9FD798919EE962F00D70FCD /* ZMBlacklistDownloaderTest.m */; };
		F9C9A4F01CAD29190039E10C /* store128.wiredatabase in Resources */ = {isa = PBXBuildFile; fileRef = F9C9A4ED1CAD290B0039E10C /* store128.wiredatabase */; };
		F9D1CD141DF6C131002F6E80 /* SyncStatusTests.swift in Sources */ = {isa = PBXBuildFile; fileRef = F9D1CD131DF6C131002F6E80 /* SyncStatusTests.swift */; };
		F9DAC54F1C2035660001F11E /* ConversationStatusStrategyTests.swift in Sources */ = {isa = PBXBuildFile; fileRef = F9DAC54D1C2034E70001F11E /* ConversationStatusStrategyTests.swift */; };
		F9E462DA1D7043C60036CFA7 /* ConversationTests+DeliveryConfirmation.swift in Sources */ = {isa = PBXBuildFile; fileRef = F9E462D91D7043C60036CFA7 /* ConversationTests+DeliveryConfirmation.swift */; };
		F9E4779F1D216467003A99AC /* ZMLocalNotificationSetTests.swift in Sources */ = {isa = PBXBuildFile; fileRef = F9E4779D1D21640E003A99AC /* ZMLocalNotificationSetTests.swift */; };
		F9E577211E77EC6D0065EFE4 /* WireCallCenterV3+Notifications.swift in Sources */ = {isa = PBXBuildFile; fileRef = F9E577201E77EC6D0065EFE4 /* WireCallCenterV3+Notifications.swift */; };
		F9F631421DE3524100416938 /* TypingStrategy.swift in Sources */ = {isa = PBXBuildFile; fileRef = F9F631411DE3524100416938 /* TypingStrategy.swift */; };
		F9F846351ED307F70087C1A4 /* CallParticipantsSnapshotTests.swift in Sources */ = {isa = PBXBuildFile; fileRef = F9F846331ED307F10087C1A4 /* CallParticipantsSnapshotTests.swift */; };
		F9F9F5621D75D62100AE6499 /* RequestStrategyTestBase.swift in Sources */ = {isa = PBXBuildFile; fileRef = F9F9F5611D75D62100AE6499 /* RequestStrategyTestBase.swift */; };
		F9FD167B1BDFCDAD00725F5C /* ZMClientRegistrationStatus.h in Headers */ = {isa = PBXBuildFile; fileRef = F9FD16791BDFCDAD00725F5C /* ZMClientRegistrationStatus.h */; settings = {ATTRIBUTES = (Public, ); }; };
		F9FD167C1BDFCDAD00725F5C /* ZMClientRegistrationStatus.m in Sources */ = {isa = PBXBuildFile; fileRef = F9FD167A1BDFCDAD00725F5C /* ZMClientRegistrationStatus.m */; };
/* End PBXBuildFile section */

/* Begin PBXContainerItemProxy section */
		3E1860D0191A649D000FE027 /* PBXContainerItemProxy */ = {
			isa = PBXContainerItemProxy;
			containerPortal = 540029AB1918CA8500578793 /* Project object */;
			proxyType = 1;
			remoteGlobalIDString = 3E186087191A56F6000FE027;
			remoteInfo = "WireSyncEngine Test Host";
		};
		54F4DC571A4438AC00FDB6EA /* PBXContainerItemProxy */ = {
			isa = PBXContainerItemProxy;
			containerPortal = 540029AB1918CA8500578793 /* Project object */;
			proxyType = 1;
			remoteGlobalIDString = 549815921A43232400A7CE2E;
			remoteInfo = "WireSyncEngine-ios.framework";
		};
		A9FF8088195B17B3002CD44B /* PBXContainerItemProxy */ = {
			isa = PBXContainerItemProxy;
			containerPortal = 540029AB1918CA8500578793 /* Project object */;
			proxyType = 1;
			remoteGlobalIDString = 3E186087191A56F6000FE027;
			remoteInfo = "WireSyncEngine Test Host";
		};
/* End PBXContainerItemProxy section */

/* Begin PBXCopyFilesBuildPhase section */
		5405FF3B1A6005A100CB012B /* Embed Framework */ = {
			isa = PBXCopyFilesBuildPhase;
			buildActionMask = 2147483647;
			dstPath = "";
			dstSubfolderSpec = 10;
			files = (
				3E08B5631A67EDF800F23B9E /* WireSyncEngine.framework in Embed Framework */,
			);
			name = "Embed Framework";
			runOnlyForDeploymentPostprocessing = 0;
		};
/* End PBXCopyFilesBuildPhase section */

/* Begin PBXFileReference section */
		0680BA0324D1C248007173F5 /* ZMEventModel2.0.xcdatamodel */ = {isa = PBXFileReference; lastKnownFileType = wrapper.xcdatamodel; path = ZMEventModel2.0.xcdatamodel; sourceTree = "<group>"; };
		068E655924C8223400403926 /* LocalNotificationContentTypeTest.swift */ = {isa = PBXFileReference; lastKnownFileType = sourcecode.swift; path = LocalNotificationContentTypeTest.swift; sourceTree = "<group>"; };
		06B99C7A242B51A300FEAFDE /* SignatureRequestStrategy.swift */ = {isa = PBXFileReference; lastKnownFileType = sourcecode.swift; path = SignatureRequestStrategy.swift; sourceTree = "<group>"; };
		06BBF6EC246EB56B00A26626 /* ConversationTests+List.swift */ = {isa = PBXFileReference; lastKnownFileType = sourcecode.swift; path = "ConversationTests+List.swift"; sourceTree = "<group>"; };
		06BBF6EF246ECB2400A26626 /* ConversationTests+Archiving.swift */ = {isa = PBXFileReference; lastKnownFileType = sourcecode.swift; path = "ConversationTests+Archiving.swift"; sourceTree = "<group>"; };
		06BBF6F2246EF28800A26626 /* ConversationTests+LastRead.swift */ = {isa = PBXFileReference; lastKnownFileType = sourcecode.swift; path = "ConversationTests+LastRead.swift"; sourceTree = "<group>"; };
		06BBF6F5246EF65600A26626 /* ConversationTests+ClearingHistory.swift */ = {isa = PBXFileReference; lastKnownFileType = sourcecode.swift; path = "ConversationTests+ClearingHistory.swift"; sourceTree = "<group>"; };
		06BBF6F7246EF67400A26626 /* ConversationTests+Reactions.swift */ = {isa = PBXFileReference; lastKnownFileType = sourcecode.swift; path = "ConversationTests+Reactions.swift"; sourceTree = "<group>"; };
		06BBF6FB247288DD00A26626 /* FileTransferTests+Swift.swift */ = {isa = PBXFileReference; lastKnownFileType = sourcecode.swift; path = "FileTransferTests+Swift.swift"; sourceTree = "<group>"; };
		06BBF6FE2472F3AC00A26626 /* SendAndReceiveMessagesTests+Swift.swift */ = {isa = PBXFileReference; lastKnownFileType = sourcecode.swift; path = "SendAndReceiveMessagesTests+Swift.swift"; sourceTree = "<group>"; };
		06BBF7002473D51D00A26626 /* MessagingTest+Swift.swift */ = {isa = PBXFileReference; lastKnownFileType = sourcecode.swift; path = "MessagingTest+Swift.swift"; sourceTree = "<group>"; };
		06F98D5E24379143007E914A /* SignatureRequestStrategyTests.swift */ = {isa = PBXFileReference; lastKnownFileType = sourcecode.swift; path = SignatureRequestStrategyTests.swift; sourceTree = "<group>"; };
		0920833C1BA84F3100F82B29 /* UserClientRequestStrategyTests.swift */ = {isa = PBXFileReference; fileEncoding = 4; lastKnownFileType = sourcecode.swift; path = UserClientRequestStrategyTests.swift; sourceTree = "<group>"; };
		0920833F1BA95EE100F82B29 /* UserClientRequestFactory.swift */ = {isa = PBXFileReference; fileEncoding = 4; lastKnownFileType = sourcecode.swift; path = UserClientRequestFactory.swift; sourceTree = "<group>"; };
		0920C4D81B305FF500C55728 /* UserSessionGiphyRequestStateTests.swift */ = {isa = PBXFileReference; fileEncoding = 4; lastKnownFileType = sourcecode.swift; path = UserSessionGiphyRequestStateTests.swift; sourceTree = "<group>"; };
		09284B6A1B8272C300EEE10E /* WireSyncEngine Test Host.entitlements */ = {isa = PBXFileReference; lastKnownFileType = text.xml; path = "WireSyncEngine Test Host.entitlements"; sourceTree = "<group>"; };
		093694441BA9633300F36B3A /* UserClientRequestFactoryTests.swift */ = {isa = PBXFileReference; fileEncoding = 4; lastKnownFileType = sourcecode.swift; path = UserClientRequestFactoryTests.swift; sourceTree = "<group>"; };
		09531F131AE960E300B8556A /* ZMLoginCodeRequestTranscoder.h */ = {isa = PBXFileReference; fileEncoding = 4; lastKnownFileType = sourcecode.c.h; path = ZMLoginCodeRequestTranscoder.h; sourceTree = "<group>"; };
		09531F141AE960E300B8556A /* ZMLoginCodeRequestTranscoder.m */ = {isa = PBXFileReference; fileEncoding = 4; lastKnownFileType = sourcecode.c.objc; path = ZMLoginCodeRequestTranscoder.m; sourceTree = "<group>"; };
		09531F1A1AE9644800B8556A /* ZMLoginCodeRequestTranscoderTests.m */ = {isa = PBXFileReference; fileEncoding = 4; lastKnownFileType = sourcecode.c.objc; path = ZMLoginCodeRequestTranscoderTests.m; sourceTree = "<group>"; };
		098CFBBA1B7B9C94000B02B1 /* BaseTestSwiftHelpers.swift */ = {isa = PBXFileReference; fileEncoding = 4; lastKnownFileType = sourcecode.swift; path = BaseTestSwiftHelpers.swift; sourceTree = "<group>"; };
		09914E501BD6613600C10BF8 /* ConversationTests+OTR.m */ = {isa = PBXFileReference; fileEncoding = 4; lastKnownFileType = sourcecode.c.objc; name = "ConversationTests+OTR.m"; path = "../E2EE/ConversationTests+OTR.m"; sourceTree = "<group>"; };
		09914E521BD6613D00C10BF8 /* ZMDecodedAPSMessageTest.m */ = {isa = PBXFileReference; fileEncoding = 4; lastKnownFileType = sourcecode.c.objc; path = ZMDecodedAPSMessageTest.m; sourceTree = "<group>"; };
		0994E1DD1B835C4900A51721 /* ios-test-host.xcconfig */ = {isa = PBXFileReference; lastKnownFileType = text.xcconfig; path = "ios-test-host.xcconfig"; sourceTree = "<group>"; };
		0994E1DE1B835C4900A51721 /* ios-test-target.xcconfig */ = {isa = PBXFileReference; lastKnownFileType = text.xcconfig; path = "ios-test-target.xcconfig"; sourceTree = "<group>"; };
		0994E1DF1B835C4900A51721 /* ios.xcconfig */ = {isa = PBXFileReference; lastKnownFileType = text.xcconfig; path = ios.xcconfig; sourceTree = "<group>"; };
		0994E1E21B835C4900A51721 /* project-common.xcconfig */ = {isa = PBXFileReference; lastKnownFileType = text.xcconfig; path = "project-common.xcconfig"; sourceTree = "<group>"; };
		0994E1E31B835C4900A51721 /* project-debug.xcconfig */ = {isa = PBXFileReference; lastKnownFileType = text.xcconfig; path = "project-debug.xcconfig"; sourceTree = "<group>"; };
		0994E1E41B835C4900A51721 /* project.xcconfig */ = {isa = PBXFileReference; lastKnownFileType = text.xcconfig; path = project.xcconfig; sourceTree = "<group>"; };
		0994E1E71B835C4900A51721 /* swift.xcconfig */ = {isa = PBXFileReference; lastKnownFileType = text.xcconfig; path = swift.xcconfig; sourceTree = "<group>"; };
		0994E1E81B835C4900A51721 /* tests.xcconfig */ = {isa = PBXFileReference; lastKnownFileType = text.xcconfig; path = tests.xcconfig; sourceTree = "<group>"; };
		0994E1E91B835C4900A51721 /* warnings-debug.xcconfig */ = {isa = PBXFileReference; lastKnownFileType = text.xcconfig; path = "warnings-debug.xcconfig"; sourceTree = "<group>"; };
		0994E1EA1B835C4900A51721 /* warnings.xcconfig */ = {isa = PBXFileReference; lastKnownFileType = text.xcconfig; path = warnings.xcconfig; sourceTree = "<group>"; };
		0994E1F01B835C4900A51721 /* WireSyncEngine.xcconfig */ = {isa = PBXFileReference; lastKnownFileType = text.xcconfig; path = WireSyncEngine.xcconfig; sourceTree = "<group>"; };
		0994E1F11B835D1100A51721 /* version.xcconfig */ = {isa = PBXFileReference; lastKnownFileType = text.xcconfig; path = version.xcconfig; sourceTree = "<group>"; };
		09B730941B3045E400A5CCC9 /* ProxiedRequestStatusTests.swift */ = {isa = PBXFileReference; fileEncoding = 4; lastKnownFileType = sourcecode.swift; path = ProxiedRequestStatusTests.swift; sourceTree = "<group>"; };
		09B978F31B679B6200A30B38 /* OCMock.framework */ = {isa = PBXFileReference; lastKnownFileType = wrapper.framework; name = OCMock.framework; path = Carthage/Build/iOS/OCMock.framework; sourceTree = "<group>"; };
		09BCDB8C1BCE7F000020DCC7 /* ZMAPSMessageDecoder.h */ = {isa = PBXFileReference; fileEncoding = 4; lastKnownFileType = sourcecode.c.h; path = ZMAPSMessageDecoder.h; sourceTree = "<group>"; };
		09BCDB8D1BCE7F000020DCC7 /* ZMAPSMessageDecoder.m */ = {isa = PBXFileReference; fileEncoding = 4; lastKnownFileType = sourcecode.c.objc; path = ZMAPSMessageDecoder.m; sourceTree = "<group>"; };
		09C77C521BA6C77000E2163F /* UserClientRequestStrategy.swift */ = {isa = PBXFileReference; fileEncoding = 4; lastKnownFileType = sourcecode.swift; path = UserClientRequestStrategy.swift; sourceTree = "<group>"; };
		09CC4AB71B7CB8B700201C63 /* Cartfile */ = {isa = PBXFileReference; lastKnownFileType = text; path = Cartfile; sourceTree = "<group>"; };
		09CC4AB81B7CB8BF00201C63 /* Cartfile.private */ = {isa = PBXFileReference; lastKnownFileType = text; path = Cartfile.private; sourceTree = "<group>"; };
		09D7CE621AE94D4200CC5F45 /* ZMCredentials+Internal.h */ = {isa = PBXFileReference; fileEncoding = 4; lastKnownFileType = sourcecode.c.h; path = "ZMCredentials+Internal.h"; sourceTree = "<group>"; };
		160195601E30C9CF00ACBFAC /* LocalNotificationDispatcherCallingTests.swift */ = {isa = PBXFileReference; fileEncoding = 4; lastKnownFileType = sourcecode.swift; path = LocalNotificationDispatcherCallingTests.swift; sourceTree = "<group>"; };
		16030DC821B01B7500F8032E /* Conversation+ReadReceiptMode.swift */ = {isa = PBXFileReference; lastKnownFileType = sourcecode.swift; path = "Conversation+ReadReceiptMode.swift"; sourceTree = "<group>"; };
		16085B321F71811A000B9F22 /* UserChangeInfo+UserSession.swift */ = {isa = PBXFileReference; fileEncoding = 4; lastKnownFileType = sourcecode.swift; path = "UserChangeInfo+UserSession.swift"; sourceTree = "<group>"; };
		16085B341F719E6D000B9F22 /* NetworkStateRecorder.swift */ = {isa = PBXFileReference; fileEncoding = 4; lastKnownFileType = sourcecode.swift; path = NetworkStateRecorder.swift; sourceTree = "<group>"; };
		160C31261E6434500012E4BC /* OperationStatus.swift */ = {isa = PBXFileReference; fileEncoding = 4; lastKnownFileType = sourcecode.swift; path = OperationStatus.swift; sourceTree = "<group>"; };
		160C31401E6DDFC30012E4BC /* VoiceChannelV3Tests.swift */ = {isa = PBXFileReference; fileEncoding = 4; lastKnownFileType = sourcecode.swift; path = VoiceChannelV3Tests.swift; sourceTree = "<group>"; };
		160C31431E8049320012E4BC /* ApplicationStatusDirectory.swift */ = {isa = PBXFileReference; fileEncoding = 4; lastKnownFileType = sourcecode.swift; path = ApplicationStatusDirectory.swift; sourceTree = "<group>"; };
		160C31491E82AC170012E4BC /* OperationStatusTests.swift */ = {isa = PBXFileReference; fileEncoding = 4; lastKnownFileType = sourcecode.swift; path = OperationStatusTests.swift; sourceTree = "<group>"; };
		161681342077721600BCF33A /* ZMOperationLoop+OperationStatus.swift */ = {isa = PBXFileReference; lastKnownFileType = sourcecode.swift; path = "ZMOperationLoop+OperationStatus.swift"; sourceTree = "<group>"; };
		16168136207790F600BCF33A /* Conversation+Participants.swift */ = {isa = PBXFileReference; lastKnownFileType = sourcecode.swift; path = "Conversation+Participants.swift"; sourceTree = "<group>"; };
		161927222459E08E00DDD9EB /* UserClientEventConsumerTests.swift */ = {isa = PBXFileReference; lastKnownFileType = sourcecode.swift; path = UserClientEventConsumerTests.swift; sourceTree = "<group>"; };
		161ACB1523F1AFB000ABFF33 /* SessionManager+CallKitManagerDelegate.swift */ = {isa = PBXFileReference; lastKnownFileType = sourcecode.swift; path = "SessionManager+CallKitManagerDelegate.swift"; sourceTree = "<group>"; };
		161ACB2323F432CC00ABFF33 /* SessionManager+URLActions.swift */ = {isa = PBXFileReference; lastKnownFileType = sourcecode.swift; path = "SessionManager+URLActions.swift"; sourceTree = "<group>"; };
		161ACB2C23F5BA0200ABFF33 /* DeepLinkURLActionProcessor.swift */ = {isa = PBXFileReference; lastKnownFileType = sourcecode.swift; path = DeepLinkURLActionProcessor.swift; sourceTree = "<group>"; };
		161ACB2E23F5BACA00ABFF33 /* ConnectToBotURLActionProcessor.swift */ = {isa = PBXFileReference; lastKnownFileType = sourcecode.swift; path = ConnectToBotURLActionProcessor.swift; sourceTree = "<group>"; };
		161ACB3123F5BBA100ABFF33 /* CompanyLoginURLActionProcessor.swift */ = {isa = PBXFileReference; lastKnownFileType = sourcecode.swift; path = CompanyLoginURLActionProcessor.swift; sourceTree = "<group>"; };
		161ACB3923F6BAFE00ABFF33 /* URLActionTests.swift */ = {isa = PBXFileReference; lastKnownFileType = sourcecode.swift; path = URLActionTests.swift; sourceTree = "<group>"; };
		161ACB3B23F6BE7F00ABFF33 /* SessionManagerTests+URLActions.swift */ = {isa = PBXFileReference; lastKnownFileType = sourcecode.swift; path = "SessionManagerTests+URLActions.swift"; sourceTree = "<group>"; };
		161ACB3E23F6E4C200ABFF33 /* DeepLinkURLActionProcessorTests.swift */ = {isa = PBXFileReference; lastKnownFileType = sourcecode.swift; path = DeepLinkURLActionProcessorTests.swift; sourceTree = "<group>"; };
		161ACB4223F6EE4800ABFF33 /* CompanyLoginURLActionProcessorTests.swift */ = {isa = PBXFileReference; lastKnownFileType = sourcecode.swift; path = CompanyLoginURLActionProcessorTests.swift; sourceTree = "<group>"; };
		161C886223FADDE400CB0B8E /* ConnectToBotURLActionProcessorTests.swift */ = {isa = PBXFileReference; lastKnownFileType = sourcecode.swift; path = ConnectToBotURLActionProcessorTests.swift; sourceTree = "<group>"; };
		161C886423FD248A00CB0B8E /* RecordingMockTransportSession.swift */ = {isa = PBXFileReference; lastKnownFileType = sourcecode.swift; path = RecordingMockTransportSession.swift; sourceTree = "<group>"; };
		161C887323FD4CBF00CB0B8E /* MockReachability.swift */ = {isa = PBXFileReference; lastKnownFileType = sourcecode.swift; path = MockReachability.swift; sourceTree = "<group>"; };
		161C887623FD4CFD00CB0B8E /* MockPushChannel.swift */ = {isa = PBXFileReference; lastKnownFileType = sourcecode.swift; path = MockPushChannel.swift; sourceTree = "<group>"; };
		161D3AC82134013C0053D39A /* Logging.swift */ = {isa = PBXFileReference; lastKnownFileType = sourcecode.swift; path = Logging.swift; sourceTree = "<group>"; };
		161D3ACA213417C90053D39A /* ZMSyncStrategy+EventProcessing.swift */ = {isa = PBXFileReference; lastKnownFileType = sourcecode.swift; path = "ZMSyncStrategy+EventProcessing.swift"; sourceTree = "<group>"; };
		1621D2701D770FB1007108C2 /* ZMSyncStateDelegate.h */ = {isa = PBXFileReference; fileEncoding = 4; lastKnownFileType = sourcecode.c.h; path = ZMSyncStateDelegate.h; sourceTree = "<group>"; };
		1626344620D79C22000D4063 /* ZMUserSessionTests+PushNotifications.swift */ = {isa = PBXFileReference; lastKnownFileType = sourcecode.swift; path = "ZMUserSessionTests+PushNotifications.swift"; sourceTree = "<group>"; };
		1626344820D7DB81000D4063 /* PushNotificationCategory.swift */ = {isa = PBXFileReference; lastKnownFileType = sourcecode.swift; path = PushNotificationCategory.swift; sourceTree = "<group>"; };
		162A81D3202B453000F6200C /* SessionManager+AVS.swift */ = {isa = PBXFileReference; lastKnownFileType = sourcecode.swift; path = "SessionManager+AVS.swift"; sourceTree = "<group>"; };
		162A81D5202B5BC600F6200C /* SessionManagerAVSTests.swift */ = {isa = PBXFileReference; lastKnownFileType = sourcecode.swift; path = SessionManagerAVSTests.swift; sourceTree = "<group>"; };
		162DEE101F87B9800034C8F9 /* ZMUserSession+Calling.swift */ = {isa = PBXFileReference; fileEncoding = 4; lastKnownFileType = sourcecode.swift; path = "ZMUserSession+Calling.swift"; sourceTree = "<group>"; };
		1634958A1F0254CB004E80DB /* SessionManager+ServerConnection.swift */ = {isa = PBXFileReference; fileEncoding = 4; lastKnownFileType = sourcecode.swift; path = "SessionManager+ServerConnection.swift"; sourceTree = "<group>"; };
		1636EAFE23F6FCCC00CD9527 /* MockPresentationDelegate.swift */ = {isa = PBXFileReference; lastKnownFileType = sourcecode.swift; path = MockPresentationDelegate.swift; sourceTree = "<group>"; };
		1639A8262260CE5000868AB9 /* ZMLocalNotification+AvailabilityAlert.swift */ = {isa = PBXFileReference; lastKnownFileType = sourcecode.swift; path = "ZMLocalNotification+AvailabilityAlert.swift"; sourceTree = "<group>"; };
		1639A8532264C52600868AB9 /* ZMLocalNotificationTests_Alerts.swift */ = {isa = PBXFileReference; lastKnownFileType = sourcecode.swift; path = ZMLocalNotificationTests_Alerts.swift; sourceTree = "<group>"; };
		163BB8111EE1A65A00DF9384 /* IntegrationTest+Search.swift */ = {isa = PBXFileReference; fileEncoding = 4; lastKnownFileType = sourcecode.swift; path = "IntegrationTest+Search.swift"; sourceTree = "<group>"; };
		163BB8151EE1B1AC00DF9384 /* SearchTests.swift */ = {isa = PBXFileReference; fileEncoding = 4; lastKnownFileType = sourcecode.swift; path = SearchTests.swift; sourceTree = "<group>"; };
		163FB9922052EA4600E74F83 /* OperationLoopNewRequestObserver.swift */ = {isa = PBXFileReference; lastKnownFileType = sourcecode.swift; path = OperationLoopNewRequestObserver.swift; sourceTree = "<group>"; };
		163FB9962057E25600E74F83 /* NSManagedObjectContext+LastNotificationID.swift */ = {isa = PBXFileReference; lastKnownFileType = sourcecode.swift; path = "NSManagedObjectContext+LastNotificationID.swift"; sourceTree = "<group>"; };
		163FB9982057E3F200E74F83 /* AuthenticationStatusProvider.swift */ = {isa = PBXFileReference; lastKnownFileType = sourcecode.swift; path = AuthenticationStatusProvider.swift; sourceTree = "<group>"; };
		1645ECF72448A0A3007A82D6 /* Decodable+JSON.swift */ = {isa = PBXFileReference; lastKnownFileType = sourcecode.swift; path = "Decodable+JSON.swift"; sourceTree = "<group>"; };
		1645ECFB2449CE75007A82D6 /* TeamMembersDownloadRequestStrategy.swift */ = {isa = PBXFileReference; lastKnownFileType = sourcecode.swift; path = TeamMembersDownloadRequestStrategy.swift; sourceTree = "<group>"; };
		1645ED1A244DE345007A82D6 /* TeamMembersDownloadRequestStrategy.swift */ = {isa = PBXFileReference; lastKnownFileType = sourcecode.swift; path = TeamMembersDownloadRequestStrategy.swift; sourceTree = "<group>"; };
		16466C0D1F9F7EDF00E3F970 /* ZMConversationTranscoderTests.swift */ = {isa = PBXFileReference; lastKnownFileType = sourcecode.swift; path = ZMConversationTranscoderTests.swift; sourceTree = "<group>"; };
		164C29A21ECF437E0026562A /* SearchRequestTests.swift */ = {isa = PBXFileReference; fileEncoding = 4; lastKnownFileType = sourcecode.swift; path = SearchRequestTests.swift; sourceTree = "<group>"; };
		164C29A41ECF47D80026562A /* SearchDirectoryTests.swift */ = {isa = PBXFileReference; fileEncoding = 4; lastKnownFileType = sourcecode.swift; path = SearchDirectoryTests.swift; sourceTree = "<group>"; };
		164C29A61ED2D7B00026562A /* SearchResult.swift */ = {isa = PBXFileReference; fileEncoding = 4; lastKnownFileType = sourcecode.swift; path = SearchResult.swift; sourceTree = "<group>"; };
		164CB465207CC47700A2010F /* Conversation+ParticipantsTests.swift */ = {isa = PBXFileReference; lastKnownFileType = sourcecode.swift; path = "Conversation+ParticipantsTests.swift"; sourceTree = "<group>"; };
		164EAF9B1F4455FA00B628C4 /* ZMUserSession+Actions.swift */ = {isa = PBXFileReference; fileEncoding = 4; lastKnownFileType = sourcecode.swift; path = "ZMUserSession+Actions.swift"; sourceTree = "<group>"; };
		16519D37231D3B1700C9D76D /* Conversation+Deletion.swift */ = {isa = PBXFileReference; lastKnownFileType = sourcecode.swift; path = "Conversation+Deletion.swift"; sourceTree = "<group>"; };
		16519D5B231EA13A00C9D76D /* ConversationTests+Deletion.swift */ = {isa = PBXFileReference; lastKnownFileType = sourcecode.swift; path = "ConversationTests+Deletion.swift"; sourceTree = "<group>"; };
		16519D6C231EAAF300C9D76D /* Conversation+DeletionTests.swift */ = {isa = PBXFileReference; lastKnownFileType = sourcecode.swift; path = "Conversation+DeletionTests.swift"; sourceTree = "<group>"; };
		16519D7C2320087100C9D76D /* SlowSyncTests+ExistingData.swift */ = {isa = PBXFileReference; lastKnownFileType = sourcecode.swift; path = "SlowSyncTests+ExistingData.swift"; sourceTree = "<group>"; };
		1658C2361F503CF800889F22 /* FlowManager.swift */ = {isa = PBXFileReference; fileEncoding = 4; lastKnownFileType = sourcecode.swift; path = FlowManager.swift; sourceTree = "<group>"; };
		1658C2381F5404ED00889F22 /* FlowManagerMock.swift */ = {isa = PBXFileReference; fileEncoding = 4; lastKnownFileType = sourcecode.swift; path = FlowManagerMock.swift; sourceTree = "<group>"; };
		1659114E1DEF1F6E007FA847 /* LocalNotificationDispatcher+Calling.swift */ = {isa = PBXFileReference; fileEncoding = 4; lastKnownFileType = sourcecode.swift; path = "LocalNotificationDispatcher+Calling.swift"; sourceTree = "<group>"; };
		165911521DEF38EC007FA847 /* CallStateObserver.swift */ = {isa = PBXFileReference; fileEncoding = 4; lastKnownFileType = sourcecode.swift; name = CallStateObserver.swift; path = ../UserSession/CallStateObserver.swift; sourceTree = "<group>"; };
		165BB94B2004D6490077EFD5 /* SessionManager+UserActivity.swift */ = {isa = PBXFileReference; lastKnownFileType = sourcecode.swift; path = "SessionManager+UserActivity.swift"; sourceTree = "<group>"; };
		165D3A141E1D3EF30052E654 /* WireCallCenterV3.swift */ = {isa = PBXFileReference; fileEncoding = 4; lastKnownFileType = sourcecode.swift; path = WireCallCenterV3.swift; sourceTree = "<group>"; };
		165D3A171E1D43870052E654 /* VoiceChannelV3.swift */ = {isa = PBXFileReference; fileEncoding = 4; lastKnownFileType = sourcecode.swift; path = VoiceChannelV3.swift; sourceTree = "<group>"; };
		165D3A181E1D43870052E654 /* VoiceChannel.swift */ = {isa = PBXFileReference; fileEncoding = 4; lastKnownFileType = sourcecode.swift; path = VoiceChannel.swift; sourceTree = "<group>"; };
		165D3A1A1E1D43870052E654 /* WireCallCenterV3Mock.swift */ = {isa = PBXFileReference; fileEncoding = 4; lastKnownFileType = sourcecode.swift; path = WireCallCenterV3Mock.swift; sourceTree = "<group>"; };
		165D3A3C1E1D60520052E654 /* ZMConversation+VoiceChannel.swift */ = {isa = PBXFileReference; fileEncoding = 4; lastKnownFileType = sourcecode.swift; path = "ZMConversation+VoiceChannel.swift"; sourceTree = "<group>"; };
		1660AA081ECCAC900056D403 /* SearchDirectory.swift */ = {isa = PBXFileReference; fileEncoding = 4; lastKnownFileType = sourcecode.swift; path = SearchDirectory.swift; sourceTree = "<group>"; };
		1660AA0A1ECCAF4E0056D403 /* SearchRequest.swift */ = {isa = PBXFileReference; fileEncoding = 4; lastKnownFileType = sourcecode.swift; path = SearchRequest.swift; sourceTree = "<group>"; };
		1660AA0C1ECDB0250056D403 /* SearchTask.swift */ = {isa = PBXFileReference; fileEncoding = 4; lastKnownFileType = sourcecode.swift; path = SearchTask.swift; sourceTree = "<group>"; };
		1660AA0E1ECE0C870056D403 /* SearchResultTests.swift */ = {isa = PBXFileReference; fileEncoding = 4; lastKnownFileType = sourcecode.swift; path = SearchResultTests.swift; sourceTree = "<group>"; };
		1660AA101ECE3C1C0056D403 /* SearchTaskTests.swift */ = {isa = PBXFileReference; fileEncoding = 4; lastKnownFileType = sourcecode.swift; path = SearchTaskTests.swift; sourceTree = "<group>"; };
		166264732166093800300F45 /* CallEventStatus.swift */ = {isa = PBXFileReference; lastKnownFileType = sourcecode.swift; path = CallEventStatus.swift; sourceTree = "<group>"; };
		1662648121661C9F00300F45 /* ZMOperatonLoop+Background.swift */ = {isa = PBXFileReference; lastKnownFileType = sourcecode.swift; path = "ZMOperatonLoop+Background.swift"; sourceTree = "<group>"; };
		166264922166517A00300F45 /* CallEventStatusTests.swift */ = {isa = PBXFileReference; lastKnownFileType = sourcecode.swift; path = CallEventStatusTests.swift; sourceTree = "<group>"; };
		1662B0F623D9B29C00B8C7C5 /* UnauthenticatedSession+DomainLookup.swift */ = {isa = PBXFileReference; lastKnownFileType = sourcecode.swift; path = "UnauthenticatedSession+DomainLookup.swift"; sourceTree = "<group>"; };
		1662B0F823D9CE8F00B8C7C5 /* UnauthenticatedSessionTests+DomainLookup.swift */ = {isa = PBXFileReference; lastKnownFileType = sourcecode.swift; path = "UnauthenticatedSessionTests+DomainLookup.swift"; sourceTree = "<group>"; };
		166507802459D7CA005300C1 /* UserClientEventConsumer.swift */ = {isa = PBXFileReference; lastKnownFileType = sourcecode.swift; path = UserClientEventConsumer.swift; sourceTree = "<group>"; };
		166A8BF21E015F3B00F5EEEA /* WireCallCenterV3Factory.swift */ = {isa = PBXFileReference; fileEncoding = 4; lastKnownFileType = sourcecode.swift; path = WireCallCenterV3Factory.swift; sourceTree = "<group>"; };
		166A8BF81E02C7D500F5EEEA /* ZMHotFix+PendingChanges.swift */ = {isa = PBXFileReference; fileEncoding = 4; lastKnownFileType = sourcecode.swift; path = "ZMHotFix+PendingChanges.swift"; sourceTree = "<group>"; };
		166B2B5D23E86522003E8581 /* ZMUserSession.swift */ = {isa = PBXFileReference; lastKnownFileType = sourcecode.swift; path = ZMUserSession.swift; sourceTree = "<group>"; };
		166B2B6D23EB2CD3003E8581 /* DatabaseTest.swift */ = {isa = PBXFileReference; lastKnownFileType = sourcecode.swift; path = DatabaseTest.swift; sourceTree = "<group>"; };
		166D18A3230EBFFA001288CD /* MediaManager.swift */ = {isa = PBXFileReference; lastKnownFileType = sourcecode.swift; path = MediaManager.swift; sourceTree = "<group>"; };
		166D18A5230EC418001288CD /* MockMediaManager.swift */ = {isa = PBXFileReference; lastKnownFileType = sourcecode.swift; path = MockMediaManager.swift; sourceTree = "<group>"; };
		166D191C231569DD001288CD /* SessionManagerTests+MessageRetention.swift */ = {isa = PBXFileReference; lastKnownFileType = sourcecode.swift; path = "SessionManagerTests+MessageRetention.swift"; sourceTree = "<group>"; };
		166D191E23157EBE001288CD /* IntegrationTest+Messages.swift */ = {isa = PBXFileReference; lastKnownFileType = sourcecode.swift; path = "IntegrationTest+Messages.swift"; sourceTree = "<group>"; };
<<<<<<< HEAD
		166E47CC255E785900C161C8 /* RequestStrategyFactory.swift */ = {isa = PBXFileReference; lastKnownFileType = sourcecode.swift; path = RequestStrategyFactory.swift; sourceTree = "<group>"; };
		166E47D2255EF0BD00C161C8 /* MockRequestStrategyFactory.swift */ = {isa = PBXFileReference; lastKnownFileType = sourcecode.swift; path = MockRequestStrategyFactory.swift; sourceTree = "<group>"; };
=======
		166DCDB92555ADD1004F4F59 /* SessionManager+EncryptionAtRest.swift */ = {isa = PBXFileReference; lastKnownFileType = sourcecode.swift; path = "SessionManager+EncryptionAtRest.swift"; sourceTree = "<group>"; };
>>>>>>> dd3463d5
		1671F9FE1E2FAF50009F3150 /* ZMLocalNotificationForTests_CallState.swift */ = {isa = PBXFileReference; fileEncoding = 4; lastKnownFileType = sourcecode.swift; path = ZMLocalNotificationForTests_CallState.swift; sourceTree = "<group>"; };
		1672A64423473EA100380537 /* LabelDownstreamRequestStrategy.swift */ = {isa = PBXFileReference; lastKnownFileType = sourcecode.swift; path = LabelDownstreamRequestStrategy.swift; sourceTree = "<group>"; };
		1672A652234784B500380537 /* LabelDownstreamRequestStrategyTests.swift */ = {isa = PBXFileReference; lastKnownFileType = sourcecode.swift; path = LabelDownstreamRequestStrategyTests.swift; sourceTree = "<group>"; };
		1673C35224CB36D800AE2714 /* ZMUserSessionTests+EncryptionAtRest.swift */ = {isa = PBXFileReference; lastKnownFileType = sourcecode.swift; path = "ZMUserSessionTests+EncryptionAtRest.swift"; sourceTree = "<group>"; };
		1675532B21B16D1E009C9FEA /* ConversationTests+ReceiptMode.swift */ = {isa = PBXFileReference; lastKnownFileType = sourcecode.swift; path = "ConversationTests+ReceiptMode.swift"; sourceTree = "<group>"; };
		1679D1CB1EF9730C007B0DF5 /* ZMUserSessionTestsBase+Calling.swift */ = {isa = PBXFileReference; fileEncoding = 4; lastKnownFileType = sourcecode.swift; path = "ZMUserSessionTestsBase+Calling.swift"; sourceTree = "<group>"; };
		167F383A23E0416E006B6AA9 /* UnauthenticatedSession+SSO.swift */ = {isa = PBXFileReference; lastKnownFileType = sourcecode.swift; path = "UnauthenticatedSession+SSO.swift"; sourceTree = "<group>"; };
		167F383C23E04A93006B6AA9 /* UnauthenticatedSessionTests+SSO.swift */ = {isa = PBXFileReference; lastKnownFileType = sourcecode.swift; path = "UnauthenticatedSessionTests+SSO.swift"; sourceTree = "<group>"; };
		168474252252579A004DE9EC /* ZMUserSessionTests+Syncing.swift */ = {isa = PBXFileReference; lastKnownFileType = sourcecode.swift; path = "ZMUserSessionTests+Syncing.swift"; sourceTree = "<group>"; };
		16849B1B23EDA1FD00C025A8 /* MockUpdateEventProcessor.swift */ = {isa = PBXFileReference; lastKnownFileType = sourcecode.swift; path = MockUpdateEventProcessor.swift; sourceTree = "<group>"; };
		16849B1F23EDB32B00C025A8 /* MockSessionManager.swift */ = {isa = PBXFileReference; lastKnownFileType = sourcecode.swift; path = MockSessionManager.swift; sourceTree = "<group>"; };
		168CF42620077C54009FCB89 /* TeamInvitationStatus.swift */ = {isa = PBXFileReference; lastKnownFileType = sourcecode.swift; path = TeamInvitationStatus.swift; sourceTree = "<group>"; };
		168CF4282007840A009FCB89 /* Team+Invite.swift */ = {isa = PBXFileReference; lastKnownFileType = sourcecode.swift; path = "Team+Invite.swift"; sourceTree = "<group>"; };
		168CF42A20079A02009FCB89 /* TeamInvitationRequestStrategy.swift */ = {isa = PBXFileReference; lastKnownFileType = sourcecode.swift; path = TeamInvitationRequestStrategy.swift; sourceTree = "<group>"; };
		168CF42C2007BCA0009FCB89 /* TeamInvitationRequestStrategyTests.swift */ = {isa = PBXFileReference; lastKnownFileType = sourcecode.swift; path = TeamInvitationRequestStrategyTests.swift; sourceTree = "<group>"; };
		168CF42E2007BCD9009FCB89 /* TeamInvitationStatusTests.swift */ = {isa = PBXFileReference; lastKnownFileType = sourcecode.swift; path = TeamInvitationStatusTests.swift; sourceTree = "<group>"; };
		168E96D1220C3F6F00FC92FA /* ZMUserTranscoder.swift */ = {isa = PBXFileReference; lastKnownFileType = sourcecode.swift; path = ZMUserTranscoder.swift; sourceTree = "<group>"; };
		168E96DC220C6EB700FC92FA /* UserTests+AccountDeletion.swift */ = {isa = PBXFileReference; lastKnownFileType = sourcecode.swift; path = "UserTests+AccountDeletion.swift"; sourceTree = "<group>"; };
		16904A83207E078C00C92806 /* ConversationTests+Participants.swift */ = {isa = PBXFileReference; lastKnownFileType = sourcecode.swift; path = "ConversationTests+Participants.swift"; sourceTree = "<group>"; };
		16962EE120286A4C0069D88D /* LocalNotificationType+Localization.swift */ = {isa = PBXFileReference; lastKnownFileType = sourcecode.swift; path = "LocalNotificationType+Localization.swift"; sourceTree = "<group>"; };
		16962EE320286D690069D88D /* LocalNotificationType+Configuration.swift */ = {isa = PBXFileReference; lastKnownFileType = sourcecode.swift; path = "LocalNotificationType+Configuration.swift"; sourceTree = "<group>"; };
		169BC10E22BD17FF0003159B /* LegalHoldRequestStrategyTests.swift */ = {isa = PBXFileReference; lastKnownFileType = sourcecode.swift; path = LegalHoldRequestStrategyTests.swift; sourceTree = "<group>"; };
		169E303120D29C200012C219 /* PushRegistryMock.swift */ = {isa = PBXFileReference; lastKnownFileType = sourcecode.swift; path = PushRegistryMock.swift; sourceTree = "<group>"; };
		169E55F52518FF810092CD53 /* EventProcessingPerformanceTests.swift */ = {isa = PBXFileReference; lastKnownFileType = sourcecode.swift; path = EventProcessingPerformanceTests.swift; sourceTree = "<group>"; };
		16A5FE20215B584200AEEBBD /* MockLinkPreviewDetector.swift */ = {isa = PBXFileReference; lastKnownFileType = sourcecode.swift; path = MockLinkPreviewDetector.swift; sourceTree = "<group>"; };
		16A5FE22215B5FD000AEEBBD /* LinkPreviewTests.swift */ = {isa = PBXFileReference; lastKnownFileType = sourcecode.swift; path = LinkPreviewTests.swift; sourceTree = "<group>"; };
		16A702CF1E92998100B8410D /* ApplicationStatusDirectoryTests.swift */ = {isa = PBXFileReference; fileEncoding = 4; lastKnownFileType = sourcecode.swift; path = ApplicationStatusDirectoryTests.swift; sourceTree = "<group>"; };
		16A764601F3E0B0B00564F21 /* CallKitManager.swift */ = {isa = PBXFileReference; fileEncoding = 4; lastKnownFileType = sourcecode.swift; path = CallKitManager.swift; sourceTree = "<group>"; };
		16A86B8322A7E57100A674F8 /* ConversationTests+LegalHold.swift */ = {isa = PBXFileReference; lastKnownFileType = sourcecode.swift; path = "ConversationTests+LegalHold.swift"; sourceTree = "<group>"; };
		16AD86B71F7292EB00E4C797 /* TypingChange.swift */ = {isa = PBXFileReference; fileEncoding = 4; lastKnownFileType = sourcecode.swift; path = TypingChange.swift; sourceTree = "<group>"; };
		16C4BD9F20A309CD00BCDB17 /* CallParticipantSnapshot.swift */ = {isa = PBXFileReference; lastKnownFileType = sourcecode.swift; path = CallParticipantSnapshot.swift; sourceTree = "<group>"; };
		16D0A118234B999600A83F87 /* LabelUpstreamRequestStrategyTests.swift */ = {isa = PBXFileReference; lastKnownFileType = sourcecode.swift; path = LabelUpstreamRequestStrategyTests.swift; sourceTree = "<group>"; };
		16D0A11C234C8CD700A83F87 /* LabelUpstreamRequestStrategy.swift */ = {isa = PBXFileReference; lastKnownFileType = sourcecode.swift; path = LabelUpstreamRequestStrategy.swift; sourceTree = "<group>"; };
		16D1383A1FD6A6F4001B4411 /* AvailabilityTests.swift */ = {isa = PBXFileReference; lastKnownFileType = sourcecode.swift; path = AvailabilityTests.swift; sourceTree = "<group>"; };
		16D3FCDE1E365ABC0052A535 /* CallStateObserverTests.swift */ = {isa = PBXFileReference; fileEncoding = 4; lastKnownFileType = sourcecode.swift; path = CallStateObserverTests.swift; sourceTree = "<group>"; };
		16D3FCE41E37A8050052A535 /* NSManagedObjectContext+ServerTimeDelta.swift */ = {isa = PBXFileReference; fileEncoding = 4; lastKnownFileType = sourcecode.swift; path = "NSManagedObjectContext+ServerTimeDelta.swift"; sourceTree = "<group>"; };
		16D3FD011E3A5C0D0052A535 /* ZMConversationVoiceChannelRouterTests.swift */ = {isa = PBXFileReference; fileEncoding = 4; lastKnownFileType = sourcecode.swift; path = ZMConversationVoiceChannelRouterTests.swift; sourceTree = "<group>"; };
		16D9E8B922BCD39200FA463F /* LegalHoldRequestStrategy.swift */ = {isa = PBXFileReference; lastKnownFileType = sourcecode.swift; path = LegalHoldRequestStrategy.swift; sourceTree = "<group>"; };
		16DABFAD1DCF98D3001973E3 /* CallingRequestStrategy.swift */ = {isa = PBXFileReference; fileEncoding = 4; lastKnownFileType = sourcecode.swift; path = CallingRequestStrategy.swift; sourceTree = "<group>"; };
		16DCAD641B0F9447008C1DD9 /* NSURL+LaunchOptions.h */ = {isa = PBXFileReference; fileEncoding = 4; lastKnownFileType = sourcecode.c.h; path = "NSURL+LaunchOptions.h"; sourceTree = "<group>"; };
		16DCAD651B0F9447008C1DD9 /* NSURL+LaunchOptions.m */ = {isa = PBXFileReference; fileEncoding = 4; lastKnownFileType = sourcecode.c.objc; path = "NSURL+LaunchOptions.m"; sourceTree = "<group>"; };
		16DCAD6D1B1476FE008C1DD9 /* NSURL+LaunchOptionsTests.m */ = {isa = PBXFileReference; fileEncoding = 4; lastKnownFileType = sourcecode.c.objc; path = "NSURL+LaunchOptionsTests.m"; sourceTree = "<group>"; };
		16DCB91B213449620002E910 /* ZMOperationLoop+PushChannel.swift */ = {isa = PBXFileReference; lastKnownFileType = sourcecode.swift; path = "ZMOperationLoop+PushChannel.swift"; sourceTree = "<group>"; };
		16E0FB86232F8933000E3235 /* ZMUserSession+Authentication.swift */ = {isa = PBXFileReference; lastKnownFileType = sourcecode.swift; path = "ZMUserSession+Authentication.swift"; sourceTree = "<group>"; };
		16E0FBB4233119FE000E3235 /* ZMUserSessionTests+Authentication.swift */ = {isa = PBXFileReference; lastKnownFileType = sourcecode.swift; path = "ZMUserSessionTests+Authentication.swift"; sourceTree = "<group>"; };
		16E6F26124B371190015B249 /* ZMUserSession+EncryptionAtRest.swift */ = {isa = PBXFileReference; lastKnownFileType = sourcecode.swift; path = "ZMUserSession+EncryptionAtRest.swift"; sourceTree = "<group>"; };
		16ED865923E2E91900CB1766 /* ZMUserSession+LifeCycle.swift */ = {isa = PBXFileReference; lastKnownFileType = sourcecode.swift; path = "ZMUserSession+LifeCycle.swift"; sourceTree = "<group>"; };
		16ED865C23E30F7E00CB1766 /* ZMUserSesson+Proxy.swift */ = {isa = PBXFileReference; lastKnownFileType = sourcecode.swift; path = "ZMUserSesson+Proxy.swift"; sourceTree = "<group>"; };
		16ED865E23E3145C00CB1766 /* ZMUserSession+Clients.swift */ = {isa = PBXFileReference; lastKnownFileType = sourcecode.swift; path = "ZMUserSession+Clients.swift"; sourceTree = "<group>"; };
		16F5F16B1E4092C00062F0AE /* NSManagedObjectContext+CTCallCenter.swift */ = {isa = PBXFileReference; fileEncoding = 4; lastKnownFileType = sourcecode.swift; path = "NSManagedObjectContext+CTCallCenter.swift"; sourceTree = "<group>"; };
		16F6BB371EDEA659009EA803 /* SearchResult+AddressBook.swift */ = {isa = PBXFileReference; fileEncoding = 4; lastKnownFileType = sourcecode.swift; path = "SearchResult+AddressBook.swift"; sourceTree = "<group>"; };
		16F7343B250F588100AB93B1 /* ZMLocalNotificationTests_UnreadCount.swift */ = {isa = PBXFileReference; lastKnownFileType = sourcecode.swift; path = ZMLocalNotificationTests_UnreadCount.swift; sourceTree = "<group>"; };
		16FF47431F0BF5C70044C491 /* IntegrationTest.swift */ = {isa = PBXFileReference; fileEncoding = 4; lastKnownFileType = sourcecode.swift; path = IntegrationTest.swift; sourceTree = "<group>"; };
		16FF47461F0CD58A0044C491 /* IntegrationTest.m */ = {isa = PBXFileReference; fileEncoding = 4; lastKnownFileType = sourcecode.c.objc; path = IntegrationTest.m; sourceTree = "<group>"; };
		16FF47481F0CD6610044C491 /* IntegrationTest.h */ = {isa = PBXFileReference; lastKnownFileType = sourcecode.c.h; path = IntegrationTest.h; sourceTree = "<group>"; };
		16FF474B1F0D54B20044C491 /* SessionManager+Logs.swift */ = {isa = PBXFileReference; fileEncoding = 4; lastKnownFileType = sourcecode.swift; path = "SessionManager+Logs.swift"; sourceTree = "<group>"; };
		3E05F247192A4F8900F22D80 /* NSError+ZMUserSession.h */ = {isa = PBXFileReference; fileEncoding = 4; lastKnownFileType = sourcecode.c.h; path = "NSError+ZMUserSession.h"; sourceTree = "<group>"; };
		3E05F250192A4FBD00F22D80 /* UserSessionErrorTests.m */ = {isa = PBXFileReference; fileEncoding = 4; lastKnownFileType = sourcecode.c.objc; path = UserSessionErrorTests.m; sourceTree = "<group>"; };
		3E05F253192A50CC00F22D80 /* NSError+ZMUserSession.m */ = {isa = PBXFileReference; fileEncoding = 4; lastKnownFileType = sourcecode.c.objc; path = "NSError+ZMUserSession.m"; sourceTree = "<group>"; };
		3E05F254192A50CC00F22D80 /* NSError+ZMUserSessionInternal.h */ = {isa = PBXFileReference; fileEncoding = 4; lastKnownFileType = sourcecode.c.h; path = "NSError+ZMUserSessionInternal.h"; sourceTree = "<group>"; };
		3E1858B21951D69B005FE78F /* MemoryLeaksObserver.h */ = {isa = PBXFileReference; fileEncoding = 4; lastKnownFileType = sourcecode.c.h; path = MemoryLeaksObserver.h; sourceTree = "<group>"; };
		3E1858B31951D69B005FE78F /* MemoryLeaksObserver.m */ = {isa = PBXFileReference; fileEncoding = 4; lastKnownFileType = sourcecode.c.objc; path = MemoryLeaksObserver.m; sourceTree = "<group>"; };
		3E18605C191A4F3B000FE027 /* WireSyncEngine-iOS.pch */ = {isa = PBXFileReference; lastKnownFileType = sourcecode.c.h; path = "WireSyncEngine-iOS.pch"; sourceTree = "<group>"; };
		3E18605F191A4F6A000FE027 /* README.md */ = {isa = PBXFileReference; lastKnownFileType = text; path = README.md; sourceTree = "<group>"; };
		3E186088191A56F6000FE027 /* WireSyncEngine Test Host.app */ = {isa = PBXFileReference; explicitFileType = wrapper.application; includeInIndex = 0; path = "WireSyncEngine Test Host.app"; sourceTree = BUILT_PRODUCTS_DIR; };
		3E1860B4191A5D99000FE027 /* Test-Host-Info.plist */ = {isa = PBXFileReference; fileEncoding = 4; lastKnownFileType = text.plist.xml; path = "Test-Host-Info.plist"; sourceTree = "<group>"; };
		3E1860B5191A5D99000FE027 /* Test-Host-Prefix.pch */ = {isa = PBXFileReference; fileEncoding = 4; lastKnownFileType = sourcecode.c.h; path = "Test-Host-Prefix.pch"; sourceTree = "<group>"; };
		3E1860B6191A5D99000FE027 /* TestHost-main.m */ = {isa = PBXFileReference; fileEncoding = 4; lastKnownFileType = sourcecode.c.objc; path = "TestHost-main.m"; sourceTree = "<group>"; };
		3E1860B7191A5D99000FE027 /* TestHostAppDelegate.h */ = {isa = PBXFileReference; fileEncoding = 4; lastKnownFileType = sourcecode.c.h; path = TestHostAppDelegate.h; sourceTree = "<group>"; };
		3E1860B8191A5D99000FE027 /* TestHostAppDelegate.m */ = {isa = PBXFileReference; fileEncoding = 4; lastKnownFileType = sourcecode.c.objc; path = TestHostAppDelegate.m; sourceTree = "<group>"; };
		3E1860C3191A649D000FE027 /* WireSyncEngine-iOS-Tests.xctest */ = {isa = PBXFileReference; explicitFileType = wrapper.cfbundle; includeInIndex = 0; path = "WireSyncEngine-iOS-Tests.xctest"; sourceTree = BUILT_PRODUCTS_DIR; };
		3E2712FE1A891781008EE50F /* Tests-ios-Info.plist */ = {isa = PBXFileReference; lastKnownFileType = text.plist.xml; path = "Tests-ios-Info.plist"; sourceTree = "<group>"; };
		3E288A6919C859210031CFCE /* NotificationObservers.h */ = {isa = PBXFileReference; fileEncoding = 4; lastKnownFileType = sourcecode.c.h; path = NotificationObservers.h; sourceTree = "<group>"; };
		3E288A6A19C859210031CFCE /* NotificationObservers.m */ = {isa = PBXFileReference; fileEncoding = 4; lastKnownFileType = sourcecode.c.objc; path = NotificationObservers.m; sourceTree = "<group>"; };
		3E6CD176194F435F00BAE83E /* ConversationsTests.m */ = {isa = PBXFileReference; fileEncoding = 4; lastKnownFileType = sourcecode.c.objc; path = ConversationsTests.m; sourceTree = "<group>"; };
		3E799CF2192140300020A438 /* WireSyncEngine-Tests.pch */ = {isa = PBXFileReference; lastKnownFileType = sourcecode.c.h; path = "WireSyncEngine-Tests.pch"; sourceTree = "<group>"; };
		3E9848BC1A65253000F7B050 /* Hack.swift */ = {isa = PBXFileReference; fileEncoding = 4; lastKnownFileType = sourcecode.swift; path = Hack.swift; sourceTree = "<group>"; };
		3EEA678A199D079600AF7665 /* UserTests.m */ = {isa = PBXFileReference; fileEncoding = 4; lastKnownFileType = sourcecode.c.objc; path = UserTests.m; sourceTree = "<group>"; };
		54034F371BB1A6D900F4ED62 /* ZMUserSession+Logs.swift */ = {isa = PBXFileReference; fileEncoding = 4; lastKnownFileType = sourcecode.swift; path = "ZMUserSession+Logs.swift"; sourceTree = "<group>"; };
		540818A51BCA647D00257CA7 /* ZMBlacklistVerificator+Testing.h */ = {isa = PBXFileReference; fileEncoding = 4; lastKnownFileType = sourcecode.c.h; path = "ZMBlacklistVerificator+Testing.h"; sourceTree = "<group>"; };
		541228431AEE422C00D9ED1C /* ZMAuthenticationStatusTests.m */ = {isa = PBXFileReference; fileEncoding = 4; lastKnownFileType = sourcecode.c.objc; path = ZMAuthenticationStatusTests.m; sourceTree = "<group>"; };
		54188DCA19D19DE200DA40E4 /* ZMLastUpdateEventIDTranscoderTests.m */ = {isa = PBXFileReference; fileEncoding = 4; lastKnownFileType = sourcecode.c.objc; path = ZMLastUpdateEventIDTranscoderTests.m; sourceTree = "<group>"; };
		541918EB195AD9D100A5023D /* SendAndReceiveMessagesTests.m */ = {isa = PBXFileReference; fileEncoding = 4; lastKnownFileType = sourcecode.c.objc; path = SendAndReceiveMessagesTests.m; sourceTree = "<group>"; };
		542049EF196AB84B000D8A94 /* WireSyncEngine.h */ = {isa = PBXFileReference; lastKnownFileType = sourcecode.c.h; path = WireSyncEngine.h; sourceTree = "<group>"; };
		5422E96E1BD5A4FD005A7C77 /* OTRTests.swift */ = {isa = PBXFileReference; fileEncoding = 4; lastKnownFileType = sourcecode.swift; path = OTRTests.swift; sourceTree = "<group>"; };
		5423B999191A4A1B0044347D /* en */ = {isa = PBXFileReference; lastKnownFileType = text.plist.strings; name = en; path = en.lproj/InfoPlist.strings; sourceTree = "<group>"; };
		54257C071DF1C94200107FE7 /* TopConversationsDirectory.swift */ = {isa = PBXFileReference; fileEncoding = 4; lastKnownFileType = sourcecode.swift; path = TopConversationsDirectory.swift; sourceTree = "<group>"; };
		5427B34619D17ACE00CC18DC /* ZMMissingUpdateEventsTranscoder+Internal.h */ = {isa = PBXFileReference; fileEncoding = 4; lastKnownFileType = sourcecode.c.h; path = "ZMMissingUpdateEventsTranscoder+Internal.h"; sourceTree = "<group>"; };
		5427B34D19D195A100CC18DC /* ZMLastUpdateEventIDTranscoder.h */ = {isa = PBXFileReference; fileEncoding = 4; lastKnownFileType = sourcecode.c.h; path = ZMLastUpdateEventIDTranscoder.h; sourceTree = "<group>"; };
		5427B34E19D195A100CC18DC /* ZMLastUpdateEventIDTranscoder.m */ = {isa = PBXFileReference; fileEncoding = 4; lastKnownFileType = sourcecode.c.objc; lineEnding = 0; path = ZMLastUpdateEventIDTranscoder.m; sourceTree = "<group>"; xcLanguageSpecificationIdentifier = xcode.lang.objc; };
		5427B35319D1965A00CC18DC /* ZMLastUpdateEventIDTranscoder+Internal.h */ = {isa = PBXFileReference; fileEncoding = 4; lastKnownFileType = sourcecode.c.h; path = "ZMLastUpdateEventIDTranscoder+Internal.h"; sourceTree = "<group>"; };
		54294A1F19472D4E007BE3CE /* ZMConversationTranscoder.h */ = {isa = PBXFileReference; fileEncoding = 4; lastKnownFileType = sourcecode.c.h; path = ZMConversationTranscoder.h; sourceTree = "<group>"; };
		54294A2019472D4E007BE3CE /* ZMConversationTranscoder.m */ = {isa = PBXFileReference; fileEncoding = 4; lastKnownFileType = sourcecode.c.objc; lineEnding = 0; path = ZMConversationTranscoder.m; sourceTree = "<group>"; xcLanguageSpecificationIdentifier = xcode.lang.objc; };
		542DFEE51DDCA452000F5B95 /* UserProfileUpdateStatusTests.swift */ = {isa = PBXFileReference; fileEncoding = 4; lastKnownFileType = sourcecode.swift; path = UserProfileUpdateStatusTests.swift; sourceTree = "<group>"; };
		542DFEE71DDCA4FD000F5B95 /* UserProfileUpdateRequestStrategyTests.swift */ = {isa = PBXFileReference; fileEncoding = 4; lastKnownFileType = sourcecode.swift; path = UserProfileUpdateRequestStrategyTests.swift; sourceTree = "<group>"; };
		543095921DE76B170065367F /* random1.txt */ = {isa = PBXFileReference; fileEncoding = 4; lastKnownFileType = text; path = random1.txt; sourceTree = "<group>"; };
		543095941DE76B270065367F /* random2.txt */ = {isa = PBXFileReference; fileEncoding = 4; lastKnownFileType = text; path = random2.txt; sourceTree = "<group>"; };
		5430E9231BAA0D9F00395E05 /* WireSyncEngineLogs.h */ = {isa = PBXFileReference; fileEncoding = 4; lastKnownFileType = sourcecode.c.h; path = WireSyncEngineLogs.h; sourceTree = "<group>"; };
		5430FF141CE4A359004ECFFE /* FileTransferTests.m */ = {isa = PBXFileReference; fileEncoding = 4; lastKnownFileType = sourcecode.c.objc; path = FileTransferTests.m; sourceTree = "<group>"; };
		5435C5541E13D9A0002D9766 /* NSManagedObjectContext+KeyValueStore.swift */ = {isa = PBXFileReference; fileEncoding = 4; lastKnownFileType = sourcecode.swift; path = "NSManagedObjectContext+KeyValueStore.swift"; sourceTree = "<group>"; };
		543ED0001D79E0EE00A9CDF3 /* ApplicationMock.swift */ = {isa = PBXFileReference; fileEncoding = 4; lastKnownFileType = sourcecode.swift; path = ApplicationMock.swift; sourceTree = "<group>"; };
		5442A7311E42244C00415104 /* libPhoneNumberiOS.framework */ = {isa = PBXFileReference; lastKnownFileType = wrapper.framework; name = libPhoneNumberiOS.framework; path = Carthage/Build/iOS/libPhoneNumberiOS.framework; sourceTree = "<group>"; };
		5447E4651AECDC5000411FCD /* ZMUserSessionTestsBase.h */ = {isa = PBXFileReference; fileEncoding = 4; lastKnownFileType = sourcecode.c.h; path = ZMUserSessionTestsBase.h; sourceTree = "<group>"; };
		5447E4661AECDE6500411FCD /* ZMUserSessionTestsBase.m */ = {isa = PBXFileReference; fileEncoding = 4; lastKnownFileType = sourcecode.c.objc; path = ZMUserSessionTestsBase.m; sourceTree = "<group>"; };
		544F8FF21DDCD34600D1AB04 /* UserProfileUpdateNotifications.swift */ = {isa = PBXFileReference; fileEncoding = 4; lastKnownFileType = sourcecode.swift; path = UserProfileUpdateNotifications.swift; sourceTree = "<group>"; };
		545643D41C62C1A800A2129C /* ConversationTestsBase.h */ = {isa = PBXFileReference; fileEncoding = 4; lastKnownFileType = sourcecode.c.h; path = ConversationTestsBase.h; sourceTree = "<group>"; };
		545643D51C62C1A800A2129C /* ConversationTestsBase.m */ = {isa = PBXFileReference; fileEncoding = 4; lastKnownFileType = sourcecode.c.objc; path = ConversationTestsBase.m; sourceTree = "<group>"; };
		5458273D2541C3A9002B8F83 /* PresentationDelegate.swift */ = {isa = PBXFileReference; lastKnownFileType = sourcecode.swift; path = PresentationDelegate.swift; sourceTree = "<group>"; };
		5458AF7E1F70219F00E45977 /* PostLoginAuthenticationNotification.swift */ = {isa = PBXFileReference; fileEncoding = 4; lastKnownFileType = sourcecode.swift; path = PostLoginAuthenticationNotification.swift; sourceTree = "<group>"; };
		5458AF831F7021B800E45977 /* PreLoginAuthenticationNotification.swift */ = {isa = PBXFileReference; fileEncoding = 4; lastKnownFileType = sourcecode.swift; path = PreLoginAuthenticationNotification.swift; sourceTree = "<group>"; };
		545F3DBA1AAF64FB00BF817B /* APNSTests.m */ = {isa = PBXFileReference; fileEncoding = 4; lastKnownFileType = sourcecode.c.objc; lineEnding = 0; path = APNSTests.m; sourceTree = "<group>"; xcLanguageSpecificationIdentifier = xcode.lang.objc; };
		545F601B1D6C336D00C2C55B /* AddressBookSearchTests.swift */ = {isa = PBXFileReference; fileEncoding = 4; lastKnownFileType = sourcecode.swift; path = AddressBookSearchTests.swift; sourceTree = "<group>"; };
		54610D32192C9D7200FE7201 /* ZMUserSessionTests.m */ = {isa = PBXFileReference; fileEncoding = 4; lastKnownFileType = sourcecode.c.objc; path = ZMUserSessionTests.m; sourceTree = "<group>"; };
		546392711D79D5210094EC66 /* Application.swift */ = {isa = PBXFileReference; fileEncoding = 4; lastKnownFileType = sourcecode.swift; path = Application.swift; sourceTree = "<group>"; };
		5463C88F193F38A6006799DE /* ZMTimingTests.h */ = {isa = PBXFileReference; fileEncoding = 4; lastKnownFileType = sourcecode.c.h; path = ZMTimingTests.h; sourceTree = "<group>"; };
		5463C890193F38A6006799DE /* ZMTimingTests.m */ = {isa = PBXFileReference; fileEncoding = 4; lastKnownFileType = sourcecode.c.objc; path = ZMTimingTests.m; sourceTree = "<group>"; };
		5467F1C31E0AE2EF008C1745 /* KeyValueStore.swift */ = {isa = PBXFileReference; fileEncoding = 4; lastKnownFileType = sourcecode.swift; path = KeyValueStore.swift; sourceTree = "<group>"; };
		5467F1C51E0AE421008C1745 /* KeyValueStore+AccessToken.swift */ = {isa = PBXFileReference; fileEncoding = 4; lastKnownFileType = sourcecode.swift; path = "KeyValueStore+AccessToken.swift"; sourceTree = "<group>"; };
		546BAD5F19F8149B007C4938 /* ZMSyncStrategy+Internal.h */ = {isa = PBXFileReference; fileEncoding = 4; lastKnownFileType = sourcecode.c.h; path = "ZMSyncStrategy+Internal.h"; sourceTree = "<group>"; };
		546D45FD19E29D92004C478D /* ZMNetworkState.h */ = {isa = PBXFileReference; fileEncoding = 4; lastKnownFileType = sourcecode.c.h; path = ZMNetworkState.h; sourceTree = "<group>"; };
		546F815A1E685F1A00775059 /* LocalNotificationDispatcherTests.swift */ = {isa = PBXFileReference; fileEncoding = 4; lastKnownFileType = sourcecode.swift; path = LocalNotificationDispatcherTests.swift; sourceTree = "<group>"; };
		5474C8051921309400185A3A /* MessagingTest.h */ = {isa = PBXFileReference; fileEncoding = 4; lastKnownFileType = sourcecode.c.h; path = MessagingTest.h; sourceTree = "<group>"; };
		5474C8061921309400185A3A /* MessagingTest.m */ = {isa = PBXFileReference; fileEncoding = 4; lastKnownFileType = sourcecode.c.objc; path = MessagingTest.m; sourceTree = "<group>"; };
		5474C8081921309400185A3A /* MessagingTestTests.m */ = {isa = PBXFileReference; fileEncoding = 4; lastKnownFileType = sourcecode.c.objc; path = MessagingTestTests.m; sourceTree = "<group>"; };
		54764B971C9303D600BD25E3 /* medium.jpg */ = {isa = PBXFileReference; lastKnownFileType = image.jpeg; path = medium.jpg; sourceTree = "<group>"; };
		54764B981C9303D600BD25E3 /* tiny.jpg */ = {isa = PBXFileReference; lastKnownFileType = image.jpeg; path = tiny.jpg; sourceTree = "<group>"; };
		54764B9B1C930AEB00BD25E3 /* Lorem Ipsum.txt */ = {isa = PBXFileReference; fileEncoding = 4; lastKnownFileType = text; path = "Lorem Ipsum.txt"; sourceTree = "<group>"; };
		54764B9D1C931E9400BD25E3 /* animated.gif */ = {isa = PBXFileReference; lastKnownFileType = image.gif; path = animated.gif; sourceTree = "<group>"; };
		54764B9E1C931E9400BD25E3 /* not_animated.gif */ = {isa = PBXFileReference; lastKnownFileType = image.gif; path = not_animated.gif; sourceTree = "<group>"; };
		5478A1401DEC4048006F7268 /* UserProfile.swift */ = {isa = PBXFileReference; fileEncoding = 4; lastKnownFileType = sourcecode.swift; path = UserProfile.swift; sourceTree = "<group>"; };
		547E5B571DDB4B800038D936 /* UserProfileUpdateStatus.swift */ = {isa = PBXFileReference; fileEncoding = 4; lastKnownFileType = sourcecode.swift; path = UserProfileUpdateStatus.swift; sourceTree = "<group>"; };
		547E5B591DDB67390038D936 /* UserProfileUpdateRequestStrategy.swift */ = {isa = PBXFileReference; fileEncoding = 4; lastKnownFileType = sourcecode.swift; path = UserProfileUpdateRequestStrategy.swift; sourceTree = "<group>"; };
		548213FE1A0253CC001AA4E0 /* ZMSimpleListRequestPaginator.h */ = {isa = PBXFileReference; fileEncoding = 4; lastKnownFileType = sourcecode.c.h; path = ZMSimpleListRequestPaginator.h; sourceTree = "<group>"; };
		548213FF1A0253CC001AA4E0 /* ZMSimpleListRequestPaginator.m */ = {isa = PBXFileReference; fileEncoding = 4; lastKnownFileType = sourcecode.c.objc; path = ZMSimpleListRequestPaginator.m; sourceTree = "<group>"; };
		548214051A025C54001AA4E0 /* ZMSimpleListRequestPaginatorTests.m */ = {isa = PBXFileReference; fileEncoding = 4; lastKnownFileType = sourcecode.c.objc; path = ZMSimpleListRequestPaginatorTests.m; sourceTree = "<group>"; };
		548214081A027B66001AA4E0 /* ZMSimpleListRequestPaginator+Internal.h */ = {isa = PBXFileReference; fileEncoding = 4; lastKnownFileType = sourcecode.c.h; path = "ZMSimpleListRequestPaginator+Internal.h"; sourceTree = "<group>"; };
		54877C9419922C0B0097FB58 /* UserProfileTests.m */ = {isa = PBXFileReference; fileEncoding = 4; lastKnownFileType = sourcecode.c.objc; path = UserProfileTests.m; sourceTree = "<group>"; };
		5492C6C319ACCCA8008F41E2 /* ConnectionTests.m */ = {isa = PBXFileReference; fileEncoding = 4; lastKnownFileType = sourcecode.c.objc; lineEnding = 0; path = ConnectionTests.m; sourceTree = "<group>"; xcLanguageSpecificationIdentifier = xcode.lang.objc; };
		549552511D64567C004F21F6 /* AddressBookTests.swift */ = {isa = PBXFileReference; fileEncoding = 4; lastKnownFileType = sourcecode.swift; path = AddressBookTests.swift; sourceTree = "<group>"; };
		549710071F6FF5C100026EDD /* NotificationInContext+UserSession.swift */ = {isa = PBXFileReference; fileEncoding = 4; lastKnownFileType = sourcecode.swift; path = "NotificationInContext+UserSession.swift"; sourceTree = "<group>"; };
		549710091F6FFE9900026EDD /* ClientUpdateNotification.swift */ = {isa = PBXFileReference; fileEncoding = 4; lastKnownFileType = sourcecode.swift; path = ClientUpdateNotification.swift; sourceTree = "<group>"; };
		54973A351DD48CAB007F8702 /* NSManagedObject+EncryptionContext.swift */ = {isa = PBXFileReference; fileEncoding = 4; lastKnownFileType = sourcecode.swift; path = "NSManagedObject+EncryptionContext.swift"; sourceTree = "<group>"; };
		549815931A43232400A7CE2E /* WireSyncEngine.framework */ = {isa = PBXFileReference; explicitFileType = wrapper.framework; includeInIndex = 0; path = WireSyncEngine.framework; sourceTree = BUILT_PRODUCTS_DIR; };
		549815961A43232400A7CE2E /* WireSyncEngine-ios-Info.plist */ = {isa = PBXFileReference; lastKnownFileType = text.plist.xml; path = "WireSyncEngine-ios-Info.plist"; sourceTree = "<group>"; };
		54991D571DEDCF2B007E282F /* AddressBook.swift */ = {isa = PBXFileReference; fileEncoding = 4; lastKnownFileType = sourcecode.swift; path = AddressBook.swift; sourceTree = "<group>"; };
		54991D591DEDD07E007E282F /* ContactAddressBook.swift */ = {isa = PBXFileReference; fileEncoding = 4; lastKnownFileType = sourcecode.swift; path = ContactAddressBook.swift; sourceTree = "<group>"; };
		54A170631B300696001B41A5 /* ProxiedRequestStrategy.swift */ = {isa = PBXFileReference; fileEncoding = 4; lastKnownFileType = sourcecode.swift; path = ProxiedRequestStrategy.swift; sourceTree = "<group>"; };
		54A170671B300717001B41A5 /* ProxiedRequestStrategyTests.swift */ = {isa = PBXFileReference; fileEncoding = 4; lastKnownFileType = sourcecode.swift; path = ProxiedRequestStrategyTests.swift; sourceTree = "<group>"; };
		54A227D51D6604A5009414C0 /* SynchronizationMocks.swift */ = {isa = PBXFileReference; fileEncoding = 4; lastKnownFileType = sourcecode.swift; lineEnding = 0; path = SynchronizationMocks.swift; sourceTree = "<group>"; xcLanguageSpecificationIdentifier = xcode.lang.swift; };
		54A2C9F21DAFBA3300FFD2A0 /* NSManagedObjectContext+EventDecoder.swift */ = {isa = PBXFileReference; fileEncoding = 4; lastKnownFileType = sourcecode.swift; path = "NSManagedObjectContext+EventDecoder.swift"; sourceTree = "<group>"; };
		54A343461D6B589A004B65EA /* AddressBookSearch.swift */ = {isa = PBXFileReference; fileEncoding = 4; lastKnownFileType = sourcecode.swift; path = AddressBookSearch.swift; sourceTree = "<group>"; };
		54A3ACC21A261603008AF8DF /* BackgroundTests.m */ = {isa = PBXFileReference; fileEncoding = 4; lastKnownFileType = sourcecode.c.objc; path = BackgroundTests.m; sourceTree = "<group>"; };
		54AA3C9624ED1F2B00FE1F94 /* ZMEventModel3.0.xcdatamodel */ = {isa = PBXFileReference; lastKnownFileType = wrapper.xcdatamodel; path = ZMEventModel3.0.xcdatamodel; sourceTree = "<group>"; };
		54AB428D1DF5C5B400381F2C /* TopConversationsDirectoryTests.swift */ = {isa = PBXFileReference; fileEncoding = 4; lastKnownFileType = sourcecode.swift; path = TopConversationsDirectoryTests.swift; sourceTree = "<group>"; };
		54ADA7611E3B3CBE00B90C7D /* IntegrationTest+Encryption.swift */ = {isa = PBXFileReference; fileEncoding = 4; lastKnownFileType = sourcecode.swift; path = "IntegrationTest+Encryption.swift"; sourceTree = "<group>"; };
		54BAB40C24A9EAC800EBC400 /* FeatureFlagRequestStrategyTests.swift */ = {isa = PBXFileReference; lastKnownFileType = sourcecode.swift; path = FeatureFlagRequestStrategyTests.swift; sourceTree = "<group>"; };
		54BD32D01A5ACCF9008EB1B0 /* Test-Bridging-Header.h */ = {isa = PBXFileReference; fileEncoding = 4; lastKnownFileType = sourcecode.c.h; path = "Test-Bridging-Header.h"; sourceTree = "<group>"; };
		54BDC60019C2FE4F00B22C03 /* ZMConnectionTranscoder+Internal.h */ = {isa = PBXFileReference; fileEncoding = 4; lastKnownFileType = sourcecode.c.h; path = "ZMConnectionTranscoder+Internal.h"; sourceTree = "<group>"; };
		54BFDF671BDA6F9A0034A3DB /* HistorySynchronizationStatus.swift */ = {isa = PBXFileReference; fileEncoding = 4; lastKnownFileType = sourcecode.swift; path = HistorySynchronizationStatus.swift; sourceTree = "<group>"; };
		54BFDF691BDA87D20034A3DB /* HistorySynchronizationStatusTests.swift */ = {isa = PBXFileReference; fileEncoding = 4; lastKnownFileType = sourcecode.swift; path = HistorySynchronizationStatusTests.swift; sourceTree = "<group>"; };
		54C11B9E19D1E4A100576A96 /* ZMLoginTranscoder.h */ = {isa = PBXFileReference; fileEncoding = 4; lastKnownFileType = sourcecode.c.h; path = ZMLoginTranscoder.h; sourceTree = "<group>"; };
		54C11B9F19D1E4A100576A96 /* ZMLoginTranscoder.m */ = {isa = PBXFileReference; fileEncoding = 4; lastKnownFileType = sourcecode.c.objc; path = ZMLoginTranscoder.m; sourceTree = "<group>"; };
		54C11BA819D1E70900576A96 /* ZMLoginTranscoder+Internal.h */ = {isa = PBXFileReference; fileEncoding = 4; lastKnownFileType = sourcecode.c.h; path = "ZMLoginTranscoder+Internal.h"; sourceTree = "<group>"; };
		54C11BAB19D1EB7500576A96 /* ZMLoginTranscoderTests.m */ = {isa = PBXFileReference; fileEncoding = 4; lastKnownFileType = sourcecode.c.objc; path = ZMLoginTranscoderTests.m; sourceTree = "<group>"; };
		54C8A39B1F7536DB004961DF /* ZMOperationLoop+Notifications.swift */ = {isa = PBXFileReference; fileEncoding = 4; lastKnownFileType = sourcecode.swift; path = "ZMOperationLoop+Notifications.swift"; sourceTree = "<group>"; };
		54CB3FE024A34B8A00BA86DD /* FeatureFlagRequestStrategy.swift */ = {isa = PBXFileReference; lastKnownFileType = sourcecode.swift; path = FeatureFlagRequestStrategy.swift; sourceTree = "<group>"; };
		54D784FD1A37248000F47798 /* ZMEncodedNSUUIDWithTimestampTests.m */ = {isa = PBXFileReference; fileEncoding = 4; lastKnownFileType = sourcecode.c.objc; path = ZMEncodedNSUUIDWithTimestampTests.m; sourceTree = "<group>"; };
		54D9331C1AE1643A00C0B91C /* ZMCredentials.h */ = {isa = PBXFileReference; fileEncoding = 4; lastKnownFileType = sourcecode.c.h; path = ZMCredentials.h; sourceTree = "<group>"; };
		54D9331F1AE1653000C0B91C /* ZMCredentials.m */ = {isa = PBXFileReference; fileEncoding = 4; lastKnownFileType = sourcecode.c.objc; path = ZMCredentials.m; sourceTree = "<group>"; };
		54DE26B11BC56E62002B5FBC /* ZMHotFixDirectory.h */ = {isa = PBXFileReference; fileEncoding = 4; lastKnownFileType = sourcecode.c.h; path = ZMHotFixDirectory.h; sourceTree = "<group>"; };
		54DE26B21BC56E62002B5FBC /* ZMHotFixDirectory.m */ = {isa = PBXFileReference; fileEncoding = 4; lastKnownFileType = sourcecode.c.objc; path = ZMHotFixDirectory.m; sourceTree = "<group>"; };
		54DE9BEA1DE74FFB00EFFB9C /* RandomHandleGenerator.swift */ = {isa = PBXFileReference; fileEncoding = 4; lastKnownFileType = sourcecode.swift; path = RandomHandleGenerator.swift; sourceTree = "<group>"; };
		54DE9BEC1DE75D4900EFFB9C /* RandomHandleGeneratorTests.swift */ = {isa = PBXFileReference; fileEncoding = 4; lastKnownFileType = sourcecode.swift; path = RandomHandleGeneratorTests.swift; sourceTree = "<group>"; };
		54DFAE211C92D979004B1D15 /* 1900x1500.jpg */ = {isa = PBXFileReference; lastKnownFileType = image.jpeg; path = 1900x1500.jpg; sourceTree = "<group>"; };
		54DFB8EE1B30649000F1C736 /* GiphyTests.m */ = {isa = PBXFileReference; fileEncoding = 4; lastKnownFileType = sourcecode.c.objc; path = GiphyTests.m; sourceTree = "<group>"; };
		54E03A551E93CEED0089AC69 /* WireCryptobox.framework */ = {isa = PBXFileReference; lastKnownFileType = wrapper.framework; name = WireCryptobox.framework; path = Carthage/Build/iOS/WireCryptobox.framework; sourceTree = "<group>"; };
		54E03A571E93CEED0089AC69 /* WireImages.framework */ = {isa = PBXFileReference; lastKnownFileType = wrapper.framework; name = WireImages.framework; path = Carthage/Build/iOS/WireImages.framework; sourceTree = "<group>"; };
		54E03A581E93CEED0089AC69 /* WireLinkPreview.framework */ = {isa = PBXFileReference; lastKnownFileType = wrapper.framework; name = WireLinkPreview.framework; path = Carthage/Build/iOS/WireLinkPreview.framework; sourceTree = "<group>"; };
		54E03A5A1E93CEED0089AC69 /* WireMockTransport.framework */ = {isa = PBXFileReference; lastKnownFileType = wrapper.framework; name = WireMockTransport.framework; path = Carthage/Build/iOS/WireMockTransport.framework; sourceTree = "<group>"; };
		54E03A5B1E93CEED0089AC69 /* WireProtos.framework */ = {isa = PBXFileReference; lastKnownFileType = wrapper.framework; name = WireProtos.framework; path = Carthage/Build/iOS/WireProtos.framework; sourceTree = "<group>"; };
		54E03A5C1E93CEED0089AC69 /* WireRequestStrategy.framework */ = {isa = PBXFileReference; lastKnownFileType = wrapper.framework; name = WireRequestStrategy.framework; path = Carthage/Build/iOS/WireRequestStrategy.framework; sourceTree = "<group>"; };
		54E03A5D1E93CEED0089AC69 /* WireSystem.framework */ = {isa = PBXFileReference; lastKnownFileType = wrapper.framework; name = WireSystem.framework; path = Carthage/Build/iOS/WireSystem.framework; sourceTree = "<group>"; };
		54E03A5E1E93CEED0089AC69 /* WireTesting.framework */ = {isa = PBXFileReference; lastKnownFileType = wrapper.framework; name = WireTesting.framework; path = Carthage/Build/iOS/WireTesting.framework; sourceTree = "<group>"; };
		54E03A5F1E93CEED0089AC69 /* WireTransport.framework */ = {isa = PBXFileReference; lastKnownFileType = wrapper.framework; name = WireTransport.framework; path = Carthage/Build/iOS/WireTransport.framework; sourceTree = "<group>"; };
		54E03A601E93CEED0089AC69 /* WireUtilities.framework */ = {isa = PBXFileReference; lastKnownFileType = wrapper.framework; name = WireUtilities.framework; path = Carthage/Build/iOS/WireUtilities.framework; sourceTree = "<group>"; };
		54E2C1DF1E682DC400536569 /* LocalNotificationDispatcher.swift */ = {isa = PBXFileReference; fileEncoding = 4; lastKnownFileType = sourcecode.swift; path = LocalNotificationDispatcher.swift; sourceTree = "<group>"; };
		54E4DD0D1DE4A9A200FEF192 /* UserHandleTests.swift */ = {isa = PBXFileReference; fileEncoding = 4; lastKnownFileType = sourcecode.swift; path = UserHandleTests.swift; sourceTree = "<group>"; };
		54EBDDEA1966B2B000B23C36 /* ZMConversationTranscoder+Internal.h */ = {isa = PBXFileReference; lastKnownFileType = sourcecode.c.h; path = "ZMConversationTranscoder+Internal.h"; sourceTree = "<group>"; };
		54F0A0931B3018D7003386BC /* ProxiedRequestsStatus.swift */ = {isa = PBXFileReference; fileEncoding = 4; lastKnownFileType = sourcecode.swift; path = ProxiedRequestsStatus.swift; sourceTree = "<group>"; };
		54F7217619A60E88009A8AF5 /* ZMUpdateEventsBuffer.h */ = {isa = PBXFileReference; fileEncoding = 4; lastKnownFileType = sourcecode.c.h; path = ZMUpdateEventsBuffer.h; sourceTree = "<group>"; };
		54F7217919A611DE009A8AF5 /* ZMUpdateEventsBuffer.m */ = {isa = PBXFileReference; fileEncoding = 4; lastKnownFileType = sourcecode.c.objc; path = ZMUpdateEventsBuffer.m; sourceTree = "<group>"; };
		54F8D6DD19AB535700146664 /* ZMConnectionTranscoder.h */ = {isa = PBXFileReference; fileEncoding = 4; lastKnownFileType = sourcecode.c.h; path = ZMConnectionTranscoder.h; sourceTree = "<group>"; };
		54F8D6DE19AB535700146664 /* ZMConnectionTranscoder.m */ = {isa = PBXFileReference; fileEncoding = 4; lastKnownFileType = sourcecode.c.objc; lineEnding = 0; path = ZMConnectionTranscoder.m; sourceTree = "<group>"; xcLanguageSpecificationIdentifier = xcode.lang.objc; };
		54F8D6E419AB535700146664 /* ZMMissingUpdateEventsTranscoder.h */ = {isa = PBXFileReference; fileEncoding = 4; lastKnownFileType = sourcecode.c.h; path = ZMMissingUpdateEventsTranscoder.h; sourceTree = "<group>"; };
		54F8D6E519AB535700146664 /* ZMMissingUpdateEventsTranscoder.m */ = {isa = PBXFileReference; fileEncoding = 4; lastKnownFileType = sourcecode.c.objc; lineEnding = 0; path = ZMMissingUpdateEventsTranscoder.m; sourceTree = "<group>"; xcLanguageSpecificationIdentifier = xcode.lang.objc; };
		54F8D6E819AB535700146664 /* ZMSelfStrategy.h */ = {isa = PBXFileReference; fileEncoding = 4; lastKnownFileType = sourcecode.c.h; path = ZMSelfStrategy.h; sourceTree = "<group>"; };
		54F8D6E919AB535700146664 /* ZMSelfStrategy.m */ = {isa = PBXFileReference; fileEncoding = 4; lastKnownFileType = sourcecode.c.objc; path = ZMSelfStrategy.m; sourceTree = "<group>"; };
		54F8D6EC19AB535700146664 /* ZMUserTranscoder.h */ = {isa = PBXFileReference; fileEncoding = 4; lastKnownFileType = sourcecode.c.h; path = ZMUserTranscoder.h; sourceTree = "<group>"; };
		54F8D6ED19AB535700146664 /* ZMUserTranscoder.m */ = {isa = PBXFileReference; fileEncoding = 4; lastKnownFileType = sourcecode.c.objc; lineEnding = 0; path = ZMUserTranscoder.m; sourceTree = "<group>"; xcLanguageSpecificationIdentifier = xcode.lang.objc; };
		54F8D6EE19AB535700146664 /* ZMUserTranscoder+Internal.h */ = {isa = PBXFileReference; fileEncoding = 4; lastKnownFileType = sourcecode.c.h; path = "ZMUserTranscoder+Internal.h"; sourceTree = "<group>"; };
		54F8D72B19AB677300146664 /* ZMConnectionTranscoderTest.m */ = {isa = PBXFileReference; fileEncoding = 4; lastKnownFileType = sourcecode.c.objc; path = ZMConnectionTranscoderTest.m; sourceTree = "<group>"; };
		54F8D72D19AB677300146664 /* ZMConversationTranscoderTests.m */ = {isa = PBXFileReference; fileEncoding = 4; lastKnownFileType = sourcecode.c.objc; path = ZMConversationTranscoderTests.m; sourceTree = "<group>"; };
		54F8D72F19AB677300146664 /* ZMMissingUpdateEventsTranscoderTests.m */ = {isa = PBXFileReference; fileEncoding = 4; lastKnownFileType = sourcecode.c.objc; path = ZMMissingUpdateEventsTranscoderTests.m; sourceTree = "<group>"; };
		54F8D73119AB677400146664 /* ZMSelfTranscoderTests.m */ = {isa = PBXFileReference; fileEncoding = 4; lastKnownFileType = sourcecode.c.objc; path = ZMSelfTranscoderTests.m; sourceTree = "<group>"; };
		54F8D73319AB677400146664 /* ZMUserTranscoderTests.m */ = {isa = PBXFileReference; fileEncoding = 4; lastKnownFileType = sourcecode.c.objc; path = ZMUserTranscoderTests.m; sourceTree = "<group>"; };
		54F8D74819AB67B300146664 /* ObjectTranscoderTests.h */ = {isa = PBXFileReference; fileEncoding = 4; lastKnownFileType = sourcecode.c.h; path = ObjectTranscoderTests.h; sourceTree = "<group>"; };
		54F8D74919AB67B300146664 /* ObjectTranscoderTests.m */ = {isa = PBXFileReference; fileEncoding = 4; lastKnownFileType = sourcecode.c.objc; path = ObjectTranscoderTests.m; sourceTree = "<group>"; };
		54FC8A0F192CD55000D3C016 /* LoginFlowTests.m */ = {isa = PBXFileReference; fileEncoding = 4; lastKnownFileType = sourcecode.c.objc; path = LoginFlowTests.m; sourceTree = "<group>"; };
		54FEAAA81BC7BB9C002DE521 /* ZMBlacklistDownloader+Testing.h */ = {isa = PBXFileReference; fileEncoding = 4; lastKnownFileType = sourcecode.c.h; path = "ZMBlacklistDownloader+Testing.h"; sourceTree = "<group>"; };
		54FF64281F73D00C00787EF2 /* NSManagedObjectContext+AuthenticationStatus.swift */ = {isa = PBXFileReference; fileEncoding = 4; lastKnownFileType = sourcecode.swift; path = "NSManagedObjectContext+AuthenticationStatus.swift"; sourceTree = "<group>"; };
		5502C6E922B7D4DA000684B7 /* ZMUserSessionLegalHoldTests.swift */ = {isa = PBXFileReference; lastKnownFileType = sourcecode.swift; path = ZMUserSessionLegalHoldTests.swift; sourceTree = "<group>"; };
		554FEE2022AFF20600B1A8A1 /* ZMUserSession+LegalHold.swift */ = {isa = PBXFileReference; lastKnownFileType = sourcecode.swift; path = "ZMUserSession+LegalHold.swift"; sourceTree = "<group>"; };
		5E0EB1F321008C1900B5DC2B /* CompanyLoginRequester.swift */ = {isa = PBXFileReference; lastKnownFileType = sourcecode.swift; path = CompanyLoginRequester.swift; sourceTree = "<group>"; };
		5E0EB1F52100A13200B5DC2B /* CompanyLoginRequesterTests.swift */ = {isa = PBXFileReference; lastKnownFileType = sourcecode.swift; path = CompanyLoginRequesterTests.swift; sourceTree = "<group>"; };
		5E0EB1F82100A46F00B5DC2B /* MockCompanyLoginRequesterDelegate.swift */ = {isa = PBXFileReference; lastKnownFileType = sourcecode.swift; path = MockCompanyLoginRequesterDelegate.swift; sourceTree = "<group>"; };
		5E1FD7A4210B2694003D2C3D /* NotificationAction.swift */ = {isa = PBXFileReference; lastKnownFileType = sourcecode.swift; path = NotificationAction.swift; sourceTree = "<group>"; };
		5E2C354C21A806A80034F1EE /* MockBackgroundActivityManager.swift */ = {isa = PBXFileReference; lastKnownFileType = sourcecode.swift; path = MockBackgroundActivityManager.swift; sourceTree = "<group>"; };
		5E67168F2174CA6300522E61 /* MockUser+LoginCredentials.swift */ = {isa = PBXFileReference; lastKnownFileType = sourcecode.swift; path = "MockUser+LoginCredentials.swift"; sourceTree = "<group>"; };
		5E8BB8982147CD3F00EEA64B /* AVSBridging.swift */ = {isa = PBXFileReference; lastKnownFileType = sourcecode.swift; path = AVSBridging.swift; sourceTree = "<group>"; };
		5E8BB89B2147CE1600EEA64B /* AVSCallMember.swift */ = {isa = PBXFileReference; lastKnownFileType = sourcecode.swift; path = AVSCallMember.swift; sourceTree = "<group>"; };
		5E8BB89D2147E9DF00EEA64B /* AVSWrapper+Handlers.swift */ = {isa = PBXFileReference; lastKnownFileType = sourcecode.swift; path = "AVSWrapper+Handlers.swift"; sourceTree = "<group>"; };
		5E8BB89F2147F5BC00EEA64B /* CallSnapshot.swift */ = {isa = PBXFileReference; lastKnownFileType = sourcecode.swift; path = CallSnapshot.swift; sourceTree = "<group>"; };
		5E8BB8A12147F89000EEA64B /* CallCenterSupport.swift */ = {isa = PBXFileReference; lastKnownFileType = sourcecode.swift; path = CallCenterSupport.swift; sourceTree = "<group>"; };
		5E8BB8A3214912D100EEA64B /* AVSBridgingTests.swift */ = {isa = PBXFileReference; lastKnownFileType = sourcecode.swift; path = AVSBridgingTests.swift; sourceTree = "<group>"; };
		5E8EE1F620FDC6B900DB1F9B /* CompanyLoginRequestDetector.swift */ = {isa = PBXFileReference; lastKnownFileType = sourcecode.swift; path = CompanyLoginRequestDetector.swift; sourceTree = "<group>"; };
		5E8EE1F920FDC7D700DB1F9B /* Pasteboard.swift */ = {isa = PBXFileReference; lastKnownFileType = sourcecode.swift; path = Pasteboard.swift; sourceTree = "<group>"; };
		5E8EE1FB20FDCCE200DB1F9B /* CompanyLoginRequestDetectorTests.swift */ = {isa = PBXFileReference; lastKnownFileType = sourcecode.swift; path = CompanyLoginRequestDetectorTests.swift; sourceTree = "<group>"; };
		5E8EE1FD20FDCD1300DB1F9B /* MockPasteboard.swift */ = {isa = PBXFileReference; lastKnownFileType = sourcecode.swift; path = MockPasteboard.swift; sourceTree = "<group>"; };
		5E9D326E2109C1740032FB06 /* CompanyLoginErrorCode.swift */ = {isa = PBXFileReference; lastKnownFileType = sourcecode.swift; path = CompanyLoginErrorCode.swift; sourceTree = "<group>"; };
		5E9D32702109C54B0032FB06 /* CompanyLoginActionTests.swift */ = {isa = PBXFileReference; lastKnownFileType = sourcecode.swift; path = CompanyLoginActionTests.swift; sourceTree = "<group>"; };
		5EC2C58E2137F5EE00C6CE35 /* CallClosedReason.swift */ = {isa = PBXFileReference; lastKnownFileType = sourcecode.swift; path = CallClosedReason.swift; sourceTree = "<group>"; };
		5EC2C5902137F80E00C6CE35 /* CallState.swift */ = {isa = PBXFileReference; lastKnownFileType = sourcecode.swift; path = CallState.swift; sourceTree = "<group>"; };
		5EC2C592213827BF00C6CE35 /* WireCallCenterV3+Events.swift */ = {isa = PBXFileReference; lastKnownFileType = sourcecode.swift; path = "WireCallCenterV3+Events.swift"; sourceTree = "<group>"; };
		5EC3A467210B763000B76C78 /* NotificationUserInfo.swift */ = {isa = PBXFileReference; lastKnownFileType = sourcecode.swift; path = NotificationUserInfo.swift; sourceTree = "<group>"; };
		5EDF03EB2245563C00C04007 /* LinkPreviewAssetUploadRequestStrategy+Helper.swift */ = {isa = PBXFileReference; lastKnownFileType = sourcecode.swift; path = "LinkPreviewAssetUploadRequestStrategy+Helper.swift"; sourceTree = "<group>"; };
		5EFE9C14212AB138007932A6 /* UnregisteredUser+Payload.swift */ = {isa = PBXFileReference; lastKnownFileType = sourcecode.swift; path = "UnregisteredUser+Payload.swift"; sourceTree = "<group>"; };
		5EFE9C16212AB945007932A6 /* RegistrationPhase.swift */ = {isa = PBXFileReference; lastKnownFileType = sourcecode.swift; path = RegistrationPhase.swift; sourceTree = "<group>"; };
		63495E4623FFF098002A7C59 /* ConversationTests+OTR.swift */ = {isa = PBXFileReference; lastKnownFileType = sourcecode.swift; path = "ConversationTests+OTR.swift"; sourceTree = "<group>"; };
		636B716123ABE85D00B624D6 /* VerifyPasswordRequestStrategyTests.swift */ = {isa = PBXFileReference; lastKnownFileType = sourcecode.swift; path = VerifyPasswordRequestStrategyTests.swift; sourceTree = "<group>"; };
		636B716723BF46EA00B624D6 /* ZMUserSession+VerifyPassword.swift */ = {isa = PBXFileReference; lastKnownFileType = sourcecode.swift; path = "ZMUserSession+VerifyPassword.swift"; sourceTree = "<group>"; };
		6387932E23A2403300FD23CF /* VerifyPasswordRequestStrategy.swift */ = {isa = PBXFileReference; lastKnownFileType = sourcecode.swift; path = VerifyPasswordRequestStrategy.swift; sourceTree = "<group>"; };
		639290A3252CA53100046171 /* CallSnapshotTestFixture.swift */ = {isa = PBXFileReference; lastKnownFileType = sourcecode.swift; path = CallSnapshotTestFixture.swift; sourceTree = "<group>"; };
		639290A6252DEDB400046171 /* WireCallCenterV3+Degradation.swift */ = {isa = PBXFileReference; lastKnownFileType = sourcecode.swift; path = "WireCallCenterV3+Degradation.swift"; sourceTree = "<group>"; };
		63F65F02246D5A9600534A69 /* PushChannelTests.swift */ = {isa = PBXFileReference; lastKnownFileType = sourcecode.swift; path = PushChannelTests.swift; sourceTree = "<group>"; };
		63F65F04246D972900534A69 /* ConversationTests+MessageEditing.swift */ = {isa = PBXFileReference; lastKnownFileType = sourcecode.swift; path = "ConversationTests+MessageEditing.swift"; sourceTree = "<group>"; };
		63F65F1224729B4C00534A69 /* APNSTests+Swift.swift */ = {isa = PBXFileReference; lastKnownFileType = sourcecode.swift; path = "APNSTests+Swift.swift"; sourceTree = "<group>"; };
		63F65F212474153E00534A69 /* APNSTestsBase.h */ = {isa = PBXFileReference; lastKnownFileType = sourcecode.c.h; path = APNSTestsBase.h; sourceTree = "<group>"; };
		63F65F222474378200534A69 /* APNSTestsBase.m */ = {isa = PBXFileReference; lastKnownFileType = sourcecode.c.objc; path = APNSTestsBase.m; sourceTree = "<group>"; };
		7C1F4BF4203C4F67000537A8 /* Analytics+Push.swift */ = {isa = PBXFileReference; lastKnownFileType = sourcecode.swift; path = "Analytics+Push.swift"; sourceTree = "<group>"; };
		7C26879C21F7193800570AA9 /* EventProcessingTracker.swift */ = {isa = PBXFileReference; lastKnownFileType = sourcecode.swift; path = EventProcessingTracker.swift; sourceTree = "<group>"; };
		7C419ED621F8D7EB00B95770 /* EventProcessingTrackerTests.swift */ = {isa = PBXFileReference; lastKnownFileType = sourcecode.swift; path = EventProcessingTrackerTests.swift; sourceTree = "<group>"; };
		7C5482D9225380160055F1AB /* CallReceivedResult.swift */ = {isa = PBXFileReference; lastKnownFileType = sourcecode.swift; path = CallReceivedResult.swift; sourceTree = "<group>"; };
		7C5B94F522DC6BC500A6F8BB /* JailbreakDetector.swift */ = {isa = PBXFileReference; fileEncoding = 4; lastKnownFileType = sourcecode.swift; path = JailbreakDetector.swift; sourceTree = "<group>"; };
		7CD279832338B74600E638CD /* SessionManagerConfiguration.swift */ = {isa = PBXFileReference; lastKnownFileType = sourcecode.swift; path = SessionManagerConfiguration.swift; sourceTree = "<group>"; };
		7CD279852338E31D00E638CD /* SessionManager+Authentication.swift */ = {isa = PBXFileReference; lastKnownFileType = sourcecode.swift; path = "SessionManager+Authentication.swift"; sourceTree = "<group>"; };
		7CD279872338E52000E638CD /* ProcessInfo+SystemBootTime.swift */ = {isa = PBXFileReference; lastKnownFileType = sourcecode.swift; path = "ProcessInfo+SystemBootTime.swift"; sourceTree = "<group>"; };
		7CE017142317D07E00144905 /* ZMAuthenticationStatusTests.swift */ = {isa = PBXFileReference; lastKnownFileType = sourcecode.swift; path = ZMAuthenticationStatusTests.swift; sourceTree = "<group>"; };
		7CE017162317D72A00144905 /* ZMCredentialsTests.swift */ = {isa = PBXFileReference; lastKnownFileType = sourcecode.swift; path = ZMCredentialsTests.swift; sourceTree = "<group>"; };
		85D8502FFC4412F91D0CC1A4 /* ZMOperationLoop.m */ = {isa = PBXFileReference; fileEncoding = 4; lastKnownFileType = sourcecode.c.objc; path = ZMOperationLoop.m; sourceTree = "<group>"; };
		85D85104C6D06FA902E3253C /* ZMSyncStrategyTests.m */ = {isa = PBXFileReference; fileEncoding = 4; lastKnownFileType = sourcecode.c.objc; path = ZMSyncStrategyTests.m; sourceTree = "<group>"; };
		85D85110893896EBA6E879CE /* MockEntity2.h */ = {isa = PBXFileReference; fileEncoding = 4; lastKnownFileType = sourcecode.c.h; path = MockEntity2.h; sourceTree = "<group>"; };
		85D852DA0CD2C94CADB3B6FE /* MockModelObjectContextFactory.m */ = {isa = PBXFileReference; fileEncoding = 4; lastKnownFileType = sourcecode.c.objc; path = MockModelObjectContextFactory.m; sourceTree = "<group>"; };
		85D853338EC38D9B021D71BF /* ZMSyncStrategy.h */ = {isa = PBXFileReference; fileEncoding = 4; lastKnownFileType = sourcecode.c.h; path = ZMSyncStrategy.h; sourceTree = "<group>"; };
		85D858D72B109C5D9A85645B /* ZMOperationLoopTests.m */ = {isa = PBXFileReference; fileEncoding = 4; lastKnownFileType = sourcecode.c.objc; path = ZMOperationLoopTests.m; sourceTree = "<group>"; };
		85D859D47B6EBF09E4137658 /* ZMSyncStrategy.m */ = {isa = PBXFileReference; fileEncoding = 4; lastKnownFileType = sourcecode.c.objc; path = ZMSyncStrategy.m; sourceTree = "<group>"; };
		85D85A3CF8F1D3B0D2532954 /* MockModelObjectContextFactory.h */ = {isa = PBXFileReference; fileEncoding = 4; lastKnownFileType = sourcecode.c.h; path = MockModelObjectContextFactory.h; sourceTree = "<group>"; };
		85D85AAE7FA09852AB9B0D6A /* MockEntity.m */ = {isa = PBXFileReference; fileEncoding = 4; lastKnownFileType = sourcecode.c.objc; path = MockEntity.m; sourceTree = "<group>"; };
		85D85BDE1EC2D916896D3132 /* MockEntity.h */ = {isa = PBXFileReference; fileEncoding = 4; lastKnownFileType = sourcecode.c.h; path = MockEntity.h; sourceTree = "<group>"; };
		85D85C9E7A2AAAE14D4BC2CC /* MockEntity2.m */ = {isa = PBXFileReference; fileEncoding = 4; lastKnownFileType = sourcecode.c.objc; path = MockEntity2.m; sourceTree = "<group>"; };
		85D85D997334755E841D13EA /* SlowSyncTests.m */ = {isa = PBXFileReference; fileEncoding = 4; lastKnownFileType = sourcecode.c.objc; path = SlowSyncTests.m; sourceTree = "<group>"; };
		85D85F3EC8565FD102AC0E5B /* ZMOperationLoop.h */ = {isa = PBXFileReference; fileEncoding = 4; lastKnownFileType = sourcecode.c.h; path = ZMOperationLoop.h; sourceTree = "<group>"; };
		871667F91BB2AE9C009C6EEA /* APSSignalingKeysStore.swift */ = {isa = PBXFileReference; fileEncoding = 4; lastKnownFileType = sourcecode.swift; path = APSSignalingKeysStore.swift; sourceTree = "<group>"; };
		8717DFA61F6EF44E0087EFE4 /* SessionManager+Push.swift */ = {isa = PBXFileReference; fileEncoding = 4; lastKnownFileType = sourcecode.swift; path = "SessionManager+Push.swift"; sourceTree = "<group>"; };
		872A2EE51FFFBC2900900B22 /* ServiceUser.swift */ = {isa = PBXFileReference; fileEncoding = 4; lastKnownFileType = sourcecode.swift; path = ServiceUser.swift; sourceTree = "<group>"; };
		872A2EE71FFFBC3900900B22 /* ServiceUserTests.swift */ = {isa = PBXFileReference; lastKnownFileType = sourcecode.swift; path = ServiceUserTests.swift; sourceTree = "<group>"; };
		872C99511DB5256E006A3BDE /* CallKitManagerTests.swift */ = {isa = PBXFileReference; fileEncoding = 4; lastKnownFileType = sourcecode.swift; path = CallKitManagerTests.swift; sourceTree = "<group>"; };
		872C99571DB659E6006A3BDE /* ringing_from_them_long.caf */ = {isa = PBXFileReference; lastKnownFileType = file; path = ringing_from_them_long.caf; sourceTree = "<group>"; };
		872C995A1DB65D0D006A3BDE /* harp.m4a */ = {isa = PBXFileReference; lastKnownFileType = file; path = harp.m4a; sourceTree = "<group>"; };
		872C995E1DB6722C006A3BDE /* CallKitDelegateTests+Mocking.h */ = {isa = PBXFileReference; fileEncoding = 4; lastKnownFileType = sourcecode.c.h; path = "CallKitDelegateTests+Mocking.h"; sourceTree = "<group>"; };
		872C995F1DB6722C006A3BDE /* CallKitDelegateTests+Mocking.m */ = {isa = PBXFileReference; fileEncoding = 4; lastKnownFileType = sourcecode.c.objc; path = "CallKitDelegateTests+Mocking.m"; sourceTree = "<group>"; };
		8737D553209217BD00E5A4AF /* URLActions.swift */ = {isa = PBXFileReference; lastKnownFileType = sourcecode.swift; path = URLActions.swift; sourceTree = "<group>"; };
		873B893D20445F4400FBE254 /* ZMConversationAccessModeTests.swift */ = {isa = PBXFileReference; lastKnownFileType = sourcecode.swift; path = ZMConversationAccessModeTests.swift; sourceTree = "<group>"; };
		874A168F2052BE5E001C6760 /* ZMUserSession+OpenConversation.swift */ = {isa = PBXFileReference; lastKnownFileType = sourcecode.swift; path = "ZMUserSession+OpenConversation.swift"; sourceTree = "<group>"; };
		874A16912052BEC5001C6760 /* UserExpirationObserver.swift */ = {isa = PBXFileReference; lastKnownFileType = sourcecode.swift; path = UserExpirationObserver.swift; sourceTree = "<group>"; };
		874A16932052C64B001C6760 /* UserExpirationObserverTests.swift */ = {isa = PBXFileReference; lastKnownFileType = sourcecode.swift; path = UserExpirationObserverTests.swift; sourceTree = "<group>"; };
		874A1749205812B6001C6760 /* ZMUserSessionTests.swift */ = {isa = PBXFileReference; lastKnownFileType = sourcecode.swift; path = ZMUserSessionTests.swift; sourceTree = "<group>"; };
		874F142C1C16FD9700C15118 /* Device.swift */ = {isa = PBXFileReference; fileEncoding = 4; lastKnownFileType = sourcecode.swift; path = Device.swift; sourceTree = "<group>"; };
		87508E9F1D08264000162483 /* ZMSound.swift */ = {isa = PBXFileReference; fileEncoding = 4; lastKnownFileType = sourcecode.swift; path = ZMSound.swift; sourceTree = "<group>"; };
		8751DA051F66BFA6000D308B /* ZMUserSession+Push.swift */ = {isa = PBXFileReference; fileEncoding = 4; lastKnownFileType = sourcecode.swift; path = "ZMUserSession+Push.swift"; sourceTree = "<group>"; };
		8754B8491F73C25400EC02AD /* ConversationListChangeInfo+UserSession.swift */ = {isa = PBXFileReference; fileEncoding = 4; lastKnownFileType = sourcecode.swift; path = "ConversationListChangeInfo+UserSession.swift"; sourceTree = "<group>"; };
		8754B84B1F73C38900EC02AD /* MessageChangeInfo+UserSession.swift */ = {isa = PBXFileReference; fileEncoding = 4; lastKnownFileType = sourcecode.swift; path = "MessageChangeInfo+UserSession.swift"; sourceTree = "<group>"; };
		8766853A1F2A1A860031081B /* UnauthenticatedSessionTests.swift */ = {isa = PBXFileReference; fileEncoding = 4; lastKnownFileType = sourcecode.swift; path = UnauthenticatedSessionTests.swift; sourceTree = "<group>"; };
		878ACB4520ADBBAA0016E68A /* Blacklist.swift */ = {isa = PBXFileReference; lastKnownFileType = sourcecode.swift; path = Blacklist.swift; sourceTree = "<group>"; };
		878ACB4720AEFB980016E68A /* ZMUser+Consent.swift */ = {isa = PBXFileReference; lastKnownFileType = sourcecode.swift; path = "ZMUser+Consent.swift"; sourceTree = "<group>"; };
		878ACB5820AF12C10016E68A /* ZMUserConsentTests.swift */ = {isa = PBXFileReference; lastKnownFileType = sourcecode.swift; path = ZMUserConsentTests.swift; sourceTree = "<group>"; };
		878B823720A1DCE7007455CA /* HTMLString.framework */ = {isa = PBXFileReference; lastKnownFileType = wrapper.framework; name = HTMLString.framework; path = Carthage/Build/iOS/HTMLString.framework; sourceTree = "<group>"; };
		8796343F1F7BEA4700FC79BA /* DispatchQueue+SerialAsync.swift */ = {isa = PBXFileReference; fileEncoding = 4; lastKnownFileType = sourcecode.swift; path = "DispatchQueue+SerialAsync.swift"; sourceTree = "<group>"; };
		879634411F7BEC5100FC79BA /* DispatchQueueSerialAsyncTests.swift */ = {isa = PBXFileReference; fileEncoding = 4; lastKnownFileType = sourcecode.swift; path = DispatchQueueSerialAsyncTests.swift; sourceTree = "<group>"; };
		8798607A1C3D48A400218A3E /* DeleteAccountRequestStrategy.swift */ = {isa = PBXFileReference; fileEncoding = 4; lastKnownFileType = sourcecode.swift; path = DeleteAccountRequestStrategy.swift; sourceTree = "<group>"; };
		87AEA67B1EFBD27700C94BF3 /* DiskDatabaseTest.swift */ = {isa = PBXFileReference; fileEncoding = 4; lastKnownFileType = sourcecode.swift; path = DiskDatabaseTest.swift; sourceTree = "<group>"; };
		87B30C5B1FA756220054DFB1 /* FlowManagerTests.swift */ = {isa = PBXFileReference; lastKnownFileType = sourcecode.swift; path = FlowManagerTests.swift; sourceTree = "<group>"; };
		87D003FE1BB5810D00472E06 /* APSSignalingKeyStoreTests.swift */ = {isa = PBXFileReference; fileEncoding = 4; lastKnownFileType = sourcecode.swift; path = APSSignalingKeyStoreTests.swift; sourceTree = "<group>"; };
		87D2555821D6275800D03789 /* BuildTypeTests.swift */ = {isa = PBXFileReference; lastKnownFileType = sourcecode.swift; path = BuildTypeTests.swift; sourceTree = "<group>"; };
		87D4625C1C3D526D00433469 /* DeleteAccountRequestStrategyTests.swift */ = {isa = PBXFileReference; fileEncoding = 4; lastKnownFileType = sourcecode.swift; path = DeleteAccountRequestStrategyTests.swift; sourceTree = "<group>"; };
		87DF28C61F680495007E1702 /* PushDispatcherTests.swift */ = {isa = PBXFileReference; fileEncoding = 4; lastKnownFileType = sourcecode.swift; path = PushDispatcherTests.swift; sourceTree = "<group>"; };
		A913C02123A7EDFA0048CE74 /* TeamRolesDownloadRequestStrategy.swift */ = {isa = PBXFileReference; lastKnownFileType = sourcecode.swift; path = TeamRolesDownloadRequestStrategy.swift; sourceTree = "<group>"; };
		A913C02323A7F1C00048CE74 /* TeamRolesDownloadRequestStrategyTests.swift */ = {isa = PBXFileReference; lastKnownFileType = sourcecode.swift; path = TeamRolesDownloadRequestStrategyTests.swift; sourceTree = "<group>"; };
		A938BDC723A7964100D4C208 /* ConversationRoleDownstreamRequestStrategy.swift */ = {isa = PBXFileReference; fileEncoding = 4; lastKnownFileType = sourcecode.swift; path = ConversationRoleDownstreamRequestStrategy.swift; sourceTree = "<group>"; };
		A938BDC923A7966700D4C208 /* ConversationRoleDownstreamRequestStrategyTests.swift */ = {isa = PBXFileReference; fileEncoding = 4; lastKnownFileType = sourcecode.swift; path = ConversationRoleDownstreamRequestStrategyTests.swift; sourceTree = "<group>"; };
		A93B528A250101AC0061255E /* ZMUserSession+Debugging.swift */ = {isa = PBXFileReference; lastKnownFileType = sourcecode.swift; path = "ZMUserSession+Debugging.swift"; sourceTree = "<group>"; };
		A95D0B1123F6B75A0057014F /* AVSLogObserver.swift */ = {isa = PBXFileReference; fileEncoding = 4; lastKnownFileType = sourcecode.swift; path = AVSLogObserver.swift; sourceTree = "<group>"; };
		A96190C923A6DDCE00B8665F /* WireDataModel.framework */ = {isa = PBXFileReference; lastKnownFileType = wrapper.framework; name = WireDataModel.framework; path = Carthage/Build/iOS/WireDataModel.framework; sourceTree = "<group>"; };
		A9692F881986476900849241 /* NSString_NormalizationTests.m */ = {isa = PBXFileReference; fileEncoding = 4; lastKnownFileType = sourcecode.c.objc; path = NSString_NormalizationTests.m; sourceTree = "<group>"; };
		A9B53AA924E12E240066FCC6 /* ZMAccountDeletedReason.swift */ = {isa = PBXFileReference; lastKnownFileType = sourcecode.swift; path = ZMAccountDeletedReason.swift; sourceTree = "<group>"; };
		AF6415A01C9C151700A535F5 /* EncryptedBase64EncondedExternalMessageTestFixture.txt */ = {isa = PBXFileReference; fileEncoding = 4; lastKnownFileType = text; path = EncryptedBase64EncondedExternalMessageTestFixture.txt; sourceTree = "<group>"; };
		AF6415A11C9C151700A535F5 /* ExternalMessageTextFixture.txt */ = {isa = PBXFileReference; fileEncoding = 4; lastKnownFileType = text; path = ExternalMessageTextFixture.txt; sourceTree = "<group>"; };
		B40964971DAD3D110098667A /* ja */ = {isa = PBXFileReference; lastKnownFileType = text.plist.strings; name = ja; path = ja.lproj/Push.strings; sourceTree = "<group>"; };
		B40964981DAD3D110098667A /* ja */ = {isa = PBXFileReference; lastKnownFileType = text.plist.stringsdict; name = ja; path = ja.lproj/Push.stringsdict; sourceTree = "<group>"; };
		B40964991DAD3D170098667A /* it */ = {isa = PBXFileReference; lastKnownFileType = text.plist.strings; name = it; path = it.lproj/Push.strings; sourceTree = "<group>"; };
		B409649A1DAD3D170098667A /* it */ = {isa = PBXFileReference; lastKnownFileType = text.plist.stringsdict; name = it; path = it.lproj/Push.stringsdict; sourceTree = "<group>"; };
		B409649B1DAD3D1E0098667A /* nl */ = {isa = PBXFileReference; lastKnownFileType = text.plist.strings; name = nl; path = nl.lproj/Push.strings; sourceTree = "<group>"; };
		B409649C1DAD3D1E0098667A /* nl */ = {isa = PBXFileReference; lastKnownFileType = text.plist.stringsdict; name = nl; path = nl.lproj/Push.stringsdict; sourceTree = "<group>"; };
		B409649D1DAD3D260098667A /* tr */ = {isa = PBXFileReference; lastKnownFileType = text.plist.strings; name = tr; path = tr.lproj/Push.strings; sourceTree = "<group>"; };
		B409649E1DAD3D260098667A /* tr */ = {isa = PBXFileReference; lastKnownFileType = text.plist.stringsdict; name = tr; path = tr.lproj/Push.stringsdict; sourceTree = "<group>"; };
		B40CD09F1DB7997E0008DA45 /* fr */ = {isa = PBXFileReference; lastKnownFileType = text.plist.strings; name = fr; path = fr.lproj/Push.strings; sourceTree = "<group>"; };
		B40CD0A01DB7997E0008DA45 /* fr */ = {isa = PBXFileReference; lastKnownFileType = text.plist.stringsdict; name = fr; path = fr.lproj/Push.stringsdict; sourceTree = "<group>"; };
		B40CD0A11DB799850008DA45 /* da */ = {isa = PBXFileReference; lastKnownFileType = text.plist.strings; name = da; path = da.lproj/Push.strings; sourceTree = "<group>"; };
		B40CD0A21DB799850008DA45 /* da */ = {isa = PBXFileReference; lastKnownFileType = text.plist.stringsdict; name = da; path = da.lproj/Push.stringsdict; sourceTree = "<group>"; };
		B40DC79C1D01A61600CEF65C /* pt-BR */ = {isa = PBXFileReference; lastKnownFileType = text.plist.strings; name = "pt-BR"; path = "pt-BR.lproj/Push.strings"; sourceTree = "<group>"; };
		B40DC79D1D01A61600CEF65C /* pt-BR */ = {isa = PBXFileReference; lastKnownFileType = text.plist.stringsdict; name = "pt-BR"; path = "pt-BR.lproj/Push.stringsdict"; sourceTree = "<group>"; };
		B422BB981DCCC3F60076EAD5 /* ar */ = {isa = PBXFileReference; lastKnownFileType = text.plist.strings; name = ar; path = ar.lproj/Push.strings; sourceTree = "<group>"; };
		B422BB991DCCC3F60076EAD5 /* ar */ = {isa = PBXFileReference; lastKnownFileType = text.plist.stringsdict; name = ar; path = ar.lproj/Push.stringsdict; sourceTree = "<group>"; };
		B42430E01E55CB6B00D73D1B /* pl */ = {isa = PBXFileReference; lastKnownFileType = text.plist.strings; name = pl; path = pl.lproj/Push.strings; sourceTree = "<group>"; };
		B42430E11E55CB6B00D73D1B /* pl */ = {isa = PBXFileReference; lastKnownFileType = text.plist.stringsdict; name = pl; path = pl.lproj/Push.stringsdict; sourceTree = "<group>"; };
		B42783671E363D3A00747363 /* fi */ = {isa = PBXFileReference; lastKnownFileType = text.plist.strings; name = fi; path = fi.lproj/Push.strings; sourceTree = "<group>"; };
		B42783681E363D3A00747363 /* fi */ = {isa = PBXFileReference; lastKnownFileType = text.plist.stringsdict; name = fi; path = fi.lproj/Push.stringsdict; sourceTree = "<group>"; };
		B432ADBF1E02DE9500147768 /* et */ = {isa = PBXFileReference; lastKnownFileType = text.plist.strings; name = et; path = et.lproj/Push.strings; sourceTree = "<group>"; };
		B432ADC01E02DE9500147768 /* et */ = {isa = PBXFileReference; lastKnownFileType = text.plist.stringsdict; name = et; path = et.lproj/Push.stringsdict; sourceTree = "<group>"; };
		B49AFC271DCCCB3D006B753B /* zh-Hans */ = {isa = PBXFileReference; lastKnownFileType = text.plist.strings; name = "zh-Hans"; path = "zh-Hans.lproj/Push.strings"; sourceTree = "<group>"; };
		B49AFC281DCCCB3D006B753B /* zh-Hans */ = {isa = PBXFileReference; lastKnownFileType = text.plist.stringsdict; name = "zh-Hans"; path = "zh-Hans.lproj/Push.stringsdict"; sourceTree = "<group>"; };
		B4A124851DDCB58900FD9D66 /* sl */ = {isa = PBXFileReference; lastKnownFileType = text.plist.strings; name = sl; path = sl.lproj/Push.strings; sourceTree = "<group>"; };
		B4A124861DDCB58A00FD9D66 /* sl */ = {isa = PBXFileReference; lastKnownFileType = text.plist.stringsdict; name = sl; path = sl.lproj/Push.stringsdict; sourceTree = "<group>"; };
		B4D37F921D7EEA3F00D0C1BC /* es */ = {isa = PBXFileReference; lastKnownFileType = text.plist.strings; name = es; path = es.lproj/Push.strings; sourceTree = "<group>"; };
		B4D37F931D7EEA3F00D0C1BC /* es */ = {isa = PBXFileReference; lastKnownFileType = text.plist.stringsdict; name = es; path = es.lproj/Push.stringsdict; sourceTree = "<group>"; };
		B4D37F941D7EEA5100D0C1BC /* uk */ = {isa = PBXFileReference; lastKnownFileType = text.plist.strings; name = uk; path = uk.lproj/Push.strings; sourceTree = "<group>"; };
		B4D37F951D7EEA5100D0C1BC /* uk */ = {isa = PBXFileReference; lastKnownFileType = text.plist.stringsdict; name = uk; path = uk.lproj/Push.stringsdict; sourceTree = "<group>"; };
		B4D37F961D7EEA5B00D0C1BC /* ru */ = {isa = PBXFileReference; lastKnownFileType = text.plist.strings; name = ru; path = ru.lproj/Push.strings; sourceTree = "<group>"; };
		B4D37F971D7EEA5B00D0C1BC /* ru */ = {isa = PBXFileReference; lastKnownFileType = text.plist.stringsdict; name = ru; path = ru.lproj/Push.stringsdict; sourceTree = "<group>"; };
		BF00441A1C737CE9007A6EA4 /* PushNotificationStatus.swift */ = {isa = PBXFileReference; fileEncoding = 4; lastKnownFileType = sourcecode.swift; path = PushNotificationStatus.swift; sourceTree = "<group>"; };
		BF158D2E1CE087D8007C6F8A /* video.mp4 */ = {isa = PBXFileReference; lastKnownFileType = file; path = video.mp4; sourceTree = "<group>"; };
		BF1F52CB1ECDD778002FB553 /* SlowSyncTests+Teams.swift */ = {isa = PBXFileReference; fileEncoding = 4; lastKnownFileType = sourcecode.swift; path = "SlowSyncTests+Teams.swift"; sourceTree = "<group>"; };
		BF2A9D501D6B536E00FA7DBC /* EventDecoder.swift */ = {isa = PBXFileReference; fileEncoding = 4; lastKnownFileType = sourcecode.swift; name = EventDecoder.swift; path = Decoding/EventDecoder.swift; sourceTree = "<group>"; };
		BF2A9D541D6B5B9700FA7DBC /* EventDecoderTests.swift */ = {isa = PBXFileReference; fileEncoding = 4; lastKnownFileType = sourcecode.swift; path = EventDecoderTests.swift; sourceTree = "<group>"; };
		BF2A9D571D6B5BDB00FA7DBC /* StoreUpdateEventTests.swift */ = {isa = PBXFileReference; fileEncoding = 4; lastKnownFileType = sourcecode.swift; path = StoreUpdateEventTests.swift; sourceTree = "<group>"; };
		BF2A9D5A1D6B63DB00FA7DBC /* StoreUpdateEvent.swift */ = {isa = PBXFileReference; fileEncoding = 4; lastKnownFileType = sourcecode.swift; name = StoreUpdateEvent.swift; path = Decoding/StoreUpdateEvent.swift; sourceTree = "<group>"; };
		BF2A9D601D6C70EA00FA7DBC /* ZMEventModel.xcdatamodel */ = {isa = PBXFileReference; lastKnownFileType = wrapper.xcdatamodel; path = ZMEventModel.xcdatamodel; sourceTree = "<group>"; };
		BF2AD9FF1F41A3DF000980E8 /* SessionFactories.swift */ = {isa = PBXFileReference; fileEncoding = 4; lastKnownFileType = sourcecode.swift; path = SessionFactories.swift; sourceTree = "<group>"; };
		BF2ADA011F41A450000980E8 /* BackendEnvironmentProvider+Cookie.swift */ = {isa = PBXFileReference; fileEncoding = 4; lastKnownFileType = sourcecode.swift; path = "BackendEnvironmentProvider+Cookie.swift"; sourceTree = "<group>"; };
		BF325E9C1EC067D600772145 /* RequestLoopAnalyticsTrackerTests.swift */ = {isa = PBXFileReference; fileEncoding = 4; lastKnownFileType = sourcecode.swift; path = RequestLoopAnalyticsTrackerTests.swift; sourceTree = "<group>"; };
		BF3C1B1620DBE254001CE126 /* Conversation+MessageDestructionTimeout.swift */ = {isa = PBXFileReference; fileEncoding = 4; lastKnownFileType = sourcecode.swift; path = "Conversation+MessageDestructionTimeout.swift"; sourceTree = "<group>"; };
		BF3C1B1820DBE3B2001CE126 /* ConversationTests+MessageTimer.swift */ = {isa = PBXFileReference; lastKnownFileType = sourcecode.swift; path = "ConversationTests+MessageTimer.swift"; sourceTree = "<group>"; };
		BF40AC711D096A0E00287E29 /* AnalyticsTests.swift */ = {isa = PBXFileReference; fileEncoding = 4; lastKnownFileType = sourcecode.swift; path = AnalyticsTests.swift; sourceTree = "<group>"; };
		BF44A3501C71D5FC00C6928E /* store127.wiredatabase */ = {isa = PBXFileReference; lastKnownFileType = file; path = store127.wiredatabase; sourceTree = "<group>"; };
		BF491CD01F03D7CF0055EE44 /* PermissionsDownloadRequestStrategy.swift */ = {isa = PBXFileReference; fileEncoding = 4; lastKnownFileType = sourcecode.swift; path = PermissionsDownloadRequestStrategy.swift; sourceTree = "<group>"; };
		BF491CD41F03E0FC0055EE44 /* PermissionsDownloadRequestStrategyTests.swift */ = {isa = PBXFileReference; fileEncoding = 4; lastKnownFileType = sourcecode.swift; path = PermissionsDownloadRequestStrategyTests.swift; sourceTree = "<group>"; };
		BF50CFA51F39ABCF007833A4 /* MockUserInfoParser.swift */ = {isa = PBXFileReference; fileEncoding = 4; lastKnownFileType = sourcecode.swift; path = MockUserInfoParser.swift; sourceTree = "<group>"; };
		BF6D5D021C4948830049F712 /* WireSyncEngine124.momd */ = {isa = PBXFileReference; lastKnownFileType = folder; path = WireSyncEngine124.momd; sourceTree = "<group>"; };
		BF6D5D041C494D730049F712 /* WireSyncEngine125.momd */ = {isa = PBXFileReference; lastKnownFileType = folder; path = WireSyncEngine125.momd; sourceTree = "<group>"; };
		BF735CF91E70003D003BC61F /* SystemMessageCallObserver.swift */ = {isa = PBXFileReference; fileEncoding = 4; lastKnownFileType = sourcecode.swift; path = SystemMessageCallObserver.swift; sourceTree = "<group>"; };
		BF80542A2102175800E97053 /* CompanyLoginVerificationTokenTests.swift */ = {isa = PBXFileReference; lastKnownFileType = sourcecode.swift; path = CompanyLoginVerificationTokenTests.swift; sourceTree = "<group>"; };
		BF8367301C52651900364B37 /* store125.wiredatabase */ = {isa = PBXFileReference; lastKnownFileType = file; path = store125.wiredatabase; sourceTree = "<group>"; };
		BFAB67AF1E535B4B00D67C1A /* TextSearchTests.swift */ = {isa = PBXFileReference; fileEncoding = 4; lastKnownFileType = sourcecode.swift; path = TextSearchTests.swift; sourceTree = "<group>"; };
		BFB524CD1C7722EC006BCE23 /* PushNotificationStatusTests.swift */ = {isa = PBXFileReference; fileEncoding = 4; lastKnownFileType = sourcecode.swift; path = PushNotificationStatusTests.swift; sourceTree = "<group>"; };
		BFCE9A581C4E4C4D00951B3D /* store124.wiredatabase */ = {isa = PBXFileReference; lastKnownFileType = file; path = store124.wiredatabase; sourceTree = "<group>"; };
		BFE53F541D5A2F7000398378 /* DeleteMessagesTests.swift */ = {isa = PBXFileReference; fileEncoding = 4; lastKnownFileType = sourcecode.swift; path = DeleteMessagesTests.swift; sourceTree = "<group>"; };
		BFE7FCBE2101E50700D1165F /* CompanyLoginVerificationToken.swift */ = {isa = PBXFileReference; lastKnownFileType = sourcecode.swift; path = CompanyLoginVerificationToken.swift; sourceTree = "<group>"; };
		CE5DC1A01DDA09F000D24DBA /* avs.framework */ = {isa = PBXFileReference; lastKnownFileType = wrapper.framework; name = avs.framework; path = Carthage/Build/iOS/avs.framework; sourceTree = "<group>"; };
		CEF2DE7E1DB778F300451642 /* RequestLoopAnalyticsTracker.swift */ = {isa = PBXFileReference; fileEncoding = 4; lastKnownFileType = sourcecode.swift; path = RequestLoopAnalyticsTracker.swift; sourceTree = "<group>"; };
		D522571D2062552800562561 /* AssetDeletionRequestStrategy.swift */ = {isa = PBXFileReference; lastKnownFileType = sourcecode.swift; path = AssetDeletionRequestStrategy.swift; sourceTree = "<group>"; };
		D522571F206261AA00562561 /* AssetDeletionStatus.swift */ = {isa = PBXFileReference; lastKnownFileType = sourcecode.swift; path = AssetDeletionStatus.swift; sourceTree = "<group>"; };
		D52257222062637500562561 /* DeletableAssetIdentifierProvider.swift */ = {isa = PBXFileReference; lastKnownFileType = sourcecode.swift; path = DeletableAssetIdentifierProvider.swift; sourceTree = "<group>"; };
		D55272E92062732100F542BE /* AssetDeletionStatusTests.swift */ = {isa = PBXFileReference; lastKnownFileType = sourcecode.swift; path = AssetDeletionStatusTests.swift; sourceTree = "<group>"; };
		D55272EB2062733F00F542BE /* AssetDeletionRequestStrategyTests.swift */ = {isa = PBXFileReference; lastKnownFileType = sourcecode.swift; path = AssetDeletionRequestStrategyTests.swift; sourceTree = "<group>"; };
		D59F3A0F20691A0F0023474F /* ZipArchive.framework */ = {isa = PBXFileReference; lastKnownFileType = wrapper.framework; name = ZipArchive.framework; path = Carthage/Build/iOS/ZipArchive.framework; sourceTree = "<group>"; };
		D59F3A11206929AF0023474F /* SessionManagerTests+Backup.swift */ = {isa = PBXFileReference; lastKnownFileType = sourcecode.swift; path = "SessionManagerTests+Backup.swift"; sourceTree = "<group>"; };
		D5D10DA3203AE43200145497 /* Conversation+AccessMode.swift */ = {isa = PBXFileReference; lastKnownFileType = sourcecode.swift; path = "Conversation+AccessMode.swift"; sourceTree = "<group>"; };
		EE01E0361F90DABC001AA33C /* audio.m4a */ = {isa = PBXFileReference; lastKnownFileType = file; path = audio.m4a; sourceTree = "<group>"; };
		EE01E0381F90FEC1001AA33C /* ZMLocalNotificationTests_ExpiredMessage.swift */ = {isa = PBXFileReference; lastKnownFileType = sourcecode.swift; path = ZMLocalNotificationTests_ExpiredMessage.swift; sourceTree = "<group>"; };
		EE1108B623D1B367005DC663 /* TypingUsers.swift */ = {isa = PBXFileReference; lastKnownFileType = sourcecode.swift; path = TypingUsers.swift; sourceTree = "<group>"; };
		EE1108F823D1F945005DC663 /* TypingUsersTimeout.swift */ = {isa = PBXFileReference; lastKnownFileType = sourcecode.swift; path = TypingUsersTimeout.swift; sourceTree = "<group>"; };
		EE1108FA23D2087F005DC663 /* Typing.swift */ = {isa = PBXFileReference; lastKnownFileType = sourcecode.swift; path = Typing.swift; sourceTree = "<group>"; };
		EE1108FC23D59720005DC663 /* IsTypingTests.swift */ = {isa = PBXFileReference; lastKnownFileType = sourcecode.swift; path = IsTypingTests.swift; sourceTree = "<group>"; };
		EE1DEBB223D5A6930087EE1F /* TypingTests.swift */ = {isa = PBXFileReference; lastKnownFileType = sourcecode.swift; path = TypingTests.swift; sourceTree = "<group>"; };
		EE1DEBB423D5AEE50087EE1F /* TypingUsersTimeoutTests.swift */ = {isa = PBXFileReference; lastKnownFileType = sourcecode.swift; path = TypingUsersTimeoutTests.swift; sourceTree = "<group>"; };
		EE1DEBB623D5B62C0087EE1F /* TypingUsersTests.swift */ = {isa = PBXFileReference; lastKnownFileType = sourcecode.swift; path = TypingUsersTests.swift; sourceTree = "<group>"; };
		EE1DEBB823D5B9BC0087EE1F /* ZMConversation+TypingUsersTests.swift */ = {isa = PBXFileReference; lastKnownFileType = sourcecode.swift; path = "ZMConversation+TypingUsersTests.swift"; sourceTree = "<group>"; };
		EE1DEBBC23D5E0390087EE1F /* TypingUsersTimeout+Key.swift */ = {isa = PBXFileReference; lastKnownFileType = sourcecode.swift; path = "TypingUsersTimeout+Key.swift"; sourceTree = "<group>"; };
		EE1DEBC223D5F1920087EE1F /* Conversation+TypingUsers.swift */ = {isa = PBXFileReference; lastKnownFileType = sourcecode.swift; path = "Conversation+TypingUsers.swift"; sourceTree = "<group>"; };
		EE1DEBC523D5F1D00087EE1F /* NSManagedObjectContext+TypingUsers.swift */ = {isa = PBXFileReference; lastKnownFileType = sourcecode.swift; path = "NSManagedObjectContext+TypingUsers.swift"; sourceTree = "<group>"; };
		EE5BF6341F8F907C00B49D06 /* ZMLocalNotificationTests.swift */ = {isa = PBXFileReference; lastKnownFileType = sourcecode.swift; name = ZMLocalNotificationTests.swift; path = Tests/Source/Notifications/PushNotifications/ZMLocalNotificationTests.swift; sourceTree = SOURCE_ROOT; };
		EE5BF6361F8F9D6100B49D06 /* ZMLocalNotificationTests_Event.swift */ = {isa = PBXFileReference; lastKnownFileType = sourcecode.swift; name = ZMLocalNotificationTests_Event.swift; path = Tests/Source/Notifications/PushNotifications/ZMLocalNotificationTests_Event.swift; sourceTree = SOURCE_ROOT; };
		EE5FEF0421E8948F00E24F7F /* ZMUserSession+DarwinNotificationCenter.swift */ = {isa = PBXFileReference; lastKnownFileType = sourcecode.swift; path = "ZMUserSession+DarwinNotificationCenter.swift"; sourceTree = "<group>"; };
		EE6654632445D4EE00CBF8D3 /* MockAddressBook.swift */ = {isa = PBXFileReference; fileEncoding = 4; lastKnownFileType = sourcecode.swift; path = MockAddressBook.swift; sourceTree = "<group>"; };
		EE95DECC247C0049001EA010 /* SessionManagerConfigurationTests.swift */ = {isa = PBXFileReference; lastKnownFileType = sourcecode.swift; path = SessionManagerConfigurationTests.swift; sourceTree = "<group>"; };
		EEA27739211DCFF1004AF00F /* UserNotificationCenter.swift */ = {isa = PBXFileReference; lastKnownFileType = sourcecode.swift; path = UserNotificationCenter.swift; sourceTree = "<group>"; };
		EEA2773C211DE4C9004AF00F /* UserNotificationCenterMock.swift */ = {isa = PBXFileReference; lastKnownFileType = sourcecode.swift; path = UserNotificationCenterMock.swift; sourceTree = "<group>"; };
		EEB568181FA22FBE003ADA3A /* ZMLocalNotificationLocalizationTests.swift */ = {isa = PBXFileReference; lastKnownFileType = sourcecode.swift; name = ZMLocalNotificationLocalizationTests.swift; path = Tests/Source/Notifications/PushNotifications/ZMLocalNotificationLocalizationTests.swift; sourceTree = SOURCE_ROOT; };
		EEEA75F51F8A613F006D1070 /* ZMLocalNotification+ExpiredMessages.swift */ = {isa = PBXFileReference; fileEncoding = 4; lastKnownFileType = sourcecode.swift; path = "ZMLocalNotification+ExpiredMessages.swift"; sourceTree = "<group>"; };
		EEEA75F61F8A6140006D1070 /* ZMLocalNotification+Events.swift */ = {isa = PBXFileReference; fileEncoding = 4; lastKnownFileType = sourcecode.swift; path = "ZMLocalNotification+Events.swift"; sourceTree = "<group>"; };
		EEEA75F71F8A6141006D1070 /* ZMLocalNotification+Calling.swift */ = {isa = PBXFileReference; fileEncoding = 4; lastKnownFileType = sourcecode.swift; path = "ZMLocalNotification+Calling.swift"; sourceTree = "<group>"; };
		EEEA75F81F8A6141006D1070 /* ZMLocalNotification.swift */ = {isa = PBXFileReference; fileEncoding = 4; lastKnownFileType = sourcecode.swift; path = ZMLocalNotification.swift; sourceTree = "<group>"; };
		EEEED9A723F6BC00008C94CA /* SelfUserProvider.swift */ = {isa = PBXFileReference; lastKnownFileType = sourcecode.swift; path = SelfUserProvider.swift; sourceTree = "<group>"; };
		EEEED9A923F6BD75008C94CA /* ZMUserSession+SelfUserProvider.swift */ = {isa = PBXFileReference; lastKnownFileType = sourcecode.swift; path = "ZMUserSession+SelfUserProvider.swift"; sourceTree = "<group>"; };
		EEF4010023A8DFC6007B1A97 /* Conversation+Role.swift */ = {isa = PBXFileReference; lastKnownFileType = sourcecode.swift; path = "Conversation+Role.swift"; sourceTree = "<group>"; };
		EEF4010223A8E1EF007B1A97 /* Conversation_RoleTests.swift */ = {isa = PBXFileReference; lastKnownFileType = sourcecode.swift; name = Conversation_RoleTests.swift; path = "Tests/Source/Data Model/Conversation_RoleTests.swift"; sourceTree = SOURCE_ROOT; };
		EF169DDE22E85BA100B74D4A /* ZMConversationSource.swift */ = {isa = PBXFileReference; lastKnownFileType = sourcecode.swift; path = ZMConversationSource.swift; sourceTree = "<group>"; };
		EF2CB12622D5E58B00350B0A /* TeamImageAssetUpdateStrategy.swift */ = {isa = PBXFileReference; lastKnownFileType = sourcecode.swift; path = TeamImageAssetUpdateStrategy.swift; sourceTree = "<group>"; };
		EF2CB12822D5E5BB00350B0A /* TeamImageAssetUpdateStrategyTests.swift */ = {isa = PBXFileReference; lastKnownFileType = sourcecode.swift; path = TeamImageAssetUpdateStrategyTests.swift; sourceTree = "<group>"; };
		EF797FE71FB5E8DB00F7FF21 /* RegistrationTests.swift */ = {isa = PBXFileReference; lastKnownFileType = sourcecode.swift; path = RegistrationTests.swift; sourceTree = "<group>"; };
		EFC8281B1FB343B600E27E21 /* RegistationCredentialVerificationStrategy.swift */ = {isa = PBXFileReference; lastKnownFileType = sourcecode.swift; path = RegistationCredentialVerificationStrategy.swift; sourceTree = "<group>"; };
		EFC8281D1FB34F9600E27E21 /* EmailVerificationStrategyTests.swift */ = {isa = PBXFileReference; lastKnownFileType = sourcecode.swift; path = EmailVerificationStrategyTests.swift; sourceTree = "<group>"; };
		EFC828211FB356CE00E27E21 /* RegistrationStatusTests.swift */ = {isa = PBXFileReference; fileEncoding = 4; lastKnownFileType = sourcecode.swift; path = RegistrationStatusTests.swift; sourceTree = "<group>"; };
		EFF9403D2240FE5D004F3115 /* URL+DeepLink.swift */ = {isa = PBXFileReference; lastKnownFileType = sourcecode.swift; path = "URL+DeepLink.swift"; sourceTree = "<group>"; };
		EFF9403F2240FF12004F3115 /* DeepLinkError.swift */ = {isa = PBXFileReference; lastKnownFileType = sourcecode.swift; path = DeepLinkError.swift; sourceTree = "<group>"; };
		F11E35D52040172200D4D5DB /* ZMHotFixTests.swift */ = {isa = PBXFileReference; lastKnownFileType = sourcecode.swift; path = ZMHotFixTests.swift; sourceTree = "<group>"; };
		F130BF272062C05600DBE261 /* SessionManager+Backup.swift */ = {isa = PBXFileReference; lastKnownFileType = sourcecode.swift; path = "SessionManager+Backup.swift"; sourceTree = "<group>"; };
		F132C113203F20AB00C58933 /* ZMHotFixDirectoryTests.swift */ = {isa = PBXFileReference; lastKnownFileType = sourcecode.swift; path = ZMHotFixDirectoryTests.swift; sourceTree = "<group>"; };
		F13A26E020456002004F8E47 /* ConversationTests+Guests.swift */ = {isa = PBXFileReference; lastKnownFileType = sourcecode.swift; path = "ConversationTests+Guests.swift"; sourceTree = "<group>"; };
		F13ADE7921B5322400B6E736 /* SwiftProtobuf.framework */ = {isa = PBXFileReference; lastKnownFileType = wrapper.framework; name = SwiftProtobuf.framework; path = Carthage/Build/iOS/SwiftProtobuf.framework; sourceTree = "<group>"; };
		F14417221FD946F100CB2850 /* zh-Hant */ = {isa = PBXFileReference; lastKnownFileType = text.plist.strings; name = "zh-Hant"; path = "zh-Hant.lproj/Push.strings"; sourceTree = "<group>"; };
		F14417231FD946F200CB2850 /* zh-Hant */ = {isa = PBXFileReference; lastKnownFileType = text.plist.stringsdict; name = "zh-Hant"; path = "zh-Hant.lproj/Push.stringsdict"; sourceTree = "<group>"; };
		F14417241FD946F200CB2850 /* zh-Hant */ = {isa = PBXFileReference; lastKnownFileType = text.plist.strings; name = "zh-Hant"; path = "zh-Hant.lproj/ZMLocalizable.strings"; sourceTree = "<group>"; };
		F14417251FD9470E00CB2850 /* lt */ = {isa = PBXFileReference; lastKnownFileType = text.plist.strings; name = lt; path = lt.lproj/Push.strings; sourceTree = "<group>"; };
		F14417261FD9470E00CB2850 /* lt */ = {isa = PBXFileReference; lastKnownFileType = text.plist.stringsdict; name = lt; path = lt.lproj/Push.stringsdict; sourceTree = "<group>"; };
		F14417271FD9470E00CB2850 /* lt */ = {isa = PBXFileReference; lastKnownFileType = text.plist.strings; name = lt; path = lt.lproj/ZMLocalizable.strings; sourceTree = "<group>"; };
		F148F6661FB9AA7600BD6909 /* UnregisteredTeam.swift */ = {isa = PBXFileReference; lastKnownFileType = sourcecode.swift; path = UnregisteredTeam.swift; sourceTree = "<group>"; };
		F148F6681FBAF55800BD6909 /* TeamRegistrationStrategyTests.swift */ = {isa = PBXFileReference; lastKnownFileType = sourcecode.swift; path = TeamRegistrationStrategyTests.swift; sourceTree = "<group>"; };
		F148F66A1FBAFAF600BD6909 /* RegistrationStatusTestHelper.swift */ = {isa = PBXFileReference; lastKnownFileType = sourcecode.swift; path = RegistrationStatusTestHelper.swift; sourceTree = "<group>"; };
		F159F4131F1E3134001B7D80 /* SessionManagerTests.swift */ = {isa = PBXFileReference; fileEncoding = 4; lastKnownFileType = sourcecode.swift; path = SessionManagerTests.swift; sourceTree = "<group>"; };
		F159F4151F1E4C4C001B7D80 /* LocalStoreProvider.swift */ = {isa = PBXFileReference; fileEncoding = 4; lastKnownFileType = sourcecode.swift; path = LocalStoreProvider.swift; sourceTree = "<group>"; };
		F16558D0225F3F2A00EA2F2A /* SessionManager+SwitchBackend.swift */ = {isa = PBXFileReference; lastKnownFileType = sourcecode.swift; path = "SessionManager+SwitchBackend.swift"; sourceTree = "<group>"; };
		F16C8BC32040715800677D31 /* ZMUpdateEvent+Testing.swift */ = {isa = PBXFileReference; lastKnownFileType = sourcecode.swift; path = "ZMUpdateEvent+Testing.swift"; sourceTree = "<group>"; };
		F16C8BE72044129700677D31 /* ZMConversationTranscoder.swift */ = {isa = PBXFileReference; lastKnownFileType = sourcecode.swift; path = ZMConversationTranscoder.swift; sourceTree = "<group>"; };
		F170AF1F1E7800CF0033DC33 /* UserImageAssetUpdateStrategyTests.swift */ = {isa = PBXFileReference; fileEncoding = 4; lastKnownFileType = sourcecode.swift; path = UserImageAssetUpdateStrategyTests.swift; sourceTree = "<group>"; };
		F188BB852223F372002BF204 /* UserRichProfileIntegrationTests.swift */ = {isa = PBXFileReference; fileEncoding = 4; lastKnownFileType = sourcecode.swift; path = UserRichProfileIntegrationTests.swift; sourceTree = "<group>"; };
		F190E0A81E8D516D003E81F8 /* UserProfileImageV3Tests.swift */ = {isa = PBXFileReference; fileEncoding = 4; lastKnownFileType = sourcecode.swift; path = UserProfileImageV3Tests.swift; sourceTree = "<group>"; };
		F190E0DB1E8E7BA1003E81F8 /* SlowSyncTests+Swift.swift */ = {isa = PBXFileReference; fileEncoding = 4; lastKnownFileType = sourcecode.swift; path = "SlowSyncTests+Swift.swift"; sourceTree = "<group>"; };
		F19E559D22B399AE005C792D /* UUID+SafeLogging.swift */ = {isa = PBXFileReference; lastKnownFileType = sourcecode.swift; path = "UUID+SafeLogging.swift"; sourceTree = "<group>"; };
		F19E559F22B3A2C5005C792D /* UNNotification+SafeLogging.swift */ = {isa = PBXFileReference; lastKnownFileType = sourcecode.swift; path = "UNNotification+SafeLogging.swift"; sourceTree = "<group>"; };
		F19E55A122B3A3FA005C792D /* UNNotificationResponse+SafeLogging.swift */ = {isa = PBXFileReference; lastKnownFileType = sourcecode.swift; path = "UNNotificationResponse+SafeLogging.swift"; sourceTree = "<group>"; };
		F19E55A322B3A740005C792D /* PKPushPayload+SafeLogging.swift */ = {isa = PBXFileReference; lastKnownFileType = sourcecode.swift; path = "PKPushPayload+SafeLogging.swift"; sourceTree = "<group>"; };
		F19E55A522B3AAA8005C792D /* PKPushCredentials+SafeLogging.swift */ = {isa = PBXFileReference; lastKnownFileType = sourcecode.swift; path = "PKPushCredentials+SafeLogging.swift"; sourceTree = "<group>"; };
		F19F1D131EFBC18E00275E27 /* UnauthenticatedSession.swift */ = {isa = PBXFileReference; fileEncoding = 4; lastKnownFileType = sourcecode.swift; path = UnauthenticatedSession.swift; sourceTree = "<group>"; };
		F19F1D191EFBC2F000275E27 /* ZMAuthenticationStatus_Internal.h */ = {isa = PBXFileReference; fileEncoding = 4; lastKnownFileType = sourcecode.c.h; path = ZMAuthenticationStatus_Internal.h; sourceTree = "<group>"; };
		F19F1D1A1EFBC2F000275E27 /* ZMAuthenticationStatus.h */ = {isa = PBXFileReference; fileEncoding = 4; lastKnownFileType = sourcecode.c.h; path = ZMAuthenticationStatus.h; sourceTree = "<group>"; };
		F19F1D1B1EFBC2F000275E27 /* ZMAuthenticationStatus.m */ = {isa = PBXFileReference; fileEncoding = 4; lastKnownFileType = sourcecode.c.objc; path = ZMAuthenticationStatus.m; sourceTree = "<group>"; };
		F19F1D231EFBC34E00275E27 /* ZMUserSessionRegistrationNotification.h */ = {isa = PBXFileReference; fileEncoding = 4; lastKnownFileType = sourcecode.c.h; path = ZMUserSessionRegistrationNotification.h; sourceTree = "<group>"; };
		F19F1D241EFBC34E00275E27 /* ZMUserSessionRegistrationNotification.m */ = {isa = PBXFileReference; fileEncoding = 4; lastKnownFileType = sourcecode.c.objc; path = ZMUserSessionRegistrationNotification.m; sourceTree = "<group>"; };
		F19F1D321EFBE3FE00275E27 /* UnauthenticatedOperationLoop.swift */ = {isa = PBXFileReference; fileEncoding = 4; lastKnownFileType = sourcecode.swift; path = UnauthenticatedOperationLoop.swift; sourceTree = "<group>"; };
		F19F1D371EFBF61800275E27 /* SessionManager.swift */ = {isa = PBXFileReference; fileEncoding = 4; lastKnownFileType = sourcecode.swift; path = SessionManager.swift; sourceTree = "<group>"; };
		F19F1D391EFBFD2B00275E27 /* BuildType.swift */ = {isa = PBXFileReference; fileEncoding = 4; lastKnownFileType = sourcecode.swift; path = BuildType.swift; sourceTree = "<group>"; };
		F19F4F391E5F1AE400F4D8FF /* UserProfileImageUpdateStatus.swift */ = {isa = PBXFileReference; fileEncoding = 4; lastKnownFileType = sourcecode.swift; path = UserProfileImageUpdateStatus.swift; sourceTree = "<group>"; };
		F19F4F3B1E604AA700F4D8FF /* UserImageAssetUpdateStrategy.swift */ = {isa = PBXFileReference; fileEncoding = 4; lastKnownFileType = sourcecode.swift; path = UserImageAssetUpdateStrategy.swift; sourceTree = "<group>"; };
		F19F4F4C1E646C3C00F4D8FF /* UserProfileImageUpdateStatusTests.swift */ = {isa = PBXFileReference; fileEncoding = 4; lastKnownFileType = sourcecode.swift; path = UserProfileImageUpdateStatusTests.swift; sourceTree = "<group>"; };
		F19F4F4E1E6575F700F4D8FF /* UserProfileImageOwner.swift */ = {isa = PBXFileReference; fileEncoding = 4; lastKnownFileType = sourcecode.swift; path = UserProfileImageOwner.swift; sourceTree = "<group>"; };
		F1A94BD11F010287003083D9 /* UnauthenticatedSession+Login.swift */ = {isa = PBXFileReference; fileEncoding = 4; lastKnownFileType = sourcecode.swift; path = "UnauthenticatedSession+Login.swift"; sourceTree = "<group>"; };
		F1A989BD1FD03E2200B8A82E /* Base */ = {isa = PBXFileReference; lastKnownFileType = text.plist.strings; name = Base; path = Base.lproj/ZMLocalizable.strings; sourceTree = "<group>"; };
		F1A989BE1FD03E2400B8A82E /* pt-BR */ = {isa = PBXFileReference; lastKnownFileType = text.plist.strings; name = "pt-BR"; path = "pt-BR.lproj/ZMLocalizable.strings"; sourceTree = "<group>"; };
		F1A989BF1FD03E2500B8A82E /* es */ = {isa = PBXFileReference; lastKnownFileType = text.plist.strings; name = es; path = es.lproj/ZMLocalizable.strings; sourceTree = "<group>"; };
		F1A989C01FD03E2600B8A82E /* uk */ = {isa = PBXFileReference; lastKnownFileType = text.plist.strings; name = uk; path = uk.lproj/ZMLocalizable.strings; sourceTree = "<group>"; };
		F1A989C11FD03E2600B8A82E /* ru */ = {isa = PBXFileReference; lastKnownFileType = text.plist.strings; name = ru; path = ru.lproj/ZMLocalizable.strings; sourceTree = "<group>"; };
		F1A989C21FD03E2700B8A82E /* ja */ = {isa = PBXFileReference; lastKnownFileType = text.plist.strings; name = ja; path = ja.lproj/ZMLocalizable.strings; sourceTree = "<group>"; };
		F1A989C31FD03E2700B8A82E /* it */ = {isa = PBXFileReference; lastKnownFileType = text.plist.strings; name = it; path = it.lproj/ZMLocalizable.strings; sourceTree = "<group>"; };
		F1A989C41FD03E2800B8A82E /* nl */ = {isa = PBXFileReference; lastKnownFileType = text.plist.strings; name = nl; path = nl.lproj/ZMLocalizable.strings; sourceTree = "<group>"; };
		F1A989C51FD03E2800B8A82E /* tr */ = {isa = PBXFileReference; lastKnownFileType = text.plist.strings; name = tr; path = tr.lproj/ZMLocalizable.strings; sourceTree = "<group>"; };
		F1A989C61FD03E2900B8A82E /* fr */ = {isa = PBXFileReference; lastKnownFileType = text.plist.strings; name = fr; path = fr.lproj/ZMLocalizable.strings; sourceTree = "<group>"; };
		F1A989C71FD03E2A00B8A82E /* ar */ = {isa = PBXFileReference; lastKnownFileType = text.plist.strings; name = ar; path = ar.lproj/ZMLocalizable.strings; sourceTree = "<group>"; };
		F1A989C81FD03E2B00B8A82E /* da */ = {isa = PBXFileReference; lastKnownFileType = text.plist.strings; name = da; path = da.lproj/ZMLocalizable.strings; sourceTree = "<group>"; };
		F1A989C91FD03E2B00B8A82E /* zh-Hans */ = {isa = PBXFileReference; lastKnownFileType = text.plist.strings; name = "zh-Hans"; path = "zh-Hans.lproj/ZMLocalizable.strings"; sourceTree = "<group>"; };
		F1A989CA1FD03E2C00B8A82E /* sl */ = {isa = PBXFileReference; lastKnownFileType = text.plist.strings; name = sl; path = sl.lproj/ZMLocalizable.strings; sourceTree = "<group>"; };
		F1A989CB1FD03E2C00B8A82E /* fi */ = {isa = PBXFileReference; lastKnownFileType = text.plist.strings; name = fi; path = fi.lproj/ZMLocalizable.strings; sourceTree = "<group>"; };
		F1A989CC1FD03E2D00B8A82E /* et */ = {isa = PBXFileReference; lastKnownFileType = text.plist.strings; name = et; path = et.lproj/ZMLocalizable.strings; sourceTree = "<group>"; };
		F1A989CD1FD03E2E00B8A82E /* pl */ = {isa = PBXFileReference; lastKnownFileType = text.plist.strings; name = pl; path = pl.lproj/ZMLocalizable.strings; sourceTree = "<group>"; };
		F1A989CE1FD0579F00B8A82E /* de */ = {isa = PBXFileReference; lastKnownFileType = text.plist.strings; name = de; path = de.lproj/ZMLocalizable.strings; sourceTree = "<group>"; };
		F1AE5F6C21F72FC6009CDBBC /* ZMUserSession+Timers.swift */ = {isa = PBXFileReference; lastKnownFileType = sourcecode.swift; path = "ZMUserSession+Timers.swift"; sourceTree = "<group>"; };
		F1AE5F6E21F73388009CDBBC /* ZMUserSessionTests+Timers.swift */ = {isa = PBXFileReference; lastKnownFileType = sourcecode.swift; path = "ZMUserSessionTests+Timers.swift"; sourceTree = "<group>"; };
		F1B5D53C2181FDA300986911 /* NetworkQuality.swift */ = {isa = PBXFileReference; lastKnownFileType = sourcecode.swift; path = NetworkQuality.swift; sourceTree = "<group>"; };
		F1C1F3ED1FCF0C85007273E3 /* ZMUserSessionErrorCode+Localized.swift */ = {isa = PBXFileReference; lastKnownFileType = sourcecode.swift; path = "ZMUserSessionErrorCode+Localized.swift"; sourceTree = "<group>"; };
		F1C1F3EF1FCF18C5007273E3 /* NSError+Localized.swift */ = {isa = PBXFileReference; lastKnownFileType = sourcecode.swift; path = "NSError+Localized.swift"; sourceTree = "<group>"; };
		F1C51FE61FB49660009C2269 /* RegistrationStatus.swift */ = {isa = PBXFileReference; lastKnownFileType = sourcecode.swift; path = RegistrationStatus.swift; sourceTree = "<group>"; };
		F1C51FE81FB4A9C7009C2269 /* RegistrationStrategy.swift */ = {isa = PBXFileReference; lastKnownFileType = sourcecode.swift; path = RegistrationStrategy.swift; sourceTree = "<group>"; };
		F1E48002207E3789008D4299 /* Default-568h@2x.png */ = {isa = PBXFileReference; lastKnownFileType = image.png; path = "Default-568h@2x.png"; sourceTree = "<group>"; };
		F1EB0E77200501C70040D73E /* NotificationsTracker.swift */ = {isa = PBXFileReference; lastKnownFileType = sourcecode.swift; path = NotificationsTracker.swift; sourceTree = "<group>"; };
		F1F3FE8620F36DEC00B0BAF3 /* PushNotificationTokenTests.swift */ = {isa = PBXFileReference; lastKnownFileType = sourcecode.swift; path = PushNotificationTokenTests.swift; sourceTree = "<group>"; };
		F1FE8025200684DB00A438CF /* NotificationsTrackingTests.swift */ = {isa = PBXFileReference; fileEncoding = 4; lastKnownFileType = sourcecode.swift; path = NotificationsTrackingTests.swift; sourceTree = "<group>"; };
		F905C47E1E79A86A00AF34A5 /* WireCallCenterV3Tests.swift */ = {isa = PBXFileReference; fileEncoding = 4; lastKnownFileType = sourcecode.swift; path = WireCallCenterV3Tests.swift; sourceTree = "<group>"; };
		F90EC5A21E7BF1AC00A6779E /* AVSWrapper.swift */ = {isa = PBXFileReference; fileEncoding = 4; lastKnownFileType = sourcecode.swift; path = AVSWrapper.swift; sourceTree = "<group>"; };
		F91CA6AC1BECBD3F000EE5C2 /* Base */ = {isa = PBXFileReference; lastKnownFileType = text.plist.strings; name = Base; path = Base.lproj/Push.strings; sourceTree = "<group>"; };
		F91CA6AD1BECBD46000EE5C2 /* Base */ = {isa = PBXFileReference; lastKnownFileType = text.plist.stringsdict; name = Base; path = Base.lproj/Push.stringsdict; sourceTree = "<group>"; };
		F91CA6AE1BECBD51000EE5C2 /* de */ = {isa = PBXFileReference; lastKnownFileType = text.plist.strings; name = de; path = de.lproj/Push.strings; sourceTree = "<group>"; };
		F91CA6AF1BECBD51000EE5C2 /* de */ = {isa = PBXFileReference; lastKnownFileType = text.plist.stringsdict; name = de; path = de.lproj/Push.stringsdict; sourceTree = "<group>"; };
		F920F4D51DA3DCF8002B860B /* ConversationTests+Ephemeral.swift */ = {isa = PBXFileReference; fileEncoding = 4; lastKnownFileType = sourcecode.swift; path = "ConversationTests+Ephemeral.swift"; sourceTree = "<group>"; };
		F9245BEC1CBF95A8009D1E85 /* ZMHotFixDirectory+Swift.swift */ = {isa = PBXFileReference; fileEncoding = 4; lastKnownFileType = sourcecode.swift; path = "ZMHotFixDirectory+Swift.swift"; sourceTree = "<group>"; };
		F925468C1C63B61000CE2D7C /* MessagingTest+EventFactory.h */ = {isa = PBXFileReference; fileEncoding = 4; lastKnownFileType = sourcecode.c.h; path = "MessagingTest+EventFactory.h"; sourceTree = "<group>"; };
		F925468D1C63B61000CE2D7C /* MessagingTest+EventFactory.m */ = {isa = PBXFileReference; fileEncoding = 4; lastKnownFileType = sourcecode.c.objc; path = "MessagingTest+EventFactory.m"; sourceTree = "<group>"; };
		F92CA9641F153622007D8570 /* ZMUserSessionTests+FileRelocation.swift */ = {isa = PBXFileReference; fileEncoding = 4; lastKnownFileType = sourcecode.swift; path = "ZMUserSessionTests+FileRelocation.swift"; sourceTree = "<group>"; };
		F93A75F11C1F219800252586 /* ConversationStatusStrategy.swift */ = {isa = PBXFileReference; fileEncoding = 4; lastKnownFileType = sourcecode.swift; path = ConversationStatusStrategy.swift; sourceTree = "<group>"; };
		F93C4C6F1E1E8B77007E9CEE /* Cartfile.resolved */ = {isa = PBXFileReference; fileEncoding = 4; lastKnownFileType = text; path = Cartfile.resolved; sourceTree = "<group>"; };
		F93F3A581ED5A67E003CD185 /* TeamTests.swift */ = {isa = PBXFileReference; fileEncoding = 4; lastKnownFileType = sourcecode.swift; path = TeamTests.swift; sourceTree = "<group>"; };
		F9410F621DE44C2E007451FF /* TypingStrategyTests.swift */ = {isa = PBXFileReference; fileEncoding = 4; lastKnownFileType = sourcecode.swift; path = TypingStrategyTests.swift; sourceTree = "<group>"; };
		F9410F641DE49C13007451FF /* PushTokenStrategy.swift */ = {isa = PBXFileReference; fileEncoding = 4; lastKnownFileType = sourcecode.swift; name = PushTokenStrategy.swift; path = Source/Synchronization/Strategies/PushTokenStrategy.swift; sourceTree = SOURCE_ROOT; };
		F9410F671DE4BE42007451FF /* PushTokenStrategyTests.swift */ = {isa = PBXFileReference; fileEncoding = 4; lastKnownFileType = sourcecode.swift; path = PushTokenStrategyTests.swift; sourceTree = "<group>"; };
		F94F6B321E54B9C000D46A29 /* CallingRequestStrategyTests.swift */ = {isa = PBXFileReference; fileEncoding = 4; lastKnownFileType = sourcecode.swift; path = CallingRequestStrategyTests.swift; sourceTree = "<group>"; };
		F95706531DE5D1CC0087442C /* SearchUserImageStrategy.swift */ = {isa = PBXFileReference; fileEncoding = 4; lastKnownFileType = sourcecode.swift; path = SearchUserImageStrategy.swift; sourceTree = "<group>"; };
		F95706581DE5F6D40087442C /* SearchUserImageStrategyTests.swift */ = {isa = PBXFileReference; fileEncoding = 4; lastKnownFileType = sourcecode.swift; path = SearchUserImageStrategyTests.swift; sourceTree = "<group>"; };
		F95ECF4C1B94A553009F91BA /* ZMHotFix.h */ = {isa = PBXFileReference; fileEncoding = 4; lastKnownFileType = sourcecode.c.h; path = ZMHotFix.h; sourceTree = "<group>"; };
		F95ECF4D1B94A553009F91BA /* ZMHotFix.m */ = {isa = PBXFileReference; fileEncoding = 4; lastKnownFileType = sourcecode.c.objc; path = ZMHotFix.m; sourceTree = "<group>"; };
		F95ECF501B94BD05009F91BA /* ZMHotFixTests.m */ = {isa = PBXFileReference; fileEncoding = 4; lastKnownFileType = sourcecode.c.objc; path = ZMHotFixTests.m; sourceTree = "<group>"; };
		F95FFBCF1EB8A44D004031CB /* CallSystemMessageGeneratorTests.swift */ = {isa = PBXFileReference; fileEncoding = 4; lastKnownFileType = sourcecode.swift; path = CallSystemMessageGeneratorTests.swift; sourceTree = "<group>"; };
		F962A8EF19FFD4DC00FD0F80 /* ZMOperationLoop+Private.h */ = {isa = PBXFileReference; lastKnownFileType = sourcecode.c.h; path = "ZMOperationLoop+Private.h"; sourceTree = "<group>"; };
		F9644AE91E83CDD100A1887B /* CallingV3Tests.swift */ = {isa = PBXFileReference; fileEncoding = 4; lastKnownFileType = sourcecode.swift; path = CallingV3Tests.swift; sourceTree = "<group>"; };
		F964700B1D5C720D00A81A92 /* ConversationTests+MessageEditing.m */ = {isa = PBXFileReference; fileEncoding = 4; lastKnownFileType = sourcecode.c.objc; path = "ConversationTests+MessageEditing.m"; sourceTree = "<group>"; };
		F96C8E811D7ECECF004B6D87 /* ZMLocalNotificationTests_Message.swift */ = {isa = PBXFileReference; fileEncoding = 4; lastKnownFileType = sourcecode.swift; path = ZMLocalNotificationTests_Message.swift; sourceTree = "<group>"; };
		F96C8E891D7F6F8C004B6D87 /* ZMLocalNotificationTests_SystemMessage.swift */ = {isa = PBXFileReference; fileEncoding = 4; lastKnownFileType = sourcecode.swift; path = ZMLocalNotificationTests_SystemMessage.swift; sourceTree = "<group>"; };
		F96DBEE81DF9A570008FE832 /* ZMSyncStrategy+ManagedObjectChanges.h */ = {isa = PBXFileReference; fileEncoding = 4; lastKnownFileType = sourcecode.c.h; path = "ZMSyncStrategy+ManagedObjectChanges.h"; sourceTree = "<group>"; };
		F96DBEE91DF9A570008FE832 /* ZMSyncStrategy+ManagedObjectChanges.m */ = {isa = PBXFileReference; fileEncoding = 4; lastKnownFileType = sourcecode.c.objc; path = "ZMSyncStrategy+ManagedObjectChanges.m"; sourceTree = "<group>"; };
		F98EDCCD1D82B913001E65CB /* LocalNotificationContentType.swift */ = {isa = PBXFileReference; fileEncoding = 4; lastKnownFileType = sourcecode.swift; path = LocalNotificationContentType.swift; sourceTree = "<group>"; };
		F98EDCDF1D82B924001E65CB /* NotificationSound.swift */ = {isa = PBXFileReference; fileEncoding = 4; lastKnownFileType = sourcecode.swift; path = NotificationSound.swift; sourceTree = "<group>"; };
		F98EDCE71D82B924001E65CB /* ZMLocalNotificationSet.swift */ = {isa = PBXFileReference; fileEncoding = 4; lastKnownFileType = sourcecode.swift; path = ZMLocalNotificationSet.swift; sourceTree = "<group>"; };
		F991CE111CB55512004D8465 /* ZMConversation+Testing.h */ = {isa = PBXFileReference; fileEncoding = 4; lastKnownFileType = sourcecode.c.h; path = "ZMConversation+Testing.h"; sourceTree = "<group>"; };
		F991CE121CB55512004D8465 /* ZMConversation+Testing.m */ = {isa = PBXFileReference; fileEncoding = 4; lastKnownFileType = sourcecode.c.objc; path = "ZMConversation+Testing.m"; sourceTree = "<group>"; };
		F991CE131CB55512004D8465 /* ZMUser+Testing.h */ = {isa = PBXFileReference; fileEncoding = 4; lastKnownFileType = sourcecode.c.h; path = "ZMUser+Testing.h"; sourceTree = "<group>"; };
		F991CE141CB55512004D8465 /* ZMUser+Testing.m */ = {isa = PBXFileReference; fileEncoding = 4; lastKnownFileType = sourcecode.c.objc; path = "ZMUser+Testing.m"; sourceTree = "<group>"; };
		F99298581BE110490058D42F /* ZMClientRegistrationStatusTests.m */ = {isa = PBXFileReference; fileEncoding = 4; lastKnownFileType = sourcecode.c.objc; path = ZMClientRegistrationStatusTests.m; sourceTree = "<group>"; };
		F992985A1BE1404D0058D42F /* ZMClientRegistrationStatus+Internal.h */ = {isa = PBXFileReference; lastKnownFileType = sourcecode.c.h; path = "ZMClientRegistrationStatus+Internal.h"; sourceTree = "<group>"; };
		F9AB00211F0CDAF00037B437 /* FileRelocator.swift */ = {isa = PBXFileReference; fileEncoding = 4; lastKnownFileType = sourcecode.swift; path = FileRelocator.swift; sourceTree = "<group>"; };
		F9ABDF401CECBD8A008461B2 /* AccountStatus.swift */ = {isa = PBXFileReference; fileEncoding = 4; lastKnownFileType = sourcecode.swift; path = AccountStatus.swift; sourceTree = "<group>"; };
		F9ABDF421CECC69C008461B2 /* AccountStatusTests.swift */ = {isa = PBXFileReference; fileEncoding = 4; lastKnownFileType = sourcecode.swift; path = AccountStatusTests.swift; sourceTree = "<group>"; };
		F9ABE84B1EFD568B00D83214 /* TeamDownloadRequestStrategy.swift */ = {isa = PBXFileReference; fileEncoding = 4; lastKnownFileType = sourcecode.swift; path = TeamDownloadRequestStrategy.swift; sourceTree = "<group>"; };
		F9ABE84C1EFD568B00D83214 /* TeamDownloadRequestStrategy+Events.swift */ = {isa = PBXFileReference; fileEncoding = 4; lastKnownFileType = sourcecode.swift; path = "TeamDownloadRequestStrategy+Events.swift"; sourceTree = "<group>"; };
		F9ABE84D1EFD568B00D83214 /* TeamRequestFactory.swift */ = {isa = PBXFileReference; fileEncoding = 4; lastKnownFileType = sourcecode.swift; path = TeamRequestFactory.swift; sourceTree = "<group>"; };
		F9ABE8531EFD56BF00D83214 /* TeamDownloadRequestStrategyTests.swift */ = {isa = PBXFileReference; fileEncoding = 4; lastKnownFileType = sourcecode.swift; path = TeamDownloadRequestStrategyTests.swift; sourceTree = "<group>"; };
		F9ABE8541EFD56BF00D83214 /* TeamDownloadRequestStrategy+EventsTests.swift */ = {isa = PBXFileReference; fileEncoding = 4; lastKnownFileType = sourcecode.swift; path = "TeamDownloadRequestStrategy+EventsTests.swift"; sourceTree = "<group>"; };
		F9ABE8A91F02A45700D83214 /* TeamSyncRequestStrategy.swift */ = {isa = PBXFileReference; fileEncoding = 4; lastKnownFileType = sourcecode.swift; path = TeamSyncRequestStrategy.swift; sourceTree = "<group>"; };
		F9ABE8AB1F02A86400D83214 /* TeamSyncRequestStrategyTests.swift */ = {isa = PBXFileReference; fileEncoding = 4; lastKnownFileType = sourcecode.swift; path = TeamSyncRequestStrategyTests.swift; sourceTree = "<group>"; };
		F9B171F51C0EF21100E6EEC6 /* ClientUpdateStatus.swift */ = {isa = PBXFileReference; fileEncoding = 4; lastKnownFileType = sourcecode.swift; path = ClientUpdateStatus.swift; sourceTree = "<group>"; };
		F9B171F71C0F00E700E6EEC6 /* ClientUpdateStatusTests.swift */ = {isa = PBXFileReference; fileEncoding = 4; lastKnownFileType = sourcecode.swift; path = ClientUpdateStatusTests.swift; sourceTree = "<group>"; };
		F9B171F91C0F320200E6EEC6 /* ClientManagementTests.m */ = {isa = PBXFileReference; fileEncoding = 4; lastKnownFileType = sourcecode.c.objc; path = ClientManagementTests.m; sourceTree = "<group>"; };
		F9B71F4A1CB2B841001DB03F /* NSManagedObjectContext+TestHelpers.h */ = {isa = PBXFileReference; fileEncoding = 4; lastKnownFileType = sourcecode.c.h; path = "NSManagedObjectContext+TestHelpers.h"; sourceTree = "<group>"; };
		F9B71F4B1CB2B841001DB03F /* NSManagedObjectContext+TestHelpers.m */ = {isa = PBXFileReference; fileEncoding = 4; lastKnownFileType = sourcecode.c.objc; path = "NSManagedObjectContext+TestHelpers.m"; sourceTree = "<group>"; };
		F9B8308B1DEEDC2900FF6FE7 /* SyncStatus.swift */ = {isa = PBXFileReference; fileEncoding = 4; lastKnownFileType = sourcecode.swift; path = SyncStatus.swift; sourceTree = "<group>"; };
		F9C9A4ED1CAD290B0039E10C /* store128.wiredatabase */ = {isa = PBXFileReference; lastKnownFileType = file; path = store128.wiredatabase; sourceTree = "<group>"; };
		F9D1CD131DF6C131002F6E80 /* SyncStatusTests.swift */ = {isa = PBXFileReference; fileEncoding = 4; lastKnownFileType = sourcecode.swift; lineEnding = 0; path = SyncStatusTests.swift; sourceTree = "<group>"; xcLanguageSpecificationIdentifier = xcode.lang.swift; };
		F9DAC54D1C2034E70001F11E /* ConversationStatusStrategyTests.swift */ = {isa = PBXFileReference; fileEncoding = 4; lastKnownFileType = sourcecode.swift; path = ConversationStatusStrategyTests.swift; sourceTree = "<group>"; };
		F9E3AB511BEA017300C1A6AA /* ZMSelfStrategy+Internal.h */ = {isa = PBXFileReference; fileEncoding = 4; lastKnownFileType = sourcecode.c.h; path = "ZMSelfStrategy+Internal.h"; sourceTree = "<group>"; };
		F9E462D91D7043C60036CFA7 /* ConversationTests+DeliveryConfirmation.swift */ = {isa = PBXFileReference; fileEncoding = 4; lastKnownFileType = sourcecode.swift; path = "ConversationTests+DeliveryConfirmation.swift"; sourceTree = "<group>"; };
		F9E4779D1D21640E003A99AC /* ZMLocalNotificationSetTests.swift */ = {isa = PBXFileReference; fileEncoding = 4; lastKnownFileType = sourcecode.swift; path = ZMLocalNotificationSetTests.swift; sourceTree = "<group>"; };
		F9E577201E77EC6D0065EFE4 /* WireCallCenterV3+Notifications.swift */ = {isa = PBXFileReference; fileEncoding = 4; lastKnownFileType = sourcecode.swift; path = "WireCallCenterV3+Notifications.swift"; sourceTree = "<group>"; };
		F9F11A061A0A630900F1DCEE /* ZMBlacklistVerificatorTest.m */ = {isa = PBXFileReference; fileEncoding = 4; lastKnownFileType = sourcecode.c.objc; path = ZMBlacklistVerificatorTest.m; sourceTree = "<group>"; };
		F9F631411DE3524100416938 /* TypingStrategy.swift */ = {isa = PBXFileReference; fileEncoding = 4; lastKnownFileType = sourcecode.swift; path = TypingStrategy.swift; sourceTree = "<group>"; };
		F9F846331ED307F10087C1A4 /* CallParticipantsSnapshotTests.swift */ = {isa = PBXFileReference; fileEncoding = 4; lastKnownFileType = sourcecode.swift; path = CallParticipantsSnapshotTests.swift; sourceTree = "<group>"; };
		F9F9F5611D75D62100AE6499 /* RequestStrategyTestBase.swift */ = {isa = PBXFileReference; fileEncoding = 4; lastKnownFileType = sourcecode.swift; path = RequestStrategyTestBase.swift; sourceTree = "<group>"; };
		F9FD16791BDFCDAD00725F5C /* ZMClientRegistrationStatus.h */ = {isa = PBXFileReference; fileEncoding = 4; lastKnownFileType = sourcecode.c.h; path = ZMClientRegistrationStatus.h; sourceTree = "<group>"; };
		F9FD167A1BDFCDAD00725F5C /* ZMClientRegistrationStatus.m */ = {isa = PBXFileReference; fileEncoding = 4; lastKnownFileType = sourcecode.c.objc; path = ZMClientRegistrationStatus.m; sourceTree = "<group>"; };
		F9FD798519EE742600D70FCD /* ZMBlacklistDownloader.h */ = {isa = PBXFileReference; fileEncoding = 4; lastKnownFileType = sourcecode.c.h; path = ZMBlacklistDownloader.h; sourceTree = "<group>"; };
		F9FD798619EE742600D70FCD /* ZMBlacklistDownloader.m */ = {isa = PBXFileReference; fileEncoding = 4; lastKnownFileType = sourcecode.c.objc; path = ZMBlacklistDownloader.m; sourceTree = "<group>"; };
		F9FD798919EE962F00D70FCD /* ZMBlacklistDownloaderTest.m */ = {isa = PBXFileReference; fileEncoding = 4; lastKnownFileType = sourcecode.c.objc; path = ZMBlacklistDownloaderTest.m; sourceTree = "<group>"; };
		F9FD798B19EE9B9A00D70FCD /* ZMBlacklistVerificator.h */ = {isa = PBXFileReference; fileEncoding = 4; lastKnownFileType = sourcecode.c.h; path = ZMBlacklistVerificator.h; sourceTree = "<group>"; };
		F9FD798C19EE9B9A00D70FCD /* ZMBlacklistVerificator.m */ = {isa = PBXFileReference; fileEncoding = 4; lastKnownFileType = sourcecode.c.objc; path = ZMBlacklistVerificator.m; sourceTree = "<group>"; };
/* End PBXFileReference section */

/* Begin PBXFrameworksBuildPhase section */
		3E186085191A56F6000FE027 /* Frameworks */ = {
			isa = PBXFrameworksBuildPhase;
			buildActionMask = 2147483647;
			files = (
				F13ADE7A21B5322400B6E736 /* SwiftProtobuf.framework in Frameworks */,
				878B823A20A1DD00007455CA /* HTMLString.framework in Frameworks */,
				09B978FE1B679F4B00A30B38 /* OCMock.framework in Frameworks */,
				54E03A6E1E93CEF20089AC69 /* WireMockTransport.framework in Frameworks */,
				544BA1571A43424F00D3B852 /* WireSyncEngine.framework in Frameworks */,
				54E03A701E93CF060089AC69 /* WireTesting.framework in Frameworks */,
			);
			runOnlyForDeploymentPostprocessing = 0;
		};
		3E1860C0191A649D000FE027 /* Frameworks */ = {
			isa = PBXFrameworksBuildPhase;
			buildActionMask = 2147483647;
			files = (
				878B823920A1DCF6007455CA /* HTMLString.framework in Frameworks */,
				D59F3A1320692FA80023474F /* ZipArchive.framework in Frameworks */,
				545816FA1E93E20700BFAF7E /* WireProtos.framework in Frameworks */,
				09B978FF1B679F5D00A30B38 /* OCMock.framework in Frameworks */,
				54E03A6D1E93CEF10089AC69 /* WireMockTransport.framework in Frameworks */,
				54F4DC5A1A4438B300FDB6EA /* WireSyncEngine.framework in Frameworks */,
				CEE02E461DDA0F4D00BA2BE2 /* avs.framework in Frameworks */,
				54E03A6F1E93CF050089AC69 /* WireTesting.framework in Frameworks */,
			);
			runOnlyForDeploymentPostprocessing = 0;
		};
		5498158F1A43232400A7CE2E /* Frameworks */ = {
			isa = PBXFrameworksBuildPhase;
			buildActionMask = 2147483647;
			files = (
				878B823820A1DCE7007455CA /* HTMLString.framework in Frameworks */,
				D59F3A1020691A0F0023474F /* ZipArchive.framework in Frameworks */,
				CE5DC1A11DDA09F000D24DBA /* avs.framework in Frameworks */,
				54E03A631E93CEED0089AC69 /* WireImages.framework in Frameworks */,
				54E03A6C1E93CEED0089AC69 /* WireUtilities.framework in Frameworks */,
				5442A7321E42244C00415104 /* libPhoneNumberiOS.framework in Frameworks */,
				54E03A681E93CEED0089AC69 /* WireRequestStrategy.framework in Frameworks */,
				54E03A641E93CEED0089AC69 /* WireLinkPreview.framework in Frameworks */,
				54E03A611E93CEED0089AC69 /* WireCryptobox.framework in Frameworks */,
				54E03A6B1E93CEED0089AC69 /* WireTransport.framework in Frameworks */,
				54E03A671E93CEED0089AC69 /* WireProtos.framework in Frameworks */,
				A96190CA23A6DDCE00B8665F /* WireDataModel.framework in Frameworks */,
				54E03A691E93CEED0089AC69 /* WireSystem.framework in Frameworks */,
			);
			runOnlyForDeploymentPostprocessing = 0;
		};
/* End PBXFrameworksBuildPhase section */

/* Begin PBXGroup section */
		0928E38F1BA2CFF60057232E /* E2EE */ = {
			isa = PBXGroup;
			children = (
				871667F91BB2AE9C009C6EEA /* APSSignalingKeysStore.swift */,
				09BCDB8C1BCE7F000020DCC7 /* ZMAPSMessageDecoder.h */,
				09BCDB8D1BCE7F000020DCC7 /* ZMAPSMessageDecoder.m */,
			);
			path = E2EE;
			sourceTree = "<group>";
		};
		0994E1DB1B835C4900A51721 /* zmc-config */ = {
			isa = PBXGroup;
			children = (
				0994E1DD1B835C4900A51721 /* ios-test-host.xcconfig */,
				0994E1DE1B835C4900A51721 /* ios-test-target.xcconfig */,
				0994E1DF1B835C4900A51721 /* ios.xcconfig */,
				0994E1E21B835C4900A51721 /* project-common.xcconfig */,
				0994E1E31B835C4900A51721 /* project-debug.xcconfig */,
				0994E1E41B835C4900A51721 /* project.xcconfig */,
				0994E1E71B835C4900A51721 /* swift.xcconfig */,
				0994E1E81B835C4900A51721 /* tests.xcconfig */,
				0994E1E91B835C4900A51721 /* warnings-debug.xcconfig */,
				0994E1EA1B835C4900A51721 /* warnings.xcconfig */,
			);
			path = "zmc-config";
			sourceTree = "<group>";
		};
		09C77C3C1BA2E38D00E2163F /* E2EE */ = {
			isa = PBXGroup;
			children = (
				F9F9F5611D75D62100AE6499 /* RequestStrategyTestBase.swift */,
				0920833C1BA84F3100F82B29 /* UserClientRequestStrategyTests.swift */,
				161927222459E08E00DDD9EB /* UserClientEventConsumerTests.swift */,
				093694441BA9633300F36B3A /* UserClientRequestFactoryTests.swift */,
				87D003FE1BB5810D00472E06 /* APSSignalingKeyStoreTests.swift */,
				09914E521BD6613D00C10BF8 /* ZMDecodedAPSMessageTest.m */,
			);
			path = E2EE;
			sourceTree = "<group>";
		};
		161ACB2B23F5B9E900ABFF33 /* URLActionProcessors */ = {
			isa = PBXGroup;
			children = (
				161ACB2C23F5BA0200ABFF33 /* DeepLinkURLActionProcessor.swift */,
				161ACB2E23F5BACA00ABFF33 /* ConnectToBotURLActionProcessor.swift */,
			);
			path = URLActionProcessors;
			sourceTree = "<group>";
		};
		161ACB3023F5BB7E00ABFF33 /* URLActionProcessors */ = {
			isa = PBXGroup;
			children = (
				161ACB3123F5BBA100ABFF33 /* CompanyLoginURLActionProcessor.swift */,
			);
			path = URLActionProcessors;
			sourceTree = "<group>";
		};
		161ACB3D23F6E49400ABFF33 /* URLActionProcessors */ = {
			isa = PBXGroup;
			children = (
				161ACB3E23F6E4C200ABFF33 /* DeepLinkURLActionProcessorTests.swift */,
				161C886223FADDE400CB0B8E /* ConnectToBotURLActionProcessorTests.swift */,
			);
			name = URLActionProcessors;
			sourceTree = "<group>";
		};
		161ACB4023F6EDF900ABFF33 /* UnauthenticatedSession */ = {
			isa = PBXGroup;
			children = (
				161ACB4123F6EE1E00ABFF33 /* URLActionProcessors */,
			);
			path = UnauthenticatedSession;
			sourceTree = "<group>";
		};
		161ACB4123F6EE1E00ABFF33 /* URLActionProcessors */ = {
			isa = PBXGroup;
			children = (
				161ACB4223F6EE4800ABFF33 /* CompanyLoginURLActionProcessorTests.swift */,
			);
			path = URLActionProcessors;
			sourceTree = "<group>";
		};
		3E18605A191A4EF8000FE027 /* Resources */ = {
			isa = PBXGroup;
			children = (
				54764B9D1C931E9400BD25E3 /* animated.gif */,
				54764B9E1C931E9400BD25E3 /* not_animated.gif */,
				54764B971C9303D600BD25E3 /* medium.jpg */,
				54764B981C9303D600BD25E3 /* tiny.jpg */,
				AF6415A01C9C151700A535F5 /* EncryptedBase64EncondedExternalMessageTestFixture.txt */,
				AF6415A11C9C151700A535F5 /* ExternalMessageTextFixture.txt */,
				EE01E0361F90DABC001AA33C /* audio.m4a */,
				BF158D2E1CE087D8007C6F8A /* video.mp4 */,
				54DFAE211C92D979004B1D15 /* 1900x1500.jpg */,
				F9C9A4F11CAD2A200039E10C /* DB Ficture 1.28 */,
				BF44A3521C71D60100C6928E /* DB Fixture 1.27 */,
				BF72DF111C4D257C002B324F /* DB Fixture 1.24 */,
				BF72DF101C4D256B002B324F /* DB Fixture 1.25 / 1.26 */,
				5423B998191A4A1B0044347D /* InfoPlist.strings */,
				3E2712FE1A891781008EE50F /* Tests-ios-Info.plist */,
				54764B9B1C930AEB00BD25E3 /* Lorem Ipsum.txt */,
			);
			path = Resources;
			sourceTree = "<group>";
		};
		3E18605B191A4F28000FE027 /* Public */ = {
			isa = PBXGroup;
			children = (
				542049EF196AB84B000D8A94 /* WireSyncEngine.h */,
				A9B53AA924E12E240066FCC6 /* ZMAccountDeletedReason.swift */,
				3E05F247192A4F8900F22D80 /* NSError+ZMUserSession.h */,
				54D9331C1AE1643A00C0B91C /* ZMCredentials.h */,
				546D45FD19E29D92004C478D /* ZMNetworkState.h */,
			);
			path = Public;
			sourceTree = "<group>";
		};
		3E18605E191A4F4F000FE027 /* Resources */ = {
			isa = PBXGroup;
			children = (
				3E799CC9192134900020A438 /* Configurations */,
				3E27131A1A8A68BF008EE50F /* Push.strings */,
				3E27131C1A8A68BF008EE50F /* Push.stringsdict */,
				549815961A43232400A7CE2E /* WireSyncEngine-ios-Info.plist */,
				F1A989BC1FD03E1B00B8A82E /* ZMLocalizable.strings */,
				543095921DE76B170065367F /* random1.txt */,
				543095941DE76B270065367F /* random2.txt */,
			);
			path = Resources;
			sourceTree = "<group>";
		};
		3E1860B3191A5D1D000FE027 /* iOS Test Host */ = {
			isa = PBXGroup;
			children = (
				3E1860B4191A5D99000FE027 /* Test-Host-Info.plist */,
				3E1860B5191A5D99000FE027 /* Test-Host-Prefix.pch */,
				3E1860B6191A5D99000FE027 /* TestHost-main.m */,
				3E1860B7191A5D99000FE027 /* TestHostAppDelegate.h */,
				3E1860B8191A5D99000FE027 /* TestHostAppDelegate.m */,
				F1E48002207E3789008D4299 /* Default-568h@2x.png */,
				3E9848BC1A65253000F7B050 /* Hack.swift */,
				872C995A1DB65D0D006A3BDE /* harp.m4a */,
				872C99571DB659E6006A3BDE /* ringing_from_them_long.caf */,
			);
			path = "iOS Test Host";
			sourceTree = "<group>";
		};
		3E799CC9192134900020A438 /* Configurations */ = {
			isa = PBXGroup;
			children = (
				0994E1DB1B835C4900A51721 /* zmc-config */,
				0994E1F01B835C4900A51721 /* WireSyncEngine.xcconfig */,
				0994E1F11B835D1100A51721 /* version.xcconfig */,
			);
			path = Configurations;
			sourceTree = "<group>";
		};
		3E89FFA3191B6E15002D3A3E /* Data Model */ = {
			isa = PBXGroup;
			children = (
				EEEED9A723F6BC00008C94CA /* SelfUserProvider.swift */,
				EE1108FA23D2087F005DC663 /* Typing.swift */,
				EE1108F823D1F945005DC663 /* TypingUsersTimeout.swift */,
				EE1DEBBC23D5E0390087EE1F /* TypingUsersTimeout+Key.swift */,
				EE1108B623D1B367005DC663 /* TypingUsers.swift */,
				5435C5541E13D9A0002D9766 /* NSManagedObjectContext+KeyValueStore.swift */,
				16D3FCE41E37A8050052A535 /* NSManagedObjectContext+ServerTimeDelta.swift */,
				16F5F16B1E4092C00062F0AE /* NSManagedObjectContext+CTCallCenter.swift */,
				163FB9962057E25600E74F83 /* NSManagedObjectContext+LastNotificationID.swift */,
				EE1DEBC523D5F1D00087EE1F /* NSManagedObjectContext+TypingUsers.swift */,
				16085B321F71811A000B9F22 /* UserChangeInfo+UserSession.swift */,
				8754B8491F73C25400EC02AD /* ConversationListChangeInfo+UserSession.swift */,
				8754B84B1F73C38900EC02AD /* MessageChangeInfo+UserSession.swift */,
				872A2EE51FFFBC2900900B22 /* ServiceUser.swift */,
				168CF4282007840A009FCB89 /* Team+Invite.swift */,
				BF3C1B1620DBE254001CE126 /* Conversation+MessageDestructionTimeout.swift */,
				D5D10DA3203AE43200145497 /* Conversation+AccessMode.swift */,
				16030DC821B01B7500F8032E /* Conversation+ReadReceiptMode.swift */,
				16168136207790F600BCF33A /* Conversation+Participants.swift */,
				16519D37231D3B1700C9D76D /* Conversation+Deletion.swift */,
				EEF4010023A8DFC6007B1A97 /* Conversation+Role.swift */,
				EE1DEBC223D5F1920087EE1F /* Conversation+TypingUsers.swift */,
				878ACB4720AEFB980016E68A /* ZMUser+Consent.swift */,
			);
			path = "Data Model";
			sourceTree = "<group>";
		};
		3EAD6A08199BB6C800D519DB /* Calling */ = {
			isa = PBXGroup;
			children = (
				165D3A181E1D43870052E654 /* VoiceChannel.swift */,
				165D3A171E1D43870052E654 /* VoiceChannelV3.swift */,
				165D3A3C1E1D60520052E654 /* ZMConversation+VoiceChannel.swift */,
				16A764601F3E0B0B00564F21 /* CallKitManager.swift */,
				1658C2361F503CF800889F22 /* FlowManager.swift */,
				166D18A3230EBFFA001288CD /* MediaManager.swift */,
				BF735CF91E70003D003BC61F /* SystemMessageCallObserver.swift */,
				165911521DEF38EC007FA847 /* CallStateObserver.swift */,
				5E8BB89B2147CE1600EEA64B /* AVSCallMember.swift */,
				5E8BB89F2147F5BC00EEA64B /* CallSnapshot.swift */,
				16C4BD9F20A309CD00BCDB17 /* CallParticipantSnapshot.swift */,
				5EC2C5902137F80E00C6CE35 /* CallState.swift */,
				F1B5D53C2181FDA300986911 /* NetworkQuality.swift */,
				5EC2C58E2137F5EE00C6CE35 /* CallClosedReason.swift */,
				7C5482D9225380160055F1AB /* CallReceivedResult.swift */,
				5E8BB89D2147E9DF00EEA64B /* AVSWrapper+Handlers.swift */,
				5E8BB8982147CD3F00EEA64B /* AVSBridging.swift */,
				F90EC5A21E7BF1AC00A6779E /* AVSWrapper.swift */,
				5E8BB8A12147F89000EEA64B /* CallCenterSupport.swift */,
				165D3A141E1D3EF30052E654 /* WireCallCenterV3.swift */,
				639290A6252DEDB400046171 /* WireCallCenterV3+Degradation.swift */,
				5EC2C592213827BF00C6CE35 /* WireCallCenterV3+Events.swift */,
				F9E577201E77EC6D0065EFE4 /* WireCallCenterV3+Notifications.swift */,
				166A8BF21E015F3B00F5EEEA /* WireCallCenterV3Factory.swift */,
			);
			path = Calling;
			sourceTree = "<group>";
		};
		3EAD6A0F199BBE5D00D519DB /* Calling */ = {
			isa = PBXGroup;
			children = (
				16D3FCDE1E365ABC0052A535 /* CallStateObserverTests.swift */,
				160C31401E6DDFC30012E4BC /* VoiceChannelV3Tests.swift */,
				872C99511DB5256E006A3BDE /* CallKitManagerTests.swift */,
				872C995E1DB6722C006A3BDE /* CallKitDelegateTests+Mocking.h */,
				872C995F1DB6722C006A3BDE /* CallKitDelegateTests+Mocking.m */,
				165D3A1A1E1D43870052E654 /* WireCallCenterV3Mock.swift */,
				F905C47E1E79A86A00AF34A5 /* WireCallCenterV3Tests.swift */,
				1658C2381F5404ED00889F22 /* FlowManagerMock.swift */,
				F95FFBCF1EB8A44D004031CB /* CallSystemMessageGeneratorTests.swift */,
				F9F846331ED307F10087C1A4 /* CallParticipantsSnapshotTests.swift */,
				87B30C5B1FA756220054DFB1 /* FlowManagerTests.swift */,
				5E8BB8A3214912D100EEA64B /* AVSBridgingTests.swift */,
				166D18A5230EC418001288CD /* MockMediaManager.swift */,
				639290A3252CA53100046171 /* CallSnapshotTestFixture.swift */,
			);
			path = Calling;
			sourceTree = "<group>";
		};
		540029AA1918CA8500578793 = {
			isa = PBXGroup;
			children = (
				09284B6A1B8272C300EEE10E /* WireSyncEngine Test Host.entitlements */,
				09CC4AB71B7CB8B700201C63 /* Cartfile */,
				F93C4C6F1E1E8B77007E9CEE /* Cartfile.resolved */,
				09CC4AB81B7CB8BF00201C63 /* Cartfile.private */,
				3E18605F191A4F6A000FE027 /* README.md */,
				5423B98C191A49CD0044347D /* Source */,
				3E18605E191A4F4F000FE027 /* Resources */,
				5423B997191A4A1B0044347D /* Tests */,
				540029B61918CA8500578793 /* Frameworks */,
				540029B51918CA8500578793 /* Products */,
			);
			indentWidth = 4;
			sourceTree = "<group>";
			tabWidth = 4;
		};
		540029B51918CA8500578793 /* Products */ = {
			isa = PBXGroup;
			children = (
				3E186088191A56F6000FE027 /* WireSyncEngine Test Host.app */,
				3E1860C3191A649D000FE027 /* WireSyncEngine-iOS-Tests.xctest */,
				549815931A43232400A7CE2E /* WireSyncEngine.framework */,
			);
			name = Products;
			sourceTree = "<group>";
		};
		540029B61918CA8500578793 /* Frameworks */ = {
			isa = PBXGroup;
			children = (
				A96190C923A6DDCE00B8665F /* WireDataModel.framework */,
				F13ADE7921B5322400B6E736 /* SwiftProtobuf.framework */,
				878B823720A1DCE7007455CA /* HTMLString.framework */,
				D59F3A0F20691A0F0023474F /* ZipArchive.framework */,
				54E03A551E93CEED0089AC69 /* WireCryptobox.framework */,
				54E03A571E93CEED0089AC69 /* WireImages.framework */,
				54E03A581E93CEED0089AC69 /* WireLinkPreview.framework */,
				54E03A5A1E93CEED0089AC69 /* WireMockTransport.framework */,
				54E03A5B1E93CEED0089AC69 /* WireProtos.framework */,
				54E03A5C1E93CEED0089AC69 /* WireRequestStrategy.framework */,
				54E03A5D1E93CEED0089AC69 /* WireSystem.framework */,
				54E03A5E1E93CEED0089AC69 /* WireTesting.framework */,
				54E03A5F1E93CEED0089AC69 /* WireTransport.framework */,
				54E03A601E93CEED0089AC69 /* WireUtilities.framework */,
				CE5DC1A01DDA09F000D24DBA /* avs.framework */,
				5442A7311E42244C00415104 /* libPhoneNumberiOS.framework */,
				09B978F31B679B6200A30B38 /* OCMock.framework */,
			);
			name = Frameworks;
			sourceTree = "<group>";
		};
		5423B98C191A49CD0044347D /* Source */ = {
			isa = PBXGroup;
			children = (
				EFF9403C2240FE12004F3115 /* DeepLink */,
				54B2A0821DAE71F100BB40B1 /* Analytics */,
				0928E38F1BA2CFF60057232E /* E2EE */,
				A9EADFFF19DBF20A00FD386C /* Utility */,
				A926F1E0196C12ED0045BB47 /* Registration */,
				A957B4B91962FB610060EE03 /* Notifications */,
				54BAF1BB19212EBA008042FB /* UserSession */,
				F19F1D361EFBF60A00275E27 /* SessionManager */,
				F19F1D121EFBC17A00275E27 /* UnauthenticatedSession */,
				3E89FFA3191B6E15002D3A3E /* Data Model */,
				85D85DBFC1F3A95767DEEA45 /* Synchronization */,
				3EAD6A08199BB6C800D519DB /* Calling */,
				3E18605B191A4F28000FE027 /* Public */,
				3E18605C191A4F3B000FE027 /* WireSyncEngine-iOS.pch */,
			);
			path = Source;
			sourceTree = "<group>";
		};
		5423B997191A4A1B0044347D /* Tests */ = {
			isa = PBXGroup;
			children = (
				5474C7DC1921303400185A3A /* Source */,
				3E1860B3191A5D1D000FE027 /* iOS Test Host */,
				3E18605A191A4EF8000FE027 /* Resources */,
			);
			path = Tests;
			sourceTree = "<group>";
		};
		5474C7DC1921303400185A3A /* Source */ = {
			isa = PBXGroup;
			children = (
				09C77C3C1BA2E38D00E2163F /* E2EE */,
				54C2F6751A6FA988003D09D9 /* Notifications */,
				A9EAE00A19DBF24100FD386C /* Utility */,
				54CEC9BB19AB34CE006817BB /* Registration */,
				5474C7EB1921303400185A3A /* UserSession */,
				F159F4121F1E310C001B7D80 /* SessionManager */,
				161ACB4023F6EDF900ABFF33 /* UnauthenticatedSession */,
				5474C7DD1921303400185A3A /* Data Model */,
				85D850FC5E45F9F688A64419 /* Synchronization */,
				54FC8A0E192CD52800D3C016 /* Integration */,
				3EAD6A0F199BBE5D00D519DB /* Calling */,
				3E799CF2192140300020A438 /* WireSyncEngine-Tests.pch */,
				098CFBBA1B7B9C94000B02B1 /* BaseTestSwiftHelpers.swift */,
				5474C8051921309400185A3A /* MessagingTest.h */,
				5474C8061921309400185A3A /* MessagingTest.m */,
				06BBF7002473D51D00A26626 /* MessagingTest+Swift.swift */,
				5474C8081921309400185A3A /* MessagingTestTests.m */,
				3E1858B21951D69B005FE78F /* MemoryLeaksObserver.h */,
				3E1858B31951D69B005FE78F /* MemoryLeaksObserver.m */,
				5463C88F193F38A6006799DE /* ZMTimingTests.h */,
				5463C890193F38A6006799DE /* ZMTimingTests.m */,
				5E2C354C21A806A80034F1EE /* MockBackgroundActivityManager.swift */,
				16849B1B23EDA1FD00C025A8 /* MockUpdateEventProcessor.swift */,
				16849B1F23EDB32B00C025A8 /* MockSessionManager.swift */,
				1636EAFE23F6FCCC00CD9527 /* MockPresentationDelegate.swift */,
				161C887323FD4CBF00CB0B8E /* MockReachability.swift */,
				161C887623FD4CFD00CB0B8E /* MockPushChannel.swift */,
				161C886423FD248A00CB0B8E /* RecordingMockTransportSession.swift */,
				54BD32D01A5ACCF9008EB1B0 /* Test-Bridging-Header.h */,
				16A5FE20215B584200AEEBBD /* MockLinkPreviewDetector.swift */,
				166B2B6D23EB2CD3003E8581 /* DatabaseTest.swift */,
				87AEA67B1EFBD27700C94BF3 /* DiskDatabaseTest.swift */,
				5E8EE1FD20FDCD1300DB1F9B /* MockPasteboard.swift */,
				5E0EB1F82100A46F00B5DC2B /* MockCompanyLoginRequesterDelegate.swift */,
				EE6654632445D4EE00CBF8D3 /* MockAddressBook.swift */,
			);
			path = Source;
			sourceTree = "<group>";
		};
		5474C7DD1921303400185A3A /* Data Model */ = {
			isa = PBXGroup;
			children = (
				F991CE111CB55512004D8465 /* ZMConversation+Testing.h */,
				F991CE121CB55512004D8465 /* ZMConversation+Testing.m */,
				F991CE131CB55512004D8465 /* ZMUser+Testing.h */,
				F991CE141CB55512004D8465 /* ZMUser+Testing.m */,
				F9B71F4A1CB2B841001DB03F /* NSManagedObjectContext+TestHelpers.h */,
				F9B71F4B1CB2B841001DB03F /* NSManagedObjectContext+TestHelpers.m */,
				85D856D10F3CD0262DCB5730 /* MockDataModel */,
				EE1DEBB223D5A6930087EE1F /* TypingTests.swift */,
				EE1DEBB423D5AEE50087EE1F /* TypingUsersTimeoutTests.swift */,
				EE1DEBB823D5B9BC0087EE1F /* ZMConversation+TypingUsersTests.swift */,
				EE1DEBB623D5B62C0087EE1F /* TypingUsersTests.swift */,
				16AD86B71F7292EB00E4C797 /* TypingChange.swift */,
				16D3FD011E3A5C0D0052A535 /* ZMConversationVoiceChannelRouterTests.swift */,
				164CB465207CC47700A2010F /* Conversation+ParticipantsTests.swift */,
				16519D6C231EAAF300C9D76D /* Conversation+DeletionTests.swift */,
				872A2EE71FFFBC3900900B22 /* ServiceUserTests.swift */,
				878ACB5820AF12C10016E68A /* ZMUserConsentTests.swift */,
			);
			path = "Data Model";
			sourceTree = "<group>";
		};
		5474C7EB1921303400185A3A /* UserSession */ = {
			isa = PBXGroup;
			children = (
				161ACB3D23F6E49400ABFF33 /* URLActionProcessors */,
				549127E819E7FDAB005871F5 /* Search */,
				EEF4010223A8E1EF007B1A97 /* Conversation_RoleTests.swift */,
				5447E4651AECDC5000411FCD /* ZMUserSessionTestsBase.h */,
				5447E4661AECDE6500411FCD /* ZMUserSessionTestsBase.m */,
				1679D1CB1EF9730C007B0DF5 /* ZMUserSessionTestsBase+Calling.swift */,
				54610D32192C9D7200FE7201 /* ZMUserSessionTests.m */,
				1626344620D79C22000D4063 /* ZMUserSessionTests+PushNotifications.swift */,
				F92CA9641F153622007D8570 /* ZMUserSessionTests+FileRelocation.swift */,
				F1AE5F6E21F73388009CDBBC /* ZMUserSessionTests+Timers.swift */,
				168474252252579A004DE9EC /* ZMUserSessionTests+Syncing.swift */,
				16E0FBB4233119FE000E3235 /* ZMUserSessionTests+Authentication.swift */,
				1673C35224CB36D800AE2714 /* ZMUserSessionTests+EncryptionAtRest.swift */,
				0920C4D81B305FF500C55728 /* UserSessionGiphyRequestStateTests.swift */,
				541228431AEE422C00D9ED1C /* ZMAuthenticationStatusTests.m */,
				7CE017142317D07E00144905 /* ZMAuthenticationStatusTests.swift */,
				F9ABDF421CECC69C008461B2 /* AccountStatusTests.swift */,
				F99298581BE110490058D42F /* ZMClientRegistrationStatusTests.m */,
				F9B171F71C0F00E700E6EEC6 /* ClientUpdateStatusTests.swift */,
				54BFDF691BDA87D20034A3DB /* HistorySynchronizationStatusTests.swift */,
				09B730941B3045E400A5CCC9 /* ProxiedRequestStatusTests.swift */,
				BFB524CD1C7722EC006BCE23 /* PushNotificationStatusTests.swift */,
				7CE017162317D72A00144905 /* ZMCredentialsTests.swift */,
				542DFEE51DDCA452000F5B95 /* UserProfileUpdateStatusTests.swift */,
				F19F4F4C1E646C3C00F4D8FF /* UserProfileImageUpdateStatusTests.swift */,
				3E05F250192A4FBD00F22D80 /* UserSessionErrorTests.m */,
				A9692F881986476900849241 /* NSString_NormalizationTests.m */,
				F9FD798919EE962F00D70FCD /* ZMBlacklistDownloaderTest.m */,
				F9F11A061A0A630900F1DCEE /* ZMBlacklistVerificatorTest.m */,
				54D784FD1A37248000F47798 /* ZMEncodedNSUUIDWithTimestampTests.m */,
				16DCAD6D1B1476FE008C1DD9 /* NSURL+LaunchOptionsTests.m */,
				F9D1CD131DF6C131002F6E80 /* SyncStatusTests.swift */,
				160C31491E82AC170012E4BC /* OperationStatusTests.swift */,
				16A702CF1E92998100B8410D /* ApplicationStatusDirectoryTests.swift */,
				8766853A1F2A1A860031081B /* UnauthenticatedSessionTests.swift */,
				1662B0F823D9CE8F00B8C7C5 /* UnauthenticatedSessionTests+DomainLookup.swift */,
				167F383C23E04A93006B6AA9 /* UnauthenticatedSessionTests+SSO.swift */,
				16085B341F719E6D000B9F22 /* NetworkStateRecorder.swift */,
				168CF42E2007BCD9009FCB89 /* TeamInvitationStatusTests.swift */,
				D55272E92062732100F542BE /* AssetDeletionStatusTests.swift */,
				874A16932052C64B001C6760 /* UserExpirationObserverTests.swift */,
				874A1749205812B6001C6760 /* ZMUserSessionTests.swift */,
				166264922166517A00300F45 /* CallEventStatusTests.swift */,
				87D2555821D6275800D03789 /* BuildTypeTests.swift */,
			);
			path = UserSession;
			sourceTree = "<group>";
		};
		549127E819E7FDAB005871F5 /* Search */ = {
			isa = PBXGroup;
			children = (
				1660AA0E1ECE0C870056D403 /* SearchResultTests.swift */,
				1660AA101ECE3C1C0056D403 /* SearchTaskTests.swift */,
				164C29A21ECF437E0026562A /* SearchRequestTests.swift */,
				164C29A41ECF47D80026562A /* SearchDirectoryTests.swift */,
				545F601B1D6C336D00C2C55B /* AddressBookSearchTests.swift */,
				54AB428D1DF5C5B400381F2C /* TopConversationsDirectoryTests.swift */,
			);
			name = Search;
			sourceTree = "<group>";
		};
		54A170621B30068B001B41A5 /* Strategies */ = {
			isa = PBXGroup;
			children = (
				BF491CD01F03D7CF0055EE44 /* PermissionsDownloadRequestStrategy.swift */,
				F9ABE8A91F02A45700D83214 /* TeamSyncRequestStrategy.swift */,
				F9ABE84B1EFD568B00D83214 /* TeamDownloadRequestStrategy.swift */,
				F9ABE84C1EFD568B00D83214 /* TeamDownloadRequestStrategy+Events.swift */,
				A913C02123A7EDFA0048CE74 /* TeamRolesDownloadRequestStrategy.swift */,
				1645ECFB2449CE75007A82D6 /* TeamMembersDownloadRequestStrategy.swift */,
				F9ABE84D1EFD568B00D83214 /* TeamRequestFactory.swift */,
				16D9E8B922BCD39200FA463F /* LegalHoldRequestStrategy.swift */,
				F9410F641DE49C13007451FF /* PushTokenStrategy.swift */,
				F9F631411DE3524100416938 /* TypingStrategy.swift */,
				F95706531DE5D1CC0087442C /* SearchUserImageStrategy.swift */,
				54A170631B300696001B41A5 /* ProxiedRequestStrategy.swift */,
				09C77C521BA6C77000E2163F /* UserClientRequestStrategy.swift */,
				0920833F1BA95EE100F82B29 /* UserClientRequestFactory.swift */,
				166507802459D7CA005300C1 /* UserClientEventConsumer.swift */,
				8798607A1C3D48A400218A3E /* DeleteAccountRequestStrategy.swift */,
				6387932E23A2403300FD23CF /* VerifyPasswordRequestStrategy.swift */,
				16DABFAD1DCF98D3001973E3 /* CallingRequestStrategy.swift */,
				547E5B591DDB67390038D936 /* UserProfileUpdateRequestStrategy.swift */,
				F19F4F3B1E604AA700F4D8FF /* UserImageAssetUpdateStrategy.swift */,
				EF2CB12622D5E58B00350B0A /* TeamImageAssetUpdateStrategy.swift */,
				F1C51FE81FB4A9C7009C2269 /* RegistrationStrategy.swift */,
				EFC8281B1FB343B600E27E21 /* RegistationCredentialVerificationStrategy.swift */,
				168CF42A20079A02009FCB89 /* TeamInvitationRequestStrategy.swift */,
				1672A64423473EA100380537 /* LabelDownstreamRequestStrategy.swift */,
				16D0A11C234C8CD700A83F87 /* LabelUpstreamRequestStrategy.swift */,
				A938BDC723A7964100D4C208 /* ConversationRoleDownstreamRequestStrategy.swift */,
				06B99C7A242B51A300FEAFDE /* SignatureRequestStrategy.swift */,
				54CB3FE024A34B8A00BA86DD /* FeatureFlagRequestStrategy.swift */,
				D5225721206261C100562561 /* Asset Deletion */,
			);
			path = Strategies;
			sourceTree = "<group>";
		};
		54A170661B300700001B41A5 /* Strategies */ = {
			isa = PBXGroup;
			children = (
				BF491CD41F03E0FC0055EE44 /* PermissionsDownloadRequestStrategyTests.swift */,
				169BC10E22BD17FF0003159B /* LegalHoldRequestStrategyTests.swift */,
				F9ABE8AB1F02A86400D83214 /* TeamSyncRequestStrategyTests.swift */,
				1645ED1A244DE345007A82D6 /* TeamMembersDownloadRequestStrategy.swift */,
				F9ABE8531EFD56BF00D83214 /* TeamDownloadRequestStrategyTests.swift */,
				F9ABE8541EFD56BF00D83214 /* TeamDownloadRequestStrategy+EventsTests.swift */,
				A913C02323A7F1C00048CE74 /* TeamRolesDownloadRequestStrategyTests.swift */,
				D55272EB2062733F00F542BE /* AssetDeletionRequestStrategyTests.swift */,
				F94F6B321E54B9C000D46A29 /* CallingRequestStrategyTests.swift */,
				F9410F671DE4BE42007451FF /* PushTokenStrategyTests.swift */,
				F9410F621DE44C2E007451FF /* TypingStrategyTests.swift */,
				F95706581DE5F6D40087442C /* SearchUserImageStrategyTests.swift */,
				54A170671B300717001B41A5 /* ProxiedRequestStrategyTests.swift */,
				87D4625C1C3D526D00433469 /* DeleteAccountRequestStrategyTests.swift */,
				F170AF1F1E7800CF0033DC33 /* UserImageAssetUpdateStrategyTests.swift */,
				EF2CB12822D5E5BB00350B0A /* TeamImageAssetUpdateStrategyTests.swift */,
				F148F66A1FBAFAF600BD6909 /* RegistrationStatusTestHelper.swift */,
				EFC8281D1FB34F9600E27E21 /* EmailVerificationStrategyTests.swift */,
				EFC828211FB356CE00E27E21 /* RegistrationStatusTests.swift */,
				F148F6681FBAF55800BD6909 /* TeamRegistrationStrategyTests.swift */,
				168CF42C2007BCA0009FCB89 /* TeamInvitationRequestStrategyTests.swift */,
				1672A652234784B500380537 /* LabelDownstreamRequestStrategyTests.swift */,
				16D0A118234B999600A83F87 /* LabelUpstreamRequestStrategyTests.swift */,
				A938BDC923A7966700D4C208 /* ConversationRoleDownstreamRequestStrategyTests.swift */,
				636B716123ABE85D00B624D6 /* VerifyPasswordRequestStrategyTests.swift */,
				06F98D5E24379143007E914A /* SignatureRequestStrategyTests.swift */,
				54BAB40C24A9EAC800EBC400 /* FeatureFlagRequestStrategyTests.swift */,
			);
			path = Strategies;
			sourceTree = "<group>";
		};
		54B2A0821DAE71F100BB40B1 /* Analytics */ = {
			isa = PBXGroup;
			children = (
				CEF2DE7E1DB778F300451642 /* RequestLoopAnalyticsTracker.swift */,
				F1EB0E77200501C70040D73E /* NotificationsTracker.swift */,
				7C1F4BF4203C4F67000537A8 /* Analytics+Push.swift */,
			);
			path = Analytics;
			sourceTree = "<group>";
		};
		54BAF1BB19212EBA008042FB /* UserSession */ = {
			isa = PBXGroup;
			children = (
				161ACB2B23F5B9E900ABFF33 /* URLActionProcessors */,
				874A168E2052BE32001C6760 /* OpenConversationObserver */,
				F9FD798019EE73C500D70FCD /* VersionBlacklist */,
				A9BABE5E19BA1EF300E9E5A3 /* Search */,
				F9AB00211F0CDAF00037B437 /* FileRelocator.swift */,
				166B2B5D23E86522003E8581 /* ZMUserSession.swift */,
				A93B528A250101AC0061255E /* ZMUserSession+Debugging.swift */,
				EEEED9A923F6BD75008C94CA /* ZMUserSession+SelfUserProvider.swift */,
				636B716723BF46EA00B624D6 /* ZMUserSession+VerifyPassword.swift */,
				164EAF9B1F4455FA00B628C4 /* ZMUserSession+Actions.swift */,
				16ED865923E2E91900CB1766 /* ZMUserSession+LifeCycle.swift */,
				16E0FB86232F8933000E3235 /* ZMUserSession+Authentication.swift */,
				16ED865C23E30F7E00CB1766 /* ZMUserSesson+Proxy.swift */,
				54034F371BB1A6D900F4ED62 /* ZMUserSession+Logs.swift */,
				8751DA051F66BFA6000D308B /* ZMUserSession+Push.swift */,
				162DEE101F87B9800034C8F9 /* ZMUserSession+Calling.swift */,
				F1AE5F6C21F72FC6009CDBBC /* ZMUserSession+Timers.swift */,
				EE5FEF0421E8948F00E24F7F /* ZMUserSession+DarwinNotificationCenter.swift */,
				554FEE2022AFF20600B1A8A1 /* ZMUserSession+LegalHold.swift */,
				16ED865E23E3145C00CB1766 /* ZMUserSession+Clients.swift */,
				16E6F26124B371190015B249 /* ZMUserSession+EncryptionAtRest.swift */,
				3E05F253192A50CC00F22D80 /* NSError+ZMUserSession.m */,
				3E05F254192A50CC00F22D80 /* NSError+ZMUserSessionInternal.h */,
				F1C1F3EF1FCF18C5007273E3 /* NSError+Localized.swift */,
				F1C1F3ED1FCF0C85007273E3 /* ZMUserSessionErrorCode+Localized.swift */,
				16DCAD641B0F9447008C1DD9 /* NSURL+LaunchOptions.h */,
				16DCAD651B0F9447008C1DD9 /* NSURL+LaunchOptions.m */,
				54F0A0931B3018D7003386BC /* ProxiedRequestsStatus.swift */,
				F9ABDF401CECBD8A008461B2 /* AccountStatus.swift */,
				54BFDF671BDA6F9A0034A3DB /* HistorySynchronizationStatus.swift */,
				F9FD16791BDFCDAD00725F5C /* ZMClientRegistrationStatus.h */,
				F992985A1BE1404D0058D42F /* ZMClientRegistrationStatus+Internal.h */,
				F9FD167A1BDFCDAD00725F5C /* ZMClientRegistrationStatus.m */,
				54973A351DD48CAB007F8702 /* NSManagedObject+EncryptionContext.swift */,
				163FB9982057E3F200E74F83 /* AuthenticationStatusProvider.swift */,
				F9B171F51C0EF21100E6EEC6 /* ClientUpdateStatus.swift */,
				BF00441A1C737CE9007A6EA4 /* PushNotificationStatus.swift */,
				F9B8308B1DEEDC2900FF6FE7 /* SyncStatus.swift */,
				166264732166093800300F45 /* CallEventStatus.swift */,
				160C31261E6434500012E4BC /* OperationStatus.swift */,
				549710091F6FFE9900026EDD /* ClientUpdateNotification.swift */,
				F19F4F4E1E6575F700F4D8FF /* UserProfileImageOwner.swift */,
				F19F4F391E5F1AE400F4D8FF /* UserProfileImageUpdateStatus.swift */,
				547E5B571DDB4B800038D936 /* UserProfileUpdateStatus.swift */,
				168CF42620077C54009FCB89 /* TeamInvitationStatus.swift */,
				5478A1401DEC4048006F7268 /* UserProfile.swift */,
				5467F1C31E0AE2EF008C1745 /* KeyValueStore.swift */,
				5467F1C51E0AE421008C1745 /* KeyValueStore+AccessToken.swift */,
				544F8FF21DDCD34600D1AB04 /* UserProfileUpdateNotifications.swift */,
				54D9331F1AE1653000C0B91C /* ZMCredentials.m */,
				09D7CE621AE94D4200CC5F45 /* ZMCredentials+Internal.h */,
				F19F1D391EFBFD2B00275E27 /* BuildType.swift */,
				549710071F6FF5C100026EDD /* NotificationInContext+UserSession.swift */,
				5458AF7E1F70219F00E45977 /* PostLoginAuthenticationNotification.swift */,
				5458AF831F7021B800E45977 /* PreLoginAuthenticationNotification.swift */,
			);
			path = UserSession;
			sourceTree = "<group>";
		};
		54C2F6751A6FA988003D09D9 /* Notifications */ = {
			isa = PBXGroup;
			children = (
				54C2F67C1A6FA988003D09D9 /* PushNotifications */,
			);
			path = Notifications;
			sourceTree = "<group>";
		};
		54C2F67C1A6FA988003D09D9 /* PushNotifications */ = {
			isa = PBXGroup;
			children = (
				F1FE8025200684DB00A438CF /* NotificationsTrackingTests.swift */,
				EE5BF6341F8F907C00B49D06 /* ZMLocalNotificationTests.swift */,
				EE5BF6361F8F9D6100B49D06 /* ZMLocalNotificationTests_Event.swift */,
				1639A8532264C52600868AB9 /* ZMLocalNotificationTests_Alerts.swift */,
				EE01E0381F90FEC1001AA33C /* ZMLocalNotificationTests_ExpiredMessage.swift */,
				16F7343B250F588100AB93B1 /* ZMLocalNotificationTests_UnreadCount.swift */,
				546F815A1E685F1A00775059 /* LocalNotificationDispatcherTests.swift */,
				160195601E30C9CF00ACBFAC /* LocalNotificationDispatcherCallingTests.swift */,
				F9E4779D1D21640E003A99AC /* ZMLocalNotificationSetTests.swift */,
				F96C8E811D7ECECF004B6D87 /* ZMLocalNotificationTests_Message.swift */,
				1671F9FE1E2FAF50009F3150 /* ZMLocalNotificationForTests_CallState.swift */,
				F96C8E891D7F6F8C004B6D87 /* ZMLocalNotificationTests_SystemMessage.swift */,
				EEB568181FA22FBE003ADA3A /* ZMLocalNotificationLocalizationTests.swift */,
				068E655924C8223400403926 /* LocalNotificationContentTypeTest.swift */,
			);
			path = PushNotifications;
			sourceTree = "<group>";
		};
		54CEC9BB19AB34CE006817BB /* Registration */ = {
			isa = PBXGroup;
			children = (
				549552511D64567C004F21F6 /* AddressBookTests.swift */,
				54DE9BEC1DE75D4900EFFB9C /* RandomHandleGeneratorTests.swift */,
				5E8EE1FB20FDCCE200DB1F9B /* CompanyLoginRequestDetectorTests.swift */,
				5E0EB1F52100A13200B5DC2B /* CompanyLoginRequesterTests.swift */,
				BF80542A2102175800E97053 /* CompanyLoginVerificationTokenTests.swift */,
				5E9D32702109C54B0032FB06 /* CompanyLoginActionTests.swift */,
			);
			path = Registration;
			sourceTree = "<group>";
		};
		54F8D6D619AB525400146664 /* Transcoders */ = {
			isa = PBXGroup;
			children = (
				A9AC349319C2F316003C1A5C /* Helper */,
				54F8D6DD19AB535700146664 /* ZMConnectionTranscoder.h */,
				54F8D6DE19AB535700146664 /* ZMConnectionTranscoder.m */,
				54BDC60019C2FE4F00B22C03 /* ZMConnectionTranscoder+Internal.h */,
				54294A1F19472D4E007BE3CE /* ZMConversationTranscoder.h */,
				EF169DDE22E85BA100B74D4A /* ZMConversationSource.swift */,
				54EBDDEA1966B2B000B23C36 /* ZMConversationTranscoder+Internal.h */,
				54294A2019472D4E007BE3CE /* ZMConversationTranscoder.m */,
				F16C8BE72044129700677D31 /* ZMConversationTranscoder.swift */,
				F93A75F11C1F219800252586 /* ConversationStatusStrategy.swift */,
				54F8D6E419AB535700146664 /* ZMMissingUpdateEventsTranscoder.h */,
				5427B34619D17ACE00CC18DC /* ZMMissingUpdateEventsTranscoder+Internal.h */,
				54F8D6E519AB535700146664 /* ZMMissingUpdateEventsTranscoder.m */,
				5427B34D19D195A100CC18DC /* ZMLastUpdateEventIDTranscoder.h */,
				5427B35319D1965A00CC18DC /* ZMLastUpdateEventIDTranscoder+Internal.h */,
				5427B34E19D195A100CC18DC /* ZMLastUpdateEventIDTranscoder.m */,
				54F8D6E819AB535700146664 /* ZMSelfStrategy.h */,
				F9E3AB511BEA017300C1A6AA /* ZMSelfStrategy+Internal.h */,
				54F8D6E919AB535700146664 /* ZMSelfStrategy.m */,
				54F8D6EC19AB535700146664 /* ZMUserTranscoder.h */,
				54F8D6ED19AB535700146664 /* ZMUserTranscoder.m */,
				168E96D1220C3F6F00FC92FA /* ZMUserTranscoder.swift */,
				54F8D6EE19AB535700146664 /* ZMUserTranscoder+Internal.h */,
				54C11B9E19D1E4A100576A96 /* ZMLoginTranscoder.h */,
				54C11BA819D1E70900576A96 /* ZMLoginTranscoder+Internal.h */,
				54C11B9F19D1E4A100576A96 /* ZMLoginTranscoder.m */,
				09531F131AE960E300B8556A /* ZMLoginCodeRequestTranscoder.h */,
				09531F141AE960E300B8556A /* ZMLoginCodeRequestTranscoder.m */,
			);
			path = Transcoders;
			sourceTree = "<group>";
		};
		54F8D72919AB66CB00146664 /* Transcoders */ = {
			isa = PBXGroup;
			children = (
				A97042E019E2BEC700FE746B /* Helper */,
				54F8D74819AB67B300146664 /* ObjectTranscoderTests.h */,
				54F8D74919AB67B300146664 /* ObjectTranscoderTests.m */,
				54F8D72B19AB677300146664 /* ZMConnectionTranscoderTest.m */,
				54F8D72D19AB677300146664 /* ZMConversationTranscoderTests.m */,
				16466C0D1F9F7EDF00E3F970 /* ZMConversationTranscoderTests.swift */,
				F9DAC54D1C2034E70001F11E /* ConversationStatusStrategyTests.swift */,
				54F8D72F19AB677300146664 /* ZMMissingUpdateEventsTranscoderTests.m */,
				54188DCA19D19DE200DA40E4 /* ZMLastUpdateEventIDTranscoderTests.m */,
				54F8D73119AB677400146664 /* ZMSelfTranscoderTests.m */,
				542DFEE71DDCA4FD000F5B95 /* UserProfileUpdateRequestStrategyTests.swift */,
				54F8D73319AB677400146664 /* ZMUserTranscoderTests.m */,
				54C11BAB19D1EB7500576A96 /* ZMLoginTranscoderTests.m */,
				BF50CFA51F39ABCF007833A4 /* MockUserInfoParser.swift */,
				09531F1A1AE9644800B8556A /* ZMLoginCodeRequestTranscoderTests.m */,
			);
			path = Transcoders;
			sourceTree = "<group>";
		};
		54FC8A0E192CD52800D3C016 /* Integration */ = {
			isa = PBXGroup;
			children = (
				F9644AE91E83CDD100A1887B /* CallingV3Tests.swift */,
				16FF47481F0CD6610044C491 /* IntegrationTest.h */,
				16FF47461F0CD58A0044C491 /* IntegrationTest.m */,
				16FF47431F0BF5C70044C491 /* IntegrationTest.swift */,
				54ADA7611E3B3CBE00B90C7D /* IntegrationTest+Encryption.swift */,
				166D191E23157EBE001288CD /* IntegrationTest+Messages.swift */,
				163BB8111EE1A65A00DF9384 /* IntegrationTest+Search.swift */,
				3E288A6919C859210031CFCE /* NotificationObservers.h */,
				3E288A6A19C859210031CFCE /* NotificationObservers.m */,
				54FC8A0F192CD55000D3C016 /* LoginFlowTests.m */,
				85D85D997334755E841D13EA /* SlowSyncTests.m */,
				16519D7C2320087100C9D76D /* SlowSyncTests+ExistingData.swift */,
				BF1F52CB1ECDD778002FB553 /* SlowSyncTests+Teams.swift */,
				F190E0DB1E8E7BA1003E81F8 /* SlowSyncTests+Swift.swift */,
				545643D41C62C1A800A2129C /* ConversationTestsBase.h */,
				545643D51C62C1A800A2129C /* ConversationTestsBase.m */,
				3E6CD176194F435F00BAE83E /* ConversationsTests.m */,
				BFE53F541D5A2F7000398378 /* DeleteMessagesTests.swift */,
				BFAB67AF1E535B4B00D67C1A /* TextSearchTests.swift */,
				16D1383A1FD6A6F4001B4411 /* AvailabilityTests.swift */,
				F964700B1D5C720D00A81A92 /* ConversationTests+MessageEditing.m */,
				63F65F04246D972900534A69 /* ConversationTests+MessageEditing.swift */,
				F9E462D91D7043C60036CFA7 /* ConversationTests+DeliveryConfirmation.swift */,
				F920F4D51DA3DCF8002B860B /* ConversationTests+Ephemeral.swift */,
				F13A26E020456002004F8E47 /* ConversationTests+Guests.swift */,
				BF3C1B1820DBE3B2001CE126 /* ConversationTests+MessageTimer.swift */,
				1675532B21B16D1E009C9FEA /* ConversationTests+ReceiptMode.swift */,
				06BBF6EC246EB56B00A26626 /* ConversationTests+List.swift */,
				16904A83207E078C00C92806 /* ConversationTests+Participants.swift */,
				06BBF6EF246ECB2400A26626 /* ConversationTests+Archiving.swift */,
				06BBF6F7246EF67400A26626 /* ConversationTests+Reactions.swift */,
				06BBF6F2246EF28800A26626 /* ConversationTests+LastRead.swift */,
				06BBF6F5246EF65600A26626 /* ConversationTests+ClearingHistory.swift */,
				16519D5B231EA13A00C9D76D /* ConversationTests+Deletion.swift */,
				09914E501BD6613600C10BF8 /* ConversationTests+OTR.m */,
				63495E4623FFF098002A7C59 /* ConversationTests+OTR.swift */,
				16A86B8322A7E57100A674F8 /* ConversationTests+LegalHold.swift */,
				5430FF141CE4A359004ECFFE /* FileTransferTests.m */,
				06BBF6FB247288DD00A26626 /* FileTransferTests+Swift.swift */,
				541918EB195AD9D100A5023D /* SendAndReceiveMessagesTests.m */,
				06BBF6FE2472F3AC00A26626 /* SendAndReceiveMessagesTests+Swift.swift */,
				163BB8151EE1B1AC00DF9384 /* SearchTests.swift */,
				54877C9419922C0B0097FB58 /* UserProfileTests.m */,
				F190E0A81E8D516D003E81F8 /* UserProfileImageV3Tests.swift */,
				3EEA678A199D079600AF7665 /* UserTests.m */,
				168E96DC220C6EB700FC92FA /* UserTests+AccountDeletion.swift */,
				54E4DD0D1DE4A9A200FEF192 /* UserHandleTests.swift */,
				63F65F02246D5A9600534A69 /* PushChannelTests.swift */,
				63F65F212474153E00534A69 /* APNSTestsBase.h */,
				63F65F222474378200534A69 /* APNSTestsBase.m */,
				545F3DBA1AAF64FB00BF817B /* APNSTests.m */,
				63F65F1224729B4C00534A69 /* APNSTests+Swift.swift */,
				F1F3FE8620F36DEC00B0BAF3 /* PushNotificationTokenTests.swift */,
				5492C6C319ACCCA8008F41E2 /* ConnectionTests.m */,
				54A3ACC21A261603008AF8DF /* BackgroundTests.m */,
				EE1108FC23D59720005DC663 /* IsTypingTests.swift */,
				54DFB8EE1B30649000F1C736 /* GiphyTests.m */,
				5422E96E1BD5A4FD005A7C77 /* OTRTests.swift */,
				F9B171F91C0F320200E6EEC6 /* ClientManagementTests.m */,
				16A5FE22215B5FD000AEEBBD /* LinkPreviewTests.swift */,
				F93F3A581ED5A67E003CD185 /* TeamTests.swift */,
				EF797FE71FB5E8DB00F7FF21 /* RegistrationTests.swift */,
				F188BB852223F372002BF204 /* UserRichProfileIntegrationTests.swift */,
				5502C6E922B7D4DA000684B7 /* ZMUserSessionLegalHoldTests.swift */,
				169E55F52518FF810092CD53 /* EventProcessingPerformanceTests.swift */,
			);
			path = Integration;
			sourceTree = "<group>";
		};
		5E8EE1F820FDC7C900DB1F9B /* Company */ = {
			isa = PBXGroup;
			children = (
				5E8EE1F620FDC6B900DB1F9B /* CompanyLoginRequestDetector.swift */,
				5E0EB1F321008C1900B5DC2B /* CompanyLoginRequester.swift */,
				BFE7FCBE2101E50700D1165F /* CompanyLoginVerificationToken.swift */,
				5E9D326E2109C1740032FB06 /* CompanyLoginErrorCode.swift */,
			);
			path = Company;
			sourceTree = "<group>";
		};
		5EC3A469210F110E00B76C78 /* Content */ = {
			isa = PBXGroup;
			children = (
				EEEA75F81F8A6141006D1070 /* ZMLocalNotification.swift */,
				EEEA75F71F8A6141006D1070 /* ZMLocalNotification+Calling.swift */,
				EEEA75F61F8A6140006D1070 /* ZMLocalNotification+Events.swift */,
				1639A8262260CE5000868AB9 /* ZMLocalNotification+AvailabilityAlert.swift */,
				EEEA75F51F8A613F006D1070 /* ZMLocalNotification+ExpiredMessages.swift */,
			);
			path = Content;
			sourceTree = "<group>";
		};
		85D850FC5E45F9F688A64419 /* Synchronization */ = {
			isa = PBXGroup;
			children = (
				54F8D72919AB66CB00146664 /* Transcoders */,
				BF2A9D561D6B5BB000FA7DBC /* Decoding */,
				54A170661B300700001B41A5 /* Strategies */,
				85D85104C6D06FA902E3253C /* ZMSyncStrategyTests.m */,
				85D858D72B109C5D9A85645B /* ZMOperationLoopTests.m */,
				F95ECF501B94BD05009F91BA /* ZMHotFixTests.m */,
				F11E35D52040172200D4D5DB /* ZMHotFixTests.swift */,
				F132C113203F20AB00C58933 /* ZMHotFixDirectoryTests.swift */,
				54A227D51D6604A5009414C0 /* SynchronizationMocks.swift */,
				873B893D20445F4400FBE254 /* ZMConversationAccessModeTests.swift */,
				7C419ED621F8D7EB00B95770 /* EventProcessingTrackerTests.swift */,
				166E47D2255EF0BD00C161C8 /* MockRequestStrategyFactory.swift */,
			);
			path = Synchronization;
			sourceTree = "<group>";
		};
		85D856D10F3CD0262DCB5730 /* MockDataModel */ = {
			isa = PBXGroup;
			children = (
				85D85BDE1EC2D916896D3132 /* MockEntity.h */,
				85D85AAE7FA09852AB9B0D6A /* MockEntity.m */,
				85D85110893896EBA6E879CE /* MockEntity2.h */,
				85D85C9E7A2AAAE14D4BC2CC /* MockEntity2.m */,
				85D85A3CF8F1D3B0D2532954 /* MockModelObjectContextFactory.h */,
				85D852DA0CD2C94CADB3B6FE /* MockModelObjectContextFactory.m */,
			);
			path = MockDataModel;
			sourceTree = "<group>";
		};
		85D85DBFC1F3A95767DEEA45 /* Synchronization */ = {
			isa = PBXGroup;
			children = (
				54F8D6D619AB525400146664 /* Transcoders */,
				54A170621B30068B001B41A5 /* Strategies */,
				BF2A9D591D6B639C00FA7DBC /* Decoding */,
				85D85F3EC8565FD102AC0E5B /* ZMOperationLoop.h */,
				F962A8EF19FFD4DC00FD0F80 /* ZMOperationLoop+Private.h */,
				85D8502FFC4412F91D0CC1A4 /* ZMOperationLoop.m */,
				54C8A39B1F7536DB004961DF /* ZMOperationLoop+Notifications.swift */,
				161681342077721600BCF33A /* ZMOperationLoop+OperationStatus.swift */,
				16DCB91B213449620002E910 /* ZMOperationLoop+PushChannel.swift */,
				1662648121661C9F00300F45 /* ZMOperatonLoop+Background.swift */,
				166E47CC255E785900C161C8 /* RequestStrategyFactory.swift */,
				85D853338EC38D9B021D71BF /* ZMSyncStrategy.h */,
				546BAD5F19F8149B007C4938 /* ZMSyncStrategy+Internal.h */,
				85D859D47B6EBF09E4137658 /* ZMSyncStrategy.m */,
				F96DBEE81DF9A570008FE832 /* ZMSyncStrategy+ManagedObjectChanges.h */,
				F96DBEE91DF9A570008FE832 /* ZMSyncStrategy+ManagedObjectChanges.m */,
				161D3ACA213417C90053D39A /* ZMSyncStrategy+EventProcessing.swift */,
				160C31431E8049320012E4BC /* ApplicationStatusDirectory.swift */,
				1621D2701D770FB1007108C2 /* ZMSyncStateDelegate.h */,
				54F7217619A60E88009A8AF5 /* ZMUpdateEventsBuffer.h */,
				54F7217919A611DE009A8AF5 /* ZMUpdateEventsBuffer.m */,
				F95ECF4C1B94A553009F91BA /* ZMHotFix.h */,
				F95ECF4D1B94A553009F91BA /* ZMHotFix.m */,
				54DE26B11BC56E62002B5FBC /* ZMHotFixDirectory.h */,
				54DE26B21BC56E62002B5FBC /* ZMHotFixDirectory.m */,
				F9245BEC1CBF95A8009D1E85 /* ZMHotFixDirectory+Swift.swift */,
				166A8BF81E02C7D500F5EEEA /* ZMHotFix+PendingChanges.swift */,
				7C26879C21F7193800570AA9 /* EventProcessingTracker.swift */,
				5EDF03EB2245563C00C04007 /* LinkPreviewAssetUploadRequestStrategy+Helper.swift */,
			);
			path = Synchronization;
			sourceTree = "<group>";
		};
		874A168E2052BE32001C6760 /* OpenConversationObserver */ = {
			isa = PBXGroup;
			children = (
				874A168F2052BE5E001C6760 /* ZMUserSession+OpenConversation.swift */,
				874A16912052BEC5001C6760 /* UserExpirationObserver.swift */,
			);
			path = OpenConversationObserver;
			sourceTree = "<group>";
		};
		A926F1E0196C12ED0045BB47 /* Registration */ = {
			isa = PBXGroup;
			children = (
				5EFE9C16212AB945007932A6 /* RegistrationPhase.swift */,
				F1C51FE61FB49660009C2269 /* RegistrationStatus.swift */,
				F148F6661FB9AA7600BD6909 /* UnregisteredTeam.swift */,
				5EFE9C14212AB138007932A6 /* UnregisteredUser+Payload.swift */,
				54991D571DEDCF2B007E282F /* AddressBook.swift */,
				54991D591DEDD07E007E282F /* ContactAddressBook.swift */,
				54DE9BEA1DE74FFB00EFFB9C /* RandomHandleGenerator.swift */,
				5E8EE1F820FDC7C900DB1F9B /* Company */,
			);
			path = Registration;
			sourceTree = "<group>";
		};
		A957B4B91962FB610060EE03 /* Notifications */ = {
			isa = PBXGroup;
			children = (
				F928651C19F7A3D30097539C /* Push Notifications */,
			);
			path = Notifications;
			sourceTree = "<group>";
		};
		A97042E019E2BEC700FE746B /* Helper */ = {
			isa = PBXGroup;
			children = (
				548214051A025C54001AA4E0 /* ZMSimpleListRequestPaginatorTests.m */,
				F925468C1C63B61000CE2D7C /* MessagingTest+EventFactory.h */,
				F925468D1C63B61000CE2D7C /* MessagingTest+EventFactory.m */,
			);
			path = Helper;
			sourceTree = "<group>";
		};
		A9AC349319C2F316003C1A5C /* Helper */ = {
			isa = PBXGroup;
			children = (
				548213FE1A0253CC001AA4E0 /* ZMSimpleListRequestPaginator.h */,
				548214081A027B66001AA4E0 /* ZMSimpleListRequestPaginator+Internal.h */,
				548213FF1A0253CC001AA4E0 /* ZMSimpleListRequestPaginator.m */,
			);
			path = Helper;
			sourceTree = "<group>";
		};
		A9BABE5E19BA1EF300E9E5A3 /* Search */ = {
			isa = PBXGroup;
			children = (
				54A343461D6B589A004B65EA /* AddressBookSearch.swift */,
				1660AA081ECCAC900056D403 /* SearchDirectory.swift */,
				1660AA0C1ECDB0250056D403 /* SearchTask.swift */,
				164C29A61ED2D7B00026562A /* SearchResult.swift */,
				16F6BB371EDEA659009EA803 /* SearchResult+AddressBook.swift */,
				1660AA0A1ECCAF4E0056D403 /* SearchRequest.swift */,
				54257C071DF1C94200107FE7 /* TopConversationsDirectory.swift */,
			);
			path = Search;
			sourceTree = "<group>";
		};
		A9EADFFF19DBF20A00FD386C /* Utility */ = {
			isa = PBXGroup;
			children = (
				5430E9231BAA0D9F00395E05 /* WireSyncEngineLogs.h */,
				874F142C1C16FD9700C15118 /* Device.swift */,
				87508E9F1D08264000162483 /* ZMSound.swift */,
				546392711D79D5210094EC66 /* Application.swift */,
				8796343F1F7BEA4700FC79BA /* DispatchQueue+SerialAsync.swift */,
				5E8EE1F920FDC7D700DB1F9B /* Pasteboard.swift */,
				161D3AC82134013C0053D39A /* Logging.swift */,
				F19E559D22B399AE005C792D /* UUID+SafeLogging.swift */,
				1645ECF72448A0A3007A82D6 /* Decodable+JSON.swift */,
			);
			path = Utility;
			sourceTree = "<group>";
		};
		A9EAE00A19DBF24100FD386C /* Utility */ = {
			isa = PBXGroup;
			children = (
				BF40AC711D096A0E00287E29 /* AnalyticsTests.swift */,
				BF325E9C1EC067D600772145 /* RequestLoopAnalyticsTrackerTests.swift */,
				543ED0001D79E0EE00A9CDF3 /* ApplicationMock.swift */,
				879634411F7BEC5100FC79BA /* DispatchQueueSerialAsyncTests.swift */,
				F16C8BC32040715800677D31 /* ZMUpdateEvent+Testing.swift */,
				163FB9922052EA4600E74F83 /* OperationLoopNewRequestObserver.swift */,
				169E303120D29C200012C219 /* PushRegistryMock.swift */,
				EEA2773C211DE4C9004AF00F /* UserNotificationCenterMock.swift */,
				5E67168F2174CA6300522E61 /* MockUser+LoginCredentials.swift */,
			);
			path = Utility;
			sourceTree = "<group>";
		};
		BF2A9D561D6B5BB000FA7DBC /* Decoding */ = {
			isa = PBXGroup;
			children = (
				BF2A9D541D6B5B9700FA7DBC /* EventDecoderTests.swift */,
				BF2A9D571D6B5BDB00FA7DBC /* StoreUpdateEventTests.swift */,
			);
			name = Decoding;
			sourceTree = "<group>";
		};
		BF2A9D591D6B639C00FA7DBC /* Decoding */ = {
			isa = PBXGroup;
			children = (
				BF2A9D501D6B536E00FA7DBC /* EventDecoder.swift */,
				BF2A9D5A1D6B63DB00FA7DBC /* StoreUpdateEvent.swift */,
				BF2A9D5F1D6C70EA00FA7DBC /* ZMEventModel.xcdatamodeld */,
				54A2C9F21DAFBA3300FFD2A0 /* NSManagedObjectContext+EventDecoder.swift */,
			);
			name = Decoding;
			sourceTree = "<group>";
		};
		BF44A3521C71D60100C6928E /* DB Fixture 1.27 */ = {
			isa = PBXGroup;
			children = (
				BF44A3501C71D5FC00C6928E /* store127.wiredatabase */,
			);
			name = "DB Fixture 1.27";
			sourceTree = "<group>";
		};
		BF72DF101C4D256B002B324F /* DB Fixture 1.25 / 1.26 */ = {
			isa = PBXGroup;
			children = (
				BF8367301C52651900364B37 /* store125.wiredatabase */,
				BF6D5D041C494D730049F712 /* WireSyncEngine125.momd */,
			);
			name = "DB Fixture 1.25 / 1.26";
			sourceTree = "<group>";
		};
		BF72DF111C4D257C002B324F /* DB Fixture 1.24 */ = {
			isa = PBXGroup;
			children = (
				BFCE9A581C4E4C4D00951B3D /* store124.wiredatabase */,
				BF6D5D021C4948830049F712 /* WireSyncEngine124.momd */,
			);
			name = "DB Fixture 1.24";
			sourceTree = "<group>";
		};
		D5225721206261C100562561 /* Asset Deletion */ = {
			isa = PBXGroup;
			children = (
				D522571D2062552800562561 /* AssetDeletionRequestStrategy.swift */,
				D522571F206261AA00562561 /* AssetDeletionStatus.swift */,
				D52257222062637500562561 /* DeletableAssetIdentifierProvider.swift */,
			);
			path = "Asset Deletion";
			sourceTree = "<group>";
		};
		EFF9403C2240FE12004F3115 /* DeepLink */ = {
			isa = PBXGroup;
			children = (
				EFF9403D2240FE5D004F3115 /* URL+DeepLink.swift */,
				EFF9403F2240FF12004F3115 /* DeepLinkError.swift */,
			);
			path = DeepLink;
			sourceTree = "<group>";
		};
		F159F4121F1E310C001B7D80 /* SessionManager */ = {
			isa = PBXGroup;
			children = (
				F159F4131F1E3134001B7D80 /* SessionManagerTests.swift */,
				166D191C231569DD001288CD /* SessionManagerTests+MessageRetention.swift */,
				D59F3A11206929AF0023474F /* SessionManagerTests+Backup.swift */,
				161ACB3B23F6BE7F00ABFF33 /* SessionManagerTests+URLActions.swift */,
				162A81D5202B5BC600F6200C /* SessionManagerAVSTests.swift */,
				EE95DECC247C0049001EA010 /* SessionManagerConfigurationTests.swift */,
				87DF28C61F680495007E1702 /* PushDispatcherTests.swift */,
				161ACB3923F6BAFE00ABFF33 /* URLActionTests.swift */,
			);
			path = SessionManager;
			sourceTree = "<group>";
		};
		F19F1D121EFBC17A00275E27 /* UnauthenticatedSession */ = {
			isa = PBXGroup;
			children = (
				161ACB3023F5BB7E00ABFF33 /* URLActionProcessors */,
				F19F1D231EFBC34E00275E27 /* ZMUserSessionRegistrationNotification.h */,
				F19F1D241EFBC34E00275E27 /* ZMUserSessionRegistrationNotification.m */,
				F19F1D191EFBC2F000275E27 /* ZMAuthenticationStatus_Internal.h */,
				F19F1D1A1EFBC2F000275E27 /* ZMAuthenticationStatus.h */,
				F19F1D1B1EFBC2F000275E27 /* ZMAuthenticationStatus.m */,
				54FF64281F73D00C00787EF2 /* NSManagedObjectContext+AuthenticationStatus.swift */,
				F19F1D131EFBC18E00275E27 /* UnauthenticatedSession.swift */,
				167F383A23E0416E006B6AA9 /* UnauthenticatedSession+SSO.swift */,
				1662B0F623D9B29C00B8C7C5 /* UnauthenticatedSession+DomainLookup.swift */,
				F1A94BD11F010287003083D9 /* UnauthenticatedSession+Login.swift */,
				F19F1D321EFBE3FE00275E27 /* UnauthenticatedOperationLoop.swift */,
			);
			path = UnauthenticatedSession;
			sourceTree = "<group>";
		};
		F19F1D361EFBF60A00275E27 /* SessionManager */ = {
			isa = PBXGroup;
			children = (
				A95D0B1123F6B75A0057014F /* AVSLogObserver.swift */,
				7C5B94F522DC6BC500A6F8BB /* JailbreakDetector.swift */,
				F159F4151F1E4C4C001B7D80 /* LocalStoreProvider.swift */,
				BF2AD9FF1F41A3DF000980E8 /* SessionFactories.swift */,
				F19F1D371EFBF61800275E27 /* SessionManager.swift */,
				16FF474B1F0D54B20044C491 /* SessionManager+Logs.swift */,
				1634958A1F0254CB004E80DB /* SessionManager+ServerConnection.swift */,
				8717DFA61F6EF44E0087EFE4 /* SessionManager+Push.swift */,
				165BB94B2004D6490077EFD5 /* SessionManager+UserActivity.swift */,
				162A81D3202B453000F6200C /* SessionManager+AVS.swift */,
				F130BF272062C05600DBE261 /* SessionManager+Backup.swift */,
				166DCDB92555ADD1004F4F59 /* SessionManager+EncryptionAtRest.swift */,
				F16558D0225F3F2A00EA2F2A /* SessionManager+SwitchBackend.swift */,
				161ACB1523F1AFB000ABFF33 /* SessionManager+CallKitManagerDelegate.swift */,
				161ACB2323F432CC00ABFF33 /* SessionManager+URLActions.swift */,
				BF2ADA011F41A450000980E8 /* BackendEnvironmentProvider+Cookie.swift */,
				7CD279832338B74600E638CD /* SessionManagerConfiguration.swift */,
				7CD279852338E31D00E638CD /* SessionManager+Authentication.swift */,
				7CD279872338E52000E638CD /* ProcessInfo+SystemBootTime.swift */,
				8737D553209217BD00E5A4AF /* URLActions.swift */,
				5458273D2541C3A9002B8F83 /* PresentationDelegate.swift */,
			);
			path = SessionManager;
			sourceTree = "<group>";
		};
		F928651C19F7A3D30097539C /* Push Notifications */ = {
			isa = PBXGroup;
			children = (
				F98EDCDD1D82B924001E65CB /* Helpers */,
				F98EDCC61D82B913001E65CB /* Notification Types */,
				54E2C1DF1E682DC400536569 /* LocalNotificationDispatcher.swift */,
				1659114E1DEF1F6E007FA847 /* LocalNotificationDispatcher+Calling.swift */,
			);
			name = "Push Notifications";
			path = "Push notifications";
			sourceTree = "<group>";
		};
		F98EDCC61D82B913001E65CB /* Notification Types */ = {
			isa = PBXGroup;
			children = (
				5EC3A469210F110E00B76C78 /* Content */,
				5E1FD7A4210B2694003D2C3D /* NotificationAction.swift */,
				1626344820D7DB81000D4063 /* PushNotificationCategory.swift */,
				F98EDCCD1D82B913001E65CB /* LocalNotificationContentType.swift */,
				16962EE320286D690069D88D /* LocalNotificationType+Configuration.swift */,
				16962EE120286A4C0069D88D /* LocalNotificationType+Localization.swift */,
			);
			path = "Notification Types";
			sourceTree = "<group>";
		};
		F98EDCDD1D82B924001E65CB /* Helpers */ = {
			isa = PBXGroup;
			children = (
				EEA27739211DCFF1004AF00F /* UserNotificationCenter.swift */,
				F98EDCDF1D82B924001E65CB /* NotificationSound.swift */,
				5EC3A467210B763000B76C78 /* NotificationUserInfo.swift */,
				F98EDCE71D82B924001E65CB /* ZMLocalNotificationSet.swift */,
				F19E559F22B3A2C5005C792D /* UNNotification+SafeLogging.swift */,
				F19E55A122B3A3FA005C792D /* UNNotificationResponse+SafeLogging.swift */,
				F19E55A322B3A740005C792D /* PKPushPayload+SafeLogging.swift */,
				F19E55A522B3AAA8005C792D /* PKPushCredentials+SafeLogging.swift */,
			);
			path = Helpers;
			sourceTree = "<group>";
		};
		F9C9A4F11CAD2A200039E10C /* DB Ficture 1.28 */ = {
			isa = PBXGroup;
			children = (
				F9C9A4ED1CAD290B0039E10C /* store128.wiredatabase */,
			);
			name = "DB Ficture 1.28";
			sourceTree = "<group>";
		};
		F9FD798019EE73C500D70FCD /* VersionBlacklist */ = {
			isa = PBXGroup;
			children = (
				F9FD798519EE742600D70FCD /* ZMBlacklistDownloader.h */,
				54FEAAA81BC7BB9C002DE521 /* ZMBlacklistDownloader+Testing.h */,
				F9FD798619EE742600D70FCD /* ZMBlacklistDownloader.m */,
				878ACB4520ADBBAA0016E68A /* Blacklist.swift */,
				F9FD798B19EE9B9A00D70FCD /* ZMBlacklistVerificator.h */,
				540818A51BCA647D00257CA7 /* ZMBlacklistVerificator+Testing.h */,
				F9FD798C19EE9B9A00D70FCD /* ZMBlacklistVerificator.m */,
			);
			name = VersionBlacklist;
			sourceTree = "<group>";
		};
/* End PBXGroup section */

/* Begin PBXHeadersBuildPhase section */
		549815901A43232400A7CE2E /* Headers */ = {
			isa = PBXHeadersBuildPhase;
			buildActionMask = 2147483647;
			files = (
				F19F1D1E1EFBC2F000275E27 /* ZMAuthenticationStatus.h in Headers */,
				16C22BA41BF4D5D7007099D9 /* NSError+ZMUserSessionInternal.h in Headers */,
				F9FD167B1BDFCDAD00725F5C /* ZMClientRegistrationStatus.h in Headers */,
				544BA11A1A433DE400D3B852 /* WireSyncEngine.h in Headers */,
				1621D2711D770FB1007108C2 /* ZMSyncStateDelegate.h in Headers */,
				F95ECF4E1B94A553009F91BA /* ZMHotFix.h in Headers */,
				166E47CE255E8A4D00C161C8 /* ZMConnectionTranscoder.h in Headers */,
				872A2EFE2004B86D00900B22 /* ZMSyncStrategy.h in Headers */,
				54D9331E1AE1643A00C0B91C /* ZMCredentials.h in Headers */,
				166E47D1255EC03E00C161C8 /* ZMSelfStrategy.h in Headers */,
				09D7CE641AE94D4200CC5F45 /* ZMCredentials+Internal.h in Headers */,
				F132C105203F02C700C58933 /* ZMConversationTranscoder.h in Headers */,
				F19F1D311EFBCBD300275E27 /* ZMLoginTranscoder.h in Headers */,
				54DE26B31BC56E62002B5FBC /* ZMHotFixDirectory.h in Headers */,
				1602B4611F3B04150061C135 /* ZMBlacklistVerificator.h in Headers */,
				5430E9251BAA0D9F00395E05 /* WireSyncEngineLogs.h in Headers */,
				1EB871501BF502A000AF5CE1 /* ZMUserTranscoder.h in Headers */,
				BF1F52C41ECC6DAF002FB553 /* ZMSimpleListRequestPaginator.h in Headers */,
				16DCAD671B0F9447008C1DD9 /* NSURL+LaunchOptions.h in Headers */,
				09531F161AE960E300B8556A /* ZMLoginCodeRequestTranscoder.h in Headers */,
				872A2F002004B9EF00900B22 /* ZMUpdateEventsBuffer.h in Headers */,
				F992985B1BE143570058D42F /* ZMClientRegistrationStatus+Internal.h in Headers */,
				544BA1271A433DE400D3B852 /* NSError+ZMUserSession.h in Headers */,
				16ED865B23E2EE3C00CB1766 /* ZMMissingUpdateEventsTranscoder.h in Headers */,
				09BCDB8E1BCE7F000020DCC7 /* ZMAPSMessageDecoder.h in Headers */,
				540818A61BCA647D00257CA7 /* ZMBlacklistVerificator+Testing.h in Headers */,
				54A3F24F1C08523500FE3A6B /* ZMOperationLoop.h in Headers */,
				54FEAAA91BC7BB9C002DE521 /* ZMBlacklistDownloader+Testing.h in Headers */,
				166E47CF255E8B2200C161C8 /* ZMLastUpdateEventIDTranscoder.h in Headers */,
				F19F1D1D1EFBC2F000275E27 /* ZMAuthenticationStatus_Internal.h in Headers */,
				F96DBEEA1DF9A570008FE832 /* ZMSyncStrategy+ManagedObjectChanges.h in Headers */,
				F19F1D271EFBC34E00275E27 /* ZMUserSessionRegistrationNotification.h in Headers */,
				872A2EFD2004B85F00900B22 /* ZMOperationLoop+Private.h in Headers */,
				544BA1311A433DE400D3B852 /* ZMNetworkState.h in Headers */,
			);
			runOnlyForDeploymentPostprocessing = 0;
		};
/* End PBXHeadersBuildPhase section */

/* Begin PBXNativeTarget section */
		3E186087191A56F6000FE027 /* WireSyncEngine Test Host */ = {
			isa = PBXNativeTarget;
			buildConfigurationList = 3E1860AD191A56F7000FE027 /* Build configuration list for PBXNativeTarget "WireSyncEngine Test Host" */;
			buildPhases = (
				3E186084191A56F6000FE027 /* Sources */,
				3E186085191A56F6000FE027 /* Frameworks */,
				3E186086191A56F6000FE027 /* Resources */,
				5405FF3B1A6005A100CB012B /* Embed Framework */,
				096960A81B6670E5006DF53B /* Copy Carthage Frameworks */,
			);
			buildRules = (
			);
			dependencies = (
			);
			name = "WireSyncEngine Test Host";
			productName = "WireSyncEngine Test Host";
			productReference = 3E186088191A56F6000FE027 /* WireSyncEngine Test Host.app */;
			productType = "com.apple.product-type.application";
		};
		3E1860C2191A649D000FE027 /* WireSyncEngine-iOS-Tests */ = {
			isa = PBXNativeTarget;
			buildConfigurationList = 3E1860D2191A649D000FE027 /* Build configuration list for PBXNativeTarget "WireSyncEngine-iOS-Tests" */;
			buildPhases = (
				3E1860BF191A649D000FE027 /* Sources */,
				3E1860C0191A649D000FE027 /* Frameworks */,
				3E1860C1191A649D000FE027 /* Resources */,
			);
			buildRules = (
			);
			dependencies = (
				54F4DC581A4438AC00FDB6EA /* PBXTargetDependency */,
				3E1860D1191A649D000FE027 /* PBXTargetDependency */,
				A9FF8089195B17B3002CD44B /* PBXTargetDependency */,
			);
			name = "WireSyncEngine-iOS-Tests";
			productName = "WireSyncEngine-iOS-Tests";
			productReference = 3E1860C3191A649D000FE027 /* WireSyncEngine-iOS-Tests.xctest */;
			productType = "com.apple.product-type.bundle.unit-test";
		};
		549815921A43232400A7CE2E /* WireSyncEngine-ios */ = {
			isa = PBXNativeTarget;
			buildConfigurationList = 549815A61A43232500A7CE2E /* Build configuration list for PBXNativeTarget "WireSyncEngine-ios" */;
			buildPhases = (
				5498158E1A43232400A7CE2E /* Sources */,
				5498158F1A43232400A7CE2E /* Frameworks */,
				549815901A43232400A7CE2E /* Headers */,
				549815911A43232400A7CE2E /* Resources */,
			);
			buildRules = (
			);
			dependencies = (
			);
			name = "WireSyncEngine-ios";
			productName = "WireSyncEngine-ios";
			productReference = 549815931A43232400A7CE2E /* WireSyncEngine.framework */;
			productType = "com.apple.product-type.framework";
		};
/* End PBXNativeTarget section */

/* Begin PBXProject section */
		540029AB1918CA8500578793 /* Project object */ = {
			isa = PBXProject;
			attributes = {
				LastSwiftMigration = 0710;
				LastSwiftUpdateCheck = 0700;
				LastUpgradeCheck = 1140;
				ORGANIZATIONNAME = "Zeta Project Gmbh";
				TargetAttributes = {
					3E186087191A56F6000FE027 = {
						LastSwiftMigration = 1000;
						ProvisioningStyle = Manual;
						SystemCapabilities = {
							com.apple.ApplicationGroups.iOS = {
								enabled = 1;
							};
							com.apple.Keychain = {
								enabled = 1;
							};
						};
					};
					3E1860C2191A649D000FE027 = {
						LastSwiftMigration = 1000;
						ProvisioningStyle = Manual;
						TestTargetID = 3E186087191A56F6000FE027;
					};
					549815921A43232400A7CE2E = {
						CreatedOnToolsVersion = 6.2;
						LastSwiftMigration = 1000;
						ProvisioningStyle = Manual;
					};
				};
			};
			buildConfigurationList = 540029AE1918CA8500578793 /* Build configuration list for PBXProject "WireSyncEngine" */;
			compatibilityVersion = "Xcode 3.2";
			developmentRegion = en;
			hasScannedForEncodings = 0;
			knownRegions = (
				en,
				Base,
				de,
				"pt-BR",
				es,
				uk,
				ru,
				ja,
				it,
				nl,
				tr,
				fr,
				da,
				ar,
				"zh-Hans",
				sl,
				et,
				fi,
				pl,
				"zh-Hant",
				lt,
			);
			mainGroup = 540029AA1918CA8500578793;
			productRefGroup = 540029B51918CA8500578793 /* Products */;
			projectDirPath = "";
			projectRoot = "";
			targets = (
				549815921A43232400A7CE2E /* WireSyncEngine-ios */,
				3E1860C2191A649D000FE027 /* WireSyncEngine-iOS-Tests */,
				3E186087191A56F6000FE027 /* WireSyncEngine Test Host */,
			);
		};
/* End PBXProject section */

/* Begin PBXResourcesBuildPhase section */
		3E186086191A56F6000FE027 /* Resources */ = {
			isa = PBXResourcesBuildPhase;
			buildActionMask = 2147483647;
			files = (
				872C995B1DB65D0D006A3BDE /* harp.m4a in Resources */,
				872C99591DB659E6006A3BDE /* ringing_from_them_long.caf in Resources */,
				F1E48003207E3789008D4299 /* Default-568h@2x.png in Resources */,
			);
			runOnlyForDeploymentPostprocessing = 0;
		};
		3E1860C1191A649D000FE027 /* Resources */ = {
			isa = PBXResourcesBuildPhase;
			buildActionMask = 2147483647;
			files = (
				54764B961C92FDC100BD25E3 /* 1900x1500.jpg in Resources */,
				BF158D2F1CE087D8007C6F8A /* video.mp4 in Resources */,
				54764B9A1C9303D600BD25E3 /* tiny.jpg in Resources */,
				BF6D5D031C4948830049F712 /* WireSyncEngine124.momd in Resources */,
				BF6D5D051C494D730049F712 /* WireSyncEngine125.momd in Resources */,
				AF6415A51C9C180200A535F5 /* ExternalMessageTextFixture.txt in Resources */,
				BF44A3511C71D5FC00C6928E /* store127.wiredatabase in Resources */,
				AF6415A41C9C17FF00A535F5 /* EncryptedBase64EncondedExternalMessageTestFixture.txt in Resources */,
				54764B991C9303D600BD25E3 /* medium.jpg in Resources */,
				BF8367311C52651900364B37 /* store125.wiredatabase in Resources */,
				F9C9A4F01CAD29190039E10C /* store128.wiredatabase in Resources */,
				EE01E0371F90DD67001AA33C /* audio.m4a in Resources */,
				54764B9C1C930AEB00BD25E3 /* Lorem Ipsum.txt in Resources */,
				BFCE9A5B1C4E4C4D00951B3D /* store124.wiredatabase in Resources */,
				54764BA01C931E9400BD25E3 /* not_animated.gif in Resources */,
				54764B9F1C931E9400BD25E3 /* animated.gif in Resources */,
			);
			runOnlyForDeploymentPostprocessing = 0;
		};
		549815911A43232400A7CE2E /* Resources */ = {
			isa = PBXResourcesBuildPhase;
			buildActionMask = 2147483647;
			files = (
				3E2713211A8A68BF008EE50F /* Push.stringsdict in Resources */,
				543095951DE76B270065367F /* random2.txt in Resources */,
				3E27131F1A8A68BF008EE50F /* Push.strings in Resources */,
				F1A989BA1FD03E1B00B8A82E /* ZMLocalizable.strings in Resources */,
				543095931DE76B170065367F /* random1.txt in Resources */,
			);
			runOnlyForDeploymentPostprocessing = 0;
		};
/* End PBXResourcesBuildPhase section */

/* Begin PBXShellScriptBuildPhase section */
		096960A81B6670E5006DF53B /* Copy Carthage Frameworks */ = {
			isa = PBXShellScriptBuildPhase;
			buildActionMask = 2147483647;
			files = (
			);
			inputPaths = (
				"$(SRCROOT)/Carthage/Build/iOS/WireImages.framework",
				"$(SRCROOT)/Carthage/Build/iOS/OCMock.framework",
				"$(SRCROOT)/Carthage/Build/iOS/WireSystem.framework",
				"$(SRCROOT)/Carthage/Build/iOS/WireTesting.framework",
				"$(SRCROOT)/Carthage/Build/iOS/WireTransport.framework",
				"$(SRCROOT)/Carthage/Build/iOS/WireMockTransport.framework",
				"$(SRCROOT)/Carthage/Build/iOS/WireProtos.framework",
				"$(SRCROOT)/Carthage/Build/iOS/WireCryptobox.framework",
				"$(SRCROOT)/Carthage/Build/iOS/WireUtilities.framework",
				"$(SRCROOT)/Carthage/Build/iOS/libPhoneNumberiOS.framework",
				"$(SRCROOT)/Carthage/Build/iOS/PINCache.framework",
				"$(SRCROOT)/Carthage/Build/iOS/WireLinkPreview.framework",
				"$(SRCROOT)/Carthage/Build/iOS/WireRequestStrategy.framework",
				"$(SRCROOT)/Carthage/Build/iOS/avs.framework",
				"$(SRCROOT)/Carthage/Build/iOS/ZipArchive.framework",
				"$(SRCROOT)/Carthage/Build/iOS/HTMLString.framework",
				"$(SRCROOT)/Carthage/Build/iOS/SwiftProtobuf.framework",
				"$(SRCROOT)/Carthage/Build/iOS/WireDataModel.framework",
			);
			name = "Copy Carthage Frameworks";
			outputPaths = (
			);
			runOnlyForDeploymentPostprocessing = 0;
			shellPath = /bin/sh;
			shellScript = "# to run locally, replace with $(BUILT_PRODUCTS_DIR)/WireSyncEngine.framework\n/usr/local/bin/carthage copy-frameworks\n";
		};
/* End PBXShellScriptBuildPhase section */

/* Begin PBXSourcesBuildPhase section */
		3E186084191A56F6000FE027 /* Sources */ = {
			isa = PBXSourcesBuildPhase;
			buildActionMask = 2147483647;
			files = (
				3E9848BD1A65253000F7B050 /* Hack.swift in Sources */,
				3E1860BB191A5D99000FE027 /* TestHostAppDelegate.m in Sources */,
				3E1860BA191A5D99000FE027 /* TestHost-main.m in Sources */,
			);
			runOnlyForDeploymentPostprocessing = 0;
		};
		3E1860BF191A649D000FE027 /* Sources */ = {
			isa = PBXSourcesBuildPhase;
			buildActionMask = 2147483647;
			files = (
				BF325E9D1EC067D600772145 /* RequestLoopAnalyticsTrackerTests.swift in Sources */,
				06BBF6FF2472F3AC00A26626 /* SendAndReceiveMessagesTests+Swift.swift in Sources */,
				5E8EE1FC20FDCCE200DB1F9B /* CompanyLoginRequestDetectorTests.swift in Sources */,
				169E55F62518FF810092CD53 /* EventProcessingPerformanceTests.swift in Sources */,
				54ADA7631E3B3D8E00B90C7D /* IntegrationTest+Encryption.swift in Sources */,
				F991CE161CB55512004D8465 /* ZMUser+Testing.m in Sources */,
				5E2C354D21A806A80034F1EE /* MockBackgroundActivityManager.swift in Sources */,
				F9D1CD141DF6C131002F6E80 /* SyncStatusTests.swift in Sources */,
				3EEA678C199D079600AF7665 /* UserTests.m in Sources */,
				06BBF6EE246EB5C100A26626 /* ConversationTests+List.swift in Sources */,
				EE1DEBB523D5AEE50087EE1F /* TypingUsersTimeoutTests.swift in Sources */,
				09531F1C1AE9644800B8556A /* ZMLoginCodeRequestTranscoderTests.m in Sources */,
				54BAB40D24A9EAC800EBC400 /* FeatureFlagRequestStrategyTests.swift in Sources */,
				87D003FF1BB5810D00472E06 /* APSSignalingKeyStoreTests.swift in Sources */,
				542DFEE61DDCA452000F5B95 /* UserProfileUpdateStatusTests.swift in Sources */,
				F95FFBD11EB8A478004031CB /* CallSystemMessageGeneratorTests.swift in Sources */,
				16E0FBB623311A19000E3235 /* ZMUserSessionTests+Authentication.swift in Sources */,
				63F65F05246D972900534A69 /* ConversationTests+MessageEditing.swift in Sources */,
				D55272EC2062733F00F542BE /* AssetDeletionRequestStrategyTests.swift in Sources */,
				5502C6EC22B7D4E2000684B7 /* ZMUserSessionLegalHoldTests.swift in Sources */,
				545434AB19AB6ADA003892D9 /* ZMMissingUpdateEventsTranscoderTests.m in Sources */,
				63495E4723FFF099002A7C59 /* ConversationTests+OTR.swift in Sources */,
				548BBA1C195071E30041945E /* ZMUserSessionTests.m in Sources */,
				A907771A192E33A500141F13 /* SlowSyncTests.m in Sources */,
				BF491CD51F03E0FC0055EE44 /* PermissionsDownloadRequestStrategyTests.swift in Sources */,
				54BFDF6A1BDA87D20034A3DB /* HistorySynchronizationStatusTests.swift in Sources */,
				545434AC19AB6ADA003892D9 /* ZMSelfTranscoderTests.m in Sources */,
				548214071A025C54001AA4E0 /* ZMSimpleListRequestPaginatorTests.m in Sources */,
				54A227D61D6604A5009414C0 /* SynchronizationMocks.swift in Sources */,
				54A170691B300717001B41A5 /* ProxiedRequestStrategyTests.swift in Sources */,
				1660AA111ECE3C1C0056D403 /* SearchTaskTests.swift in Sources */,
				873B893E20445F4400FBE254 /* ZMConversationAccessModeTests.swift in Sources */,
				16FF47441F0BF5C70044C491 /* IntegrationTest.swift in Sources */,
				098CFBBB1B7B9C94000B02B1 /* BaseTestSwiftHelpers.swift in Sources */,
				543ED0011D79E0EE00A9CDF3 /* ApplicationMock.swift in Sources */,
				16A86B8422A7E57200A674F8 /* ConversationTests+LegalHold.swift in Sources */,
				F920F4D61DA3DCF8002B860B /* ConversationTests+Ephemeral.swift in Sources */,
				160C314A1E82AC170012E4BC /* OperationStatusTests.swift in Sources */,
				169E303320D29C670012C219 /* PushRegistryMock.swift in Sources */,
				3E05F252192A4FBD00F22D80 /* UserSessionErrorTests.m in Sources */,
				545643D31C62C12E00A2129C /* ConversationTests+OTR.m in Sources */,
				16A5FE23215B5FD000AEEBBD /* LinkPreviewTests.swift in Sources */,
				872A2EE81FFFBC3900900B22 /* ServiceUserTests.swift in Sources */,
				F148F6691FBAF55800BD6909 /* TeamRegistrationStrategyTests.swift in Sources */,
				168C0B3F1E97CE3900315044 /* ZMLastUpdateEventIDTranscoderTests.m in Sources */,
				16D1383B1FD6A6F4001B4411 /* AvailabilityTests.swift in Sources */,
				F190E0AA1E8D517A003E81F8 /* UserProfileImageV3Tests.swift in Sources */,
				545434A719AB6ADA003892D9 /* ZMConnectionTranscoderTest.m in Sources */,
				06BBF7012473D51D00A26626 /* MessagingTest+Swift.swift in Sources */,
				879634421F7BEC5100FC79BA /* DispatchQueueSerialAsyncTests.swift in Sources */,
				54AB428E1DF5C5B400381F2C /* TopConversationsDirectoryTests.swift in Sources */,
				068E655A24C8223400403926 /* LocalNotificationContentTypeTest.swift in Sources */,
				EEF4010323A8E1EF007B1A97 /* Conversation_RoleTests.swift in Sources */,
				16A5FE21215B584200AEEBBD /* MockLinkPreviewDetector.swift in Sources */,
				F96C8E821D7ECECF004B6D87 /* ZMLocalNotificationTests_Message.swift in Sources */,
				166D191D231569DD001288CD /* SessionManagerTests+MessageRetention.swift in Sources */,
				EEA2773D211DE4C9004AF00F /* UserNotificationCenterMock.swift in Sources */,
				F9E462DA1D7043C60036CFA7 /* ConversationTests+DeliveryConfirmation.swift in Sources */,
				1645ED1B244DE345007A82D6 /* TeamMembersDownloadRequestStrategy.swift in Sources */,
				549552541D645683004F21F6 /* AddressBookTests.swift in Sources */,
				63F65F232474378200534A69 /* APNSTestsBase.m in Sources */,
				161C886623FD248A00CB0B8E /* RecordingMockTransportSession.swift in Sources */,
				F19F4F4D1E646C3C00F4D8FF /* UserProfileImageUpdateStatusTests.swift in Sources */,
				1679D1CD1EF97387007B0DF5 /* ZMUserSessionTestsBase+Calling.swift in Sources */,
				F96C8E8A1D7F6F8C004B6D87 /* ZMLocalNotificationTests_SystemMessage.swift in Sources */,
				167F383D23E04A93006B6AA9 /* UnauthenticatedSessionTests+SSO.swift in Sources */,
				16519D6D231EAAF300C9D76D /* Conversation+DeletionTests.swift in Sources */,
				F925468E1C63B61000CE2D7C /* MessagingTest+EventFactory.m in Sources */,
				06BBF6F4246EF28B00A26626 /* ConversationTests+LastRead.swift in Sources */,
				16849B2023EDB32B00C025A8 /* MockSessionManager.swift in Sources */,
				878ACB5920AF12C10016E68A /* ZMUserConsentTests.swift in Sources */,
				8766853C1F2A1AA00031081B /* UnauthenticatedSessionTests.swift in Sources */,
				16D0A119234B999600A83F87 /* LabelUpstreamRequestStrategyTests.swift in Sources */,
				542DFEE81DDCA4FD000F5B95 /* UserProfileUpdateRequestStrategyTests.swift in Sources */,
				7CE017152317D07E00144905 /* ZMAuthenticationStatusTests.swift in Sources */,
				548241F01AB09C1500E0ED07 /* APNSTests.m in Sources */,
				16085B351F719E6D000B9F22 /* NetworkStateRecorder.swift in Sources */,
				EE1DEBB323D5A6930087EE1F /* TypingTests.swift in Sources */,
				EE1108FE23D5972A005DC663 /* IsTypingTests.swift in Sources */,
				09BA924C1BD55FA5000DC962 /* UserClientRequestStrategyTests.swift in Sources */,
				A9692F8A1986476900849241 /* NSString_NormalizationTests.m in Sources */,
				54880E3D194B5845007271AA /* ZMOperationLoopTests.m in Sources */,
				F9410F631DE44C2E007451FF /* TypingStrategyTests.swift in Sources */,
				EE5BF6351F8F907C00B49D06 /* ZMLocalNotificationTests.swift in Sources */,
				EE5BF6371F8F9D6100B49D06 /* ZMLocalNotificationTests_Event.swift in Sources */,
				BF50CFA71F39ACE8007833A4 /* MockUserInfoParser.swift in Sources */,
				5E0EB1F92100A46F00B5DC2B /* MockCompanyLoginRequesterDelegate.swift in Sources */,
				16DCAD6F1B147706008C1DD9 /* NSURL+LaunchOptionsTests.m in Sources */,
				06BBF6FA246EF67C00A26626 /* ConversationTests+ClearingHistory.swift in Sources */,
				541228451AEE422C00D9ED1C /* ZMAuthenticationStatusTests.m in Sources */,
				BF2A9D551D6B5B9700FA7DBC /* EventDecoderTests.swift in Sources */,
				5E0EB1F72100A14A00B5DC2B /* CompanyLoginRequesterTests.swift in Sources */,
				1671F9FF1E2FAF50009F3150 /* ZMLocalNotificationForTests_CallState.swift in Sources */,
				EE6654642445D4EE00CBF8D3 /* MockAddressBook.swift in Sources */,
				161ACB3A23F6BAFE00ABFF33 /* URLActionTests.swift in Sources */,
				16519D5C231EA13A00C9D76D /* ConversationTests+Deletion.swift in Sources */,
				F9B171FA1C0F320200E6EEC6 /* ClientManagementTests.m in Sources */,
				16F7343C250F588100AB93B1 /* ZMLocalNotificationTests_UnreadCount.swift in Sources */,
				163BB8131EE1A6EE00DF9384 /* IntegrationTest+Search.swift in Sources */,
				16849B1C23EDA1FD00C025A8 /* MockUpdateEventProcessor.swift in Sources */,
				545F601C1D6C336D00C2C55B /* AddressBookSearchTests.swift in Sources */,
				162A81D6202B5BC600F6200C /* SessionManagerAVSTests.swift in Sources */,
				164CB466207CC47700A2010F /* Conversation+ParticipantsTests.swift in Sources */,
				06F98D602437916B007E914A /* SignatureRequestStrategyTests.swift in Sources */,
				5474C80C1921309400185A3A /* MessagingTestTests.m in Sources */,
				F99298591BE110490058D42F /* ZMClientRegistrationStatusTests.m in Sources */,
				EE1DEBB723D5B62C0087EE1F /* TypingUsersTests.swift in Sources */,
				F1ACD2CD201F6E070089BEF6 /* ConversationsTests.m in Sources */,
				540A0BA51954859E00FB7D61 /* ZMSyncStrategyTests.m in Sources */,
				5E6716912174CA6700522E61 /* MockUser+LoginCredentials.swift in Sources */,
				06BBF6F1246ECB2800A26626 /* ConversationTests+Archiving.swift in Sources */,
				F93F3A591ED5A67E003CD185 /* TeamTests.swift in Sources */,
				F92CA9651F153622007D8570 /* ZMUserSessionTests+FileRelocation.swift in Sources */,
				F9E4779F1D216467003A99AC /* ZMLocalNotificationSetTests.swift in Sources */,
				F9B71F4C1CB2B841001DB03F /* NSManagedObjectContext+TestHelpers.m in Sources */,
				F991CE151CB55512004D8465 /* ZMConversation+Testing.m in Sources */,
				545434A919AB6ADA003892D9 /* ZMConversationTranscoderTests.m in Sources */,
				161ACB3F23F6E4C200ABFF33 /* DeepLinkURLActionProcessorTests.swift in Sources */,
				1675532C21B16D1E009C9FEA /* ConversationTests+ReceiptMode.swift in Sources */,
				54D785011A37256C00F47798 /* ZMEncodedNSUUIDWithTimestampTests.m in Sources */,
				F9ABDF441CECC6C0008461B2 /* AccountStatusTests.swift in Sources */,
				161927242459E09C00DDD9EB /* UserClientEventConsumerTests.swift in Sources */,
				5447E4681AECDE6500411FCD /* ZMUserSessionTestsBase.m in Sources */,
				639290A4252CA53200046171 /* CallSnapshotTestFixture.swift in Sources */,
				87B30C5C1FA756220054DFB1 /* FlowManagerTests.swift in Sources */,
				1626344720D79C22000D4063 /* ZMUserSessionTests+PushNotifications.swift in Sources */,
				16D3FD021E3A5C0D0052A535 /* ZMConversationVoiceChannelRouterTests.swift in Sources */,
				5492C6C519ACCCA8008F41E2 /* ConnectionTests.m in Sources */,
				1658C23A1F5404F000889F22 /* FlowManagerMock.swift in Sources */,
				3E1858BC1951D6DA005FE78F /* MemoryLeaksObserver.m in Sources */,
				161ACB3C23F6BE7F00ABFF33 /* SessionManagerTests+URLActions.swift in Sources */,
				F905C47F1E79A86A00AF34A5 /* WireCallCenterV3Tests.swift in Sources */,
				1636EAFF23F6FCCC00CD9527 /* MockPresentationDelegate.swift in Sources */,
				5422E9701BD5A5D0005A7C77 /* OTRTests.swift in Sources */,
				872C99601DB6722C006A3BDE /* CallKitDelegateTests+Mocking.m in Sources */,
				164C29A51ECF47D80026562A /* SearchDirectoryTests.swift in Sources */,
				D55272EA2062732100F542BE /* AssetDeletionStatusTests.swift in Sources */,
				F188BB8B2223F372002BF204 /* UserRichProfileIntegrationTests.swift in Sources */,
				F1FE8027200684F200A438CF /* NotificationsTrackingTests.swift in Sources */,
				A913C02423A7F1C00048CE74 /* TeamRolesDownloadRequestStrategyTests.swift in Sources */,
				163BB8161EE1B1AC00DF9384 /* SearchTests.swift in Sources */,
				F9ABE8AE1F02A88200D83214 /* TeamSyncRequestStrategyTests.swift in Sources */,
				EFC8281E1FB34F9600E27E21 /* EmailVerificationStrategyTests.swift in Sources */,
				87D4625D1C3D526D00433469 /* DeleteAccountRequestStrategyTests.swift in Sources */,
				06BBF6FD247288E300A26626 /* FileTransferTests+Swift.swift in Sources */,
				166264932166517A00300F45 /* CallEventStatusTests.swift in Sources */,
				160C31411E6DDFC30012E4BC /* VoiceChannelV3Tests.swift in Sources */,
				F190E0DD1E8E7C9D003E81F8 /* SlowSyncTests+Swift.swift in Sources */,
				BFAB67B01E535B4B00D67C1A /* TextSearchTests.swift in Sources */,
				F9ABE8561EFD56BF00D83214 /* TeamDownloadRequestStrategyTests.swift in Sources */,
				87D2555921D6275800D03789 /* BuildTypeTests.swift in Sources */,
				16466C0E1F9F7EDF00E3F970 /* ZMConversationTranscoderTests.swift in Sources */,
				5430FF151CE4A359004ECFFE /* FileTransferTests.m in Sources */,
				545434AE19AB6ADA003892D9 /* ZMUserTranscoderTests.m in Sources */,
				166E47D3255EF0BE00C161C8 /* MockRequestStrategyFactory.swift in Sources */,
				EE95DECD247C0049001EA010 /* SessionManagerConfigurationTests.swift in Sources */,
				BF2A9D581D6B5BDB00FA7DBC /* StoreUpdateEventTests.swift in Sources */,
				A938BDCA23A7966700D4C208 /* ConversationRoleDownstreamRequestStrategyTests.swift in Sources */,
				0920C4DA1B305FF500C55728 /* UserSessionGiphyRequestStateTests.swift in Sources */,
				169BC10F22BD17FF0003159B /* LegalHoldRequestStrategyTests.swift in Sources */,
				87AEA67D1EFBF46600C94BF3 /* DiskDatabaseTest.swift in Sources */,
				541918ED195AD9D100A5023D /* SendAndReceiveMessagesTests.m in Sources */,
				F9F846351ED307F70087C1A4 /* CallParticipantsSnapshotTests.swift in Sources */,
				F13A26E120456002004F8E47 /* ConversationTests+Guests.swift in Sources */,
				1673C35324CB36D800AE2714 /* ZMUserSessionTests+EncryptionAtRest.swift in Sources */,
				54DE9BEF1DE760A900EFFB9C /* RandomHandleGeneratorTests.swift in Sources */,
				F9C598AD1A0947B300B1F760 /* ZMBlacklistDownloaderTest.m in Sources */,
				1672A653234784B500380537 /* LabelDownstreamRequestStrategyTests.swift in Sources */,
				BFE53F551D5A2F7000398378 /* DeleteMessagesTests.swift in Sources */,
				874A16942052C64B001C6760 /* UserExpirationObserverTests.swift in Sources */,
				F159F4141F1E3134001B7D80 /* SessionManagerTests.swift in Sources */,
				16A702D01E92998100B8410D /* ApplicationStatusDirectoryTests.swift in Sources */,
				093694451BA9633300F36B3A /* UserClientRequestFactoryTests.swift in Sources */,
				168474262252579A004DE9EC /* ZMUserSessionTests+Syncing.swift in Sources */,
				F94F6B331E54B9C000D46A29 /* CallingRequestStrategyTests.swift in Sources */,
				168E96DD220C6EB700FC92FA /* UserTests+AccountDeletion.swift in Sources */,
				545643D61C62C1A800A2129C /* ConversationTestsBase.m in Sources */,
				166B2B6E23EB2CD3003E8581 /* DatabaseTest.swift in Sources */,
				16904A84207E078C00C92806 /* ConversationTests+Participants.swift in Sources */,
				5E8BB8A52149130800EEA64B /* AVSBridgingTests.swift in Sources */,
				161C887723FD4CFD00CB0B8E /* MockPushChannel.swift in Sources */,
				161C887523FD4CBF00CB0B8E /* MockReachability.swift in Sources */,
				54E4DD0F1DE4A9C500FEF192 /* UserHandleTests.swift in Sources */,
				F9DAC54F1C2035660001F11E /* ConversationStatusStrategyTests.swift in Sources */,
				164C29A31ECF437E0026562A /* SearchRequestTests.swift in Sources */,
				168CF42F2007BCD9009FCB89 /* TeamInvitationStatusTests.swift in Sources */,
				874A174A205812B6001C6760 /* ZMUserSessionTests.swift in Sources */,
				7CE017172317D72A00144905 /* ZMCredentialsTests.swift in Sources */,
				63F65F03246D5A9600534A69 /* PushChannelTests.swift in Sources */,
				546F815C1E685F6E00775059 /* LocalNotificationDispatcherTests.swift in Sources */,
				F1AE5F6F21F73388009CDBBC /* ZMUserSessionTests+Timers.swift in Sources */,
				161ACB4323F6EE4800ABFF33 /* CompanyLoginURLActionProcessorTests.swift in Sources */,
				16FF47471F0CD58A0044C491 /* IntegrationTest.m in Sources */,
				5474C80A1921309400185A3A /* MessagingTest.m in Sources */,
				872C99531DB525A1006A3BDE /* CallKitManagerTests.swift in Sources */,
				F1F3FE8820F36DFC00B0BAF3 /* PushNotificationTokenTests.swift in Sources */,
				F16C8BC42040715800677D31 /* ZMUpdateEvent+Testing.swift in Sources */,
				160195611E30C9CF00ACBFAC /* LocalNotificationDispatcherCallingTests.swift in Sources */,
				164A55D820F4FE4A00AE62A6 /* SearchUserImageStrategyTests.swift in Sources */,
				09B730961B3045E400A5CCC9 /* ProxiedRequestStatusTests.swift in Sources */,
				BF3C1B1A20DBE42A001CE126 /* ConversationTests+MessageTimer.swift in Sources */,
				F148F66B1FBAFAF600BD6909 /* RegistrationStatusTestHelper.swift in Sources */,
				EFC828221FB356CE00E27E21 /* RegistrationStatusTests.swift in Sources */,
				163FB9942052EA4C00E74F83 /* OperationLoopNewRequestObserver.swift in Sources */,
				F9B171F81C0F00E700E6EEC6 /* ClientUpdateStatusTests.swift in Sources */,
				3ED972FB1A0A65D800BAFC61 /* ZMBlacklistVerificatorTest.m in Sources */,
				F132C114203F20AB00C58933 /* ZMHotFixDirectoryTests.swift in Sources */,
				5463C897193F3C74006799DE /* ZMTimingTests.m in Sources */,
				1660AA0F1ECE0C870056D403 /* SearchResultTests.swift in Sources */,
				636B716223ABE85D00B624D6 /* VerifyPasswordRequestStrategyTests.swift in Sources */,
				54A3ACC31A261603008AF8DF /* BackgroundTests.m in Sources */,
				BF889DC61D0ADE110031F3E6 /* AnalyticsTests.swift in Sources */,
				54877C9619922C0B0097FB58 /* UserProfileTests.m in Sources */,
				D59F3A12206929AF0023474F /* SessionManagerTests+Backup.swift in Sources */,
				54DFB8F01B30649000F1C736 /* GiphyTests.m in Sources */,
				1662B0F923D9CE8F00B8C7C5 /* UnauthenticatedSessionTests+DomainLookup.swift in Sources */,
				EE1DEBB923D5B9BC0087EE1F /* ZMConversation+TypingUsersTests.swift in Sources */,
				164B8C211E254AD00060AB26 /* WireCallCenterV3Mock.swift in Sources */,
				161C886323FADDE400CB0B8E /* ConnectToBotURLActionProcessorTests.swift in Sources */,
				F170AF211E78013A0033DC33 /* UserImageAssetUpdateStrategyTests.swift in Sources */,
				F95ECF511B94BD05009F91BA /* ZMHotFixTests.m in Sources */,
				F9410F681DE4BE42007451FF /* PushTokenStrategyTests.swift in Sources */,
				16D448F51F1D00C40037285C /* SlowSyncTests+Teams.swift in Sources */,
				F9ABE8571EFD56BF00D83214 /* TeamDownloadRequestStrategy+EventsTests.swift in Sources */,
				85D85EAFA1CB6E457D14E3B7 /* MockEntity2.m in Sources */,
				166D18A6230EC418001288CD /* MockMediaManager.swift in Sources */,
				09914E531BD6613D00C10BF8 /* ZMDecodedAPSMessageTest.m in Sources */,
				F9F9F5621D75D62100AE6499 /* RequestStrategyTestBase.swift in Sources */,
				7C419ED821F8D81D00B95770 /* EventProcessingTrackerTests.swift in Sources */,
				16962EE52028A86D0069D88D /* ZMLocalNotificationLocalizationTests.swift in Sources */,
				F964700C1D5C720D00A81A92 /* ConversationTests+MessageEditing.m in Sources */,
				85D8522CF8DE246DDD5BD12C /* MockEntity.m in Sources */,
				EF2CB12A22D5E5BF00350B0A /* TeamImageAssetUpdateStrategyTests.swift in Sources */,
				3E288A6C19C859210031CFCE /* NotificationObservers.m in Sources */,
				06BBF6F9246EF67900A26626 /* ConversationTests+Reactions.swift in Sources */,
				168CF42D2007BCA0009FCB89 /* TeamInvitationRequestStrategyTests.swift in Sources */,
				EE01E0391F90FEC1001AA33C /* ZMLocalNotificationTests_ExpiredMessage.swift in Sources */,
				54C11BAD19D1EB7500576A96 /* ZMLoginTranscoderTests.m in Sources */,
				16AD86B81F7292EB00E4C797 /* TypingChange.swift in Sources */,
				16519D7D2320087200C9D76D /* SlowSyncTests+ExistingData.swift in Sources */,
				5E8EE1FE20FDCD1300DB1F9B /* MockPasteboard.swift in Sources */,
				16D3FCDF1E365ABC0052A535 /* CallStateObserverTests.swift in Sources */,
				85D85EEDD5DD19FB747ED4A5 /* MockModelObjectContextFactory.m in Sources */,
				BF80542B2102175800E97053 /* CompanyLoginVerificationTokenTests.swift in Sources */,
				F11E35D62040172200D4D5DB /* ZMHotFixTests.swift in Sources */,
				163FB9952056D5BA00E74F83 /* PushNotificationStatusTests.swift in Sources */,
				1639A8542264C52600868AB9 /* ZMLocalNotificationTests_Alerts.swift in Sources */,
				545FC3341A5B003A005EEA26 /* ObjectTranscoderTests.m in Sources */,
				1632C4B31F0FD270007BE89D /* LoginFlowTests.m in Sources */,
				63F65F1324729B4D00534A69 /* APNSTests+Swift.swift in Sources */,
				166D191F23157EBF001288CD /* IntegrationTest+Messages.swift in Sources */,
				5E9D32712109C54B0032FB06 /* CompanyLoginActionTests.swift in Sources */,
			);
			runOnlyForDeploymentPostprocessing = 0;
		};
		5498158E1A43232400A7CE2E /* Sources */ = {
			isa = PBXSourcesBuildPhase;
			buildActionMask = 2147483647;
			files = (
				1660AA0B1ECCAF4E0056D403 /* SearchRequest.swift in Sources */,
				878ACB4620ADBBAA0016E68A /* Blacklist.swift in Sources */,
				166A8BF91E02C7D500F5EEEA /* ZMHotFix+PendingChanges.swift in Sources */,
				166507812459D7CA005300C1 /* UserClientEventConsumer.swift in Sources */,
				F9E577211E77EC6D0065EFE4 /* WireCallCenterV3+Notifications.swift in Sources */,
				092083401BA95EE100F82B29 /* UserClientRequestFactory.swift in Sources */,
				F9FD167C1BDFCDAD00725F5C /* ZMClientRegistrationStatus.m in Sources */,
				BF2A9D611D6C70EA00FA7DBC /* ZMEventModel.xcdatamodeld in Sources */,
				EE5FEF0521E8948F00E24F7F /* ZMUserSession+DarwinNotificationCenter.swift in Sources */,
				549815DC1A432BC700A7CE2E /* NSError+ZMUserSession.m in Sources */,
				EEEA75FB1F8A6142006D1070 /* ZMLocalNotification+Events.swift in Sources */,
				87508EA01D08264000162483 /* ZMSound.swift in Sources */,
				1662B0F723D9B29C00B8C7C5 /* UnauthenticatedSession+DomainLookup.swift in Sources */,
				5E9D326F2109C1740032FB06 /* CompanyLoginErrorCode.swift in Sources */,
				16ED865A23E2E91900CB1766 /* ZMUserSession+LifeCycle.swift in Sources */,
				F95706541DE5D1CC0087442C /* SearchUserImageStrategy.swift in Sources */,
				163FB9992057E3F200E74F83 /* AuthenticationStatusProvider.swift in Sources */,
				54CB3FE124A34B8A00BA86DD /* FeatureFlagRequestStrategy.swift in Sources */,
				872A2EE61FFFBC2A00900B22 /* ServiceUser.swift in Sources */,
				16ED865D23E30F7E00CB1766 /* ZMUserSesson+Proxy.swift in Sources */,
				A938BDC823A7964200D4C208 /* ConversationRoleDownstreamRequestStrategy.swift in Sources */,
				BF2A9D5D1D6B63DB00FA7DBC /* StoreUpdateEvent.swift in Sources */,
				F19E55A622B3AAA8005C792D /* PKPushCredentials+SafeLogging.swift in Sources */,
				09C77C531BA6C77000E2163F /* UserClientRequestStrategy.swift in Sources */,
				F1B5D53D2181FDA300986911 /* NetworkQuality.swift in Sources */,
				5EC2C593213827BF00C6CE35 /* WireCallCenterV3+Events.swift in Sources */,
				EE1DEBBE23D5E12F0087EE1F /* TypingUsersTimeout+Key.swift in Sources */,
				F1C1F3EE1FCF0C85007273E3 /* ZMUserSessionErrorCode+Localized.swift in Sources */,
				166264742166093800300F45 /* CallEventStatus.swift in Sources */,
				549815CD1A432BC700A7CE2E /* ZMBlacklistDownloader.m in Sources */,
				549815CE1A432BC700A7CE2E /* ZMBlacklistVerificator.m in Sources */,
				16D9E8BA22BCD39200FA463F /* LegalHoldRequestStrategy.swift in Sources */,
				164C29A71ED2D7B00026562A /* SearchResult.swift in Sources */,
				1660AA091ECCAC900056D403 /* SearchDirectory.swift in Sources */,
				166E47D0255EBFA900C161C8 /* RequestStrategyFactory.swift in Sources */,
				161681352077721600BCF33A /* ZMOperationLoop+OperationStatus.swift in Sources */,
				F19F1D3A1EFBFD2B00275E27 /* BuildType.swift in Sources */,
				16168137207790F600BCF33A /* Conversation+Participants.swift in Sources */,
				7C26879D21F7193800570AA9 /* EventProcessingTracker.swift in Sources */,
				54A0A6311BCE9864001A3A4C /* ZMHotFix.m in Sources */,
				F19F4F3C1E604AA700F4D8FF /* UserImageAssetUpdateStrategy.swift in Sources */,
				EE1108FB23D2087F005DC663 /* Typing.swift in Sources */,
				164EAF9C1F4455FA00B628C4 /* ZMUserSession+Actions.swift in Sources */,
				5EFE9C17212AB945007932A6 /* RegistrationPhase.swift in Sources */,
				BF2ADA001F41A3DF000980E8 /* SessionFactories.swift in Sources */,
				F9410F651DE49C13007451FF /* PushTokenStrategy.swift in Sources */,
				54A2C9F31DAFBA3300FFD2A0 /* NSManagedObjectContext+EventDecoder.swift in Sources */,
				F130BF282062C05600DBE261 /* SessionManager+Backup.swift in Sources */,
				54A0A6321BCE9867001A3A4C /* ZMHotFixDirectory.m in Sources */,
				54F0A0951B3018D7003386BC /* ProxiedRequestsStatus.swift in Sources */,
				F19F1D141EFBC18E00275E27 /* UnauthenticatedSession.swift in Sources */,
				16DCAD691B0F9447008C1DD9 /* NSURL+LaunchOptions.m in Sources */,
				F9F631421DE3524100416938 /* TypingStrategy.swift in Sources */,
				F98EDCEB1D82B924001E65CB /* NotificationSound.swift in Sources */,
				16D3FCE51E37A8050052A535 /* NSManagedObjectContext+ServerTimeDelta.swift in Sources */,
				EEEED9A823F6BC00008C94CA /* SelfUserProvider.swift in Sources */,
				7C5482DA225380160055F1AB /* CallReceivedResult.swift in Sources */,
				549816291A432BC800A7CE2E /* ZMConnectionTranscoder.m in Sources */,
				54C8A39C1F7536DB004961DF /* ZMOperationLoop+Notifications.swift in Sources */,
				7C5B94F622DC6BC500A6F8BB /* JailbreakDetector.swift in Sources */,
				5EC2C58F2137F5EE00C6CE35 /* CallClosedReason.swift in Sources */,
				EF2CB12722D5E58B00350B0A /* TeamImageAssetUpdateStrategy.swift in Sources */,
				BF2ADA021F41A450000980E8 /* BackendEnvironmentProvider+Cookie.swift in Sources */,
				EE1108B723D1B367005DC663 /* TypingUsers.swift in Sources */,
				06B99C7B242B51A300FEAFDE /* SignatureRequestStrategy.swift in Sources */,
				5EFE9C15212AB138007932A6 /* UnregisteredUser+Payload.swift in Sources */,
				161ACB2D23F5BA0200ABFF33 /* DeepLinkURLActionProcessor.swift in Sources */,
				160C31271E6434500012E4BC /* OperationStatus.swift in Sources */,
				165911531DEF38EC007FA847 /* CallStateObserver.swift in Sources */,
				5458273E2541C3A9002B8F83 /* PresentationDelegate.swift in Sources */,
				5498162B1A432BC800A7CE2E /* ZMConversationTranscoder.m in Sources */,
				A9B53AAA24E12E240066FCC6 /* ZMAccountDeletedReason.swift in Sources */,
				54E2C1E01E682DC400536569 /* LocalNotificationDispatcher.swift in Sources */,
				879634401F7BEA4700FC79BA /* DispatchQueue+SerialAsync.swift in Sources */,
				F93A75F21C1F219800252586 /* ConversationStatusStrategy.swift in Sources */,
				544F8FF31DDCD34600D1AB04 /* UserProfileUpdateNotifications.swift in Sources */,
				F19F1D1F1EFBC2F000275E27 /* ZMAuthenticationStatus.m in Sources */,
				F1A94BD21F010287003083D9 /* UnauthenticatedSession+Login.swift in Sources */,
				F19E559E22B399AE005C792D /* UUID+SafeLogging.swift in Sources */,
				5E1FD7A5210B2694003D2C3D /* NotificationAction.swift in Sources */,
				F1C1E70D21F74667007FBDA1 /* ZMUserSession+Timers.swift in Sources */,
				7CD279842338B74600E638CD /* SessionManagerConfiguration.swift in Sources */,
				166DCDBA2555ADD2004F4F59 /* SessionManager+EncryptionAtRest.swift in Sources */,
				54A170651B300696001B41A5 /* ProxiedRequestStrategy.swift in Sources */,
				160C31441E8049320012E4BC /* ApplicationStatusDirectory.swift in Sources */,
				7CD279862338E31D00E638CD /* SessionManager+Authentication.swift in Sources */,
				16FF474C1F0D54B20044C491 /* SessionManager+Logs.swift in Sources */,
				F19F1D281EFBC34E00275E27 /* ZMUserSessionRegistrationNotification.m in Sources */,
				A93B528B250101AC0061255E /* ZMUserSession+Debugging.swift in Sources */,
				A913C02223A7EDFB0048CE74 /* TeamRolesDownloadRequestStrategy.swift in Sources */,
				5EC2C5912137F80E00C6CE35 /* CallState.swift in Sources */,
				5478A1411DEC4048006F7268 /* UserProfile.swift in Sources */,
				5E8BB89E2147E9DF00EEA64B /* AVSWrapper+Handlers.swift in Sources */,
				F16C8BE82044129700677D31 /* ZMConversationTranscoder.swift in Sources */,
				636B716823BF46EB00B624D6 /* ZMUserSession+VerifyPassword.swift in Sources */,
				1626344920D7DB81000D4063 /* PushNotificationCategory.swift in Sources */,
				F98EDCD71D82B913001E65CB /* LocalNotificationContentType.swift in Sources */,
				F19E55A222B3A3FA005C792D /* UNNotificationResponse+SafeLogging.swift in Sources */,
				EFF940402240FF12004F3115 /* DeepLinkError.swift in Sources */,
				F90EC5A31E7BF1AC00A6779E /* AVSWrapper.swift in Sources */,
				5E8BB8992147CD3F00EEA64B /* AVSBridging.swift in Sources */,
				16F5F16C1E4092C00062F0AE /* NSManagedObjectContext+CTCallCenter.swift in Sources */,
				16962EE420286D690069D88D /* LocalNotificationType+Configuration.swift in Sources */,
				BF00441B1C737CE9007A6EA4 /* PushNotificationStatus.swift in Sources */,
				09531F181AE960E300B8556A /* ZMLoginCodeRequestTranscoder.m in Sources */,
				EF169DDF22E85BA100B74D4A /* ZMConversationSource.swift in Sources */,
				F148F6671FB9AA7600BD6909 /* UnregisteredTeam.swift in Sources */,
				1672A64523473EA100380537 /* LabelDownstreamRequestStrategy.swift in Sources */,
				09BCDB8F1BCE7F000020DCC7 /* ZMAPSMessageDecoder.m in Sources */,
				546392721D79D5210094EC66 /* Application.swift in Sources */,
				EFC8281C1FB343B600E27E21 /* RegistationCredentialVerificationStrategy.swift in Sources */,
				874A16902052BE5E001C6760 /* ZMUserSession+OpenConversation.swift in Sources */,
				EE1DEBC423D5F1970087EE1F /* Conversation+TypingUsers.swift in Sources */,
				16E6F26224B371190015B249 /* ZMUserSession+EncryptionAtRest.swift in Sources */,
				BFE7FCBF2101E50700D1165F /* CompanyLoginVerificationToken.swift in Sources */,
				5498162E1A432BC800A7CE2E /* ZMLastUpdateEventIDTranscoder.m in Sources */,
				F9B171F61C0EF21100E6EEC6 /* ClientUpdateStatus.swift in Sources */,
				1645ECFC2449CE75007A82D6 /* TeamMembersDownloadRequestStrategy.swift in Sources */,
				549816351A432BC800A7CE2E /* ZMLoginTranscoder.m in Sources */,
				5E8BB89C2147CE1600EEA64B /* AVSCallMember.swift in Sources */,
				166D18A4230EBFFA001288CD /* MediaManager.swift in Sources */,
				874F142D1C16FD9700C15118 /* Device.swift in Sources */,
				CEF2DE7F1DB778F300451642 /* RequestLoopAnalyticsTracker.swift in Sources */,
				F19E55A422B3A740005C792D /* PKPushPayload+SafeLogging.swift in Sources */,
				EE1108F923D1F945005DC663 /* TypingUsersTimeout.swift in Sources */,
				16C4BDA020A309CD00BCDB17 /* CallParticipantSnapshot.swift in Sources */,
				1639A8272260CE5000868AB9 /* ZMLocalNotification+AvailabilityAlert.swift in Sources */,
				16ED865F23E3145C00CB1766 /* ZMUserSession+Clients.swift in Sources */,
				878ACB4820AEFB980016E68A /* ZMUser+Consent.swift in Sources */,
				F1C51FE71FB49660009C2269 /* RegistrationStatus.swift in Sources */,
				5E8EE1FA20FDC7D700DB1F9B /* Pasteboard.swift in Sources */,
				874A16922052BEC5001C6760 /* UserExpirationObserver.swift in Sources */,
				8751DA061F66BFA6000D308B /* ZMUserSession+Push.swift in Sources */,
				EEEA75FA1F8A6142006D1070 /* ZMLocalNotification+ExpiredMessages.swift in Sources */,
				547E5B5A1DDB67390038D936 /* UserProfileUpdateRequestStrategy.swift in Sources */,
				54FF64291F73D00C00787EF2 /* NSManagedObjectContext+AuthenticationStatus.swift in Sources */,
				BF735CFA1E70003D003BC61F /* SystemMessageCallObserver.swift in Sources */,
				5458AF7F1F70219F00E45977 /* PostLoginAuthenticationNotification.swift in Sources */,
				1645ECF82448A0A3007A82D6 /* Decodable+JSON.swift in Sources */,
				165D3A211E1D43870052E654 /* VoiceChannelV3.swift in Sources */,
				F19F4F3A1E5F1AE400F4D8FF /* UserProfileImageUpdateStatus.swift in Sources */,
				5498162D1A432BC800A7CE2E /* ZMMissingUpdateEventsTranscoder.m in Sources */,
				549816451A432BC800A7CE2E /* ZMOperationLoop.m in Sources */,
				D5D10DA4203AE43200145497 /* Conversation+AccessMode.swift in Sources */,
				7C1F4BF5203C4F67000537A8 /* Analytics+Push.swift in Sources */,
				F9AB00221F0CDAF00037B437 /* FileRelocator.swift in Sources */,
				F1EB0E78200501C70040D73E /* NotificationsTracker.swift in Sources */,
				166A8BF31E015F3B00F5EEEA /* WireCallCenterV3Factory.swift in Sources */,
				16519D38231D3B1700C9D76D /* Conversation+Deletion.swift in Sources */,
				F1C1F3F01FCF18C5007273E3 /* NSError+Localized.swift in Sources */,
				5467F1C41E0AE2EF008C1745 /* KeyValueStore.swift in Sources */,
				5467F1C61E0AE421008C1745 /* KeyValueStore+AccessToken.swift in Sources */,
				639290A7252DEDB500046171 /* WireCallCenterV3+Degradation.swift in Sources */,
				8754B84A1F73C25400EC02AD /* ConversationListChangeInfo+UserSession.swift in Sources */,
				8737D554209217BD00E5A4AF /* URLActions.swift in Sources */,
				547E5B581DDB4B800038D936 /* UserProfileUpdateStatus.swift in Sources */,
				EEEA75FC1F8A6142006D1070 /* ZMLocalNotification+Calling.swift in Sources */,
				5435C5551E13D9A0002D9766 /* NSManagedObjectContext+KeyValueStore.swift in Sources */,
				F19F1D331EFBE3FE00275E27 /* UnauthenticatedOperationLoop.swift in Sources */,
				BF2A9D511D6B536E00FA7DBC /* EventDecoder.swift in Sources */,
				16030DC921B01B7500F8032E /* Conversation+ReadReceiptMode.swift in Sources */,
				F19F4F4F1E6575F700F4D8FF /* UserProfileImageOwner.swift in Sources */,
				EEF4010123A8DFC6007B1A97 /* Conversation+Role.swift in Sources */,
				8754B84C1F73C38900EC02AD /* MessageChangeInfo+UserSession.swift in Sources */,
				162DEE111F87B9800034C8F9 /* ZMUserSession+Calling.swift in Sources */,
				161ACB2423F432CC00ABFF33 /* SessionManager+URLActions.swift in Sources */,
				BF3C1B1720DBE254001CE126 /* Conversation+MessageDestructionTimeout.swift in Sources */,
				1659114F1DEF1F6E007FA847 /* LocalNotificationDispatcher+Calling.swift in Sources */,
				16DABFAE1DCF98D3001973E3 /* CallingRequestStrategy.swift in Sources */,
				5EC3A468210B763000B76C78 /* NotificationUserInfo.swift in Sources */,
				54DE9BEB1DE74FFB00EFFB9C /* RandomHandleGenerator.swift in Sources */,
				F1C51FE91FB4A9C7009C2269 /* RegistrationStrategy.swift in Sources */,
				549816301A432BC800A7CE2E /* ZMSelfStrategy.m in Sources */,
				5E8EE1F720FDC6B900DB1F9B /* CompanyLoginRequestDetector.swift in Sources */,
				16E0FB87232F8933000E3235 /* ZMUserSession+Authentication.swift in Sources */,
				F19F1D381EFBF61800275E27 /* SessionManager.swift in Sources */,
				D522571E2062552800562561 /* AssetDeletionRequestStrategy.swift in Sources */,
				161ACB1623F1AFB000ABFF33 /* SessionManager+CallKitManagerDelegate.swift in Sources */,
				1658C2371F503CF800889F22 /* FlowManager.swift in Sources */,
				7CD279882338E52000E638CD /* ProcessInfo+SystemBootTime.swift in Sources */,
				549710081F6FF5C100026EDD /* NotificationInContext+UserSession.swift in Sources */,
				16D0A11D234C8CD700A83F87 /* LabelUpstreamRequestStrategy.swift in Sources */,
				54D933211AE1653000C0B91C /* ZMCredentials.m in Sources */,
				549816251A432BC800A7CE2E /* ZMSimpleListRequestPaginator.m in Sources */,
				8798607B1C3D48A400218A3E /* DeleteAccountRequestStrategy.swift in Sources */,
				5E0EB1F421008C1900B5DC2B /* CompanyLoginRequester.swift in Sources */,
				16A764611F3E0B0B00564F21 /* CallKitManager.swift in Sources */,
				BF491CD11F03D7CF0055EE44 /* PermissionsDownloadRequestStrategy.swift in Sources */,
				54973A361DD48CAB007F8702 /* NSManagedObject+EncryptionContext.swift in Sources */,
				F9ABDF411CECBD8A008461B2 /* AccountStatus.swift in Sources */,
				165D3A3D1E1D60520052E654 /* ZMConversation+VoiceChannel.swift in Sources */,
				EE1DEBC723D5F1F30087EE1F /* NSManagedObjectContext+TypingUsers.swift in Sources */,
				6387932F23A2403300FD23CF /* VerifyPasswordRequestStrategy.swift in Sources */,
				165D3A221E1D43870052E654 /* VoiceChannel.swift in Sources */,
				5EDF03EC2245563C00C04007 /* LinkPreviewAssetUploadRequestStrategy+Helper.swift in Sources */,
				54991D581DEDCF2B007E282F /* AddressBook.swift in Sources */,
				F96DBEEB1DF9A570008FE832 /* ZMSyncStrategy+ManagedObjectChanges.m in Sources */,
				168CF4292007840A009FCB89 /* Team+Invite.swift in Sources */,
				168CF42720077C54009FCB89 /* TeamInvitationStatus.swift in Sources */,
				F159F4161F1E4C4C001B7D80 /* LocalStoreProvider.swift in Sources */,
				8717DFA71F6EF44E0087EFE4 /* SessionManager+Push.swift in Sources */,
				D52257232062637500562561 /* DeletableAssetIdentifierProvider.swift in Sources */,
				D5225720206261AA00562561 /* AssetDeletionStatus.swift in Sources */,
				5E8BB8A02147F5BC00EEA64B /* CallSnapshot.swift in Sources */,
				A95D0B1223F6B75A0057014F /* AVSLogObserver.swift in Sources */,
				163FB9972057E25600E74F83 /* NSManagedObjectContext+LastNotificationID.swift in Sources */,
				168E96D2220C3F6F00FC92FA /* ZMUserTranscoder.swift in Sources */,
				5E8BB8A22147F89000EEA64B /* CallCenterSupport.swift in Sources */,
				1660AA0D1ECDB0250056D403 /* SearchTask.swift in Sources */,
				F9245BED1CBF95A8009D1E85 /* ZMHotFixDirectory+Swift.swift in Sources */,
				54991D5A1DEDD07E007E282F /* ContactAddressBook.swift in Sources */,
				EEA2773A211DCFF1004AF00F /* UserNotificationCenter.swift in Sources */,
				165BB94C2004D6490077EFD5 /* SessionManager+UserActivity.swift in Sources */,
				165D3A151E1D3EF30052E654 /* WireCallCenterV3.swift in Sources */,
				554FEE2122AFF20600B1A8A1 /* ZMUserSession+LegalHold.swift in Sources */,
				1634958B1F0254CB004E80DB /* SessionManager+ServerConnection.swift in Sources */,
				54034F381BB1A6D900F4ED62 /* ZMUserSession+Logs.swift in Sources */,
				549816471A432BC800A7CE2E /* ZMSyncStrategy.m in Sources */,
				54BFDF681BDA6F9A0034A3DB /* HistorySynchronizationStatus.swift in Sources */,
				16DCB91C213449620002E910 /* ZMOperationLoop+PushChannel.swift in Sources */,
				162A81D4202B453000F6200C /* SessionManager+AVS.swift in Sources */,
				F9ABE8501EFD568B00D83214 /* TeamDownloadRequestStrategy+Events.swift in Sources */,
				1662648221661C9F00300F45 /* ZMOperatonLoop+Background.swift in Sources */,
				168CF42B20079A02009FCB89 /* TeamInvitationRequestStrategy.swift in Sources */,
				F98EDCF31D82B924001E65CB /* ZMLocalNotificationSet.swift in Sources */,
				EEEED9AA23F6BD75008C94CA /* ZMUserSession+SelfUserProvider.swift in Sources */,
				5498165A1A432BC800A7CE2E /* ZMUpdateEventsBuffer.m in Sources */,
				161D3AC92134013C0053D39A /* Logging.swift in Sources */,
				F19E55A022B3A2C5005C792D /* UNNotification+SafeLogging.swift in Sources */,
				F9B8308C1DEEDC2900FF6FE7 /* SyncStatus.swift in Sources */,
				161ACB3223F5BBA100ABFF33 /* CompanyLoginURLActionProcessor.swift in Sources */,
				16F6BB381EDEA659009EA803 /* SearchResult+AddressBook.swift in Sources */,
				5458AF841F7021B800E45977 /* PreLoginAuthenticationNotification.swift in Sources */,
				F9ABE8AA1F02A45700D83214 /* TeamSyncRequestStrategy.swift in Sources */,
				F9ABE84F1EFD568B00D83214 /* TeamDownloadRequestStrategy.swift in Sources */,
				871667FA1BB2AE9C009C6EEA /* APSSignalingKeysStore.swift in Sources */,
				54A343471D6B589A004B65EA /* AddressBookSearch.swift in Sources */,
				5497100A1F6FFE9900026EDD /* ClientUpdateNotification.swift in Sources */,
				16085B331F71811A000B9F22 /* UserChangeInfo+UserSession.swift in Sources */,
				161D3ACB213417C90053D39A /* ZMSyncStrategy+EventProcessing.swift in Sources */,
				167F383B23E0416E006B6AA9 /* UnauthenticatedSession+SSO.swift in Sources */,
				549816321A432BC800A7CE2E /* ZMUserTranscoder.m in Sources */,
				54257C081DF1C94200107FE7 /* TopConversationsDirectory.swift in Sources */,
				166B2B5E23E86522003E8581 /* ZMUserSession.swift in Sources */,
				16962EE220286A4C0069D88D /* LocalNotificationType+Localization.swift in Sources */,
				EEEA75FD1F8A6142006D1070 /* ZMLocalNotification.swift in Sources */,
				F9ABE8511EFD568B00D83214 /* TeamRequestFactory.swift in Sources */,
				F16558D1225F3F2A00EA2F2A /* SessionManager+SwitchBackend.swift in Sources */,
				161ACB2F23F5BACA00ABFF33 /* ConnectToBotURLActionProcessor.swift in Sources */,
				EFF9403E2240FE5D004F3115 /* URL+DeepLink.swift in Sources */,
			);
			runOnlyForDeploymentPostprocessing = 0;
		};
/* End PBXSourcesBuildPhase section */

/* Begin PBXTargetDependency section */
		3E1860D1191A649D000FE027 /* PBXTargetDependency */ = {
			isa = PBXTargetDependency;
			target = 3E186087191A56F6000FE027 /* WireSyncEngine Test Host */;
			targetProxy = 3E1860D0191A649D000FE027 /* PBXContainerItemProxy */;
		};
		54F4DC581A4438AC00FDB6EA /* PBXTargetDependency */ = {
			isa = PBXTargetDependency;
			target = 549815921A43232400A7CE2E /* WireSyncEngine-ios */;
			targetProxy = 54F4DC571A4438AC00FDB6EA /* PBXContainerItemProxy */;
		};
		A9FF8089195B17B3002CD44B /* PBXTargetDependency */ = {
			isa = PBXTargetDependency;
			target = 3E186087191A56F6000FE027 /* WireSyncEngine Test Host */;
			targetProxy = A9FF8088195B17B3002CD44B /* PBXContainerItemProxy */;
		};
/* End PBXTargetDependency section */

/* Begin PBXVariantGroup section */
		3E27131A1A8A68BF008EE50F /* Push.strings */ = {
			isa = PBXVariantGroup;
			children = (
				F91CA6AC1BECBD3F000EE5C2 /* Base */,
				F91CA6AE1BECBD51000EE5C2 /* de */,
				B40DC79C1D01A61600CEF65C /* pt-BR */,
				B4D37F921D7EEA3F00D0C1BC /* es */,
				B4D37F941D7EEA5100D0C1BC /* uk */,
				B4D37F961D7EEA5B00D0C1BC /* ru */,
				B40964971DAD3D110098667A /* ja */,
				B40964991DAD3D170098667A /* it */,
				B409649B1DAD3D1E0098667A /* nl */,
				B409649D1DAD3D260098667A /* tr */,
				B40CD09F1DB7997E0008DA45 /* fr */,
				B40CD0A11DB799850008DA45 /* da */,
				B422BB981DCCC3F60076EAD5 /* ar */,
				B49AFC271DCCCB3D006B753B /* zh-Hans */,
				B4A124851DDCB58900FD9D66 /* sl */,
				B432ADBF1E02DE9500147768 /* et */,
				B42783671E363D3A00747363 /* fi */,
				B42430E01E55CB6B00D73D1B /* pl */,
				F14417221FD946F100CB2850 /* zh-Hant */,
				F14417251FD9470E00CB2850 /* lt */,
			);
			name = Push.strings;
			sourceTree = "<group>";
		};
		3E27131C1A8A68BF008EE50F /* Push.stringsdict */ = {
			isa = PBXVariantGroup;
			children = (
				F91CA6AD1BECBD46000EE5C2 /* Base */,
				F91CA6AF1BECBD51000EE5C2 /* de */,
				B40DC79D1D01A61600CEF65C /* pt-BR */,
				B4D37F931D7EEA3F00D0C1BC /* es */,
				B4D37F951D7EEA5100D0C1BC /* uk */,
				B4D37F971D7EEA5B00D0C1BC /* ru */,
				B40964981DAD3D110098667A /* ja */,
				B409649A1DAD3D170098667A /* it */,
				B409649C1DAD3D1E0098667A /* nl */,
				B409649E1DAD3D260098667A /* tr */,
				B40CD0A01DB7997E0008DA45 /* fr */,
				B40CD0A21DB799850008DA45 /* da */,
				B422BB991DCCC3F60076EAD5 /* ar */,
				B49AFC281DCCCB3D006B753B /* zh-Hans */,
				B4A124861DDCB58A00FD9D66 /* sl */,
				B432ADC01E02DE9500147768 /* et */,
				B42783681E363D3A00747363 /* fi */,
				B42430E11E55CB6B00D73D1B /* pl */,
				F14417231FD946F200CB2850 /* zh-Hant */,
				F14417261FD9470E00CB2850 /* lt */,
			);
			name = Push.stringsdict;
			sourceTree = "<group>";
		};
		5423B998191A4A1B0044347D /* InfoPlist.strings */ = {
			isa = PBXVariantGroup;
			children = (
				5423B999191A4A1B0044347D /* en */,
			);
			name = InfoPlist.strings;
			sourceTree = "<group>";
		};
		F1A989BC1FD03E1B00B8A82E /* ZMLocalizable.strings */ = {
			isa = PBXVariantGroup;
			children = (
				F1A989BD1FD03E2200B8A82E /* Base */,
				F1A989BE1FD03E2400B8A82E /* pt-BR */,
				F1A989BF1FD03E2500B8A82E /* es */,
				F1A989C01FD03E2600B8A82E /* uk */,
				F1A989C11FD03E2600B8A82E /* ru */,
				F1A989C21FD03E2700B8A82E /* ja */,
				F1A989C31FD03E2700B8A82E /* it */,
				F1A989C41FD03E2800B8A82E /* nl */,
				F1A989C51FD03E2800B8A82E /* tr */,
				F1A989C61FD03E2900B8A82E /* fr */,
				F1A989C71FD03E2A00B8A82E /* ar */,
				F1A989C81FD03E2B00B8A82E /* da */,
				F1A989C91FD03E2B00B8A82E /* zh-Hans */,
				F1A989CA1FD03E2C00B8A82E /* sl */,
				F1A989CB1FD03E2C00B8A82E /* fi */,
				F1A989CC1FD03E2D00B8A82E /* et */,
				F1A989CD1FD03E2E00B8A82E /* pl */,
				F1A989CE1FD0579F00B8A82E /* de */,
				F14417241FD946F200CB2850 /* zh-Hant */,
				F14417271FD9470E00CB2850 /* lt */,
			);
			name = ZMLocalizable.strings;
			sourceTree = "<group>";
		};
/* End PBXVariantGroup section */

/* Begin XCBuildConfiguration section */
		3E1860AE191A56F7000FE027 /* Debug */ = {
			isa = XCBuildConfiguration;
			baseConfigurationReference = 0994E1DD1B835C4900A51721 /* ios-test-host.xcconfig */;
			buildSettings = {
				CODE_SIGN_ENTITLEMENTS = "WireSyncEngine Test Host.entitlements";
				GCC_PRECOMPILE_PREFIX_HEADER = YES;
				GCC_PREFIX_HEADER = "Tests/iOS Test Host/Test-Host-Prefix.pch";
				INFOPLIST_FILE = "Tests/iOS Test Host/Test-Host-Info.plist";
				PRODUCT_BUNDLE_IDENTIFIER = "com.wire.${PRODUCT_NAME:rfc1034identifier}";
				PRODUCT_NAME = "$(TARGET_NAME)";
				WRAPPER_EXTENSION = app;
			};
			name = Debug;
		};
		3E1860AF191A56F7000FE027 /* Release */ = {
			isa = XCBuildConfiguration;
			baseConfigurationReference = 0994E1DD1B835C4900A51721 /* ios-test-host.xcconfig */;
			buildSettings = {
				CODE_SIGN_ENTITLEMENTS = "WireSyncEngine Test Host.entitlements";
				GCC_PRECOMPILE_PREFIX_HEADER = YES;
				GCC_PREFIX_HEADER = "Tests/iOS Test Host/Test-Host-Prefix.pch";
				INFOPLIST_FILE = "Tests/iOS Test Host/Test-Host-Info.plist";
				PRODUCT_BUNDLE_IDENTIFIER = "com.wire.${PRODUCT_NAME:rfc1034identifier}";
				PRODUCT_NAME = "$(TARGET_NAME)";
				WRAPPER_EXTENSION = app;
			};
			name = Release;
		};
		3E1860D3191A649D000FE027 /* Debug */ = {
			isa = XCBuildConfiguration;
			baseConfigurationReference = 0994E1DE1B835C4900A51721 /* ios-test-target.xcconfig */;
			buildSettings = {
				BUNDLE_LOADER = "$(TEST_HOST)";
				INFOPLIST_FILE = "$(SRCROOT)/Tests/Resources/Tests-ios-Info.plist";
				PRODUCT_BUNDLE_IDENTIFIER = "com.wire.WireSyncEngine-Test-Host";
				PRODUCT_NAME = "$(TARGET_NAME)";
				SWIFT_OBJC_BRIDGING_HEADER = "$(SRCROOT)/Tests/Source/Test-Bridging-Header.h";
				TEST_HOST = "$(BUILT_PRODUCTS_DIR)/WireSyncEngine Test Host.app/WireSyncEngine Test Host";
				WRAPPER_EXTENSION = xctest;
			};
			name = Debug;
		};
		3E1860D4191A649D000FE027 /* Release */ = {
			isa = XCBuildConfiguration;
			baseConfigurationReference = 0994E1DE1B835C4900A51721 /* ios-test-target.xcconfig */;
			buildSettings = {
				BUNDLE_LOADER = "$(TEST_HOST)";
				INFOPLIST_FILE = "$(SRCROOT)/Tests/Resources/Tests-ios-Info.plist";
				PRODUCT_BUNDLE_IDENTIFIER = "com.wire.WireSyncEngine-Test-Host";
				PRODUCT_NAME = "$(TARGET_NAME)";
				SWIFT_OBJC_BRIDGING_HEADER = "$(SRCROOT)/Tests/Source/Test-Bridging-Header.h";
				TEST_HOST = "$(BUILT_PRODUCTS_DIR)/WireSyncEngine Test Host.app/WireSyncEngine Test Host";
				WRAPPER_EXTENSION = xctest;
			};
			name = Release;
		};
		540029DA1918CA8500578793 /* Debug */ = {
			isa = XCBuildConfiguration;
			baseConfigurationReference = 0994E1E31B835C4900A51721 /* project-debug.xcconfig */;
			buildSettings = {
				HEADER_SEARCH_PATHS = "$(SDKROOT)/usr/include/libxml2";
				SWIFT_SWIFT3_OBJC_INFERENCE = Off;
			};
			name = Debug;
		};
		540029DB1918CA8500578793 /* Release */ = {
			isa = XCBuildConfiguration;
			baseConfigurationReference = 0994E1E41B835C4900A51721 /* project.xcconfig */;
			buildSettings = {
				HEADER_SEARCH_PATHS = "$(SDKROOT)/usr/include/libxml2";
				SWIFT_SWIFT3_OBJC_INFERENCE = Off;
			};
			name = Release;
		};
		549815A71A43232500A7CE2E /* Debug */ = {
			isa = XCBuildConfiguration;
			baseConfigurationReference = 0994E1F01B835C4900A51721 /* WireSyncEngine.xcconfig */;
			buildSettings = {
				GCC_PREFIX_HEADER = "$(SRCROOT)/Source/WireSyncEngine-iOS.pch";
				INFOPLIST_FILE = "$(SRCROOT)/Resources/WireSyncEngine-ios-Info.plist";
				MOMC_NO_INVERSE_RELATIONSHIP_WARNINGS = YES;
				PRODUCT_BUNDLE_IDENTIFIER = "com.wire.$(PRODUCT_NAME:rfc1034identifier)";
			};
			name = Debug;
		};
		549815A91A43232500A7CE2E /* Release */ = {
			isa = XCBuildConfiguration;
			baseConfigurationReference = 0994E1F01B835C4900A51721 /* WireSyncEngine.xcconfig */;
			buildSettings = {
				GCC_PREFIX_HEADER = "$(SRCROOT)/Source/WireSyncEngine-iOS.pch";
				INFOPLIST_FILE = "$(SRCROOT)/Resources/WireSyncEngine-ios-Info.plist";
				MOMC_NO_INVERSE_RELATIONSHIP_WARNINGS = YES;
				PRODUCT_BUNDLE_IDENTIFIER = "com.wire.$(PRODUCT_NAME:rfc1034identifier)";
			};
			name = Release;
		};
/* End XCBuildConfiguration section */

/* Begin XCConfigurationList section */
		3E1860AD191A56F7000FE027 /* Build configuration list for PBXNativeTarget "WireSyncEngine Test Host" */ = {
			isa = XCConfigurationList;
			buildConfigurations = (
				3E1860AE191A56F7000FE027 /* Debug */,
				3E1860AF191A56F7000FE027 /* Release */,
			);
			defaultConfigurationIsVisible = 0;
			defaultConfigurationName = Release;
		};
		3E1860D2191A649D000FE027 /* Build configuration list for PBXNativeTarget "WireSyncEngine-iOS-Tests" */ = {
			isa = XCConfigurationList;
			buildConfigurations = (
				3E1860D3191A649D000FE027 /* Debug */,
				3E1860D4191A649D000FE027 /* Release */,
			);
			defaultConfigurationIsVisible = 0;
			defaultConfigurationName = Release;
		};
		540029AE1918CA8500578793 /* Build configuration list for PBXProject "WireSyncEngine" */ = {
			isa = XCConfigurationList;
			buildConfigurations = (
				540029DA1918CA8500578793 /* Debug */,
				540029DB1918CA8500578793 /* Release */,
			);
			defaultConfigurationIsVisible = 0;
			defaultConfigurationName = Release;
		};
		549815A61A43232500A7CE2E /* Build configuration list for PBXNativeTarget "WireSyncEngine-ios" */ = {
			isa = XCConfigurationList;
			buildConfigurations = (
				549815A71A43232500A7CE2E /* Debug */,
				549815A91A43232500A7CE2E /* Release */,
			);
			defaultConfigurationIsVisible = 0;
			defaultConfigurationName = Release;
		};
/* End XCConfigurationList section */

/* Begin XCVersionGroup section */
		BF2A9D5F1D6C70EA00FA7DBC /* ZMEventModel.xcdatamodeld */ = {
			isa = XCVersionGroup;
			children = (
				54AA3C9624ED1F2B00FE1F94 /* ZMEventModel3.0.xcdatamodel */,
				0680BA0324D1C248007173F5 /* ZMEventModel2.0.xcdatamodel */,
				BF2A9D601D6C70EA00FA7DBC /* ZMEventModel.xcdatamodel */,
			);
			currentVersion = 54AA3C9624ED1F2B00FE1F94 /* ZMEventModel3.0.xcdatamodel */;
			name = ZMEventModel.xcdatamodeld;
			path = Decoding/ZMEventModel.xcdatamodeld;
			sourceTree = "<group>";
			versionGroupType = wrapper.xcdatamodel;
		};
/* End XCVersionGroup section */
	};
	rootObject = 540029AB1918CA8500578793 /* Project object */;
}<|MERGE_RESOLUTION|>--- conflicted
+++ resolved
@@ -121,15 +121,12 @@
 		166D18A6230EC418001288CD /* MockMediaManager.swift in Sources */ = {isa = PBXBuildFile; fileRef = 166D18A5230EC418001288CD /* MockMediaManager.swift */; };
 		166D191D231569DD001288CD /* SessionManagerTests+MessageRetention.swift in Sources */ = {isa = PBXBuildFile; fileRef = 166D191C231569DD001288CD /* SessionManagerTests+MessageRetention.swift */; };
 		166D191F23157EBF001288CD /* IntegrationTest+Messages.swift in Sources */ = {isa = PBXBuildFile; fileRef = 166D191E23157EBE001288CD /* IntegrationTest+Messages.swift */; };
-<<<<<<< HEAD
 		166E47CE255E8A4D00C161C8 /* ZMConnectionTranscoder.h in Headers */ = {isa = PBXBuildFile; fileRef = 54F8D6DD19AB535700146664 /* ZMConnectionTranscoder.h */; settings = {ATTRIBUTES = (Public, ); }; };
 		166E47CF255E8B2200C161C8 /* ZMLastUpdateEventIDTranscoder.h in Headers */ = {isa = PBXBuildFile; fileRef = 5427B34D19D195A100CC18DC /* ZMLastUpdateEventIDTranscoder.h */; settings = {ATTRIBUTES = (Public, ); }; };
 		166E47D0255EBFA900C161C8 /* RequestStrategyFactory.swift in Sources */ = {isa = PBXBuildFile; fileRef = 166E47CC255E785900C161C8 /* RequestStrategyFactory.swift */; };
 		166E47D1255EC03E00C161C8 /* ZMSelfStrategy.h in Headers */ = {isa = PBXBuildFile; fileRef = 54F8D6E819AB535700146664 /* ZMSelfStrategy.h */; settings = {ATTRIBUTES = (Public, ); }; };
 		166E47D3255EF0BE00C161C8 /* MockRequestStrategyFactory.swift in Sources */ = {isa = PBXBuildFile; fileRef = 166E47D2255EF0BD00C161C8 /* MockRequestStrategyFactory.swift */; };
-=======
 		166DCDBA2555ADD2004F4F59 /* SessionManager+EncryptionAtRest.swift in Sources */ = {isa = PBXBuildFile; fileRef = 166DCDB92555ADD1004F4F59 /* SessionManager+EncryptionAtRest.swift */; };
->>>>>>> dd3463d5
 		1671F9FF1E2FAF50009F3150 /* ZMLocalNotificationForTests_CallState.swift in Sources */ = {isa = PBXBuildFile; fileRef = 1671F9FE1E2FAF50009F3150 /* ZMLocalNotificationForTests_CallState.swift */; };
 		1672A64523473EA100380537 /* LabelDownstreamRequestStrategy.swift in Sources */ = {isa = PBXBuildFile; fileRef = 1672A64423473EA100380537 /* LabelDownstreamRequestStrategy.swift */; };
 		1672A653234784B500380537 /* LabelDownstreamRequestStrategyTests.swift in Sources */ = {isa = PBXBuildFile; fileRef = 1672A652234784B500380537 /* LabelDownstreamRequestStrategyTests.swift */; };
@@ -768,12 +765,9 @@
 		166D18A5230EC418001288CD /* MockMediaManager.swift */ = {isa = PBXFileReference; lastKnownFileType = sourcecode.swift; path = MockMediaManager.swift; sourceTree = "<group>"; };
 		166D191C231569DD001288CD /* SessionManagerTests+MessageRetention.swift */ = {isa = PBXFileReference; lastKnownFileType = sourcecode.swift; path = "SessionManagerTests+MessageRetention.swift"; sourceTree = "<group>"; };
 		166D191E23157EBE001288CD /* IntegrationTest+Messages.swift */ = {isa = PBXFileReference; lastKnownFileType = sourcecode.swift; path = "IntegrationTest+Messages.swift"; sourceTree = "<group>"; };
-<<<<<<< HEAD
 		166E47CC255E785900C161C8 /* RequestStrategyFactory.swift */ = {isa = PBXFileReference; lastKnownFileType = sourcecode.swift; path = RequestStrategyFactory.swift; sourceTree = "<group>"; };
 		166E47D2255EF0BD00C161C8 /* MockRequestStrategyFactory.swift */ = {isa = PBXFileReference; lastKnownFileType = sourcecode.swift; path = MockRequestStrategyFactory.swift; sourceTree = "<group>"; };
-=======
 		166DCDB92555ADD1004F4F59 /* SessionManager+EncryptionAtRest.swift */ = {isa = PBXFileReference; lastKnownFileType = sourcecode.swift; path = "SessionManager+EncryptionAtRest.swift"; sourceTree = "<group>"; };
->>>>>>> dd3463d5
 		1671F9FE1E2FAF50009F3150 /* ZMLocalNotificationForTests_CallState.swift */ = {isa = PBXFileReference; fileEncoding = 4; lastKnownFileType = sourcecode.swift; path = ZMLocalNotificationForTests_CallState.swift; sourceTree = "<group>"; };
 		1672A64423473EA100380537 /* LabelDownstreamRequestStrategy.swift */ = {isa = PBXFileReference; lastKnownFileType = sourcecode.swift; path = LabelDownstreamRequestStrategy.swift; sourceTree = "<group>"; };
 		1672A652234784B500380537 /* LabelDownstreamRequestStrategyTests.swift */ = {isa = PBXFileReference; lastKnownFileType = sourcecode.swift; path = LabelDownstreamRequestStrategyTests.swift; sourceTree = "<group>"; };
