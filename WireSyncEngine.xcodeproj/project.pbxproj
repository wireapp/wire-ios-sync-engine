--- conflicted
+++ resolved
@@ -1976,11 +1976,8 @@
 		54BAF1BB19212EBA008042FB /* UserSession */ = {
 			isa = PBXGroup;
 			children = (
-<<<<<<< HEAD
 				EE38DDED280437E500D4983D /* BlacklistReason.swift */,
-=======
 				63C5321E27FDB283009DFFF4 /* SyncStatus.swift */,
->>>>>>> ee0146c3
 				063AFA3E264B30C400DCBCED /* BuildType.swift */,
 				161ACB2B23F5B9E900ABFF33 /* URLActionProcessors */,
 				874A168E2052BE32001C6760 /* OpenConversationObserver */,
