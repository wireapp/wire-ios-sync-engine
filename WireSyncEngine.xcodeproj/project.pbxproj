--- conflicted
+++ resolved
@@ -8,12 +8,8 @@
 
 /* Begin PBXBuildFile section */
 		06025664248E5BC700E060E1 /* PushNotificationStrategy.swift in Sources */ = {isa = PBXBuildFile; fileRef = 06025663248E5BC700E060E1 /* PushNotificationStrategy.swift */; };
-<<<<<<< HEAD
-		060972BB24C1D4910009C972 /* LocalNotificationContentTypeTest.swift in Sources */ = {isa = PBXBuildFile; fileRef = 060972BA24C1D4910009C972 /* LocalNotificationContentTypeTest.swift */; };
-=======
 		068E655A24C8223400403926 /* LocalNotificationContentTypeTest.swift in Sources */ = {isa = PBXBuildFile; fileRef = 068E655924C8223400403926 /* LocalNotificationContentTypeTest.swift */; };
 		06B99C7B242B51A300FEAFDE /* SignatureRequestStrategy.swift in Sources */ = {isa = PBXBuildFile; fileRef = 06B99C7A242B51A300FEAFDE /* SignatureRequestStrategy.swift */; };
->>>>>>> b0525bc7
 		06BBF6EE246EB5C100A26626 /* ConversationTests+List.swift in Sources */ = {isa = PBXBuildFile; fileRef = 06BBF6EC246EB56B00A26626 /* ConversationTests+List.swift */; };
 		06BBF6F1246ECB2800A26626 /* ConversationTests+Archiving.swift in Sources */ = {isa = PBXBuildFile; fileRef = 06BBF6EF246ECB2400A26626 /* ConversationTests+Archiving.swift */; };
 		06BBF6F4246EF28B00A26626 /* ConversationTests+LastRead.swift in Sources */ = {isa = PBXBuildFile; fileRef = 06BBF6F2246EF28800A26626 /* ConversationTests+LastRead.swift */; };
@@ -623,13 +619,9 @@
 
 /* Begin PBXFileReference section */
 		06025663248E5BC700E060E1 /* PushNotificationStrategy.swift */ = {isa = PBXFileReference; lastKnownFileType = sourcecode.swift; path = PushNotificationStrategy.swift; sourceTree = "<group>"; };
-<<<<<<< HEAD
-		060972BA24C1D4910009C972 /* LocalNotificationContentTypeTest.swift */ = {isa = PBXFileReference; lastKnownFileType = sourcecode.swift; path = LocalNotificationContentTypeTest.swift; sourceTree = "<group>"; };
-=======
 		0680BA0324D1C248007173F5 /* ZMEventModel2.0.xcdatamodel */ = {isa = PBXFileReference; lastKnownFileType = wrapper.xcdatamodel; path = ZMEventModel2.0.xcdatamodel; sourceTree = "<group>"; };
 		068E655924C8223400403926 /* LocalNotificationContentTypeTest.swift */ = {isa = PBXFileReference; lastKnownFileType = sourcecode.swift; path = LocalNotificationContentTypeTest.swift; sourceTree = "<group>"; };
 		06B99C7A242B51A300FEAFDE /* SignatureRequestStrategy.swift */ = {isa = PBXFileReference; lastKnownFileType = sourcecode.swift; path = SignatureRequestStrategy.swift; sourceTree = "<group>"; };
->>>>>>> b0525bc7
 		06BBF6EC246EB56B00A26626 /* ConversationTests+List.swift */ = {isa = PBXFileReference; lastKnownFileType = sourcecode.swift; path = "ConversationTests+List.swift"; sourceTree = "<group>"; };
 		06BBF6EF246ECB2400A26626 /* ConversationTests+Archiving.swift */ = {isa = PBXFileReference; lastKnownFileType = sourcecode.swift; path = "ConversationTests+Archiving.swift"; sourceTree = "<group>"; };
 		06BBF6F2246EF28800A26626 /* ConversationTests+LastRead.swift */ = {isa = PBXFileReference; lastKnownFileType = sourcecode.swift; path = "ConversationTests+LastRead.swift"; sourceTree = "<group>"; };
@@ -1976,11 +1968,7 @@
 				1671F9FE1E2FAF50009F3150 /* ZMLocalNotificationForTests_CallState.swift */,
 				F96C8E891D7F6F8C004B6D87 /* ZMLocalNotificationTests_SystemMessage.swift */,
 				EEB568181FA22FBE003ADA3A /* ZMLocalNotificationLocalizationTests.swift */,
-<<<<<<< HEAD
-				060972BA24C1D4910009C972 /* LocalNotificationContentTypeTest.swift */,
-=======
 				068E655924C8223400403926 /* LocalNotificationContentTypeTest.swift */,
->>>>>>> b0525bc7
 			);
 			path = PushNotifications;
 			sourceTree = "<group>";
