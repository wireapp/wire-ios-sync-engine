--- conflicted
+++ resolved
@@ -7,12 +7,9 @@
 	objects = {
 
 /* Begin PBXBuildFile section */
-<<<<<<< HEAD
 		06025664248E5BC700E060E1 /* PushNotificationStrategy.swift in Sources */ = {isa = PBXBuildFile; fileRef = 06025663248E5BC700E060E1 /* PushNotificationStrategy.swift */; };
-=======
 		068E655A24C8223400403926 /* LocalNotificationContentTypeTest.swift in Sources */ = {isa = PBXBuildFile; fileRef = 068E655924C8223400403926 /* LocalNotificationContentTypeTest.swift */; };
 		06B99C7B242B51A300FEAFDE /* SignatureRequestStrategy.swift in Sources */ = {isa = PBXBuildFile; fileRef = 06B99C7A242B51A300FEAFDE /* SignatureRequestStrategy.swift */; };
->>>>>>> 75be6873
 		06BBF6EE246EB5C100A26626 /* ConversationTests+List.swift in Sources */ = {isa = PBXBuildFile; fileRef = 06BBF6EC246EB56B00A26626 /* ConversationTests+List.swift */; };
 		06BBF6F1246ECB2800A26626 /* ConversationTests+Archiving.swift in Sources */ = {isa = PBXBuildFile; fileRef = 06BBF6EF246ECB2400A26626 /* ConversationTests+Archiving.swift */; };
 		06BBF6F4246EF28B00A26626 /* ConversationTests+LastRead.swift in Sources */ = {isa = PBXBuildFile; fileRef = 06BBF6F2246EF28800A26626 /* ConversationTests+LastRead.swift */; };
@@ -21,13 +18,10 @@
 		06BBF6FD247288E300A26626 /* FileTransferTests+Swift.swift in Sources */ = {isa = PBXBuildFile; fileRef = 06BBF6FB247288DD00A26626 /* FileTransferTests+Swift.swift */; };
 		06BBF6FF2472F3AC00A26626 /* SendAndReceiveMessagesTests+Swift.swift in Sources */ = {isa = PBXBuildFile; fileRef = 06BBF6FE2472F3AC00A26626 /* SendAndReceiveMessagesTests+Swift.swift */; };
 		06BBF7012473D51D00A26626 /* MessagingTest+Swift.swift in Sources */ = {isa = PBXBuildFile; fileRef = 06BBF7002473D51D00A26626 /* MessagingTest+Swift.swift */; };
-<<<<<<< HEAD
 		06DE14CD24B85B06006CB6B3 /* SyncStatus.swift in Sources */ = {isa = PBXBuildFile; fileRef = 06DE14CC24B85B06006CB6B3 /* SyncStatus.swift */; };
 		06DE14CF24B85CA0006CB6B3 /* ZMSyncStateDelegate.h in Headers */ = {isa = PBXBuildFile; fileRef = 06DE14CE24B85BD0006CB6B3 /* ZMSyncStateDelegate.h */; settings = {ATTRIBUTES = (Public, ); }; };
 		06DE14D524B866D9006CB6B3 /* UpdateEventsStoreMigrationTests.swift in Sources */ = {isa = PBXBuildFile; fileRef = 06DE14D324B866BE006CB6B3 /* UpdateEventsStoreMigrationTests.swift */; };
-=======
 		06F98D602437916B007E914A /* SignatureRequestStrategyTests.swift in Sources */ = {isa = PBXBuildFile; fileRef = 06F98D5E24379143007E914A /* SignatureRequestStrategyTests.swift */; };
->>>>>>> 75be6873
 		092083401BA95EE100F82B29 /* UserClientRequestFactory.swift in Sources */ = {isa = PBXBuildFile; fileRef = 0920833F1BA95EE100F82B29 /* UserClientRequestFactory.swift */; };
 		0920C4DA1B305FF500C55728 /* UserSessionGiphyRequestStateTests.swift in Sources */ = {isa = PBXBuildFile; fileRef = 0920C4D81B305FF500C55728 /* UserSessionGiphyRequestStateTests.swift */; };
 		093694451BA9633300F36B3A /* UserClientRequestFactoryTests.swift in Sources */ = {isa = PBXBuildFile; fileRef = 093694441BA9633300F36B3A /* UserClientRequestFactoryTests.swift */; };
@@ -624,13 +618,10 @@
 /* End PBXCopyFilesBuildPhase section */
 
 /* Begin PBXFileReference section */
-<<<<<<< HEAD
 		06025663248E5BC700E060E1 /* PushNotificationStrategy.swift */ = {isa = PBXFileReference; lastKnownFileType = sourcecode.swift; path = PushNotificationStrategy.swift; sourceTree = "<group>"; };
-=======
 		0680BA0324D1C248007173F5 /* ZMEventModel2.0.xcdatamodel */ = {isa = PBXFileReference; lastKnownFileType = wrapper.xcdatamodel; path = ZMEventModel2.0.xcdatamodel; sourceTree = "<group>"; };
 		068E655924C8223400403926 /* LocalNotificationContentTypeTest.swift */ = {isa = PBXFileReference; lastKnownFileType = sourcecode.swift; path = LocalNotificationContentTypeTest.swift; sourceTree = "<group>"; };
 		06B99C7A242B51A300FEAFDE /* SignatureRequestStrategy.swift */ = {isa = PBXFileReference; lastKnownFileType = sourcecode.swift; path = SignatureRequestStrategy.swift; sourceTree = "<group>"; };
->>>>>>> 75be6873
 		06BBF6EC246EB56B00A26626 /* ConversationTests+List.swift */ = {isa = PBXFileReference; lastKnownFileType = sourcecode.swift; path = "ConversationTests+List.swift"; sourceTree = "<group>"; };
 		06BBF6EF246ECB2400A26626 /* ConversationTests+Archiving.swift */ = {isa = PBXFileReference; lastKnownFileType = sourcecode.swift; path = "ConversationTests+Archiving.swift"; sourceTree = "<group>"; };
 		06BBF6F2246EF28800A26626 /* ConversationTests+LastRead.swift */ = {isa = PBXFileReference; lastKnownFileType = sourcecode.swift; path = "ConversationTests+LastRead.swift"; sourceTree = "<group>"; };
@@ -639,13 +630,10 @@
 		06BBF6FB247288DD00A26626 /* FileTransferTests+Swift.swift */ = {isa = PBXFileReference; lastKnownFileType = sourcecode.swift; path = "FileTransferTests+Swift.swift"; sourceTree = "<group>"; };
 		06BBF6FE2472F3AC00A26626 /* SendAndReceiveMessagesTests+Swift.swift */ = {isa = PBXFileReference; lastKnownFileType = sourcecode.swift; path = "SendAndReceiveMessagesTests+Swift.swift"; sourceTree = "<group>"; };
 		06BBF7002473D51D00A26626 /* MessagingTest+Swift.swift */ = {isa = PBXFileReference; lastKnownFileType = sourcecode.swift; path = "MessagingTest+Swift.swift"; sourceTree = "<group>"; };
-<<<<<<< HEAD
 		06DE14CC24B85B06006CB6B3 /* SyncStatus.swift */ = {isa = PBXFileReference; lastKnownFileType = sourcecode.swift; path = SyncStatus.swift; sourceTree = "<group>"; };
 		06DE14CE24B85BD0006CB6B3 /* ZMSyncStateDelegate.h */ = {isa = PBXFileReference; lastKnownFileType = sourcecode.c.h; path = ZMSyncStateDelegate.h; sourceTree = "<group>"; };
 		06DE14D324B866BE006CB6B3 /* UpdateEventsStoreMigrationTests.swift */ = {isa = PBXFileReference; lastKnownFileType = sourcecode.swift; path = UpdateEventsStoreMigrationTests.swift; sourceTree = "<group>"; };
-=======
 		06F98D5E24379143007E914A /* SignatureRequestStrategyTests.swift */ = {isa = PBXFileReference; lastKnownFileType = sourcecode.swift; path = SignatureRequestStrategyTests.swift; sourceTree = "<group>"; };
->>>>>>> 75be6873
 		0920833C1BA84F3100F82B29 /* UserClientRequestStrategyTests.swift */ = {isa = PBXFileReference; fileEncoding = 4; lastKnownFileType = sourcecode.swift; path = UserClientRequestStrategyTests.swift; sourceTree = "<group>"; };
 		0920833F1BA95EE100F82B29 /* UserClientRequestFactory.swift */ = {isa = PBXFileReference; fileEncoding = 4; lastKnownFileType = sourcecode.swift; path = UserClientRequestFactory.swift; sourceTree = "<group>"; };
 		0920C4D81B305FF500C55728 /* UserSessionGiphyRequestStateTests.swift */ = {isa = PBXFileReference; fileEncoding = 4; lastKnownFileType = sourcecode.swift; path = UserSessionGiphyRequestStateTests.swift; sourceTree = "<group>"; };
@@ -1772,11 +1760,8 @@
 				F9B171F71C0F00E700E6EEC6 /* ClientUpdateStatusTests.swift */,
 				54BFDF691BDA87D20034A3DB /* HistorySynchronizationStatusTests.swift */,
 				09B730941B3045E400A5CCC9 /* ProxiedRequestStatusTests.swift */,
-<<<<<<< HEAD
 				F97679081D771B2700CC075D /* BackgroundAPNSConfirmationStatusTests.swift */,
-=======
 				BFB524CD1C7722EC006BCE23 /* PushNotificationStatusTests.swift */,
->>>>>>> 75be6873
 				7CE017162317D72A00144905 /* ZMCredentialsTests.swift */,
 				542DFEE51DDCA452000F5B95 /* UserProfileUpdateStatusTests.swift */,
 				F19F4F4C1E646C3C00F4D8FF /* UserProfileImageUpdateStatusTests.swift */,
@@ -1846,12 +1831,9 @@
 				1672A64423473EA100380537 /* LabelDownstreamRequestStrategy.swift */,
 				16D0A11C234C8CD700A83F87 /* LabelUpstreamRequestStrategy.swift */,
 				A938BDC723A7964100D4C208 /* ConversationRoleDownstreamRequestStrategy.swift */,
-<<<<<<< HEAD
 				06025663248E5BC700E060E1 /* PushNotificationStrategy.swift */,
-=======
 				06B99C7A242B51A300FEAFDE /* SignatureRequestStrategy.swift */,
 				54CB3FE024A34B8A00BA86DD /* FeatureFlagRequestStrategy.swift */,
->>>>>>> 75be6873
 				D5225721206261C100562561 /* Asset Deletion */,
 			);
 			path = Strategies;
@@ -1938,12 +1920,9 @@
 				54973A351DD48CAB007F8702 /* NSManagedObject+EncryptionContext.swift */,
 				163FB9982057E3F200E74F83 /* AuthenticationStatusProvider.swift */,
 				F9B171F51C0EF21100E6EEC6 /* ClientUpdateStatus.swift */,
-<<<<<<< HEAD
 				F97678F91D76D11400CC075D /* BackgroundAPNSConfirmationStatus.swift */,
-=======
 				BF00441A1C737CE9007A6EA4 /* PushNotificationStatus.swift */,
 				F9B8308B1DEEDC2900FF6FE7 /* SyncStatus.swift */,
->>>>>>> 75be6873
 				166264732166093800300F45 /* CallEventStatus.swift */,
 				160C31261E6434500012E4BC /* OperationStatus.swift */,
 				549710091F6FFE9900026EDD /* ClientUpdateNotification.swift */,
