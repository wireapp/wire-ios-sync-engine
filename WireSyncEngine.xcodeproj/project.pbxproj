--- conflicted
+++ resolved
@@ -283,17 +283,14 @@
 		5E8EE1FE20FDCD1300DB1F9B /* MockPasteboard.swift in Sources */ = {isa = PBXBuildFile; fileRef = 5E8EE1FD20FDCD1300DB1F9B /* MockPasteboard.swift */; };
 		5E9D326F2109C1740032FB06 /* CompanyLoginErrorCode.swift in Sources */ = {isa = PBXBuildFile; fileRef = 5E9D326E2109C1740032FB06 /* CompanyLoginErrorCode.swift */; };
 		5E9D32712109C54B0032FB06 /* CompanyLoginActionTests.swift in Sources */ = {isa = PBXBuildFile; fileRef = 5E9D32702109C54B0032FB06 /* CompanyLoginActionTests.swift */; };
-<<<<<<< HEAD
 		5EFE9C13212AADDA007932A6 /* UnverifiedCredential.swift in Sources */ = {isa = PBXBuildFile; fileRef = 5EFE9C12212AADDA007932A6 /* UnverifiedCredential.swift */; };
 		5EFE9C15212AB138007932A6 /* UnregisteredUser+Payload.swift in Sources */ = {isa = PBXBuildFile; fileRef = 5EFE9C14212AB138007932A6 /* UnregisteredUser+Payload.swift */; };
 		5EFE9C17212AB945007932A6 /* RegistrationPhase.swift in Sources */ = {isa = PBXBuildFile; fileRef = 5EFE9C16212AB945007932A6 /* RegistrationPhase.swift */; };
-=======
 		5EC2C58F2137F5EE00C6CE35 /* CallClosedReason.swift in Sources */ = {isa = PBXBuildFile; fileRef = 5EC2C58E2137F5EE00C6CE35 /* CallClosedReason.swift */; };
 		5EC2C5912137F80E00C6CE35 /* CallState.swift in Sources */ = {isa = PBXBuildFile; fileRef = 5EC2C5902137F80E00C6CE35 /* CallState.swift */; };
 		5EC2C593213827BF00C6CE35 /* WireCallCenterV3+Events.swift in Sources */ = {isa = PBXBuildFile; fileRef = 5EC2C592213827BF00C6CE35 /* WireCallCenterV3+Events.swift */; };
 		5EC3A466210B735000B76C78 /* String+NotificationFormat.swift in Sources */ = {isa = PBXBuildFile; fileRef = 5EC3A465210B735000B76C78 /* String+NotificationFormat.swift */; };
 		5EC3A468210B763000B76C78 /* NotificationUserInfo.swift in Sources */ = {isa = PBXBuildFile; fileRef = 5EC3A467210B763000B76C78 /* NotificationUserInfo.swift */; };
->>>>>>> 379d6cee
 		7C1F4BF5203C4F67000537A8 /* Analytics+Push.swift in Sources */ = {isa = PBXBuildFile; fileRef = 7C1F4BF4203C4F67000537A8 /* Analytics+Push.swift */; };
 		85D8522CF8DE246DDD5BD12C /* MockEntity.m in Sources */ = {isa = PBXBuildFile; fileRef = 85D85AAE7FA09852AB9B0D6A /* MockEntity.m */; };
 		85D85EAFA1CB6E457D14E3B7 /* MockEntity2.m in Sources */ = {isa = PBXBuildFile; fileRef = 85D85C9E7A2AAAE14D4BC2CC /* MockEntity2.m */; };
@@ -849,17 +846,14 @@
 		5E8EE1FD20FDCD1300DB1F9B /* MockPasteboard.swift */ = {isa = PBXFileReference; lastKnownFileType = sourcecode.swift; path = MockPasteboard.swift; sourceTree = "<group>"; };
 		5E9D326E2109C1740032FB06 /* CompanyLoginErrorCode.swift */ = {isa = PBXFileReference; lastKnownFileType = sourcecode.swift; path = CompanyLoginErrorCode.swift; sourceTree = "<group>"; };
 		5E9D32702109C54B0032FB06 /* CompanyLoginActionTests.swift */ = {isa = PBXFileReference; lastKnownFileType = sourcecode.swift; path = CompanyLoginActionTests.swift; sourceTree = "<group>"; };
-<<<<<<< HEAD
 		5EFE9C12212AADDA007932A6 /* UnverifiedCredential.swift */ = {isa = PBXFileReference; lastKnownFileType = sourcecode.swift; path = UnverifiedCredential.swift; sourceTree = "<group>"; };
 		5EFE9C14212AB138007932A6 /* UnregisteredUser+Payload.swift */ = {isa = PBXFileReference; lastKnownFileType = sourcecode.swift; path = "UnregisteredUser+Payload.swift"; sourceTree = "<group>"; };
 		5EFE9C16212AB945007932A6 /* RegistrationPhase.swift */ = {isa = PBXFileReference; lastKnownFileType = sourcecode.swift; path = RegistrationPhase.swift; sourceTree = "<group>"; };
-=======
 		5EC2C58E2137F5EE00C6CE35 /* CallClosedReason.swift */ = {isa = PBXFileReference; lastKnownFileType = sourcecode.swift; path = CallClosedReason.swift; sourceTree = "<group>"; };
 		5EC2C5902137F80E00C6CE35 /* CallState.swift */ = {isa = PBXFileReference; lastKnownFileType = sourcecode.swift; path = CallState.swift; sourceTree = "<group>"; };
 		5EC2C592213827BF00C6CE35 /* WireCallCenterV3+Events.swift */ = {isa = PBXFileReference; lastKnownFileType = sourcecode.swift; path = "WireCallCenterV3+Events.swift"; sourceTree = "<group>"; };
 		5EC3A465210B735000B76C78 /* String+NotificationFormat.swift */ = {isa = PBXFileReference; lastKnownFileType = sourcecode.swift; path = "String+NotificationFormat.swift"; sourceTree = "<group>"; };
 		5EC3A467210B763000B76C78 /* NotificationUserInfo.swift */ = {isa = PBXFileReference; lastKnownFileType = sourcecode.swift; path = NotificationUserInfo.swift; sourceTree = "<group>"; };
->>>>>>> 379d6cee
 		7C1F4BF4203C4F67000537A8 /* Analytics+Push.swift */ = {isa = PBXFileReference; lastKnownFileType = sourcecode.swift; path = "Analytics+Push.swift"; sourceTree = "<group>"; };
 		85D8502FFC4412F91D0CC1A4 /* ZMOperationLoop.m */ = {isa = PBXFileReference; fileEncoding = 4; lastKnownFileType = sourcecode.c.objc; path = ZMOperationLoop.m; sourceTree = "<group>"; };
 		85D85104C6D06FA902E3253C /* ZMSyncStrategyTests.m */ = {isa = PBXFileReference; fileEncoding = 4; lastKnownFileType = sourcecode.c.objc; path = ZMSyncStrategyTests.m; sourceTree = "<group>"; };
@@ -2214,11 +2208,8 @@
 				54D175241ADE9449001AA338 /* ZMUserSession+Authentication.h in Headers */,
 				09D7CE641AE94D4200CC5F45 /* ZMCredentials+Internal.h in Headers */,
 				F132C105203F02C700C58933 /* ZMConversationTranscoder.h in Headers */,
-<<<<<<< HEAD
 				F98EDCEC1D82B924001E65CB /* UILocalNotification+StringProcessing.h in Headers */,
-=======
 				0932EA461AE5514100D1BFD1 /* ZMPhoneNumberVerificationTranscoder.h in Headers */,
->>>>>>> 379d6cee
 				F19F1D311EFBCBD300275E27 /* ZMLoginTranscoder.h in Headers */,
 				54DE26B31BC56E62002B5FBC /* ZMHotFixDirectory.h in Headers */,
 				1602B4611F3B04150061C135 /* ZMBlacklistVerificator.h in Headers */,
@@ -2514,12 +2505,9 @@
 				169E303320D29C670012C219 /* PushRegistryMock.swift in Sources */,
 				3E05F252192A4FBD00F22D80 /* UserSessionErrorTests.m in Sources */,
 				545643D31C62C12E00A2129C /* ConversationTests+OTR.m in Sources */,
-<<<<<<< HEAD
 				EF797FE91FB5E91C00F7FF21 /* RegistrationTests.swift in Sources */,
-=======
 				EF797FE91FB5E91C00F7FF21 /* TeamCreationTests.swift in Sources */,
 				16A5FE23215B5FD000AEEBBD /* LinkPreviewTests.swift in Sources */,
->>>>>>> 379d6cee
 				872A2EE81FFFBC3900900B22 /* ServiceUserTests.swift in Sources */,
 				F148F6691FBAF55800BD6909 /* TeamRegistrationStrategyTests.swift in Sources */,
 				168C0B3F1E97CE3900315044 /* ZMLastUpdateEventIDTranscoderTests.m in Sources */,
@@ -2730,11 +2718,8 @@
 				54D175211ADE8B18001AA338 /* ZMUserSession+Registration.m in Sources */,
 				549816291A432BC800A7CE2E /* ZMConnectionTranscoder.m in Sources */,
 				54C8A39C1F7536DB004961DF /* ZMOperationLoop+Notifications.swift in Sources */,
-<<<<<<< HEAD
-=======
 				163495851F010AF0004E80DB /* UnauthenticatedSession+Registration.swift in Sources */,
 				5EC2C58F2137F5EE00C6CE35 /* CallClosedReason.swift in Sources */,
->>>>>>> 379d6cee
 				BF2ADA021F41A450000980E8 /* Account+Cookie.swift in Sources */,
 				5EFE9C15212AB138007932A6 /* UnregisteredUser+Payload.swift in Sources */,
 				160C31271E6434500012E4BC /* OperationStatus.swift in Sources */,
@@ -2758,11 +2743,8 @@
 				1626344920D7DB81000D4063 /* PushNotificationCategory.swift in Sources */,
 				F98EDCD71D82B913001E65CB /* LocalNotificationContentType.swift in Sources */,
 				F90EC5A31E7BF1AC00A6779E /* AVSWrapper.swift in Sources */,
-<<<<<<< HEAD
 				5EFE9C13212AADDA007932A6 /* UnverifiedCredential.swift in Sources */,
-=======
 				5E8BB8992147CD3F00EEA64B /* AVSBridging.swift in Sources */,
->>>>>>> 379d6cee
 				16F5F16C1E4092C00062F0AE /* NSManagedObjectContext+CTCallCenter.swift in Sources */,
 				16962EE420286D690069D88D /* LocalNotificationType+Configuration.swift in Sources */,
 				BF00441B1C737CE9007A6EA4 /* PushNotificationStatus.swift in Sources */,
