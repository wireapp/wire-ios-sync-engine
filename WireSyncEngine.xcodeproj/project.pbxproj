// !$*UTF8*$!
{
	archiveVersion = 1;
	classes = {
	};
	objectVersion = 52;
	objects = {

/* Begin PBXBuildFile section */
		0601900B2678750D0043F8F8 /* DeepLinkURLActionProcessorTests.swift in Sources */ = {isa = PBXBuildFile; fileRef = 161ACB3E23F6E4C200ABFF33 /* DeepLinkURLActionProcessorTests.swift */; };
		06025664248E5BC700E060E1 /* (null) in Sources */ = {isa = PBXBuildFile; };
		06239126274DB73A0065A72D /* StartLoginURLActionProcessor.swift in Sources */ = {isa = PBXBuildFile; fileRef = 06239125274DB73A0065A72D /* StartLoginURLActionProcessor.swift */; };
		063AF985264B2DF800DCBCED /* CallClosedReason.swift in Sources */ = {isa = PBXBuildFile; fileRef = 0625690E264AE6560041C17B /* CallClosedReason.swift */; };
		063AFA3F264B30C400DCBCED /* BuildType.swift in Sources */ = {isa = PBXBuildFile; fileRef = 063AFA3E264B30C400DCBCED /* BuildType.swift */; };
		0640C26D26EA0B5C0057AF80 /* NSManagedObjectContext+Packaging.swift in Sources */ = {isa = PBXBuildFile; fileRef = 0640C26C26EA0B5C0057AF80 /* NSManagedObjectContext+Packaging.swift */; };
		067BB08125074EA200946EC8 /* (null) in Sources */ = {isa = PBXBuildFile; };
		067BB08F250789D500946EC8 /* (null) in Sources */ = {isa = PBXBuildFile; };
		06894D92276BA7FA00DA4E33 /* StartLoginURLActionProcessorTests.swift in Sources */ = {isa = PBXBuildFile; fileRef = 06894D91276BA7FA00DA4E33 /* StartLoginURLActionProcessorTests.swift */; };
		06B99C7B242B51A300FEAFDE /* SignatureRequestStrategy.swift in Sources */ = {isa = PBXBuildFile; fileRef = 06B99C7A242B51A300FEAFDE /* SignatureRequestStrategy.swift */; };
		06BBF7012473D51D00A26626 /* MessagingTest+Swift.swift in Sources */ = {isa = PBXBuildFile; fileRef = 06BBF7002473D51D00A26626 /* MessagingTest+Swift.swift */; };
		06DE14CD24B85B06006CB6B3 /* SyncStatus.swift in Sources */ = {isa = PBXBuildFile; fileRef = 06DE14CC24B85B06006CB6B3 /* SyncStatus.swift */; };
		06DE14CF24B85CA0006CB6B3 /* ZMSyncStateDelegate.h in Headers */ = {isa = PBXBuildFile; fileRef = 06DE14CE24B85BD0006CB6B3 /* ZMSyncStateDelegate.h */; settings = {ATTRIBUTES = (Public, ); }; };
		06EF5182266E2C8F0073920F /* Conversation+Join.swift in Sources */ = {isa = PBXBuildFile; fileRef = 06EF5181266E2C8F0073920F /* Conversation+Join.swift */; };
		06EF5187266E445F0073920F /* ConversationTests+Join.swift in Sources */ = {isa = PBXBuildFile; fileRef = 06EF5186266E445F0073920F /* ConversationTests+Join.swift */; };
		06F98D602437916B007E914A /* SignatureRequestStrategyTests.swift in Sources */ = {isa = PBXBuildFile; fileRef = 06F98D5E24379143007E914A /* SignatureRequestStrategyTests.swift */; };
		092083401BA95EE100F82B29 /* UserClientRequestFactory.swift in Sources */ = {isa = PBXBuildFile; fileRef = 0920833F1BA95EE100F82B29 /* UserClientRequestFactory.swift */; };
		0920C4DA1B305FF500C55728 /* UserSessionGiphyRequestStateTests.swift in Sources */ = {isa = PBXBuildFile; fileRef = 0920C4D81B305FF500C55728 /* UserSessionGiphyRequestStateTests.swift */; };
		093694451BA9633300F36B3A /* UserClientRequestFactoryTests.swift in Sources */ = {isa = PBXBuildFile; fileRef = 093694441BA9633300F36B3A /* UserClientRequestFactoryTests.swift */; };
		09531F161AE960E300B8556A /* ZMLoginCodeRequestTranscoder.h in Headers */ = {isa = PBXBuildFile; fileRef = 09531F131AE960E300B8556A /* ZMLoginCodeRequestTranscoder.h */; settings = {ATTRIBUTES = (Public, ); }; };
		09531F181AE960E300B8556A /* ZMLoginCodeRequestTranscoder.m in Sources */ = {isa = PBXBuildFile; fileRef = 09531F141AE960E300B8556A /* ZMLoginCodeRequestTranscoder.m */; };
		09531F1C1AE9644800B8556A /* ZMLoginCodeRequestTranscoderTests.m in Sources */ = {isa = PBXBuildFile; fileRef = 09531F1A1AE9644800B8556A /* ZMLoginCodeRequestTranscoderTests.m */; };
		098CFBBB1B7B9C94000B02B1 /* BaseTestSwiftHelpers.swift in Sources */ = {isa = PBXBuildFile; fileRef = 098CFBBA1B7B9C94000B02B1 /* BaseTestSwiftHelpers.swift */; };
		09914E531BD6613D00C10BF8 /* ZMDecodedAPSMessageTest.m in Sources */ = {isa = PBXBuildFile; fileRef = 09914E521BD6613D00C10BF8 /* ZMDecodedAPSMessageTest.m */; };
		09B730961B3045E400A5CCC9 /* ProxiedRequestStatusTests.swift in Sources */ = {isa = PBXBuildFile; fileRef = 09B730941B3045E400A5CCC9 /* ProxiedRequestStatusTests.swift */; };
		09BA924C1BD55FA5000DC962 /* UserClientRequestStrategyTests.swift in Sources */ = {isa = PBXBuildFile; fileRef = 0920833C1BA84F3100F82B29 /* UserClientRequestStrategyTests.swift */; };
		09BCDB8E1BCE7F000020DCC7 /* ZMAPSMessageDecoder.h in Headers */ = {isa = PBXBuildFile; fileRef = 09BCDB8C1BCE7F000020DCC7 /* ZMAPSMessageDecoder.h */; settings = {ATTRIBUTES = (Public, ); }; };
		09BCDB8F1BCE7F000020DCC7 /* ZMAPSMessageDecoder.m in Sources */ = {isa = PBXBuildFile; fileRef = 09BCDB8D1BCE7F000020DCC7 /* ZMAPSMessageDecoder.m */; };
		09C77C531BA6C77000E2163F /* UserClientRequestStrategy.swift in Sources */ = {isa = PBXBuildFile; fileRef = 09C77C521BA6C77000E2163F /* UserClientRequestStrategy.swift */; };
		09D7CE641AE94D4200CC5F45 /* ZMCredentials+Internal.h in Headers */ = {isa = PBXBuildFile; fileRef = 09D7CE621AE94D4200CC5F45 /* ZMCredentials+Internal.h */; };
		160195611E30C9CF00ACBFAC /* LocalNotificationDispatcherCallingTests.swift in Sources */ = {isa = PBXBuildFile; fileRef = 160195601E30C9CF00ACBFAC /* LocalNotificationDispatcherCallingTests.swift */; };
		1602B4611F3B04150061C135 /* ZMBlacklistVerificator.h in Headers */ = {isa = PBXBuildFile; fileRef = F9FD798B19EE9B9A00D70FCD /* ZMBlacklistVerificator.h */; settings = {ATTRIBUTES = (Public, ); }; };
		16030DC921B01B7500F8032E /* Conversation+ReadReceiptMode.swift in Sources */ = {isa = PBXBuildFile; fileRef = 16030DC821B01B7500F8032E /* Conversation+ReadReceiptMode.swift */; };
		16085B331F71811A000B9F22 /* UserChangeInfo+UserSession.swift in Sources */ = {isa = PBXBuildFile; fileRef = 16085B321F71811A000B9F22 /* UserChangeInfo+UserSession.swift */; };
		16085B351F719E6D000B9F22 /* NetworkStateRecorder.swift in Sources */ = {isa = PBXBuildFile; fileRef = 16085B341F719E6D000B9F22 /* NetworkStateRecorder.swift */; };
		160C31271E6434500012E4BC /* OperationStatus.swift in Sources */ = {isa = PBXBuildFile; fileRef = 160C31261E6434500012E4BC /* OperationStatus.swift */; };
		160C31411E6DDFC30012E4BC /* VoiceChannelV3Tests.swift in Sources */ = {isa = PBXBuildFile; fileRef = 160C31401E6DDFC30012E4BC /* VoiceChannelV3Tests.swift */; };
		160C31441E8049320012E4BC /* ApplicationStatusDirectory.swift in Sources */ = {isa = PBXBuildFile; fileRef = 160C31431E8049320012E4BC /* ApplicationStatusDirectory.swift */; };
		160C314A1E82AC170012E4BC /* OperationStatusTests.swift in Sources */ = {isa = PBXBuildFile; fileRef = 160C31491E82AC170012E4BC /* OperationStatusTests.swift */; };
		161681352077721600BCF33A /* ZMOperationLoop+OperationStatus.swift in Sources */ = {isa = PBXBuildFile; fileRef = 161681342077721600BCF33A /* ZMOperationLoop+OperationStatus.swift */; };
		161927242459E09C00DDD9EB /* UserClientEventConsumerTests.swift in Sources */ = {isa = PBXBuildFile; fileRef = 161927222459E08E00DDD9EB /* UserClientEventConsumerTests.swift */; };
		161ACB1623F1AFB000ABFF33 /* SessionManager+CallKitManagerDelegate.swift in Sources */ = {isa = PBXBuildFile; fileRef = 161ACB1523F1AFB000ABFF33 /* SessionManager+CallKitManagerDelegate.swift */; };
		161ACB2423F432CC00ABFF33 /* SessionManager+URLActions.swift in Sources */ = {isa = PBXBuildFile; fileRef = 161ACB2323F432CC00ABFF33 /* SessionManager+URLActions.swift */; };
		161ACB2D23F5BA0200ABFF33 /* DeepLinkURLActionProcessor.swift in Sources */ = {isa = PBXBuildFile; fileRef = 161ACB2C23F5BA0200ABFF33 /* DeepLinkURLActionProcessor.swift */; };
		161ACB2F23F5BACA00ABFF33 /* ConnectToBotURLActionProcessor.swift in Sources */ = {isa = PBXBuildFile; fileRef = 161ACB2E23F5BACA00ABFF33 /* ConnectToBotURLActionProcessor.swift */; };
		161ACB3223F5BBA100ABFF33 /* CompanyLoginURLActionProcessor.swift in Sources */ = {isa = PBXBuildFile; fileRef = 161ACB3123F5BBA100ABFF33 /* CompanyLoginURLActionProcessor.swift */; };
		161ACB3A23F6BAFE00ABFF33 /* URLActionTests.swift in Sources */ = {isa = PBXBuildFile; fileRef = 161ACB3923F6BAFE00ABFF33 /* URLActionTests.swift */; };
		161ACB4323F6EE4800ABFF33 /* CompanyLoginURLActionProcessorTests.swift in Sources */ = {isa = PBXBuildFile; fileRef = 161ACB4223F6EE4800ABFF33 /* CompanyLoginURLActionProcessorTests.swift */; };
		161C886623FD248A00CB0B8E /* RecordingMockTransportSession.swift in Sources */ = {isa = PBXBuildFile; fileRef = 161C886423FD248A00CB0B8E /* RecordingMockTransportSession.swift */; };
		161C887723FD4CFD00CB0B8E /* MockPushChannel.swift in Sources */ = {isa = PBXBuildFile; fileRef = 161C887623FD4CFD00CB0B8E /* MockPushChannel.swift */; };
		1626344720D79C22000D4063 /* ZMUserSessionTests+PushNotifications.swift in Sources */ = {isa = PBXBuildFile; fileRef = 1626344620D79C22000D4063 /* ZMUserSessionTests+PushNotifications.swift */; };
		162A81D4202B453000F6200C /* SessionManager+AVS.swift in Sources */ = {isa = PBXBuildFile; fileRef = 162A81D3202B453000F6200C /* SessionManager+AVS.swift */; };
		162A81D6202B5BC600F6200C /* SessionManagerAVSTests.swift in Sources */ = {isa = PBXBuildFile; fileRef = 162A81D5202B5BC600F6200C /* SessionManagerAVSTests.swift */; };
		162DEE111F87B9800034C8F9 /* ZMUserSession+Calling.swift in Sources */ = {isa = PBXBuildFile; fileRef = 162DEE101F87B9800034C8F9 /* ZMUserSession+Calling.swift */; };
		1634958B1F0254CB004E80DB /* SessionManager+ServerConnection.swift in Sources */ = {isa = PBXBuildFile; fileRef = 1634958A1F0254CB004E80DB /* SessionManager+ServerConnection.swift */; };
		1636EAFF23F6FCCC00CD9527 /* MockPresentationDelegate.swift in Sources */ = {isa = PBXBuildFile; fileRef = 1636EAFE23F6FCCC00CD9527 /* MockPresentationDelegate.swift */; };
		1639A8272260CE5000868AB9 /* ZMLocalNotification+AvailabilityAlert.swift in Sources */ = {isa = PBXBuildFile; fileRef = 1639A8262260CE5000868AB9 /* ZMLocalNotification+AvailabilityAlert.swift */; };
		1639A8542264C52600868AB9 /* ZMLocalNotificationTests_Alerts.swift in Sources */ = {isa = PBXBuildFile; fileRef = 1639A8532264C52600868AB9 /* ZMLocalNotificationTests_Alerts.swift */; };
		163FB9942052EA4C00E74F83 /* OperationLoopNewRequestObserver.swift in Sources */ = {isa = PBXBuildFile; fileRef = 163FB9922052EA4600E74F83 /* OperationLoopNewRequestObserver.swift */; };
		163FB9992057E3F200E74F83 /* AuthenticationStatusProvider.swift in Sources */ = {isa = PBXBuildFile; fileRef = 163FB9982057E3F200E74F83 /* AuthenticationStatusProvider.swift */; };
		1645ECF82448A0A3007A82D6 /* Decodable+JSON.swift in Sources */ = {isa = PBXBuildFile; fileRef = 1645ECF72448A0A3007A82D6 /* Decodable+JSON.swift */; };
		1645ECFC2449CE75007A82D6 /* TeamMembersDownloadRequestStrategy.swift in Sources */ = {isa = PBXBuildFile; fileRef = 1645ECFB2449CE75007A82D6 /* TeamMembersDownloadRequestStrategy.swift */; };
		1645ED1B244DE345007A82D6 /* TeamMembersDownloadRequestStrategy.swift in Sources */ = {isa = PBXBuildFile; fileRef = 1645ED1A244DE345007A82D6 /* TeamMembersDownloadRequestStrategy.swift */; };
		164A55D820F4FE4A00AE62A6 /* SearchUserImageStrategyTests.swift in Sources */ = {isa = PBXBuildFile; fileRef = F95706581DE5F6D40087442C /* SearchUserImageStrategyTests.swift */; };
		164B8C211E254AD00060AB26 /* WireCallCenterV3Mock.swift in Sources */ = {isa = PBXBuildFile; fileRef = 165D3A1A1E1D43870052E654 /* WireCallCenterV3Mock.swift */; };
		164C29A31ECF437E0026562A /* SearchRequestTests.swift in Sources */ = {isa = PBXBuildFile; fileRef = 164C29A21ECF437E0026562A /* SearchRequestTests.swift */; };
		164C29A51ECF47D80026562A /* SearchDirectoryTests.swift in Sources */ = {isa = PBXBuildFile; fileRef = 164C29A41ECF47D80026562A /* SearchDirectoryTests.swift */; };
		164C29A71ED2D7B00026562A /* SearchResult.swift in Sources */ = {isa = PBXBuildFile; fileRef = 164C29A61ED2D7B00026562A /* SearchResult.swift */; };
		164EAF9C1F4455FA00B628C4 /* ZMUserSession+Actions.swift in Sources */ = {isa = PBXBuildFile; fileRef = 164EAF9B1F4455FA00B628C4 /* ZMUserSession+Actions.swift */; };
		16519D38231D3B1700C9D76D /* Conversation+Deletion.swift in Sources */ = {isa = PBXBuildFile; fileRef = 16519D37231D3B1700C9D76D /* Conversation+Deletion.swift */; };
		16519D6D231EAAF300C9D76D /* Conversation+DeletionTests.swift in Sources */ = {isa = PBXBuildFile; fileRef = 16519D6C231EAAF300C9D76D /* Conversation+DeletionTests.swift */; };
		1658C2371F503CF800889F22 /* FlowManager.swift in Sources */ = {isa = PBXBuildFile; fileRef = 1658C2361F503CF800889F22 /* FlowManager.swift */; };
		1658C23A1F5404F000889F22 /* FlowManagerMock.swift in Sources */ = {isa = PBXBuildFile; fileRef = 1658C2381F5404ED00889F22 /* FlowManagerMock.swift */; };
		1658E91D26C53FDB003D0090 /* Starscream.xcframework in Frameworks */ = {isa = PBXBuildFile; fileRef = 1658E91C26C53FDB003D0090 /* Starscream.xcframework */; };
		1659114F1DEF1F6E007FA847 /* LocalNotificationDispatcher+Calling.swift in Sources */ = {isa = PBXBuildFile; fileRef = 1659114E1DEF1F6E007FA847 /* LocalNotificationDispatcher+Calling.swift */; };
		165911531DEF38EC007FA847 /* CallStateObserver.swift in Sources */ = {isa = PBXBuildFile; fileRef = 165911521DEF38EC007FA847 /* CallStateObserver.swift */; };
		165BB94C2004D6490077EFD5 /* SessionManager+UserActivity.swift in Sources */ = {isa = PBXBuildFile; fileRef = 165BB94B2004D6490077EFD5 /* SessionManager+UserActivity.swift */; };
		165D3A151E1D3EF30052E654 /* WireCallCenterV3.swift in Sources */ = {isa = PBXBuildFile; fileRef = 165D3A141E1D3EF30052E654 /* WireCallCenterV3.swift */; };
		165D3A211E1D43870052E654 /* VoiceChannelV3.swift in Sources */ = {isa = PBXBuildFile; fileRef = 165D3A171E1D43870052E654 /* VoiceChannelV3.swift */; };
		165D3A221E1D43870052E654 /* VoiceChannel.swift in Sources */ = {isa = PBXBuildFile; fileRef = 165D3A181E1D43870052E654 /* VoiceChannel.swift */; };
		165D3A3D1E1D60520052E654 /* ZMConversation+VoiceChannel.swift in Sources */ = {isa = PBXBuildFile; fileRef = 165D3A3C1E1D60520052E654 /* ZMConversation+VoiceChannel.swift */; };
		1660AA091ECCAC900056D403 /* SearchDirectory.swift in Sources */ = {isa = PBXBuildFile; fileRef = 1660AA081ECCAC900056D403 /* SearchDirectory.swift */; };
		1660AA0B1ECCAF4E0056D403 /* SearchRequest.swift in Sources */ = {isa = PBXBuildFile; fileRef = 1660AA0A1ECCAF4E0056D403 /* SearchRequest.swift */; };
		1660AA0D1ECDB0250056D403 /* SearchTask.swift in Sources */ = {isa = PBXBuildFile; fileRef = 1660AA0C1ECDB0250056D403 /* SearchTask.swift */; };
		1660AA0F1ECE0C870056D403 /* SearchResultTests.swift in Sources */ = {isa = PBXBuildFile; fileRef = 1660AA0E1ECE0C870056D403 /* SearchResultTests.swift */; };
		1660AA111ECE3C1C0056D403 /* SearchTaskTests.swift in Sources */ = {isa = PBXBuildFile; fileRef = 1660AA101ECE3C1C0056D403 /* SearchTaskTests.swift */; };
		166264742166093800300F45 /* CallEventStatus.swift in Sources */ = {isa = PBXBuildFile; fileRef = 166264732166093800300F45 /* CallEventStatus.swift */; };
		1662648221661C9F00300F45 /* ZMOperatonLoop+Background.swift in Sources */ = {isa = PBXBuildFile; fileRef = 1662648121661C9F00300F45 /* ZMOperatonLoop+Background.swift */; };
		166264932166517A00300F45 /* CallEventStatusTests.swift in Sources */ = {isa = PBXBuildFile; fileRef = 166264922166517A00300F45 /* CallEventStatusTests.swift */; };
		1662B0F723D9B29C00B8C7C5 /* UnauthenticatedSession+DomainLookup.swift in Sources */ = {isa = PBXBuildFile; fileRef = 1662B0F623D9B29C00B8C7C5 /* UnauthenticatedSession+DomainLookup.swift */; };
		1662B0F923D9CE8F00B8C7C5 /* UnauthenticatedSessionTests+DomainLookup.swift in Sources */ = {isa = PBXBuildFile; fileRef = 1662B0F823D9CE8F00B8C7C5 /* UnauthenticatedSessionTests+DomainLookup.swift */; };
		166507812459D7CA005300C1 /* UserClientEventConsumer.swift in Sources */ = {isa = PBXBuildFile; fileRef = 166507802459D7CA005300C1 /* UserClientEventConsumer.swift */; };
		166A8BF31E015F3B00F5EEEA /* WireCallCenterV3Factory.swift in Sources */ = {isa = PBXBuildFile; fileRef = 166A8BF21E015F3B00F5EEEA /* WireCallCenterV3Factory.swift */; };
		166A8BF91E02C7D500F5EEEA /* ZMHotFix+PendingChanges.swift in Sources */ = {isa = PBXBuildFile; fileRef = 166A8BF81E02C7D500F5EEEA /* ZMHotFix+PendingChanges.swift */; };
		166B2B5E23E86522003E8581 /* ZMUserSession.swift in Sources */ = {isa = PBXBuildFile; fileRef = 166B2B5D23E86522003E8581 /* ZMUserSession.swift */; };
		166B2B6E23EB2CD3003E8581 /* DatabaseTest.swift in Sources */ = {isa = PBXBuildFile; fileRef = 166B2B6D23EB2CD3003E8581 /* DatabaseTest.swift */; };
		166D18A4230EBFFA001288CD /* MediaManager.swift in Sources */ = {isa = PBXBuildFile; fileRef = 166D18A3230EBFFA001288CD /* MediaManager.swift */; };
		166D18A6230EC418001288CD /* MockMediaManager.swift in Sources */ = {isa = PBXBuildFile; fileRef = 166D18A5230EC418001288CD /* MockMediaManager.swift */; };
		166DCDBA2555ADD2004F4F59 /* SessionManager+EncryptionAtRest.swift in Sources */ = {isa = PBXBuildFile; fileRef = 166DCDB92555ADD1004F4F59 /* SessionManager+EncryptionAtRest.swift */; };
		166E47CF255E8B2200C161C8 /* ZMLastUpdateEventIDTranscoder.h in Headers */ = {isa = PBXBuildFile; fileRef = 5427B34D19D195A100CC18DC /* ZMLastUpdateEventIDTranscoder.h */; settings = {ATTRIBUTES = (Public, ); }; };
		166E47D0255EBFA900C161C8 /* StrategyDirectory.swift in Sources */ = {isa = PBXBuildFile; fileRef = 166E47CC255E785900C161C8 /* StrategyDirectory.swift */; };
		166E47D1255EC03E00C161C8 /* ZMSelfStrategy.h in Headers */ = {isa = PBXBuildFile; fileRef = 54F8D6E819AB535700146664 /* ZMSelfStrategy.h */; settings = {ATTRIBUTES = (Public, ); }; };
		166E47D3255EF0BE00C161C8 /* MockStrategyDirectory.swift in Sources */ = {isa = PBXBuildFile; fileRef = 166E47D2255EF0BD00C161C8 /* MockStrategyDirectory.swift */; };
		1671F9FF1E2FAF50009F3150 /* ZMLocalNotificationForTests_CallState.swift in Sources */ = {isa = PBXBuildFile; fileRef = 1671F9FE1E2FAF50009F3150 /* ZMLocalNotificationForTests_CallState.swift */; };
		1672A64523473EA100380537 /* LabelDownstreamRequestStrategy.swift in Sources */ = {isa = PBXBuildFile; fileRef = 1672A64423473EA100380537 /* LabelDownstreamRequestStrategy.swift */; };
		1672A653234784B500380537 /* LabelDownstreamRequestStrategyTests.swift in Sources */ = {isa = PBXBuildFile; fileRef = 1672A652234784B500380537 /* LabelDownstreamRequestStrategyTests.swift */; };
		1673C35324CB36D800AE2714 /* ZMUserSessionTests+EncryptionAtRest.swift in Sources */ = {isa = PBXBuildFile; fileRef = 1673C35224CB36D800AE2714 /* ZMUserSessionTests+EncryptionAtRest.swift */; };
		1679D1CD1EF97387007B0DF5 /* ZMUserSessionTestsBase+Calling.swift in Sources */ = {isa = PBXBuildFile; fileRef = 1679D1CB1EF9730C007B0DF5 /* ZMUserSessionTestsBase+Calling.swift */; };
		167BCB892603C2F100E9D7E3 /* ZMUserSessionTestsBase.m in Sources */ = {isa = PBXBuildFile; fileRef = 5447E4661AECDE6500411FCD /* ZMUserSessionTestsBase.m */; };
		167BCB902603CAB200E9D7E3 /* AnalyticsTests.swift in Sources */ = {isa = PBXBuildFile; fileRef = BF40AC711D096A0E00287E29 /* AnalyticsTests.swift */; };
		167BCB942603CC5B00E9D7E3 /* EventProcessorTests.swift in Sources */ = {isa = PBXBuildFile; fileRef = 1693151E2588CF9500709F15 /* EventProcessorTests.swift */; };
		167F383B23E0416E006B6AA9 /* UnauthenticatedSession+SSO.swift in Sources */ = {isa = PBXBuildFile; fileRef = 167F383A23E0416E006B6AA9 /* UnauthenticatedSession+SSO.swift */; };
		167F383D23E04A93006B6AA9 /* UnauthenticatedSessionTests+SSO.swift in Sources */ = {isa = PBXBuildFile; fileRef = 167F383C23E04A93006B6AA9 /* UnauthenticatedSessionTests+SSO.swift */; };
		168474262252579A004DE9EC /* ZMUserSessionTests+Syncing.swift in Sources */ = {isa = PBXBuildFile; fileRef = 168474252252579A004DE9EC /* ZMUserSessionTests+Syncing.swift */; };
		16849B1C23EDA1FD00C025A8 /* MockUpdateEventProcessor.swift in Sources */ = {isa = PBXBuildFile; fileRef = 16849B1B23EDA1FD00C025A8 /* MockUpdateEventProcessor.swift */; };
		16849B2023EDB32B00C025A8 /* MockSessionManager.swift in Sources */ = {isa = PBXBuildFile; fileRef = 16849B1F23EDB32B00C025A8 /* MockSessionManager.swift */; };
		168C0B3F1E97CE3900315044 /* ZMLastUpdateEventIDTranscoderTests.m in Sources */ = {isa = PBXBuildFile; fileRef = 54188DCA19D19DE200DA40E4 /* ZMLastUpdateEventIDTranscoderTests.m */; };
		168CF42720077C54009FCB89 /* TeamInvitationStatus.swift in Sources */ = {isa = PBXBuildFile; fileRef = 168CF42620077C54009FCB89 /* TeamInvitationStatus.swift */; };
		168CF4292007840A009FCB89 /* Team+Invite.swift in Sources */ = {isa = PBXBuildFile; fileRef = 168CF4282007840A009FCB89 /* Team+Invite.swift */; };
		168CF42B20079A02009FCB89 /* TeamInvitationRequestStrategy.swift in Sources */ = {isa = PBXBuildFile; fileRef = 168CF42A20079A02009FCB89 /* TeamInvitationRequestStrategy.swift */; };
		168CF42D2007BCA0009FCB89 /* TeamInvitationRequestStrategyTests.swift in Sources */ = {isa = PBXBuildFile; fileRef = 168CF42C2007BCA0009FCB89 /* TeamInvitationRequestStrategyTests.swift */; };
		168CF42F2007BCD9009FCB89 /* TeamInvitationStatusTests.swift in Sources */ = {isa = PBXBuildFile; fileRef = 168CF42E2007BCD9009FCB89 /* TeamInvitationStatusTests.swift */; };
		1693151125836E5800709F15 /* EventProcessor.swift in Sources */ = {isa = PBXBuildFile; fileRef = 1693151025836E5800709F15 /* EventProcessor.swift */; };
		169BA1D725ECDBA300374343 /* WireSyncEngine.framework in Frameworks */ = {isa = PBXBuildFile; fileRef = 549815931A43232400A7CE2E /* WireSyncEngine.framework */; };
		169BA1DF25ECE4D000374343 /* IntegrationTest.m in Sources */ = {isa = PBXBuildFile; fileRef = 16FF47461F0CD58A0044C491 /* IntegrationTest.m */; };
		169BA1E025ECE4D800374343 /* IntegrationTest.swift in Sources */ = {isa = PBXBuildFile; fileRef = 16FF47431F0BF5C70044C491 /* IntegrationTest.swift */; };
		169BA1E125ECE4EC00374343 /* AppLockIntegrationTests.swift in Sources */ = {isa = PBXBuildFile; fileRef = EEA1ED4025BEBABF006D07D3 /* AppLockIntegrationTests.swift */; };
		169BA1E925ECEA1C00374343 /* PushRegistryMock.swift in Sources */ = {isa = PBXBuildFile; fileRef = 169E303120D29C200012C219 /* PushRegistryMock.swift */; };
		169BA1EA25ECEA5400374343 /* ApplicationMock.swift in Sources */ = {isa = PBXBuildFile; fileRef = 543ED0001D79E0EE00A9CDF3 /* ApplicationMock.swift */; };
		169BA1EC25ECEA9600374343 /* MockUser+LoginCredentials.swift in Sources */ = {isa = PBXBuildFile; fileRef = 5E67168F2174CA6300522E61 /* MockUser+LoginCredentials.swift */; };
		169BA1ED25ECEA9A00374343 /* OperationLoopNewRequestObserver.swift in Sources */ = {isa = PBXBuildFile; fileRef = 163FB9922052EA4600E74F83 /* OperationLoopNewRequestObserver.swift */; };
		169BA1EF25ECEAD200374343 /* WireCallCenterV3Mock.swift in Sources */ = {isa = PBXBuildFile; fileRef = 165D3A1A1E1D43870052E654 /* WireCallCenterV3Mock.swift */; };
		169BA1F025ECEB0E00374343 /* SessionManagerTests.swift in Sources */ = {isa = PBXBuildFile; fileRef = F159F4131F1E3134001B7D80 /* SessionManagerTests.swift */; };
		169BA1F125ECEB2900374343 /* FlowManagerMock.swift in Sources */ = {isa = PBXBuildFile; fileRef = 1658C2381F5404ED00889F22 /* FlowManagerMock.swift */; };
		169BA1F225ECEB3300374343 /* MockMediaManager.swift in Sources */ = {isa = PBXBuildFile; fileRef = 166D18A5230EC418001288CD /* MockMediaManager.swift */; };
		169BA1F425ECEFB400374343 /* MockPresentationDelegate.swift in Sources */ = {isa = PBXBuildFile; fileRef = 1636EAFE23F6FCCC00CD9527 /* MockPresentationDelegate.swift */; };
		169BA1F525ECF05000374343 /* IntegrationTest+Encryption.swift in Sources */ = {isa = PBXBuildFile; fileRef = 54ADA7611E3B3CBE00B90C7D /* IntegrationTest+Encryption.swift */; };
		169BA1F825ECF8F700374343 /* MockAppLock.swift in Sources */ = {isa = PBXBuildFile; fileRef = 169BA1F725ECF8F700374343 /* MockAppLock.swift */; };
		169BA1F925ECF8F700374343 /* MockAppLock.swift in Sources */ = {isa = PBXBuildFile; fileRef = 169BA1F725ECF8F700374343 /* MockAppLock.swift */; };
		169BA1FB25ED0CB200374343 /* MockPushChannel.swift in Sources */ = {isa = PBXBuildFile; fileRef = 161C887623FD4CFD00CB0B8E /* MockPushChannel.swift */; };
		169BA1FC25ED0CBD00374343 /* MockSessionManager.swift in Sources */ = {isa = PBXBuildFile; fileRef = 16849B1F23EDB32B00C025A8 /* MockSessionManager.swift */; };
		169BA1FD25ED0CCD00374343 /* MockStrategyDirectory.swift in Sources */ = {isa = PBXBuildFile; fileRef = 166E47D2255EF0BD00C161C8 /* MockStrategyDirectory.swift */; };
		169BA1FF25ED0DAD00374343 /* ZMUserSession+Messages.swift in Sources */ = {isa = PBXBuildFile; fileRef = 169BA1FE25ED0DAD00374343 /* ZMUserSession+Messages.swift */; };
		169BA20025ED0DAD00374343 /* ZMUserSession+Messages.swift in Sources */ = {isa = PBXBuildFile; fileRef = 169BA1FE25ED0DAD00374343 /* ZMUserSession+Messages.swift */; };
		169BA20125ED0EFE00374343 /* ZMUserSessionLegalHoldTests.swift in Sources */ = {isa = PBXBuildFile; fileRef = 5502C6E922B7D4DA000684B7 /* ZMUserSessionLegalHoldTests.swift */; };
		169BA20225ED0F0600374343 /* UserRichProfileIntegrationTests.swift in Sources */ = {isa = PBXBuildFile; fileRef = F188BB852223F372002BF204 /* UserRichProfileIntegrationTests.swift */; };
		169BA20425ED0F1E00374343 /* TeamTests.swift in Sources */ = {isa = PBXBuildFile; fileRef = F93F3A581ED5A67E003CD185 /* TeamTests.swift */; };
		169BA20525ED0F2D00374343 /* LinkPreviewTests.swift in Sources */ = {isa = PBXBuildFile; fileRef = 16A5FE22215B5FD000AEEBBD /* LinkPreviewTests.swift */; };
		169BA20625ED0F3800374343 /* ClientManagementTests.m in Sources */ = {isa = PBXBuildFile; fileRef = F9B171F91C0F320200E6EEC6 /* ClientManagementTests.m */; };
		169BA20725ED0F3E00374343 /* OTRTests.swift in Sources */ = {isa = PBXBuildFile; fileRef = 5422E96E1BD5A4FD005A7C77 /* OTRTests.swift */; };
		169BA20825ED0F4400374343 /* GiphyTests.m in Sources */ = {isa = PBXBuildFile; fileRef = 54DFB8EE1B30649000F1C736 /* GiphyTests.m */; };
		169BA20925ED0F4A00374343 /* IsTypingTests.swift in Sources */ = {isa = PBXBuildFile; fileRef = EE1108FC23D59720005DC663 /* IsTypingTests.swift */; };
		169BA20A25ED0F5000374343 /* BackgroundTests.m in Sources */ = {isa = PBXBuildFile; fileRef = 54A3ACC21A261603008AF8DF /* BackgroundTests.m */; };
		169BA20B25ED0F5400374343 /* ConnectionTests.m in Sources */ = {isa = PBXBuildFile; fileRef = 5492C6C319ACCCA8008F41E2 /* ConnectionTests.m */; };
		169BA20C25ED0F5900374343 /* PushNotificationTokenTests.swift in Sources */ = {isa = PBXBuildFile; fileRef = F1F3FE8620F36DEC00B0BAF3 /* PushNotificationTokenTests.swift */; };
		169BA20D25ED0F5E00374343 /* APNSTests+Swift.swift in Sources */ = {isa = PBXBuildFile; fileRef = 63F65F1224729B4C00534A69 /* APNSTests+Swift.swift */; };
		169BA20E25ED0F6200374343 /* APNSTests.m in Sources */ = {isa = PBXBuildFile; fileRef = 545F3DBA1AAF64FB00BF817B /* APNSTests.m */; };
		169BA20F25ED0F6900374343 /* APNSTestsBase.m in Sources */ = {isa = PBXBuildFile; fileRef = 63F65F222474378200534A69 /* APNSTestsBase.m */; };
		169BA21025ED0F6D00374343 /* PushChannelTests.swift in Sources */ = {isa = PBXBuildFile; fileRef = 63F65F02246D5A9600534A69 /* PushChannelTests.swift */; };
		169BA21125ED0F7100374343 /* UserHandleTests.swift in Sources */ = {isa = PBXBuildFile; fileRef = 54E4DD0D1DE4A9A200FEF192 /* UserHandleTests.swift */; };
		169BA21225ED0F7600374343 /* UserTests+AccountDeletion.swift in Sources */ = {isa = PBXBuildFile; fileRef = 168E96DC220C6EB700FC92FA /* UserTests+AccountDeletion.swift */; };
		169BA21325ED0F7A00374343 /* UserTests.swift in Sources */ = {isa = PBXBuildFile; fileRef = A9F269C6257800940021B99A /* UserTests.swift */; };
		169BA21425ED0F8000374343 /* UserTests.m in Sources */ = {isa = PBXBuildFile; fileRef = 3EEA678A199D079600AF7665 /* UserTests.m */; };
		169BA21525ED0F8500374343 /* UserProfileImageV3Tests.swift in Sources */ = {isa = PBXBuildFile; fileRef = F190E0A81E8D516D003E81F8 /* UserProfileImageV3Tests.swift */; };
		169BA21625ED0F8900374343 /* UserProfileTests.m in Sources */ = {isa = PBXBuildFile; fileRef = 54877C9419922C0B0097FB58 /* UserProfileTests.m */; };
		169BA21725ED0F8E00374343 /* SearchTests.swift in Sources */ = {isa = PBXBuildFile; fileRef = 163BB8151EE1B1AC00DF9384 /* SearchTests.swift */; };
		169BA21825ED0F9500374343 /* SendAndReceiveMessagesTests+Swift.swift in Sources */ = {isa = PBXBuildFile; fileRef = 06BBF6FE2472F3AC00A26626 /* SendAndReceiveMessagesTests+Swift.swift */; };
		169BA21925ED0F9900374343 /* SendAndReceiveMessagesTests.m in Sources */ = {isa = PBXBuildFile; fileRef = 541918EB195AD9D100A5023D /* SendAndReceiveMessagesTests.m */; };
		169BA21A25ED0F9E00374343 /* FileTransferTests+Swift.swift in Sources */ = {isa = PBXBuildFile; fileRef = 06BBF6FB247288DD00A26626 /* FileTransferTests+Swift.swift */; };
		169BA21B25ED0FA200374343 /* FileTransferTests.m in Sources */ = {isa = PBXBuildFile; fileRef = 5430FF141CE4A359004ECFFE /* FileTransferTests.m */; };
		169BA21C25ED0FA700374343 /* ConversationTests+LegalHold.swift in Sources */ = {isa = PBXBuildFile; fileRef = 16A86B8322A7E57100A674F8 /* ConversationTests+LegalHold.swift */; };
		169BA21D25ED0FAC00374343 /* ConversationTests+OTR.swift in Sources */ = {isa = PBXBuildFile; fileRef = 63495E4623FFF098002A7C59 /* ConversationTests+OTR.swift */; };
		169BA21E25ED0FB000374343 /* ConversationTests+OTR.m in Sources */ = {isa = PBXBuildFile; fileRef = 09914E501BD6613600C10BF8 /* ConversationTests+OTR.m */; };
		169BA21F25ED0FB400374343 /* ConversationTests+Deletion.swift in Sources */ = {isa = PBXBuildFile; fileRef = 16519D5B231EA13A00C9D76D /* ConversationTests+Deletion.swift */; };
		169BA22025ED0FB900374343 /* ConversationTests+ClearingHistory.swift in Sources */ = {isa = PBXBuildFile; fileRef = 06BBF6F5246EF65600A26626 /* ConversationTests+ClearingHistory.swift */; };
		169BA22125ED0FBD00374343 /* ConversationTests+LastRead.swift in Sources */ = {isa = PBXBuildFile; fileRef = 06BBF6F2246EF28800A26626 /* ConversationTests+LastRead.swift */; };
		169BA22225ED0FC100374343 /* ConversationTests+Reactions.swift in Sources */ = {isa = PBXBuildFile; fileRef = 06BBF6F7246EF67400A26626 /* ConversationTests+Reactions.swift */; };
		169BA22325ED0FC400374343 /* ConversationTests+Archiving.swift in Sources */ = {isa = PBXBuildFile; fileRef = 06BBF6EF246ECB2400A26626 /* ConversationTests+Archiving.swift */; };
		169BA22425ED0FC900374343 /* ConversationTests+Participants.swift in Sources */ = {isa = PBXBuildFile; fileRef = 16904A83207E078C00C92806 /* ConversationTests+Participants.swift */; };
		169BA22525ED0FCE00374343 /* ConversationTests+List.swift in Sources */ = {isa = PBXBuildFile; fileRef = 06BBF6EC246EB56B00A26626 /* ConversationTests+List.swift */; };
		169BA22625ED0FD300374343 /* ConversationTests+ReceiptMode.swift in Sources */ = {isa = PBXBuildFile; fileRef = 1675532B21B16D1E009C9FEA /* ConversationTests+ReceiptMode.swift */; };
		169BA22725ED0FD700374343 /* ConversationTests+MessageTimer.swift in Sources */ = {isa = PBXBuildFile; fileRef = BF3C1B1820DBE3B2001CE126 /* ConversationTests+MessageTimer.swift */; };
		169BA22825ED0FDB00374343 /* ConversationTests+Guests.swift in Sources */ = {isa = PBXBuildFile; fileRef = F13A26E020456002004F8E47 /* ConversationTests+Guests.swift */; };
		169BA22925ED0FDF00374343 /* ConversationTests+Ephemeral.swift in Sources */ = {isa = PBXBuildFile; fileRef = F920F4D51DA3DCF8002B860B /* ConversationTests+Ephemeral.swift */; };
		169BA22A25ED0FE300374343 /* ConversationTests+DeliveryConfirmation.swift in Sources */ = {isa = PBXBuildFile; fileRef = F9E462D91D7043C60036CFA7 /* ConversationTests+DeliveryConfirmation.swift */; };
		169BA22B25ED0FE700374343 /* ConversationTests+MessageEditing.swift in Sources */ = {isa = PBXBuildFile; fileRef = 63F65F04246D972900534A69 /* ConversationTests+MessageEditing.swift */; };
		169BA22C25ED0FEB00374343 /* ConversationTests+MessageEditing.m in Sources */ = {isa = PBXBuildFile; fileRef = F964700B1D5C720D00A81A92 /* ConversationTests+MessageEditing.m */; };
		169BA22D25ED0FEF00374343 /* AvailabilityTests.swift in Sources */ = {isa = PBXBuildFile; fileRef = 16D1383A1FD6A6F4001B4411 /* AvailabilityTests.swift */; };
		169BA22E25ED0FF400374343 /* TextSearchTests.swift in Sources */ = {isa = PBXBuildFile; fileRef = BFAB67AF1E535B4B00D67C1A /* TextSearchTests.swift */; };
		169BA22F25ED0FFB00374343 /* DeleteMessagesTests.swift in Sources */ = {isa = PBXBuildFile; fileRef = BFE53F541D5A2F7000398378 /* DeleteMessagesTests.swift */; };
		169BA23025ED100100374343 /* ConversationsTests.m in Sources */ = {isa = PBXBuildFile; fileRef = 3E6CD176194F435F00BAE83E /* ConversationsTests.m */; };
		169BA23125ED100500374343 /* ConversationTestsBase.m in Sources */ = {isa = PBXBuildFile; fileRef = 545643D51C62C1A800A2129C /* ConversationTestsBase.m */; };
		169BA23225ED100B00374343 /* SlowSyncTests+Swift.swift in Sources */ = {isa = PBXBuildFile; fileRef = F190E0DB1E8E7BA1003E81F8 /* SlowSyncTests+Swift.swift */; };
		169BA23325ED100F00374343 /* SlowSyncTests+Teams.swift in Sources */ = {isa = PBXBuildFile; fileRef = BF1F52CB1ECDD778002FB553 /* SlowSyncTests+Teams.swift */; };
		169BA23425ED101300374343 /* SlowSyncTests+ExistingData.swift in Sources */ = {isa = PBXBuildFile; fileRef = 16519D7C2320087100C9D76D /* SlowSyncTests+ExistingData.swift */; };
		169BA23525ED101700374343 /* SlowSyncTests.m in Sources */ = {isa = PBXBuildFile; fileRef = 85D85D997334755E841D13EA /* SlowSyncTests.m */; };
		169BA23625ED101C00374343 /* LoginFlowTests.m in Sources */ = {isa = PBXBuildFile; fileRef = 54FC8A0F192CD55000D3C016 /* LoginFlowTests.m */; };
		169BA23725ED102500374343 /* NotificationObservers.m in Sources */ = {isa = PBXBuildFile; fileRef = 3E288A6A19C859210031CFCE /* NotificationObservers.m */; };
		169BA23825ED103500374343 /* IntegrationTest+Search.swift in Sources */ = {isa = PBXBuildFile; fileRef = 163BB8111EE1A65A00DF9384 /* IntegrationTest+Search.swift */; };
		169BA23925ED103900374343 /* IntegrationTest+Messages.swift in Sources */ = {isa = PBXBuildFile; fileRef = 166D191E23157EBE001288CD /* IntegrationTest+Messages.swift */; };
		169BA23A25EF6D4F00374343 /* MockLinkPreviewDetector.swift in Sources */ = {isa = PBXBuildFile; fileRef = 16A5FE20215B584200AEEBBD /* MockLinkPreviewDetector.swift */; };
		169BA23D25EF6E2A00374343 /* MockRegistrationStatusDelegate.swift in Sources */ = {isa = PBXBuildFile; fileRef = 169BA23C25EF6E2A00374343 /* MockRegistrationStatusDelegate.swift */; };
		169BA23E25EF6E2A00374343 /* MockRegistrationStatusDelegate.swift in Sources */ = {isa = PBXBuildFile; fileRef = 169BA23C25EF6E2A00374343 /* MockRegistrationStatusDelegate.swift */; };
		169BA23F25EF6F0B00374343 /* TypingChange.swift in Sources */ = {isa = PBXBuildFile; fileRef = 16AD86B71F7292EB00E4C797 /* TypingChange.swift */; };
		169BA24125EF6F6700374343 /* ZMConversation+Testing.swift in Sources */ = {isa = PBXBuildFile; fileRef = 169BA24025EF6F6700374343 /* ZMConversation+Testing.swift */; };
		169BA24225EF6F6700374343 /* ZMConversation+Testing.swift in Sources */ = {isa = PBXBuildFile; fileRef = 169BA24025EF6F6700374343 /* ZMConversation+Testing.swift */; };
		169BA24425EF6FFA00374343 /* MockAnalytics.swift in Sources */ = {isa = PBXBuildFile; fileRef = 169BA24325EF6FFA00374343 /* MockAnalytics.swift */; };
		169BA24525EF6FFA00374343 /* MockAnalytics.swift in Sources */ = {isa = PBXBuildFile; fileRef = 169BA24325EF6FFA00374343 /* MockAnalytics.swift */; };
		169BA24625EF73B100374343 /* EventProcessingPerformanceTests.swift in Sources */ = {isa = PBXBuildFile; fileRef = 169E55F52518FF810092CD53 /* EventProcessingPerformanceTests.swift */; };
		169BA24725EF73DD00374343 /* ServiceUserTests.swift in Sources */ = {isa = PBXBuildFile; fileRef = 872A2EE71FFFBC3900900B22 /* ServiceUserTests.swift */; };
		169BA24825EF743700374343 /* SessionManagerTests+MessageRetention.swift in Sources */ = {isa = PBXBuildFile; fileRef = 166D191C231569DD001288CD /* SessionManagerTests+MessageRetention.swift */; };
		169BA24925EF743F00374343 /* SessionManagerTests+Backup.swift in Sources */ = {isa = PBXBuildFile; fileRef = D59F3A11206929AF0023474F /* SessionManagerTests+Backup.swift */; };
		169BA24A25EF744400374343 /* SessionManagerTests+URLActions.swift in Sources */ = {isa = PBXBuildFile; fileRef = 161ACB3B23F6BE7F00ABFF33 /* SessionManagerTests+URLActions.swift */; };
		169BA24C25EF753100374343 /* MockReachability.swift in Sources */ = {isa = PBXBuildFile; fileRef = 169BA24B25EF753100374343 /* MockReachability.swift */; };
		169BA24D25EF753100374343 /* MockReachability.swift in Sources */ = {isa = PBXBuildFile; fileRef = 169BA24B25EF753100374343 /* MockReachability.swift */; };
		169BA24E25EF765D00374343 /* ConnectToBotURLActionProcessorTests.swift in Sources */ = {isa = PBXBuildFile; fileRef = 161C886223FADDE400CB0B8E /* ConnectToBotURLActionProcessorTests.swift */; };
		169BA24F25EF76A400374343 /* NetworkStateRecorder.swift in Sources */ = {isa = PBXBuildFile; fileRef = 16085B341F719E6D000B9F22 /* NetworkStateRecorder.swift */; };
		169BA25225EF778E00374343 /* TestUserProfileUpdateObserver.swift in Sources */ = {isa = PBXBuildFile; fileRef = 169BA25125EF778E00374343 /* TestUserProfileUpdateObserver.swift */; };
		169BA25325EF778E00374343 /* TestUserProfileUpdateObserver.swift in Sources */ = {isa = PBXBuildFile; fileRef = 169BA25125EF778E00374343 /* TestUserProfileUpdateObserver.swift */; };
		169BA25725EF933000374343 /* animated.gif in Resources */ = {isa = PBXBuildFile; fileRef = 54764B9D1C931E9400BD25E3 /* animated.gif */; };
		169BA25825EF933000374343 /* not_animated.gif in Resources */ = {isa = PBXBuildFile; fileRef = 54764B9E1C931E9400BD25E3 /* not_animated.gif */; };
		169BA25925EF933000374343 /* medium.jpg in Resources */ = {isa = PBXBuildFile; fileRef = 54764B971C9303D600BD25E3 /* medium.jpg */; };
		169BA25A25EF933000374343 /* tiny.jpg in Resources */ = {isa = PBXBuildFile; fileRef = 54764B981C9303D600BD25E3 /* tiny.jpg */; };
		169BA25B25EF933000374343 /* EncryptedBase64EncondedExternalMessageTestFixture.txt in Resources */ = {isa = PBXBuildFile; fileRef = AF6415A01C9C151700A535F5 /* EncryptedBase64EncondedExternalMessageTestFixture.txt */; };
		169BA25C25EF933000374343 /* ExternalMessageTextFixture.txt in Resources */ = {isa = PBXBuildFile; fileRef = AF6415A11C9C151700A535F5 /* ExternalMessageTextFixture.txt */; };
		169BA25D25EF933000374343 /* audio.m4a in Resources */ = {isa = PBXBuildFile; fileRef = EE01E0361F90DABC001AA33C /* audio.m4a */; };
		169BA25E25EF933000374343 /* video.mp4 in Resources */ = {isa = PBXBuildFile; fileRef = BF158D2E1CE087D8007C6F8A /* video.mp4 */; };
		169BA25F25EF933000374343 /* 1900x1500.jpg in Resources */ = {isa = PBXBuildFile; fileRef = 54DFAE211C92D979004B1D15 /* 1900x1500.jpg */; };
		169BA26025EF933F00374343 /* Lorem Ipsum.txt in Resources */ = {isa = PBXBuildFile; fileRef = 54764B9B1C930AEB00BD25E3 /* Lorem Ipsum.txt */; };
		169BA26125EFA23200374343 /* ZMConversation+Testing.m in Sources */ = {isa = PBXBuildFile; fileRef = F991CE121CB55512004D8465 /* ZMConversation+Testing.m */; };
		169BA26225EFA32000374343 /* ZMUser+Testing.m in Sources */ = {isa = PBXBuildFile; fileRef = F991CE141CB55512004D8465 /* ZMUser+Testing.m */; };
		169BC10F22BD17FF0003159B /* LegalHoldRequestStrategyTests.swift in Sources */ = {isa = PBXBuildFile; fileRef = 169BC10E22BD17FF0003159B /* LegalHoldRequestStrategyTests.swift */; };
		169E303320D29C670012C219 /* PushRegistryMock.swift in Sources */ = {isa = PBXBuildFile; fileRef = 169E303120D29C200012C219 /* PushRegistryMock.swift */; };
		16A702D01E92998100B8410D /* ApplicationStatusDirectoryTests.swift in Sources */ = {isa = PBXBuildFile; fileRef = 16A702CF1E92998100B8410D /* ApplicationStatusDirectoryTests.swift */; };
		16A764611F3E0B0B00564F21 /* CallKitManager.swift in Sources */ = {isa = PBXBuildFile; fileRef = 16A764601F3E0B0B00564F21 /* CallKitManager.swift */; };
		16AD86B81F7292EB00E4C797 /* TypingChange.swift in Sources */ = {isa = PBXBuildFile; fileRef = 16AD86B71F7292EB00E4C797 /* TypingChange.swift */; };
		16C22BA41BF4D5D7007099D9 /* NSError+ZMUserSessionInternal.h in Headers */ = {isa = PBXBuildFile; fileRef = 3E05F254192A50CC00F22D80 /* NSError+ZMUserSessionInternal.h */; settings = {ATTRIBUTES = (Public, ); }; };
		16C4BDA020A309CD00BCDB17 /* CallParticipantSnapshot.swift in Sources */ = {isa = PBXBuildFile; fileRef = 16C4BD9F20A309CD00BCDB17 /* CallParticipantSnapshot.swift */; };
		16CD6A272681BA9000B9A73A /* ZMUser+FederatedConnection.swift in Sources */ = {isa = PBXBuildFile; fileRef = 16CD6A262681BA9000B9A73A /* ZMUser+FederatedConnection.swift */; };
		16D0A119234B999600A83F87 /* LabelUpstreamRequestStrategyTests.swift in Sources */ = {isa = PBXBuildFile; fileRef = 16D0A118234B999600A83F87 /* LabelUpstreamRequestStrategyTests.swift */; };
		16D0A11D234C8CD700A83F87 /* LabelUpstreamRequestStrategy.swift in Sources */ = {isa = PBXBuildFile; fileRef = 16D0A11C234C8CD700A83F87 /* LabelUpstreamRequestStrategy.swift */; };
		16D3FCDF1E365ABC0052A535 /* CallStateObserverTests.swift in Sources */ = {isa = PBXBuildFile; fileRef = 16D3FCDE1E365ABC0052A535 /* CallStateObserverTests.swift */; };
		16D3FD021E3A5C0D0052A535 /* ZMConversationVoiceChannelRouterTests.swift in Sources */ = {isa = PBXBuildFile; fileRef = 16D3FD011E3A5C0D0052A535 /* ZMConversationVoiceChannelRouterTests.swift */; };
		16D9E8BA22BCD39200FA463F /* LegalHoldRequestStrategy.swift in Sources */ = {isa = PBXBuildFile; fileRef = 16D9E8B922BCD39200FA463F /* LegalHoldRequestStrategy.swift */; };
		16DABFAE1DCF98D3001973E3 /* CallingRequestStrategy.swift in Sources */ = {isa = PBXBuildFile; fileRef = 16DABFAD1DCF98D3001973E3 /* CallingRequestStrategy.swift */; };
		16DCAD671B0F9447008C1DD9 /* NSURL+LaunchOptions.h in Headers */ = {isa = PBXBuildFile; fileRef = 16DCAD641B0F9447008C1DD9 /* NSURL+LaunchOptions.h */; };
		16DCAD691B0F9447008C1DD9 /* NSURL+LaunchOptions.m in Sources */ = {isa = PBXBuildFile; fileRef = 16DCAD651B0F9447008C1DD9 /* NSURL+LaunchOptions.m */; };
		16DCAD6F1B147706008C1DD9 /* NSURL+LaunchOptionsTests.m in Sources */ = {isa = PBXBuildFile; fileRef = 16DCAD6D1B1476FE008C1DD9 /* NSURL+LaunchOptionsTests.m */; };
		16DCB91C213449620002E910 /* ZMOperationLoop+PushChannel.swift in Sources */ = {isa = PBXBuildFile; fileRef = 16DCB91B213449620002E910 /* ZMOperationLoop+PushChannel.swift */; };
		16E0FB87232F8933000E3235 /* ZMUserSession+Authentication.swift in Sources */ = {isa = PBXBuildFile; fileRef = 16E0FB86232F8933000E3235 /* ZMUserSession+Authentication.swift */; };
		16E0FBB623311A19000E3235 /* ZMUserSessionTests+Authentication.swift in Sources */ = {isa = PBXBuildFile; fileRef = 16E0FBB4233119FE000E3235 /* ZMUserSessionTests+Authentication.swift */; };
		16E6F26224B371190015B249 /* ZMUserSession+EncryptionAtRest.swift in Sources */ = {isa = PBXBuildFile; fileRef = 16E6F26124B371190015B249 /* ZMUserSession+EncryptionAtRest.swift */; };
		16ED865A23E2E91900CB1766 /* ZMUserSession+LifeCycle.swift in Sources */ = {isa = PBXBuildFile; fileRef = 16ED865923E2E91900CB1766 /* ZMUserSession+LifeCycle.swift */; };
		16ED865B23E2EE3C00CB1766 /* ZMMissingUpdateEventsTranscoder.h in Headers */ = {isa = PBXBuildFile; fileRef = 54F8D6E419AB535700146664 /* ZMMissingUpdateEventsTranscoder.h */; settings = {ATTRIBUTES = (Public, ); }; };
		16ED865D23E30F7E00CB1766 /* ZMUserSesson+Proxy.swift in Sources */ = {isa = PBXBuildFile; fileRef = 16ED865C23E30F7E00CB1766 /* ZMUserSesson+Proxy.swift */; };
		16ED865F23E3145C00CB1766 /* ZMUserSession+Clients.swift in Sources */ = {isa = PBXBuildFile; fileRef = 16ED865E23E3145C00CB1766 /* ZMUserSession+Clients.swift */; };
		16F5F16C1E4092C00062F0AE /* NSManagedObjectContext+CTCallCenter.swift in Sources */ = {isa = PBXBuildFile; fileRef = 16F5F16B1E4092C00062F0AE /* NSManagedObjectContext+CTCallCenter.swift */; };
		16F6BB381EDEA659009EA803 /* SearchResult+AddressBook.swift in Sources */ = {isa = PBXBuildFile; fileRef = 16F6BB371EDEA659009EA803 /* SearchResult+AddressBook.swift */; };
		16F7343C250F588100AB93B1 /* (null) in Sources */ = {isa = PBXBuildFile; };
		16FF474C1F0D54B20044C491 /* SessionManager+Logs.swift in Sources */ = {isa = PBXBuildFile; fileRef = 16FF474B1F0D54B20044C491 /* SessionManager+Logs.swift */; };
		1836188BC0E48C1AC1671FC2 /* ZMSyncStrategyTests.swift in Sources */ = {isa = PBXBuildFile; fileRef = 3D6B0837E10BD4D5E88805E3 /* ZMSyncStrategyTests.swift */; };
		3E05F252192A4FBD00F22D80 /* UserSessionErrorTests.m in Sources */ = {isa = PBXBuildFile; fileRef = 3E05F250192A4FBD00F22D80 /* UserSessionErrorTests.m */; };
		3E1858BC1951D6DA005FE78F /* MemoryLeaksObserver.m in Sources */ = {isa = PBXBuildFile; fileRef = 3E1858B31951D69B005FE78F /* MemoryLeaksObserver.m */; };
		3E1860BA191A5D99000FE027 /* TestHost-main.m in Sources */ = {isa = PBXBuildFile; fileRef = 3E1860B6191A5D99000FE027 /* TestHost-main.m */; };
		3E1860BB191A5D99000FE027 /* TestHostAppDelegate.m in Sources */ = {isa = PBXBuildFile; fileRef = 3E1860B8191A5D99000FE027 /* TestHostAppDelegate.m */; };
		3E27131F1A8A68BF008EE50F /* Push.strings in Resources */ = {isa = PBXBuildFile; fileRef = 3E27131A1A8A68BF008EE50F /* Push.strings */; };
		3E2713211A8A68BF008EE50F /* Push.stringsdict in Resources */ = {isa = PBXBuildFile; fileRef = 3E27131C1A8A68BF008EE50F /* Push.stringsdict */; };
		3E288A6C19C859210031CFCE /* NotificationObservers.m in Sources */ = {isa = PBXBuildFile; fileRef = 3E288A6A19C859210031CFCE /* NotificationObservers.m */; };
		3E9848BD1A65253000F7B050 /* Hack.swift in Sources */ = {isa = PBXBuildFile; fileRef = 3E9848BC1A65253000F7B050 /* Hack.swift */; };
		3ED972FB1A0A65D800BAFC61 /* ZMBlacklistVerificatorTest.m in Sources */ = {isa = PBXBuildFile; fileRef = F9F11A061A0A630900F1DCEE /* ZMBlacklistVerificatorTest.m */; };
		54034F381BB1A6D900F4ED62 /* ZMUserSession+Logs.swift in Sources */ = {isa = PBXBuildFile; fileRef = 54034F371BB1A6D900F4ED62 /* ZMUserSession+Logs.swift */; };
		540818A61BCA647D00257CA7 /* ZMBlacklistVerificator+Testing.h in Headers */ = {isa = PBXBuildFile; fileRef = 540818A51BCA647D00257CA7 /* ZMBlacklistVerificator+Testing.h */; };
		540A0BA51954859E00FB7D61 /* ZMSyncStrategyTests.m in Sources */ = {isa = PBXBuildFile; fileRef = 85D85104C6D06FA902E3253C /* ZMSyncStrategyTests.m */; };
		541228451AEE422C00D9ED1C /* ZMAuthenticationStatusTests.m in Sources */ = {isa = PBXBuildFile; fileRef = 541228431AEE422C00D9ED1C /* ZMAuthenticationStatusTests.m */; };
		54131BC625C7F71400CE2CA2 /* LoginDelegate.swift in Sources */ = {isa = PBXBuildFile; fileRef = 54131BC525C7F71400CE2CA2 /* LoginDelegate.swift */; };
		54131BCE25C7FFCA00CE2CA2 /* SessionManager+AuthenticationStatusDelegate.swift in Sources */ = {isa = PBXBuildFile; fileRef = 54131BCD25C7FFCA00CE2CA2 /* SessionManager+AuthenticationStatusDelegate.swift */; };
		54131BE925C8495B00CE2CA2 /* NSManagedObjectContext+GenericAsyncQueue.swift in Sources */ = {isa = PBXBuildFile; fileRef = 54131BE825C8495B00CE2CA2 /* NSManagedObjectContext+GenericAsyncQueue.swift */; };
		54257C081DF1C94200107FE7 /* TopConversationsDirectory.swift in Sources */ = {isa = PBXBuildFile; fileRef = 54257C071DF1C94200107FE7 /* TopConversationsDirectory.swift */; };
		542DFEE61DDCA452000F5B95 /* UserProfileUpdateStatusTests.swift in Sources */ = {isa = PBXBuildFile; fileRef = 542DFEE51DDCA452000F5B95 /* UserProfileUpdateStatusTests.swift */; };
		542DFEE81DDCA4FD000F5B95 /* UserProfileUpdateRequestStrategyTests.swift in Sources */ = {isa = PBXBuildFile; fileRef = 542DFEE71DDCA4FD000F5B95 /* UserProfileUpdateRequestStrategyTests.swift */; };
		543095931DE76B170065367F /* random1.txt in Resources */ = {isa = PBXBuildFile; fileRef = 543095921DE76B170065367F /* random1.txt */; };
		543095951DE76B270065367F /* random2.txt in Resources */ = {isa = PBXBuildFile; fileRef = 543095941DE76B270065367F /* random2.txt */; };
		5430E9251BAA0D9F00395E05 /* WireSyncEngineLogs.h in Headers */ = {isa = PBXBuildFile; fileRef = 5430E9231BAA0D9F00395E05 /* WireSyncEngineLogs.h */; };
		543ED0011D79E0EE00A9CDF3 /* ApplicationMock.swift in Sources */ = {isa = PBXBuildFile; fileRef = 543ED0001D79E0EE00A9CDF3 /* ApplicationMock.swift */; };
		544BA11A1A433DE400D3B852 /* WireSyncEngine.h in Headers */ = {isa = PBXBuildFile; fileRef = 542049EF196AB84B000D8A94 /* WireSyncEngine.h */; settings = {ATTRIBUTES = (Public, ); }; };
		544BA1271A433DE400D3B852 /* NSError+ZMUserSession.h in Headers */ = {isa = PBXBuildFile; fileRef = 3E05F247192A4F8900F22D80 /* NSError+ZMUserSession.h */; settings = {ATTRIBUTES = (Public, ); }; };
		544BA1311A433DE400D3B852 /* ZMNetworkState.h in Headers */ = {isa = PBXBuildFile; fileRef = 546D45FD19E29D92004C478D /* ZMNetworkState.h */; settings = {ATTRIBUTES = (Public, ); }; };
		544BA1571A43424F00D3B852 /* WireSyncEngine.framework in Frameworks */ = {isa = PBXBuildFile; fileRef = 549815931A43232400A7CE2E /* WireSyncEngine.framework */; };
		544F8FF31DDCD34600D1AB04 /* UserProfileUpdateNotifications.swift in Sources */ = {isa = PBXBuildFile; fileRef = 544F8FF21DDCD34600D1AB04 /* UserProfileUpdateNotifications.swift */; };
		545434AB19AB6ADA003892D9 /* ZMMissingUpdateEventsTranscoderTests.m in Sources */ = {isa = PBXBuildFile; fileRef = 54F8D72F19AB677300146664 /* ZMMissingUpdateEventsTranscoderTests.m */; };
		545434AC19AB6ADA003892D9 /* ZMSelfTranscoderTests.m in Sources */ = {isa = PBXBuildFile; fileRef = 54F8D73119AB677400146664 /* ZMSelfTranscoderTests.m */; };
		5458273E2541C3A9002B8F83 /* PresentationDelegate.swift in Sources */ = {isa = PBXBuildFile; fileRef = 5458273D2541C3A9002B8F83 /* PresentationDelegate.swift */; };
		5458AF841F7021B800E45977 /* PreLoginAuthenticationNotification.swift in Sources */ = {isa = PBXBuildFile; fileRef = 5458AF831F7021B800E45977 /* PreLoginAuthenticationNotification.swift */; };
		545F601C1D6C336D00C2C55B /* AddressBookSearchTests.swift in Sources */ = {isa = PBXBuildFile; fileRef = 545F601B1D6C336D00C2C55B /* AddressBookSearchTests.swift */; };
		545FC3341A5B003A005EEA26 /* ObjectTranscoderTests.m in Sources */ = {isa = PBXBuildFile; fileRef = 54F8D74919AB67B300146664 /* ObjectTranscoderTests.m */; };
		546392721D79D5210094EC66 /* Application.swift in Sources */ = {isa = PBXBuildFile; fileRef = 546392711D79D5210094EC66 /* Application.swift */; };
		5463C897193F3C74006799DE /* ZMTimingTests.m in Sources */ = {isa = PBXBuildFile; fileRef = 5463C890193F38A6006799DE /* ZMTimingTests.m */; };
		5467F1C61E0AE421008C1745 /* KeyValueStore+AccessToken.swift in Sources */ = {isa = PBXBuildFile; fileRef = 5467F1C51E0AE421008C1745 /* KeyValueStore+AccessToken.swift */; };
		546F815C1E685F6E00775059 /* LocalNotificationDispatcherTests.swift in Sources */ = {isa = PBXBuildFile; fileRef = 546F815A1E685F1A00775059 /* LocalNotificationDispatcherTests.swift */; };
		5474C80A1921309400185A3A /* MessagingTest.m in Sources */ = {isa = PBXBuildFile; fileRef = 5474C8061921309400185A3A /* MessagingTest.m */; };
		5474C80C1921309400185A3A /* MessagingTestTests.m in Sources */ = {isa = PBXBuildFile; fileRef = 5474C8081921309400185A3A /* MessagingTestTests.m */; };
		54764B961C92FDC100BD25E3 /* 1900x1500.jpg in Resources */ = {isa = PBXBuildFile; fileRef = 54DFAE211C92D979004B1D15 /* 1900x1500.jpg */; };
		54764B991C9303D600BD25E3 /* medium.jpg in Resources */ = {isa = PBXBuildFile; fileRef = 54764B971C9303D600BD25E3 /* medium.jpg */; };
		54764B9A1C9303D600BD25E3 /* tiny.jpg in Resources */ = {isa = PBXBuildFile; fileRef = 54764B981C9303D600BD25E3 /* tiny.jpg */; };
		54764B9C1C930AEB00BD25E3 /* Lorem Ipsum.txt in Resources */ = {isa = PBXBuildFile; fileRef = 54764B9B1C930AEB00BD25E3 /* Lorem Ipsum.txt */; };
		54764B9F1C931E9400BD25E3 /* animated.gif in Resources */ = {isa = PBXBuildFile; fileRef = 54764B9D1C931E9400BD25E3 /* animated.gif */; };
		54764BA01C931E9400BD25E3 /* not_animated.gif in Resources */ = {isa = PBXBuildFile; fileRef = 54764B9E1C931E9400BD25E3 /* not_animated.gif */; };
		5478A1411DEC4048006F7268 /* UserProfile.swift in Sources */ = {isa = PBXBuildFile; fileRef = 5478A1401DEC4048006F7268 /* UserProfile.swift */; };
		547E5B581DDB4B800038D936 /* UserProfileUpdateStatus.swift in Sources */ = {isa = PBXBuildFile; fileRef = 547E5B571DDB4B800038D936 /* UserProfileUpdateStatus.swift */; };
		547E5B5A1DDB67390038D936 /* UserProfileUpdateRequestStrategy.swift in Sources */ = {isa = PBXBuildFile; fileRef = 547E5B591DDB67390038D936 /* UserProfileUpdateRequestStrategy.swift */; };
		54880E3D194B5845007271AA /* ZMOperationLoopTests.m in Sources */ = {isa = PBXBuildFile; fileRef = 85D858D72B109C5D9A85645B /* ZMOperationLoopTests.m */; };
		548BBA1C195071E30041945E /* ZMUserSessionTests.m in Sources */ = {isa = PBXBuildFile; fileRef = 54610D32192C9D7200FE7201 /* ZMUserSessionTests.m */; };
		549552541D645683004F21F6 /* AddressBookTests.swift in Sources */ = {isa = PBXBuildFile; fileRef = 549552511D64567C004F21F6 /* AddressBookTests.swift */; };
		549710081F6FF5C100026EDD /* NotificationInContext+UserSession.swift in Sources */ = {isa = PBXBuildFile; fileRef = 549710071F6FF5C100026EDD /* NotificationInContext+UserSession.swift */; };
		5497100A1F6FFE9900026EDD /* ClientUpdateNotification.swift in Sources */ = {isa = PBXBuildFile; fileRef = 549710091F6FFE9900026EDD /* ClientUpdateNotification.swift */; };
		54973A361DD48CAB007F8702 /* NSManagedObject+EncryptionContext.swift in Sources */ = {isa = PBXBuildFile; fileRef = 54973A351DD48CAB007F8702 /* NSManagedObject+EncryptionContext.swift */; };
		549815CD1A432BC700A7CE2E /* ZMBlacklistDownloader.m in Sources */ = {isa = PBXBuildFile; fileRef = F9FD798619EE742600D70FCD /* ZMBlacklistDownloader.m */; };
		549815CE1A432BC700A7CE2E /* ZMBlacklistVerificator.m in Sources */ = {isa = PBXBuildFile; fileRef = F9FD798C19EE9B9A00D70FCD /* ZMBlacklistVerificator.m */; };
		549815DC1A432BC700A7CE2E /* NSError+ZMUserSession.m in Sources */ = {isa = PBXBuildFile; fileRef = 3E05F253192A50CC00F22D80 /* NSError+ZMUserSession.m */; };
		5498162D1A432BC800A7CE2E /* ZMMissingUpdateEventsTranscoder.m in Sources */ = {isa = PBXBuildFile; fileRef = 54F8D6E519AB535700146664 /* ZMMissingUpdateEventsTranscoder.m */; };
		5498162E1A432BC800A7CE2E /* ZMLastUpdateEventIDTranscoder.m in Sources */ = {isa = PBXBuildFile; fileRef = 5427B34E19D195A100CC18DC /* ZMLastUpdateEventIDTranscoder.m */; };
		549816301A432BC800A7CE2E /* ZMSelfStrategy.m in Sources */ = {isa = PBXBuildFile; fileRef = 54F8D6E919AB535700146664 /* ZMSelfStrategy.m */; };
		549816351A432BC800A7CE2E /* ZMLoginTranscoder.m in Sources */ = {isa = PBXBuildFile; fileRef = 54C11B9F19D1E4A100576A96 /* ZMLoginTranscoder.m */; };
		549816451A432BC800A7CE2E /* ZMOperationLoop.m in Sources */ = {isa = PBXBuildFile; fileRef = 85D8502FFC4412F91D0CC1A4 /* ZMOperationLoop.m */; };
		549816471A432BC800A7CE2E /* ZMSyncStrategy.m in Sources */ = {isa = PBXBuildFile; fileRef = 85D859D47B6EBF09E4137658 /* ZMSyncStrategy.m */; };
		5498165A1A432BC800A7CE2E /* ZMUpdateEventsBuffer.m in Sources */ = {isa = PBXBuildFile; fileRef = 54F7217919A611DE009A8AF5 /* ZMUpdateEventsBuffer.m */; };
		54991D581DEDCF2B007E282F /* AddressBook.swift in Sources */ = {isa = PBXBuildFile; fileRef = 54991D571DEDCF2B007E282F /* AddressBook.swift */; };
		54991D5A1DEDD07E007E282F /* ContactAddressBook.swift in Sources */ = {isa = PBXBuildFile; fileRef = 54991D591DEDD07E007E282F /* ContactAddressBook.swift */; };
		54A0A6311BCE9864001A3A4C /* ZMHotFix.m in Sources */ = {isa = PBXBuildFile; fileRef = F95ECF4D1B94A553009F91BA /* ZMHotFix.m */; };
		54A0A6321BCE9867001A3A4C /* ZMHotFixDirectory.m in Sources */ = {isa = PBXBuildFile; fileRef = 54DE26B21BC56E62002B5FBC /* ZMHotFixDirectory.m */; };
		54A170651B300696001B41A5 /* ProxiedRequestStrategy.swift in Sources */ = {isa = PBXBuildFile; fileRef = 54A170631B300696001B41A5 /* ProxiedRequestStrategy.swift */; };
		54A170691B300717001B41A5 /* ProxiedRequestStrategyTests.swift in Sources */ = {isa = PBXBuildFile; fileRef = 54A170671B300717001B41A5 /* ProxiedRequestStrategyTests.swift */; };
		54A227D61D6604A5009414C0 /* SynchronizationMocks.swift in Sources */ = {isa = PBXBuildFile; fileRef = 54A227D51D6604A5009414C0 /* SynchronizationMocks.swift */; };
		54A343471D6B589A004B65EA /* AddressBookSearch.swift in Sources */ = {isa = PBXBuildFile; fileRef = 54A343461D6B589A004B65EA /* AddressBookSearch.swift */; };
		54A3F24F1C08523500FE3A6B /* ZMOperationLoop.h in Headers */ = {isa = PBXBuildFile; fileRef = 85D85F3EC8565FD102AC0E5B /* ZMOperationLoop.h */; settings = {ATTRIBUTES = (Public, ); }; };
		54AB428E1DF5C5B400381F2C /* TopConversationsDirectoryTests.swift in Sources */ = {isa = PBXBuildFile; fileRef = 54AB428D1DF5C5B400381F2C /* TopConversationsDirectoryTests.swift */; };
		54BAB40D24A9EAC800EBC400 /* FeatureFlagRequestStrategyTests.swift in Sources */ = {isa = PBXBuildFile; fileRef = 54BAB40C24A9EAC800EBC400 /* FeatureFlagRequestStrategyTests.swift */; };
		54BFDF681BDA6F9A0034A3DB /* HistorySynchronizationStatus.swift in Sources */ = {isa = PBXBuildFile; fileRef = 54BFDF671BDA6F9A0034A3DB /* HistorySynchronizationStatus.swift */; };
		54BFDF6A1BDA87D20034A3DB /* HistorySynchronizationStatusTests.swift in Sources */ = {isa = PBXBuildFile; fileRef = 54BFDF691BDA87D20034A3DB /* HistorySynchronizationStatusTests.swift */; };
		54C11BAD19D1EB7500576A96 /* ZMLoginTranscoderTests.m in Sources */ = {isa = PBXBuildFile; fileRef = 54C11BAB19D1EB7500576A96 /* ZMLoginTranscoderTests.m */; };
		54C8A39C1F7536DB004961DF /* ZMOperationLoop+Notifications.swift in Sources */ = {isa = PBXBuildFile; fileRef = 54C8A39B1F7536DB004961DF /* ZMOperationLoop+Notifications.swift */; };
		54CB3FE124A34B8A00BA86DD /* FeatureFlagRequestStrategy.swift in Sources */ = {isa = PBXBuildFile; fileRef = 54CB3FE024A34B8A00BA86DD /* FeatureFlagRequestStrategy.swift */; };
		54D785011A37256C00F47798 /* ZMEncodedNSUUIDWithTimestampTests.m in Sources */ = {isa = PBXBuildFile; fileRef = 54D784FD1A37248000F47798 /* ZMEncodedNSUUIDWithTimestampTests.m */; };
		54D9331E1AE1643A00C0B91C /* ZMCredentials.h in Headers */ = {isa = PBXBuildFile; fileRef = 54D9331C1AE1643A00C0B91C /* ZMCredentials.h */; settings = {ATTRIBUTES = (Public, ); }; };
		54D933211AE1653000C0B91C /* ZMCredentials.m in Sources */ = {isa = PBXBuildFile; fileRef = 54D9331F1AE1653000C0B91C /* ZMCredentials.m */; };
		54DE26B31BC56E62002B5FBC /* ZMHotFixDirectory.h in Headers */ = {isa = PBXBuildFile; fileRef = 54DE26B11BC56E62002B5FBC /* ZMHotFixDirectory.h */; settings = {ATTRIBUTES = (Public, ); }; };
		54DE9BEB1DE74FFB00EFFB9C /* RandomHandleGenerator.swift in Sources */ = {isa = PBXBuildFile; fileRef = 54DE9BEA1DE74FFB00EFFB9C /* RandomHandleGenerator.swift */; };
		54DE9BEF1DE760A900EFFB9C /* RandomHandleGeneratorTests.swift in Sources */ = {isa = PBXBuildFile; fileRef = 54DE9BEC1DE75D4900EFFB9C /* RandomHandleGeneratorTests.swift */; };
		54E2C1E01E682DC400536569 /* LocalNotificationDispatcher.swift in Sources */ = {isa = PBXBuildFile; fileRef = 54E2C1DF1E682DC400536569 /* LocalNotificationDispatcher.swift */; };
		54F0A0951B3018D7003386BC /* ProxiedRequestsStatus.swift in Sources */ = {isa = PBXBuildFile; fileRef = 54F0A0931B3018D7003386BC /* ProxiedRequestsStatus.swift */; };
		54F4DC5A1A4438B300FDB6EA /* WireSyncEngine.framework in Frameworks */ = {isa = PBXBuildFile; fileRef = 549815931A43232400A7CE2E /* WireSyncEngine.framework */; };
		54FEAAA91BC7BB9C002DE521 /* ZMBlacklistDownloader+Testing.h in Headers */ = {isa = PBXBuildFile; fileRef = 54FEAAA81BC7BB9C002DE521 /* ZMBlacklistDownloader+Testing.h */; };
		54FF64291F73D00C00787EF2 /* NSManagedObjectContext+AuthenticationStatus.swift in Sources */ = {isa = PBXBuildFile; fileRef = 54FF64281F73D00C00787EF2 /* NSManagedObjectContext+AuthenticationStatus.swift */; };
		554FEE2122AFF20600B1A8A1 /* ZMUserSession+LegalHold.swift in Sources */ = {isa = PBXBuildFile; fileRef = 554FEE2022AFF20600B1A8A1 /* ZMUserSession+LegalHold.swift */; };
		5E0EB1F421008C1900B5DC2B /* CompanyLoginRequester.swift in Sources */ = {isa = PBXBuildFile; fileRef = 5E0EB1F321008C1900B5DC2B /* CompanyLoginRequester.swift */; };
		5E0EB1F72100A14A00B5DC2B /* CompanyLoginRequesterTests.swift in Sources */ = {isa = PBXBuildFile; fileRef = 5E0EB1F52100A13200B5DC2B /* CompanyLoginRequesterTests.swift */; };
		5E0EB1F92100A46F00B5DC2B /* MockCompanyLoginRequesterDelegate.swift in Sources */ = {isa = PBXBuildFile; fileRef = 5E0EB1F82100A46F00B5DC2B /* MockCompanyLoginRequesterDelegate.swift */; };
		5E2C354D21A806A80034F1EE /* MockBackgroundActivityManager.swift in Sources */ = {isa = PBXBuildFile; fileRef = 5E2C354C21A806A80034F1EE /* MockBackgroundActivityManager.swift */; };
		5E6716912174CA6700522E61 /* MockUser+LoginCredentials.swift in Sources */ = {isa = PBXBuildFile; fileRef = 5E67168F2174CA6300522E61 /* MockUser+LoginCredentials.swift */; };
		5E8BB8992147CD3F00EEA64B /* AVSBridging.swift in Sources */ = {isa = PBXBuildFile; fileRef = 5E8BB8982147CD3F00EEA64B /* AVSBridging.swift */; };
		5E8BB89C2147CE1600EEA64B /* AVSCallMember.swift in Sources */ = {isa = PBXBuildFile; fileRef = 5E8BB89B2147CE1600EEA64B /* AVSCallMember.swift */; };
		5E8BB89E2147E9DF00EEA64B /* AVSWrapper+Handlers.swift in Sources */ = {isa = PBXBuildFile; fileRef = 5E8BB89D2147E9DF00EEA64B /* AVSWrapper+Handlers.swift */; };
		5E8BB8A02147F5BC00EEA64B /* CallSnapshot.swift in Sources */ = {isa = PBXBuildFile; fileRef = 5E8BB89F2147F5BC00EEA64B /* CallSnapshot.swift */; };
		5E8BB8A22147F89000EEA64B /* CallCenterSupport.swift in Sources */ = {isa = PBXBuildFile; fileRef = 5E8BB8A12147F89000EEA64B /* CallCenterSupport.swift */; };
		5E8BB8A52149130800EEA64B /* AVSBridgingTests.swift in Sources */ = {isa = PBXBuildFile; fileRef = 5E8BB8A3214912D100EEA64B /* AVSBridgingTests.swift */; };
		5E8EE1F720FDC6B900DB1F9B /* CompanyLoginRequestDetector.swift in Sources */ = {isa = PBXBuildFile; fileRef = 5E8EE1F620FDC6B900DB1F9B /* CompanyLoginRequestDetector.swift */; };
		5E8EE1FA20FDC7D700DB1F9B /* Pasteboard.swift in Sources */ = {isa = PBXBuildFile; fileRef = 5E8EE1F920FDC7D700DB1F9B /* Pasteboard.swift */; };
		5E8EE1FC20FDCCE200DB1F9B /* CompanyLoginRequestDetectorTests.swift in Sources */ = {isa = PBXBuildFile; fileRef = 5E8EE1FB20FDCCE200DB1F9B /* CompanyLoginRequestDetectorTests.swift */; };
		5E8EE1FE20FDCD1300DB1F9B /* MockPasteboard.swift in Sources */ = {isa = PBXBuildFile; fileRef = 5E8EE1FD20FDCD1300DB1F9B /* MockPasteboard.swift */; };
		5E9D326F2109C1740032FB06 /* CompanyLoginErrorCode.swift in Sources */ = {isa = PBXBuildFile; fileRef = 5E9D326E2109C1740032FB06 /* CompanyLoginErrorCode.swift */; };
		5E9D32712109C54B0032FB06 /* CompanyLoginActionTests.swift in Sources */ = {isa = PBXBuildFile; fileRef = 5E9D32702109C54B0032FB06 /* CompanyLoginActionTests.swift */; };
		5EC2C5912137F80E00C6CE35 /* CallState.swift in Sources */ = {isa = PBXBuildFile; fileRef = 5EC2C5902137F80E00C6CE35 /* CallState.swift */; };
		5EC2C593213827BF00C6CE35 /* WireCallCenterV3+Events.swift in Sources */ = {isa = PBXBuildFile; fileRef = 5EC2C592213827BF00C6CE35 /* WireCallCenterV3+Events.swift */; };
		5EDF03EC2245563C00C04007 /* LinkPreviewAssetUploadRequestStrategy+Helper.swift in Sources */ = {isa = PBXBuildFile; fileRef = 5EDF03EB2245563C00C04007 /* LinkPreviewAssetUploadRequestStrategy+Helper.swift */; };
		5EFE9C15212AB138007932A6 /* UnregisteredUser+Payload.swift in Sources */ = {isa = PBXBuildFile; fileRef = 5EFE9C14212AB138007932A6 /* UnregisteredUser+Payload.swift */; };
		5EFE9C17212AB945007932A6 /* RegistrationPhase.swift in Sources */ = {isa = PBXBuildFile; fileRef = 5EFE9C16212AB945007932A6 /* RegistrationPhase.swift */; };
		632A582025CC43DA00F0C4BD /* CallParticipantsListKind.swift in Sources */ = {isa = PBXBuildFile; fileRef = 632A581F25CC43DA00F0C4BD /* CallParticipantsListKind.swift */; };
		632A582225CD9DF900F0C4BD /* CallParticipantsKindTests.swift in Sources */ = {isa = PBXBuildFile; fileRef = 632A582125CD9DF900F0C4BD /* CallParticipantsKindTests.swift */; };
		634976E9268A185A00824A05 /* AVSVideoStreams.swift in Sources */ = {isa = PBXBuildFile; fileRef = 634976E8268A185A00824A05 /* AVSVideoStreams.swift */; };
		634976F8268A200C00824A05 /* AVSClient.swift in Sources */ = {isa = PBXBuildFile; fileRef = 634976F7268A200C00824A05 /* AVSClient.swift */; };
		634976FD268A205A00824A05 /* AVSClientList.swift in Sources */ = {isa = PBXBuildFile; fileRef = 634976FC268A205A00824A05 /* AVSClientList.swift */; };
		63497702268A20EC00824A05 /* AVSParticipantsChange.swift in Sources */ = {isa = PBXBuildFile; fileRef = 63497701268A20EC00824A05 /* AVSParticipantsChange.swift */; };
		6349770A268A250E00824A05 /* Encodable+JSONString.swift in Sources */ = {isa = PBXBuildFile; fileRef = 63497709268A250E00824A05 /* Encodable+JSONString.swift */; };
		6349771E268B7C4300824A05 /* AVSVideoStreamsTest.swift in Sources */ = {isa = PBXBuildFile; fileRef = 6349771D268B7C4300824A05 /* AVSVideoStreamsTest.swift */; };
		639290A4252CA53200046171 /* CallSnapshotTestFixture.swift in Sources */ = {isa = PBXBuildFile; fileRef = 639290A3252CA53100046171 /* CallSnapshotTestFixture.swift */; };
		639290A7252DEDB500046171 /* WireCallCenterV3+Degradation.swift in Sources */ = {isa = PBXBuildFile; fileRef = 639290A6252DEDB400046171 /* WireCallCenterV3+Degradation.swift */; };
		63A2E19F2770D7E900D8F271 /* AVSIdentifier+Stub.swift in Sources */ = {isa = PBXBuildFile; fileRef = 63CF3FFD2768DF8C0079FF2B /* AVSIdentifier+Stub.swift */; };
		63A8F576276B7B3100513750 /* AVSClientTests.swift in Sources */ = {isa = PBXBuildFile; fileRef = 63A8F575276B7B3100513750 /* AVSClientTests.swift */; };
		63B1FAD92763A510000766F8 /* AVSIdentifier.swift in Sources */ = {isa = PBXBuildFile; fileRef = 63B1FAD82763A510000766F8 /* AVSIdentifier.swift */; };
		63B1FADB2763A636000766F8 /* ZMUser+AVSIdentifier.swift in Sources */ = {isa = PBXBuildFile; fileRef = 63B1FADA2763A636000766F8 /* ZMUser+AVSIdentifier.swift */; };
		63CF4000276B4D110079FF2B /* AVSIdentifierTests.swift in Sources */ = {isa = PBXBuildFile; fileRef = 63CF3FFF276B4D110079FF2B /* AVSIdentifierTests.swift */; };
		63E313D627553CA0002EAF1D /* ZMConversation+AVSIdentifier.swift in Sources */ = {isa = PBXBuildFile; fileRef = 63E313D527553CA0002EAF1D /* ZMConversation+AVSIdentifier.swift */; };
		63EB9B2D258131F700B44635 /* AVSActiveSpeakerChange.swift in Sources */ = {isa = PBXBuildFile; fileRef = 63EB9B2C258131F700B44635 /* AVSActiveSpeakerChange.swift */; };
		63FE4B9E25C1D2EC002878E5 /* VideoGridPresentationMode.swift in Sources */ = {isa = PBXBuildFile; fileRef = 63FE4B9D25C1D2EC002878E5 /* VideoGridPresentationMode.swift */; };
		71AE6F20A2708DCF3BAD54F7 /* ZMOperationLoopTests.swift in Sources */ = {isa = PBXBuildFile; fileRef = C3BF3961360B7EB12679AF27 /* ZMOperationLoopTests.swift */; };
		7C1F4BF5203C4F67000537A8 /* Analytics+Push.swift in Sources */ = {isa = PBXBuildFile; fileRef = 7C1F4BF4203C4F67000537A8 /* Analytics+Push.swift */; };
		7C26879D21F7193800570AA9 /* EventProcessingTracker.swift in Sources */ = {isa = PBXBuildFile; fileRef = 7C26879C21F7193800570AA9 /* EventProcessingTracker.swift */; };
		7C419ED821F8D81D00B95770 /* EventProcessingTrackerTests.swift in Sources */ = {isa = PBXBuildFile; fileRef = 7C419ED621F8D7EB00B95770 /* EventProcessingTrackerTests.swift */; };
		7C5482DA225380160055F1AB /* CallReceivedResult.swift in Sources */ = {isa = PBXBuildFile; fileRef = 7C5482D9225380160055F1AB /* CallReceivedResult.swift */; };
		7C5B94F622DC6BC500A6F8BB /* JailbreakDetector.swift in Sources */ = {isa = PBXBuildFile; fileRef = 7C5B94F522DC6BC500A6F8BB /* JailbreakDetector.swift */; };
		7CD279842338B74600E638CD /* SessionManagerConfiguration.swift in Sources */ = {isa = PBXBuildFile; fileRef = 7CD279832338B74600E638CD /* SessionManagerConfiguration.swift */; };
		7CD279862338E31D00E638CD /* SessionManager+Authentication.swift in Sources */ = {isa = PBXBuildFile; fileRef = 7CD279852338E31D00E638CD /* SessionManager+Authentication.swift */; };
		7CD279882338E52000E638CD /* ProcessInfo+SystemBootTime.swift in Sources */ = {isa = PBXBuildFile; fileRef = 7CD279872338E52000E638CD /* ProcessInfo+SystemBootTime.swift */; };
		7CE017152317D07E00144905 /* ZMAuthenticationStatusTests.swift in Sources */ = {isa = PBXBuildFile; fileRef = 7CE017142317D07E00144905 /* ZMAuthenticationStatusTests.swift */; };
		7CE017172317D72A00144905 /* ZMCredentialsTests.swift in Sources */ = {isa = PBXBuildFile; fileRef = 7CE017162317D72A00144905 /* ZMCredentialsTests.swift */; };
		85D8522CF8DE246DDD5BD12C /* MockEntity.m in Sources */ = {isa = PBXBuildFile; fileRef = 85D85AAE7FA09852AB9B0D6A /* MockEntity.m */; };
		85D85EAFA1CB6E457D14E3B7 /* MockEntity2.m in Sources */ = {isa = PBXBuildFile; fileRef = 85D85C9E7A2AAAE14D4BC2CC /* MockEntity2.m */; };
		85D85EEDD5DD19FB747ED4A5 /* MockModelObjectContextFactory.m in Sources */ = {isa = PBXBuildFile; fileRef = 85D852DA0CD2C94CADB3B6FE /* MockModelObjectContextFactory.m */; };
		871667FA1BB2AE9C009C6EEA /* APSSignalingKeysStore.swift in Sources */ = {isa = PBXBuildFile; fileRef = 871667F91BB2AE9C009C6EEA /* APSSignalingKeysStore.swift */; };
		8717DFA71F6EF44E0087EFE4 /* SessionManager+Push.swift in Sources */ = {isa = PBXBuildFile; fileRef = 8717DFA61F6EF44E0087EFE4 /* SessionManager+Push.swift */; };
		872A2EE61FFFBC2A00900B22 /* ServiceUser.swift in Sources */ = {isa = PBXBuildFile; fileRef = 872A2EE51FFFBC2900900B22 /* ServiceUser.swift */; };
		872A2EFD2004B85F00900B22 /* ZMOperationLoop+Private.h in Headers */ = {isa = PBXBuildFile; fileRef = F962A8EF19FFD4DC00FD0F80 /* ZMOperationLoop+Private.h */; settings = {ATTRIBUTES = (Public, ); }; };
		872A2EFE2004B86D00900B22 /* ZMSyncStrategy.h in Headers */ = {isa = PBXBuildFile; fileRef = 85D853338EC38D9B021D71BF /* ZMSyncStrategy.h */; settings = {ATTRIBUTES = (Public, ); }; };
		872A2F002004B9EF00900B22 /* ZMUpdateEventsBuffer.h in Headers */ = {isa = PBXBuildFile; fileRef = 54F7217619A60E88009A8AF5 /* ZMUpdateEventsBuffer.h */; settings = {ATTRIBUTES = (Public, ); }; };
		872C99531DB525A1006A3BDE /* CallKitManagerTests.swift in Sources */ = {isa = PBXBuildFile; fileRef = 872C99511DB5256E006A3BDE /* CallKitManagerTests.swift */; };
		872C99591DB659E6006A3BDE /* ringing_from_them_long.caf in Resources */ = {isa = PBXBuildFile; fileRef = 872C99571DB659E6006A3BDE /* ringing_from_them_long.caf */; };
		872C995B1DB65D0D006A3BDE /* harp.m4a in Resources */ = {isa = PBXBuildFile; fileRef = 872C995A1DB65D0D006A3BDE /* harp.m4a */; };
		872C99601DB6722C006A3BDE /* CallKitDelegateTests+Mocking.m in Sources */ = {isa = PBXBuildFile; fileRef = 872C995F1DB6722C006A3BDE /* CallKitDelegateTests+Mocking.m */; };
		8737D554209217BD00E5A4AF /* URLActions.swift in Sources */ = {isa = PBXBuildFile; fileRef = 8737D553209217BD00E5A4AF /* URLActions.swift */; };
		873B893E20445F4400FBE254 /* ZMConversationAccessModeTests.swift in Sources */ = {isa = PBXBuildFile; fileRef = 873B893D20445F4400FBE254 /* ZMConversationAccessModeTests.swift */; };
		874A16902052BE5E001C6760 /* ZMUserSession+OpenConversation.swift in Sources */ = {isa = PBXBuildFile; fileRef = 874A168F2052BE5E001C6760 /* ZMUserSession+OpenConversation.swift */; };
		874A16922052BEC5001C6760 /* UserExpirationObserver.swift in Sources */ = {isa = PBXBuildFile; fileRef = 874A16912052BEC5001C6760 /* UserExpirationObserver.swift */; };
		874A16942052C64B001C6760 /* UserExpirationObserverTests.swift in Sources */ = {isa = PBXBuildFile; fileRef = 874A16932052C64B001C6760 /* UserExpirationObserverTests.swift */; };
		874A174A205812B6001C6760 /* ZMUserSessionTests.swift in Sources */ = {isa = PBXBuildFile; fileRef = 874A1749205812B6001C6760 /* ZMUserSessionTests.swift */; };
		874F142D1C16FD9700C15118 /* Device.swift in Sources */ = {isa = PBXBuildFile; fileRef = 874F142C1C16FD9700C15118 /* Device.swift */; };
		8751DA061F66BFA6000D308B /* ZMUserSession+Push.swift in Sources */ = {isa = PBXBuildFile; fileRef = 8751DA051F66BFA6000D308B /* ZMUserSession+Push.swift */; };
		8754B84A1F73C25400EC02AD /* ConversationListChangeInfo+UserSession.swift in Sources */ = {isa = PBXBuildFile; fileRef = 8754B8491F73C25400EC02AD /* ConversationListChangeInfo+UserSession.swift */; };
		8754B84C1F73C38900EC02AD /* MessageChangeInfo+UserSession.swift in Sources */ = {isa = PBXBuildFile; fileRef = 8754B84B1F73C38900EC02AD /* MessageChangeInfo+UserSession.swift */; };
		8766853C1F2A1AA00031081B /* UnauthenticatedSessionTests.swift in Sources */ = {isa = PBXBuildFile; fileRef = 8766853A1F2A1A860031081B /* UnauthenticatedSessionTests.swift */; };
		878ACB4620ADBBAA0016E68A /* Blacklist.swift in Sources */ = {isa = PBXBuildFile; fileRef = 878ACB4520ADBBAA0016E68A /* Blacklist.swift */; };
		878ACB4820AEFB980016E68A /* ZMUser+Consent.swift in Sources */ = {isa = PBXBuildFile; fileRef = 878ACB4720AEFB980016E68A /* ZMUser+Consent.swift */; };
		878ACB5920AF12C10016E68A /* ZMUserConsentTests.swift in Sources */ = {isa = PBXBuildFile; fileRef = 878ACB5820AF12C10016E68A /* ZMUserConsentTests.swift */; };
		879634401F7BEA4700FC79BA /* DispatchQueue+SerialAsync.swift in Sources */ = {isa = PBXBuildFile; fileRef = 8796343F1F7BEA4700FC79BA /* DispatchQueue+SerialAsync.swift */; };
		879634421F7BEC5100FC79BA /* DispatchQueueSerialAsyncTests.swift in Sources */ = {isa = PBXBuildFile; fileRef = 879634411F7BEC5100FC79BA /* DispatchQueueSerialAsyncTests.swift */; };
		8798607B1C3D48A400218A3E /* DeleteAccountRequestStrategy.swift in Sources */ = {isa = PBXBuildFile; fileRef = 8798607A1C3D48A400218A3E /* DeleteAccountRequestStrategy.swift */; };
		87AEA67D1EFBF46600C94BF3 /* DiskDatabaseTest.swift in Sources */ = {isa = PBXBuildFile; fileRef = 87AEA67B1EFBD27700C94BF3 /* DiskDatabaseTest.swift */; };
		87B30C5C1FA756220054DFB1 /* FlowManagerTests.swift in Sources */ = {isa = PBXBuildFile; fileRef = 87B30C5B1FA756220054DFB1 /* FlowManagerTests.swift */; };
		87D003FF1BB5810D00472E06 /* APSSignalingKeyStoreTests.swift in Sources */ = {isa = PBXBuildFile; fileRef = 87D003FE1BB5810D00472E06 /* APSSignalingKeyStoreTests.swift */; };
		87D2555921D6275800D03789 /* BuildTypeTests.swift in Sources */ = {isa = PBXBuildFile; fileRef = 87D2555821D6275800D03789 /* BuildTypeTests.swift */; };
		87D4625D1C3D526D00433469 /* DeleteAccountRequestStrategyTests.swift in Sources */ = {isa = PBXBuildFile; fileRef = 87D4625C1C3D526D00433469 /* DeleteAccountRequestStrategyTests.swift */; };
		A901FE9B258B562F003EAF5C /* CallParticipantTests.swift in Sources */ = {isa = PBXBuildFile; fileRef = A901FE9A258B562F003EAF5C /* CallParticipantTests.swift */; };
		A913C02223A7EDFB0048CE74 /* TeamRolesDownloadRequestStrategy.swift in Sources */ = {isa = PBXBuildFile; fileRef = A913C02123A7EDFA0048CE74 /* TeamRolesDownloadRequestStrategy.swift */; };
		A913C02423A7F1C00048CE74 /* TeamRolesDownloadRequestStrategyTests.swift in Sources */ = {isa = PBXBuildFile; fileRef = A913C02323A7F1C00048CE74 /* TeamRolesDownloadRequestStrategyTests.swift */; };
		A934C6E6266E0945008D9E68 /* ZMSyncStrategy.swift in Sources */ = {isa = PBXBuildFile; fileRef = A934C6E5266E0945008D9E68 /* ZMSyncStrategy.swift */; };
		A938BDC823A7964200D4C208 /* ConversationRoleDownstreamRequestStrategy.swift in Sources */ = {isa = PBXBuildFile; fileRef = A938BDC723A7964100D4C208 /* ConversationRoleDownstreamRequestStrategy.swift */; };
		A938BDCA23A7966700D4C208 /* ConversationRoleDownstreamRequestStrategyTests.swift in Sources */ = {isa = PBXBuildFile; fileRef = A938BDC923A7966700D4C208 /* ConversationRoleDownstreamRequestStrategyTests.swift */; };
		A93B528B250101AC0061255E /* ZMUserSession+Debugging.swift in Sources */ = {isa = PBXBuildFile; fileRef = A93B528A250101AC0061255E /* ZMUserSession+Debugging.swift */; };
		A95D0B1223F6B75A0057014F /* AVSLogObserver.swift in Sources */ = {isa = PBXBuildFile; fileRef = A95D0B1123F6B75A0057014F /* AVSLogObserver.swift */; };
		A9692F8A1986476900849241 /* NSString_NormalizationTests.m in Sources */ = {isa = PBXBuildFile; fileRef = A9692F881986476900849241 /* NSString_NormalizationTests.m */; };
		A97E4F56267CF681006FC545 /* ZMUserSessionTestsBase+ZMUserSessionConfiguration.swift in Sources */ = {isa = PBXBuildFile; fileRef = A97E4F55267CF681006FC545 /* ZMUserSessionTestsBase+ZMUserSessionConfiguration.swift */; };
		A97E4F5B267CFB2D006FC545 /* ZMUserSessionTests_NetworkState.swift in Sources */ = {isa = PBXBuildFile; fileRef = A97E4F5A267CFB2D006FC545 /* ZMUserSessionTests_NetworkState.swift */; };
		A9A2394E268DEC3D004B1C22 /* avs.xcframework in Frameworks */ = {isa = PBXBuildFile; fileRef = A9A2393E268DEC3C004B1C22 /* avs.xcframework */; };
		A9A23950268DEC3D004B1C22 /* HTMLString.xcframework in Frameworks */ = {isa = PBXBuildFile; fileRef = A9A2393F268DEC3C004B1C22 /* HTMLString.xcframework */; };
		A9A23952268DEC3D004B1C22 /* PINCache.xcframework in Frameworks */ = {isa = PBXBuildFile; fileRef = A9A23940268DEC3C004B1C22 /* PINCache.xcframework */; };
		A9A23954268DEC3D004B1C22 /* WireLinkPreview.xcframework in Frameworks */ = {isa = PBXBuildFile; fileRef = A9A23941268DEC3C004B1C22 /* WireLinkPreview.xcframework */; };
		A9A23956268DEC3D004B1C22 /* WireRequestStrategy.xcframework in Frameworks */ = {isa = PBXBuildFile; fileRef = A9A23942268DEC3C004B1C22 /* WireRequestStrategy.xcframework */; };
		A9A23958268DEC3D004B1C22 /* ZipArchive.xcframework in Frameworks */ = {isa = PBXBuildFile; fileRef = A9A23943268DEC3C004B1C22 /* ZipArchive.xcframework */; };
		A9A2395A268DEC3D004B1C22 /* WireImages.xcframework in Frameworks */ = {isa = PBXBuildFile; fileRef = A9A23944268DEC3C004B1C22 /* WireImages.xcframework */; };
		A9A2395C268DEC3D004B1C22 /* libPhoneNumberiOS.xcframework in Frameworks */ = {isa = PBXBuildFile; fileRef = A9A23945268DEC3C004B1C22 /* libPhoneNumberiOS.xcframework */; };
		A9A2395E268DEC3D004B1C22 /* WireDataModel.xcframework in Frameworks */ = {isa = PBXBuildFile; fileRef = A9A23946268DEC3C004B1C22 /* WireDataModel.xcframework */; };
		A9A23960268DEC3D004B1C22 /* WireProtos.xcframework in Frameworks */ = {isa = PBXBuildFile; fileRef = A9A23947268DEC3C004B1C22 /* WireProtos.xcframework */; };
		A9A23962268DEC3D004B1C22 /* WireCryptobox.xcframework in Frameworks */ = {isa = PBXBuildFile; fileRef = A9A23948268DEC3C004B1C22 /* WireCryptobox.xcframework */; };
		A9A23966268DEC3D004B1C22 /* SwiftProtobuf.xcframework in Frameworks */ = {isa = PBXBuildFile; fileRef = A9A2394A268DEC3C004B1C22 /* SwiftProtobuf.xcframework */; };
		A9A23968268DEC3D004B1C22 /* WireTransport.xcframework in Frameworks */ = {isa = PBXBuildFile; fileRef = A9A2394B268DEC3D004B1C22 /* WireTransport.xcframework */; };
		A9A2396A268DEC3D004B1C22 /* WireSystem.xcframework in Frameworks */ = {isa = PBXBuildFile; fileRef = A9A2394C268DEC3D004B1C22 /* WireSystem.xcframework */; };
		A9A2396C268DEC3D004B1C22 /* WireUtilities.xcframework in Frameworks */ = {isa = PBXBuildFile; fileRef = A9A2394D268DEC3D004B1C22 /* WireUtilities.xcframework */; };
		A9A23976268DEC53004B1C22 /* OCMock.xcframework in Frameworks */ = {isa = PBXBuildFile; fileRef = A9A23974268DEC53004B1C22 /* OCMock.xcframework */; };
		A9A23978268DEC53004B1C22 /* WireTesting.xcframework in Frameworks */ = {isa = PBXBuildFile; fileRef = A9A23975268DEC53004B1C22 /* WireTesting.xcframework */; };
		A9B53AAA24E12E240066FCC6 /* ZMAccountDeletedReason.swift in Sources */ = {isa = PBXBuildFile; fileRef = A9B53AA924E12E240066FCC6 /* ZMAccountDeletedReason.swift */; };
		A9C02605266F5B4B002E542B /* ZMClientRegistrationStatus.swift in Sources */ = {isa = PBXBuildFile; fileRef = A9C02604266F5B4B002E542B /* ZMClientRegistrationStatus.swift */; };
		A9C0260A266F5D1C002E542B /* ZMClientRegistrationStatusTests.swift in Sources */ = {isa = PBXBuildFile; fileRef = A9C02609266F5D1B002E542B /* ZMClientRegistrationStatusTests.swift */; };
		A9CCBA952696631100122380 /* WireMockTransport.xcframework in Frameworks */ = {isa = PBXBuildFile; fileRef = A9A23949268DEC3C004B1C22 /* WireMockTransport.xcframework */; };
		AF6415A41C9C17FF00A535F5 /* EncryptedBase64EncondedExternalMessageTestFixture.txt in Resources */ = {isa = PBXBuildFile; fileRef = AF6415A01C9C151700A535F5 /* EncryptedBase64EncondedExternalMessageTestFixture.txt */; };
		AF6415A51C9C180200A535F5 /* ExternalMessageTextFixture.txt in Resources */ = {isa = PBXBuildFile; fileRef = AF6415A11C9C151700A535F5 /* ExternalMessageTextFixture.txt */; };
		BF158D2F1CE087D8007C6F8A /* video.mp4 in Resources */ = {isa = PBXBuildFile; fileRef = BF158D2E1CE087D8007C6F8A /* video.mp4 */; };
		BF2ADA001F41A3DF000980E8 /* SessionFactories.swift in Sources */ = {isa = PBXBuildFile; fileRef = BF2AD9FF1F41A3DF000980E8 /* SessionFactories.swift */; };
		BF2ADA021F41A450000980E8 /* BackendEnvironmentProvider+Cookie.swift in Sources */ = {isa = PBXBuildFile; fileRef = BF2ADA011F41A450000980E8 /* BackendEnvironmentProvider+Cookie.swift */; };
		BF3C1B1720DBE254001CE126 /* Conversation+MessageDestructionTimeout.swift in Sources */ = {isa = PBXBuildFile; fileRef = BF3C1B1620DBE254001CE126 /* Conversation+MessageDestructionTimeout.swift */; };
		BF44A3511C71D5FC00C6928E /* store127.wiredatabase in Resources */ = {isa = PBXBuildFile; fileRef = BF44A3501C71D5FC00C6928E /* store127.wiredatabase */; };
		BF491CD11F03D7CF0055EE44 /* PermissionsDownloadRequestStrategy.swift in Sources */ = {isa = PBXBuildFile; fileRef = BF491CD01F03D7CF0055EE44 /* PermissionsDownloadRequestStrategy.swift */; };
		BF491CD51F03E0FC0055EE44 /* PermissionsDownloadRequestStrategyTests.swift in Sources */ = {isa = PBXBuildFile; fileRef = BF491CD41F03E0FC0055EE44 /* PermissionsDownloadRequestStrategyTests.swift */; };
		BF50CFA71F39ACE8007833A4 /* MockUserInfoParser.swift in Sources */ = {isa = PBXBuildFile; fileRef = BF50CFA51F39ABCF007833A4 /* MockUserInfoParser.swift */; };
		BF6D5D031C4948830049F712 /* WireSyncEngine124.momd in Resources */ = {isa = PBXBuildFile; fileRef = BF6D5D021C4948830049F712 /* WireSyncEngine124.momd */; };
		BF6D5D051C494D730049F712 /* WireSyncEngine125.momd in Resources */ = {isa = PBXBuildFile; fileRef = BF6D5D041C494D730049F712 /* WireSyncEngine125.momd */; };
		BF735CFA1E70003D003BC61F /* SystemMessageCallObserver.swift in Sources */ = {isa = PBXBuildFile; fileRef = BF735CF91E70003D003BC61F /* SystemMessageCallObserver.swift */; };
		BF80542B2102175800E97053 /* CompanyLoginVerificationTokenTests.swift in Sources */ = {isa = PBXBuildFile; fileRef = BF80542A2102175800E97053 /* CompanyLoginVerificationTokenTests.swift */; };
		BF8367311C52651900364B37 /* store125.wiredatabase in Resources */ = {isa = PBXBuildFile; fileRef = BF8367301C52651900364B37 /* store125.wiredatabase */; };
		BFCE9A5B1C4E4C4D00951B3D /* store124.wiredatabase in Resources */ = {isa = PBXBuildFile; fileRef = BFCE9A581C4E4C4D00951B3D /* store124.wiredatabase */; };
		BFE7FCBF2101E50700D1165F /* CompanyLoginVerificationToken.swift in Sources */ = {isa = PBXBuildFile; fileRef = BFE7FCBE2101E50700D1165F /* CompanyLoginVerificationToken.swift */; };
		D522571E2062552800562561 /* AssetDeletionRequestStrategy.swift in Sources */ = {isa = PBXBuildFile; fileRef = D522571D2062552800562561 /* AssetDeletionRequestStrategy.swift */; };
		D5225720206261AA00562561 /* AssetDeletionStatus.swift in Sources */ = {isa = PBXBuildFile; fileRef = D522571F206261AA00562561 /* AssetDeletionStatus.swift */; };
		D52257232062637500562561 /* DeletableAssetIdentifierProvider.swift in Sources */ = {isa = PBXBuildFile; fileRef = D52257222062637500562561 /* DeletableAssetIdentifierProvider.swift */; };
		D55272EA2062732100F542BE /* AssetDeletionStatusTests.swift in Sources */ = {isa = PBXBuildFile; fileRef = D55272E92062732100F542BE /* AssetDeletionStatusTests.swift */; };
		D55272EC2062733F00F542BE /* AssetDeletionRequestStrategyTests.swift in Sources */ = {isa = PBXBuildFile; fileRef = D55272EB2062733F00F542BE /* AssetDeletionRequestStrategyTests.swift */; };
		D5D10DA4203AE43200145497 /* Conversation+AccessMode.swift in Sources */ = {isa = PBXBuildFile; fileRef = D5D10DA3203AE43200145497 /* Conversation+AccessMode.swift */; };
		EE01E0371F90DD67001AA33C /* audio.m4a in Resources */ = {isa = PBXBuildFile; fileRef = EE01E0361F90DABC001AA33C /* audio.m4a */; };
		EE01E0391F90FEC1001AA33C /* ZMLocalNotificationTests_ExpiredMessage.swift in Sources */ = {isa = PBXBuildFile; fileRef = EE01E0381F90FEC1001AA33C /* ZMLocalNotificationTests_ExpiredMessage.swift */; };
		EE1108B723D1B367005DC663 /* TypingUsers.swift in Sources */ = {isa = PBXBuildFile; fileRef = EE1108B623D1B367005DC663 /* TypingUsers.swift */; };
		EE1108F923D1F945005DC663 /* TypingUsersTimeout.swift in Sources */ = {isa = PBXBuildFile; fileRef = EE1108F823D1F945005DC663 /* TypingUsersTimeout.swift */; };
		EE1108FB23D2087F005DC663 /* Typing.swift in Sources */ = {isa = PBXBuildFile; fileRef = EE1108FA23D2087F005DC663 /* Typing.swift */; };
		EE1DEBB323D5A6930087EE1F /* TypingTests.swift in Sources */ = {isa = PBXBuildFile; fileRef = EE1DEBB223D5A6930087EE1F /* TypingTests.swift */; };
		EE1DEBB523D5AEE50087EE1F /* TypingUsersTimeoutTests.swift in Sources */ = {isa = PBXBuildFile; fileRef = EE1DEBB423D5AEE50087EE1F /* TypingUsersTimeoutTests.swift */; };
		EE1DEBB723D5B62C0087EE1F /* TypingUsersTests.swift in Sources */ = {isa = PBXBuildFile; fileRef = EE1DEBB623D5B62C0087EE1F /* TypingUsersTests.swift */; };
		EE1DEBB923D5B9BC0087EE1F /* ZMConversation+TypingUsersTests.swift in Sources */ = {isa = PBXBuildFile; fileRef = EE1DEBB823D5B9BC0087EE1F /* ZMConversation+TypingUsersTests.swift */; };
		EE1DEBBE23D5E12F0087EE1F /* TypingUsersTimeout+Key.swift in Sources */ = {isa = PBXBuildFile; fileRef = EE1DEBBC23D5E0390087EE1F /* TypingUsersTimeout+Key.swift */; };
		EE1DEBC423D5F1970087EE1F /* Conversation+TypingUsers.swift in Sources */ = {isa = PBXBuildFile; fileRef = EE1DEBC223D5F1920087EE1F /* Conversation+TypingUsers.swift */; };
		EE1DEBC723D5F1F30087EE1F /* NSManagedObjectContext+TypingUsers.swift in Sources */ = {isa = PBXBuildFile; fileRef = EE1DEBC523D5F1D00087EE1F /* NSManagedObjectContext+TypingUsers.swift */; };
		EE419B58256FEA3D004618E2 /* ZMUserSession.Configuration.swift in Sources */ = {isa = PBXBuildFile; fileRef = EE419B57256FEA3D004618E2 /* ZMUserSession.Configuration.swift */; };
		EE5BF6351F8F907C00B49D06 /* ZMLocalNotificationTests.swift in Sources */ = {isa = PBXBuildFile; fileRef = EE5BF6341F8F907C00B49D06 /* ZMLocalNotificationTests.swift */; };
		EE5FEF0521E8948F00E24F7F /* ZMUserSession+DarwinNotificationCenter.swift in Sources */ = {isa = PBXBuildFile; fileRef = EE5FEF0421E8948F00E24F7F /* ZMUserSession+DarwinNotificationCenter.swift */; };
		EE6654642445D4EE00CBF8D3 /* MockAddressBook.swift in Sources */ = {isa = PBXBuildFile; fileRef = EE6654632445D4EE00CBF8D3 /* MockAddressBook.swift */; };
		EE95DECD247C0049001EA010 /* SessionManagerConfigurationTests.swift in Sources */ = {isa = PBXBuildFile; fileRef = EE95DECC247C0049001EA010 /* SessionManagerConfigurationTests.swift */; };
		EEE186B4259CC92D008707CA /* ZMUserSession+AppLock.swift in Sources */ = {isa = PBXBuildFile; fileRef = EEE186B3259CC92D008707CA /* ZMUserSession+AppLock.swift */; };
		EEE186B6259CCA14008707CA /* SessionManager+AppLock.swift in Sources */ = {isa = PBXBuildFile; fileRef = EEE186B5259CCA14008707CA /* SessionManager+AppLock.swift */; };
		EEEA75FA1F8A6142006D1070 /* ZMLocalNotification+ExpiredMessages.swift in Sources */ = {isa = PBXBuildFile; fileRef = EEEA75F51F8A613F006D1070 /* ZMLocalNotification+ExpiredMessages.swift */; };
		EEEA75FC1F8A6142006D1070 /* ZMLocalNotification+Calling.swift in Sources */ = {isa = PBXBuildFile; fileRef = EEEA75F71F8A6141006D1070 /* ZMLocalNotification+Calling.swift */; };
		EEEED9A823F6BC00008C94CA /* SelfUserProvider.swift in Sources */ = {isa = PBXBuildFile; fileRef = EEEED9A723F6BC00008C94CA /* SelfUserProvider.swift */; };
		EEEED9AA23F6BD75008C94CA /* ZMUserSession+SelfUserProvider.swift in Sources */ = {isa = PBXBuildFile; fileRef = EEEED9A923F6BD75008C94CA /* ZMUserSession+SelfUserProvider.swift */; };
		EF2CB12722D5E58B00350B0A /* TeamImageAssetUpdateStrategy.swift in Sources */ = {isa = PBXBuildFile; fileRef = EF2CB12622D5E58B00350B0A /* TeamImageAssetUpdateStrategy.swift */; };
		EF2CB12A22D5E5BF00350B0A /* TeamImageAssetUpdateStrategyTests.swift in Sources */ = {isa = PBXBuildFile; fileRef = EF2CB12822D5E5BB00350B0A /* TeamImageAssetUpdateStrategyTests.swift */; };
		EFC8281C1FB343B600E27E21 /* RegistationCredentialVerificationStrategy.swift in Sources */ = {isa = PBXBuildFile; fileRef = EFC8281B1FB343B600E27E21 /* RegistationCredentialVerificationStrategy.swift */; };
		EFC8281E1FB34F9600E27E21 /* EmailVerificationStrategyTests.swift in Sources */ = {isa = PBXBuildFile; fileRef = EFC8281D1FB34F9600E27E21 /* EmailVerificationStrategyTests.swift */; };
		EFC828221FB356CE00E27E21 /* RegistrationStatusTests.swift in Sources */ = {isa = PBXBuildFile; fileRef = EFC828211FB356CE00E27E21 /* RegistrationStatusTests.swift */; };
		EFF9403E2240FE5D004F3115 /* URL+DeepLink.swift in Sources */ = {isa = PBXBuildFile; fileRef = EFF9403D2240FE5D004F3115 /* URL+DeepLink.swift */; };
		EFF940402240FF12004F3115 /* DeepLinkError.swift in Sources */ = {isa = PBXBuildFile; fileRef = EFF9403F2240FF12004F3115 /* DeepLinkError.swift */; };
		F11E35D62040172200D4D5DB /* ZMHotFixTests.swift in Sources */ = {isa = PBXBuildFile; fileRef = F11E35D52040172200D4D5DB /* ZMHotFixTests.swift */; };
		F130BF282062C05600DBE261 /* SessionManager+Backup.swift in Sources */ = {isa = PBXBuildFile; fileRef = F130BF272062C05600DBE261 /* SessionManager+Backup.swift */; };
		F132C114203F20AB00C58933 /* ZMHotFixDirectoryTests.swift in Sources */ = {isa = PBXBuildFile; fileRef = F132C113203F20AB00C58933 /* ZMHotFixDirectoryTests.swift */; };
		F148F6671FB9AA7600BD6909 /* UnregisteredTeam.swift in Sources */ = {isa = PBXBuildFile; fileRef = F148F6661FB9AA7600BD6909 /* UnregisteredTeam.swift */; };
		F148F6691FBAF55800BD6909 /* TeamRegistrationStrategyTests.swift in Sources */ = {isa = PBXBuildFile; fileRef = F148F6681FBAF55800BD6909 /* TeamRegistrationStrategyTests.swift */; };
		F148F66B1FBAFAF600BD6909 /* RegistrationStatusTestHelper.swift in Sources */ = {isa = PBXBuildFile; fileRef = F148F66A1FBAFAF600BD6909 /* RegistrationStatusTestHelper.swift */; };
		F16558D1225F3F2A00EA2F2A /* SessionManager+SwitchBackend.swift in Sources */ = {isa = PBXBuildFile; fileRef = F16558D0225F3F2A00EA2F2A /* SessionManager+SwitchBackend.swift */; };
		F16C8BC42040715800677D31 /* ZMUpdateEvent+Testing.swift in Sources */ = {isa = PBXBuildFile; fileRef = F16C8BC32040715800677D31 /* ZMUpdateEvent+Testing.swift */; };
		F170AF211E78013A0033DC33 /* UserImageAssetUpdateStrategyTests.swift in Sources */ = {isa = PBXBuildFile; fileRef = F170AF1F1E7800CF0033DC33 /* UserImageAssetUpdateStrategyTests.swift */; };
		F19E55A022B3A2C5005C792D /* UNNotification+SafeLogging.swift in Sources */ = {isa = PBXBuildFile; fileRef = F19E559F22B3A2C5005C792D /* UNNotification+SafeLogging.swift */; };
		F19E55A222B3A3FA005C792D /* UNNotificationResponse+SafeLogging.swift in Sources */ = {isa = PBXBuildFile; fileRef = F19E55A122B3A3FA005C792D /* UNNotificationResponse+SafeLogging.swift */; };
		F19E55A422B3A740005C792D /* PKPushPayload+SafeLogging.swift in Sources */ = {isa = PBXBuildFile; fileRef = F19E55A322B3A740005C792D /* PKPushPayload+SafeLogging.swift */; };
		F19E55A622B3AAA8005C792D /* PKPushCredentials+SafeLogging.swift in Sources */ = {isa = PBXBuildFile; fileRef = F19E55A522B3AAA8005C792D /* PKPushCredentials+SafeLogging.swift */; };
		F19F1D141EFBC18E00275E27 /* UnauthenticatedSession.swift in Sources */ = {isa = PBXBuildFile; fileRef = F19F1D131EFBC18E00275E27 /* UnauthenticatedSession.swift */; };
		F19F1D1D1EFBC2F000275E27 /* ZMAuthenticationStatus_Internal.h in Headers */ = {isa = PBXBuildFile; fileRef = F19F1D191EFBC2F000275E27 /* ZMAuthenticationStatus_Internal.h */; };
		F19F1D1E1EFBC2F000275E27 /* ZMAuthenticationStatus.h in Headers */ = {isa = PBXBuildFile; fileRef = F19F1D1A1EFBC2F000275E27 /* ZMAuthenticationStatus.h */; settings = {ATTRIBUTES = (Public, ); }; };
		F19F1D1F1EFBC2F000275E27 /* ZMAuthenticationStatus.m in Sources */ = {isa = PBXBuildFile; fileRef = F19F1D1B1EFBC2F000275E27 /* ZMAuthenticationStatus.m */; };
		F19F1D271EFBC34E00275E27 /* ZMUserSessionRegistrationNotification.h in Headers */ = {isa = PBXBuildFile; fileRef = F19F1D231EFBC34E00275E27 /* ZMUserSessionRegistrationNotification.h */; settings = {ATTRIBUTES = (Public, ); }; };
		F19F1D281EFBC34E00275E27 /* ZMUserSessionRegistrationNotification.m in Sources */ = {isa = PBXBuildFile; fileRef = F19F1D241EFBC34E00275E27 /* ZMUserSessionRegistrationNotification.m */; };
		F19F1D311EFBCBD300275E27 /* ZMLoginTranscoder.h in Headers */ = {isa = PBXBuildFile; fileRef = 54C11B9E19D1E4A100576A96 /* ZMLoginTranscoder.h */; settings = {ATTRIBUTES = (Public, ); }; };
		F19F1D331EFBE3FE00275E27 /* UnauthenticatedOperationLoop.swift in Sources */ = {isa = PBXBuildFile; fileRef = F19F1D321EFBE3FE00275E27 /* UnauthenticatedOperationLoop.swift */; };
		F19F1D381EFBF61800275E27 /* SessionManager.swift in Sources */ = {isa = PBXBuildFile; fileRef = F19F1D371EFBF61800275E27 /* SessionManager.swift */; };
		F19F4F3A1E5F1AE400F4D8FF /* UserProfileImageUpdateStatus.swift in Sources */ = {isa = PBXBuildFile; fileRef = F19F4F391E5F1AE400F4D8FF /* UserProfileImageUpdateStatus.swift */; };
		F19F4F3C1E604AA700F4D8FF /* UserImageAssetUpdateStrategy.swift in Sources */ = {isa = PBXBuildFile; fileRef = F19F4F3B1E604AA700F4D8FF /* UserImageAssetUpdateStrategy.swift */; };
		F19F4F4D1E646C3C00F4D8FF /* UserProfileImageUpdateStatusTests.swift in Sources */ = {isa = PBXBuildFile; fileRef = F19F4F4C1E646C3C00F4D8FF /* UserProfileImageUpdateStatusTests.swift */; };
		F19F4F4F1E6575F700F4D8FF /* UserProfileImageOwner.swift in Sources */ = {isa = PBXBuildFile; fileRef = F19F4F4E1E6575F700F4D8FF /* UserProfileImageOwner.swift */; };
		F1A94BD21F010287003083D9 /* UnauthenticatedSession+Login.swift in Sources */ = {isa = PBXBuildFile; fileRef = F1A94BD11F010287003083D9 /* UnauthenticatedSession+Login.swift */; };
		F1A989BA1FD03E1B00B8A82E /* ZMLocalizable.strings in Resources */ = {isa = PBXBuildFile; fileRef = F1A989BC1FD03E1B00B8A82E /* ZMLocalizable.strings */; };
		F1AE5F6F21F73388009CDBBC /* ZMUserSessionTests+Timers.swift in Sources */ = {isa = PBXBuildFile; fileRef = F1AE5F6E21F73388009CDBBC /* ZMUserSessionTests+Timers.swift */; };
		F1B5D53D2181FDA300986911 /* NetworkQuality.swift in Sources */ = {isa = PBXBuildFile; fileRef = F1B5D53C2181FDA300986911 /* NetworkQuality.swift */; };
		F1C1E70D21F74667007FBDA1 /* ZMUserSession+Timers.swift in Sources */ = {isa = PBXBuildFile; fileRef = F1AE5F6C21F72FC6009CDBBC /* ZMUserSession+Timers.swift */; };
		F1C1F3EE1FCF0C85007273E3 /* ZMUserSessionErrorCode+Localized.swift in Sources */ = {isa = PBXBuildFile; fileRef = F1C1F3ED1FCF0C85007273E3 /* ZMUserSessionErrorCode+Localized.swift */; };
		F1C1F3F01FCF18C5007273E3 /* NSError+Localized.swift in Sources */ = {isa = PBXBuildFile; fileRef = F1C1F3EF1FCF18C5007273E3 /* NSError+Localized.swift */; };
		F1C51FE71FB49660009C2269 /* RegistrationStatus.swift in Sources */ = {isa = PBXBuildFile; fileRef = F1C51FE61FB49660009C2269 /* RegistrationStatus.swift */; };
		F1C51FE91FB4A9C7009C2269 /* RegistrationStrategy.swift in Sources */ = {isa = PBXBuildFile; fileRef = F1C51FE81FB4A9C7009C2269 /* RegistrationStrategy.swift */; };
		F1E48003207E3789008D4299 /* Default-568h@2x.png in Resources */ = {isa = PBXBuildFile; fileRef = F1E48002207E3789008D4299 /* Default-568h@2x.png */; };
		F905C47F1E79A86A00AF34A5 /* WireCallCenterV3Tests.swift in Sources */ = {isa = PBXBuildFile; fileRef = F905C47E1E79A86A00AF34A5 /* WireCallCenterV3Tests.swift */; };
		F90EC5A31E7BF1AC00A6779E /* AVSWrapper.swift in Sources */ = {isa = PBXBuildFile; fileRef = F90EC5A21E7BF1AC00A6779E /* AVSWrapper.swift */; };
		F9245BED1CBF95A8009D1E85 /* ZMHotFixDirectory+Swift.swift in Sources */ = {isa = PBXBuildFile; fileRef = F9245BEC1CBF95A8009D1E85 /* ZMHotFixDirectory+Swift.swift */; };
		F925468E1C63B61000CE2D7C /* MessagingTest+EventFactory.m in Sources */ = {isa = PBXBuildFile; fileRef = F925468D1C63B61000CE2D7C /* MessagingTest+EventFactory.m */; };
		F92CA9651F153622007D8570 /* ZMUserSessionTests+FileRelocation.swift in Sources */ = {isa = PBXBuildFile; fileRef = F92CA9641F153622007D8570 /* ZMUserSessionTests+FileRelocation.swift */; };
		F93A75F21C1F219800252586 /* ConversationStatusStrategy.swift in Sources */ = {isa = PBXBuildFile; fileRef = F93A75F11C1F219800252586 /* ConversationStatusStrategy.swift */; };
		F9410F631DE44C2E007451FF /* TypingStrategyTests.swift in Sources */ = {isa = PBXBuildFile; fileRef = F9410F621DE44C2E007451FF /* TypingStrategyTests.swift */; };
		F9410F651DE49C13007451FF /* PushTokenStrategy.swift in Sources */ = {isa = PBXBuildFile; fileRef = F9410F641DE49C13007451FF /* PushTokenStrategy.swift */; };
		F9410F681DE4BE42007451FF /* PushTokenStrategyTests.swift in Sources */ = {isa = PBXBuildFile; fileRef = F9410F671DE4BE42007451FF /* PushTokenStrategyTests.swift */; };
		F94F6B331E54B9C000D46A29 /* CallingRequestStrategyTests.swift in Sources */ = {isa = PBXBuildFile; fileRef = F94F6B321E54B9C000D46A29 /* CallingRequestStrategyTests.swift */; };
		F95706541DE5D1CC0087442C /* SearchUserImageStrategy.swift in Sources */ = {isa = PBXBuildFile; fileRef = F95706531DE5D1CC0087442C /* SearchUserImageStrategy.swift */; };
		F95ECF4E1B94A553009F91BA /* ZMHotFix.h in Headers */ = {isa = PBXBuildFile; fileRef = F95ECF4C1B94A553009F91BA /* ZMHotFix.h */; settings = {ATTRIBUTES = (Public, ); }; };
		F95ECF511B94BD05009F91BA /* ZMHotFixTests.m in Sources */ = {isa = PBXBuildFile; fileRef = F95ECF501B94BD05009F91BA /* ZMHotFixTests.m */; };
		F95FFBD11EB8A478004031CB /* CallSystemMessageGeneratorTests.swift in Sources */ = {isa = PBXBuildFile; fileRef = F95FFBCF1EB8A44D004031CB /* CallSystemMessageGeneratorTests.swift */; };
		F96DBEEA1DF9A570008FE832 /* ZMSyncStrategy+ManagedObjectChanges.h in Headers */ = {isa = PBXBuildFile; fileRef = F96DBEE81DF9A570008FE832 /* ZMSyncStrategy+ManagedObjectChanges.h */; };
		F96DBEEB1DF9A570008FE832 /* ZMSyncStrategy+ManagedObjectChanges.m in Sources */ = {isa = PBXBuildFile; fileRef = F96DBEE91DF9A570008FE832 /* ZMSyncStrategy+ManagedObjectChanges.m */; };
		F991CE151CB55512004D8465 /* ZMConversation+Testing.m in Sources */ = {isa = PBXBuildFile; fileRef = F991CE121CB55512004D8465 /* ZMConversation+Testing.m */; };
		F991CE161CB55512004D8465 /* ZMUser+Testing.m in Sources */ = {isa = PBXBuildFile; fileRef = F991CE141CB55512004D8465 /* ZMUser+Testing.m */; };
		F99298591BE110490058D42F /* ZMClientRegistrationStatusTests.m in Sources */ = {isa = PBXBuildFile; fileRef = F99298581BE110490058D42F /* ZMClientRegistrationStatusTests.m */; };
		F992985B1BE143570058D42F /* ZMClientRegistrationStatus+Internal.h in Headers */ = {isa = PBXBuildFile; fileRef = F992985A1BE1404D0058D42F /* ZMClientRegistrationStatus+Internal.h */; settings = {ATTRIBUTES = (Public, ); }; };
		F9AB00221F0CDAF00037B437 /* FileRelocator.swift in Sources */ = {isa = PBXBuildFile; fileRef = F9AB00211F0CDAF00037B437 /* FileRelocator.swift */; };
		F9ABE84F1EFD568B00D83214 /* TeamDownloadRequestStrategy.swift in Sources */ = {isa = PBXBuildFile; fileRef = F9ABE84B1EFD568B00D83214 /* TeamDownloadRequestStrategy.swift */; };
		F9ABE8511EFD568B00D83214 /* TeamRequestFactory.swift in Sources */ = {isa = PBXBuildFile; fileRef = F9ABE84D1EFD568B00D83214 /* TeamRequestFactory.swift */; };
		F9ABE8561EFD56BF00D83214 /* TeamDownloadRequestStrategyTests.swift in Sources */ = {isa = PBXBuildFile; fileRef = F9ABE8531EFD56BF00D83214 /* TeamDownloadRequestStrategyTests.swift */; };
		F9ABE8571EFD56BF00D83214 /* TeamDownloadRequestStrategy+EventsTests.swift in Sources */ = {isa = PBXBuildFile; fileRef = F9ABE8541EFD56BF00D83214 /* TeamDownloadRequestStrategy+EventsTests.swift */; };
		F9B171F61C0EF21100E6EEC6 /* ClientUpdateStatus.swift in Sources */ = {isa = PBXBuildFile; fileRef = F9B171F51C0EF21100E6EEC6 /* ClientUpdateStatus.swift */; };
		F9B171F81C0F00E700E6EEC6 /* ClientUpdateStatusTests.swift in Sources */ = {isa = PBXBuildFile; fileRef = F9B171F71C0F00E700E6EEC6 /* ClientUpdateStatusTests.swift */; };
		F9B71F4C1CB2B841001DB03F /* NSManagedObjectContext+TestHelpers.m in Sources */ = {isa = PBXBuildFile; fileRef = F9B71F4B1CB2B841001DB03F /* NSManagedObjectContext+TestHelpers.m */; };
		F9C598AD1A0947B300B1F760 /* ZMBlacklistDownloaderTest.m in Sources */ = {isa = PBXBuildFile; fileRef = F9FD798919EE962F00D70FCD /* ZMBlacklistDownloaderTest.m */; };
		F9C9A4F01CAD29190039E10C /* store128.wiredatabase in Resources */ = {isa = PBXBuildFile; fileRef = F9C9A4ED1CAD290B0039E10C /* store128.wiredatabase */; };
		F9D1CD141DF6C131002F6E80 /* SyncStatusTests.swift in Sources */ = {isa = PBXBuildFile; fileRef = F9D1CD131DF6C131002F6E80 /* SyncStatusTests.swift */; };
		F9DAC54F1C2035660001F11E /* ConversationStatusStrategyTests.swift in Sources */ = {isa = PBXBuildFile; fileRef = F9DAC54D1C2034E70001F11E /* ConversationStatusStrategyTests.swift */; };
		F9E577211E77EC6D0065EFE4 /* WireCallCenterV3+Notifications.swift in Sources */ = {isa = PBXBuildFile; fileRef = F9E577201E77EC6D0065EFE4 /* WireCallCenterV3+Notifications.swift */; };
		F9F631421DE3524100416938 /* TypingStrategy.swift in Sources */ = {isa = PBXBuildFile; fileRef = F9F631411DE3524100416938 /* TypingStrategy.swift */; };
		F9F846351ED307F70087C1A4 /* CallParticipantsSnapshotTests.swift in Sources */ = {isa = PBXBuildFile; fileRef = F9F846331ED307F10087C1A4 /* CallParticipantsSnapshotTests.swift */; };
		F9F9F5621D75D62100AE6499 /* RequestStrategyTestBase.swift in Sources */ = {isa = PBXBuildFile; fileRef = F9F9F5611D75D62100AE6499 /* RequestStrategyTestBase.swift */; };
		F9FD167B1BDFCDAD00725F5C /* ZMClientRegistrationStatus.h in Headers */ = {isa = PBXBuildFile; fileRef = F9FD16791BDFCDAD00725F5C /* ZMClientRegistrationStatus.h */; settings = {ATTRIBUTES = (Public, ); }; };
		F9FD167C1BDFCDAD00725F5C /* ZMClientRegistrationStatus.m in Sources */ = {isa = PBXBuildFile; fileRef = F9FD167A1BDFCDAD00725F5C /* ZMClientRegistrationStatus.m */; };
/* End PBXBuildFile section */

/* Begin PBXContainerItemProxy section */
		169BA1D825ECDBA300374343 /* PBXContainerItemProxy */ = {
			isa = PBXContainerItemProxy;
			containerPortal = 540029AB1918CA8500578793 /* Project object */;
			proxyType = 1;
			remoteGlobalIDString = 549815921A43232400A7CE2E;
			remoteInfo = "WireSyncEngine-ios";
		};
		169BA1DD25ECDBC800374343 /* PBXContainerItemProxy */ = {
			isa = PBXContainerItemProxy;
			containerPortal = 540029AB1918CA8500578793 /* Project object */;
			proxyType = 1;
			remoteGlobalIDString = 3E186087191A56F6000FE027;
			remoteInfo = "WireSyncEngine Test Host";
		};
		3E1860D0191A649D000FE027 /* PBXContainerItemProxy */ = {
			isa = PBXContainerItemProxy;
			containerPortal = 540029AB1918CA8500578793 /* Project object */;
			proxyType = 1;
			remoteGlobalIDString = 3E186087191A56F6000FE027;
			remoteInfo = "WireSyncEngine Test Host";
		};
		54F4DC571A4438AC00FDB6EA /* PBXContainerItemProxy */ = {
			isa = PBXContainerItemProxy;
			containerPortal = 540029AB1918CA8500578793 /* Project object */;
			proxyType = 1;
			remoteGlobalIDString = 549815921A43232400A7CE2E;
			remoteInfo = "WireSyncEngine-ios.framework";
		};
		A9FF8088195B17B3002CD44B /* PBXContainerItemProxy */ = {
			isa = PBXContainerItemProxy;
			containerPortal = 540029AB1918CA8500578793 /* Project object */;
			proxyType = 1;
			remoteGlobalIDString = 3E186087191A56F6000FE027;
			remoteInfo = "WireSyncEngine Test Host";
		};
/* End PBXContainerItemProxy section */

/* Begin PBXFileReference section */
		06239125274DB73A0065A72D /* StartLoginURLActionProcessor.swift */ = {isa = PBXFileReference; lastKnownFileType = sourcecode.swift; path = StartLoginURLActionProcessor.swift; sourceTree = "<group>"; };
		0625690E264AE6560041C17B /* CallClosedReason.swift */ = {isa = PBXFileReference; fileEncoding = 4; lastKnownFileType = sourcecode.swift; path = CallClosedReason.swift; sourceTree = "<group>"; };
		063AFA3E264B30C400DCBCED /* BuildType.swift */ = {isa = PBXFileReference; fileEncoding = 4; lastKnownFileType = sourcecode.swift; path = BuildType.swift; sourceTree = "<group>"; };
		0640C26C26EA0B5C0057AF80 /* NSManagedObjectContext+Packaging.swift */ = {isa = PBXFileReference; lastKnownFileType = sourcecode.swift; path = "NSManagedObjectContext+Packaging.swift"; sourceTree = "<group>"; };
		06894D91276BA7FA00DA4E33 /* StartLoginURLActionProcessorTests.swift */ = {isa = PBXFileReference; lastKnownFileType = sourcecode.swift; path = StartLoginURLActionProcessorTests.swift; sourceTree = "<group>"; };
		06B99C7A242B51A300FEAFDE /* SignatureRequestStrategy.swift */ = {isa = PBXFileReference; lastKnownFileType = sourcecode.swift; path = SignatureRequestStrategy.swift; sourceTree = "<group>"; };
		06BBF6EC246EB56B00A26626 /* ConversationTests+List.swift */ = {isa = PBXFileReference; lastKnownFileType = sourcecode.swift; path = "ConversationTests+List.swift"; sourceTree = "<group>"; };
		06BBF6EF246ECB2400A26626 /* ConversationTests+Archiving.swift */ = {isa = PBXFileReference; lastKnownFileType = sourcecode.swift; path = "ConversationTests+Archiving.swift"; sourceTree = "<group>"; };
		06BBF6F2246EF28800A26626 /* ConversationTests+LastRead.swift */ = {isa = PBXFileReference; lastKnownFileType = sourcecode.swift; path = "ConversationTests+LastRead.swift"; sourceTree = "<group>"; };
		06BBF6F5246EF65600A26626 /* ConversationTests+ClearingHistory.swift */ = {isa = PBXFileReference; lastKnownFileType = sourcecode.swift; path = "ConversationTests+ClearingHistory.swift"; sourceTree = "<group>"; };
		06BBF6F7246EF67400A26626 /* ConversationTests+Reactions.swift */ = {isa = PBXFileReference; lastKnownFileType = sourcecode.swift; path = "ConversationTests+Reactions.swift"; sourceTree = "<group>"; };
		06BBF6FB247288DD00A26626 /* FileTransferTests+Swift.swift */ = {isa = PBXFileReference; lastKnownFileType = sourcecode.swift; path = "FileTransferTests+Swift.swift"; sourceTree = "<group>"; };
		06BBF6FE2472F3AC00A26626 /* SendAndReceiveMessagesTests+Swift.swift */ = {isa = PBXFileReference; lastKnownFileType = sourcecode.swift; path = "SendAndReceiveMessagesTests+Swift.swift"; sourceTree = "<group>"; };
		06BBF7002473D51D00A26626 /* MessagingTest+Swift.swift */ = {isa = PBXFileReference; lastKnownFileType = sourcecode.swift; path = "MessagingTest+Swift.swift"; sourceTree = "<group>"; };
		06DE14CC24B85B06006CB6B3 /* SyncStatus.swift */ = {isa = PBXFileReference; lastKnownFileType = sourcecode.swift; path = SyncStatus.swift; sourceTree = "<group>"; };
		06DE14CE24B85BD0006CB6B3 /* ZMSyncStateDelegate.h */ = {isa = PBXFileReference; lastKnownFileType = sourcecode.c.h; path = ZMSyncStateDelegate.h; sourceTree = "<group>"; };
		06EF5181266E2C8F0073920F /* Conversation+Join.swift */ = {isa = PBXFileReference; lastKnownFileType = sourcecode.swift; path = "Conversation+Join.swift"; sourceTree = "<group>"; };
		06EF5186266E445F0073920F /* ConversationTests+Join.swift */ = {isa = PBXFileReference; lastKnownFileType = sourcecode.swift; path = "ConversationTests+Join.swift"; sourceTree = "<group>"; };
		06F98D5E24379143007E914A /* SignatureRequestStrategyTests.swift */ = {isa = PBXFileReference; lastKnownFileType = sourcecode.swift; path = SignatureRequestStrategyTests.swift; sourceTree = "<group>"; };
		0920833C1BA84F3100F82B29 /* UserClientRequestStrategyTests.swift */ = {isa = PBXFileReference; fileEncoding = 4; lastKnownFileType = sourcecode.swift; path = UserClientRequestStrategyTests.swift; sourceTree = "<group>"; };
		0920833F1BA95EE100F82B29 /* UserClientRequestFactory.swift */ = {isa = PBXFileReference; fileEncoding = 4; lastKnownFileType = sourcecode.swift; path = UserClientRequestFactory.swift; sourceTree = "<group>"; };
		0920C4D81B305FF500C55728 /* UserSessionGiphyRequestStateTests.swift */ = {isa = PBXFileReference; fileEncoding = 4; lastKnownFileType = sourcecode.swift; path = UserSessionGiphyRequestStateTests.swift; sourceTree = "<group>"; };
		09284B6A1B8272C300EEE10E /* WireSyncEngine Test Host.entitlements */ = {isa = PBXFileReference; lastKnownFileType = text.xml; path = "WireSyncEngine Test Host.entitlements"; sourceTree = "<group>"; };
		093694441BA9633300F36B3A /* UserClientRequestFactoryTests.swift */ = {isa = PBXFileReference; fileEncoding = 4; lastKnownFileType = sourcecode.swift; path = UserClientRequestFactoryTests.swift; sourceTree = "<group>"; };
		09531F131AE960E300B8556A /* ZMLoginCodeRequestTranscoder.h */ = {isa = PBXFileReference; fileEncoding = 4; lastKnownFileType = sourcecode.c.h; path = ZMLoginCodeRequestTranscoder.h; sourceTree = "<group>"; };
		09531F141AE960E300B8556A /* ZMLoginCodeRequestTranscoder.m */ = {isa = PBXFileReference; fileEncoding = 4; lastKnownFileType = sourcecode.c.objc; path = ZMLoginCodeRequestTranscoder.m; sourceTree = "<group>"; };
		09531F1A1AE9644800B8556A /* ZMLoginCodeRequestTranscoderTests.m */ = {isa = PBXFileReference; fileEncoding = 4; lastKnownFileType = sourcecode.c.objc; path = ZMLoginCodeRequestTranscoderTests.m; sourceTree = "<group>"; };
		098CFBBA1B7B9C94000B02B1 /* BaseTestSwiftHelpers.swift */ = {isa = PBXFileReference; fileEncoding = 4; lastKnownFileType = sourcecode.swift; path = BaseTestSwiftHelpers.swift; sourceTree = "<group>"; };
		09914E501BD6613600C10BF8 /* ConversationTests+OTR.m */ = {isa = PBXFileReference; fileEncoding = 4; lastKnownFileType = sourcecode.c.objc; name = "ConversationTests+OTR.m"; path = "../E2EE/ConversationTests+OTR.m"; sourceTree = "<group>"; };
		09914E521BD6613D00C10BF8 /* ZMDecodedAPSMessageTest.m */ = {isa = PBXFileReference; fileEncoding = 4; lastKnownFileType = sourcecode.c.objc; path = ZMDecodedAPSMessageTest.m; sourceTree = "<group>"; };
		0994E1DD1B835C4900A51721 /* ios-test-host.xcconfig */ = {isa = PBXFileReference; lastKnownFileType = text.xcconfig; path = "ios-test-host.xcconfig"; sourceTree = "<group>"; };
		0994E1DE1B835C4900A51721 /* ios-test-target.xcconfig */ = {isa = PBXFileReference; lastKnownFileType = text.xcconfig; path = "ios-test-target.xcconfig"; sourceTree = "<group>"; };
		0994E1E21B835C4900A51721 /* project-common.xcconfig */ = {isa = PBXFileReference; lastKnownFileType = text.xcconfig; path = "project-common.xcconfig"; sourceTree = "<group>"; };
		0994E1E31B835C4900A51721 /* project-debug.xcconfig */ = {isa = PBXFileReference; lastKnownFileType = text.xcconfig; path = "project-debug.xcconfig"; sourceTree = "<group>"; };
		0994E1E41B835C4900A51721 /* project.xcconfig */ = {isa = PBXFileReference; lastKnownFileType = text.xcconfig; path = project.xcconfig; sourceTree = "<group>"; };
		0994E1E81B835C4900A51721 /* tests.xcconfig */ = {isa = PBXFileReference; lastKnownFileType = text.xcconfig; path = tests.xcconfig; sourceTree = "<group>"; };
		0994E1E91B835C4900A51721 /* warnings-debug.xcconfig */ = {isa = PBXFileReference; lastKnownFileType = text.xcconfig; path = "warnings-debug.xcconfig"; sourceTree = "<group>"; };
		0994E1EA1B835C4900A51721 /* warnings.xcconfig */ = {isa = PBXFileReference; lastKnownFileType = text.xcconfig; path = warnings.xcconfig; sourceTree = "<group>"; };
		0994E1F01B835C4900A51721 /* WireSyncEngine.xcconfig */ = {isa = PBXFileReference; lastKnownFileType = text.xcconfig; path = WireSyncEngine.xcconfig; sourceTree = "<group>"; };
		0994E1F11B835D1100A51721 /* version.xcconfig */ = {isa = PBXFileReference; lastKnownFileType = text.xcconfig; path = version.xcconfig; sourceTree = "<group>"; };
		09B730941B3045E400A5CCC9 /* ProxiedRequestStatusTests.swift */ = {isa = PBXFileReference; fileEncoding = 4; lastKnownFileType = sourcecode.swift; path = ProxiedRequestStatusTests.swift; sourceTree = "<group>"; };
		09BCDB8C1BCE7F000020DCC7 /* ZMAPSMessageDecoder.h */ = {isa = PBXFileReference; fileEncoding = 4; lastKnownFileType = sourcecode.c.h; path = ZMAPSMessageDecoder.h; sourceTree = "<group>"; };
		09BCDB8D1BCE7F000020DCC7 /* ZMAPSMessageDecoder.m */ = {isa = PBXFileReference; fileEncoding = 4; lastKnownFileType = sourcecode.c.objc; path = ZMAPSMessageDecoder.m; sourceTree = "<group>"; };
		09C77C521BA6C77000E2163F /* UserClientRequestStrategy.swift */ = {isa = PBXFileReference; fileEncoding = 4; lastKnownFileType = sourcecode.swift; path = UserClientRequestStrategy.swift; sourceTree = "<group>"; };
		09CC4AB71B7CB8B700201C63 /* Cartfile */ = {isa = PBXFileReference; lastKnownFileType = text; path = Cartfile; sourceTree = "<group>"; };
		09CC4AB81B7CB8BF00201C63 /* Cartfile.private */ = {isa = PBXFileReference; lastKnownFileType = text; path = Cartfile.private; sourceTree = "<group>"; };
		09D7CE621AE94D4200CC5F45 /* ZMCredentials+Internal.h */ = {isa = PBXFileReference; fileEncoding = 4; lastKnownFileType = sourcecode.c.h; path = "ZMCredentials+Internal.h"; sourceTree = "<group>"; };
		160195601E30C9CF00ACBFAC /* LocalNotificationDispatcherCallingTests.swift */ = {isa = PBXFileReference; fileEncoding = 4; lastKnownFileType = sourcecode.swift; path = LocalNotificationDispatcherCallingTests.swift; sourceTree = "<group>"; };
		16030DC821B01B7500F8032E /* Conversation+ReadReceiptMode.swift */ = {isa = PBXFileReference; lastKnownFileType = sourcecode.swift; path = "Conversation+ReadReceiptMode.swift"; sourceTree = "<group>"; };
		16085B321F71811A000B9F22 /* UserChangeInfo+UserSession.swift */ = {isa = PBXFileReference; fileEncoding = 4; lastKnownFileType = sourcecode.swift; path = "UserChangeInfo+UserSession.swift"; sourceTree = "<group>"; };
		16085B341F719E6D000B9F22 /* NetworkStateRecorder.swift */ = {isa = PBXFileReference; fileEncoding = 4; lastKnownFileType = sourcecode.swift; path = NetworkStateRecorder.swift; sourceTree = "<group>"; };
		160C31261E6434500012E4BC /* OperationStatus.swift */ = {isa = PBXFileReference; fileEncoding = 4; lastKnownFileType = sourcecode.swift; path = OperationStatus.swift; sourceTree = "<group>"; };
		160C31401E6DDFC30012E4BC /* VoiceChannelV3Tests.swift */ = {isa = PBXFileReference; fileEncoding = 4; lastKnownFileType = sourcecode.swift; path = VoiceChannelV3Tests.swift; sourceTree = "<group>"; };
		160C31431E8049320012E4BC /* ApplicationStatusDirectory.swift */ = {isa = PBXFileReference; fileEncoding = 4; lastKnownFileType = sourcecode.swift; path = ApplicationStatusDirectory.swift; sourceTree = "<group>"; };
		160C31491E82AC170012E4BC /* OperationStatusTests.swift */ = {isa = PBXFileReference; fileEncoding = 4; lastKnownFileType = sourcecode.swift; path = OperationStatusTests.swift; sourceTree = "<group>"; };
		161681342077721600BCF33A /* ZMOperationLoop+OperationStatus.swift */ = {isa = PBXFileReference; lastKnownFileType = sourcecode.swift; path = "ZMOperationLoop+OperationStatus.swift"; sourceTree = "<group>"; };
		161927222459E08E00DDD9EB /* UserClientEventConsumerTests.swift */ = {isa = PBXFileReference; lastKnownFileType = sourcecode.swift; path = UserClientEventConsumerTests.swift; sourceTree = "<group>"; };
		161ACB1523F1AFB000ABFF33 /* SessionManager+CallKitManagerDelegate.swift */ = {isa = PBXFileReference; lastKnownFileType = sourcecode.swift; path = "SessionManager+CallKitManagerDelegate.swift"; sourceTree = "<group>"; };
		161ACB2323F432CC00ABFF33 /* SessionManager+URLActions.swift */ = {isa = PBXFileReference; lastKnownFileType = sourcecode.swift; path = "SessionManager+URLActions.swift"; sourceTree = "<group>"; };
		161ACB2C23F5BA0200ABFF33 /* DeepLinkURLActionProcessor.swift */ = {isa = PBXFileReference; lastKnownFileType = sourcecode.swift; path = DeepLinkURLActionProcessor.swift; sourceTree = "<group>"; };
		161ACB2E23F5BACA00ABFF33 /* ConnectToBotURLActionProcessor.swift */ = {isa = PBXFileReference; lastKnownFileType = sourcecode.swift; path = ConnectToBotURLActionProcessor.swift; sourceTree = "<group>"; };
		161ACB3123F5BBA100ABFF33 /* CompanyLoginURLActionProcessor.swift */ = {isa = PBXFileReference; lastKnownFileType = sourcecode.swift; path = CompanyLoginURLActionProcessor.swift; sourceTree = "<group>"; };
		161ACB3923F6BAFE00ABFF33 /* URLActionTests.swift */ = {isa = PBXFileReference; lastKnownFileType = sourcecode.swift; path = URLActionTests.swift; sourceTree = "<group>"; };
		161ACB3B23F6BE7F00ABFF33 /* SessionManagerTests+URLActions.swift */ = {isa = PBXFileReference; lastKnownFileType = sourcecode.swift; path = "SessionManagerTests+URLActions.swift"; sourceTree = "<group>"; };
		161ACB3E23F6E4C200ABFF33 /* DeepLinkURLActionProcessorTests.swift */ = {isa = PBXFileReference; lastKnownFileType = sourcecode.swift; path = DeepLinkURLActionProcessorTests.swift; sourceTree = "<group>"; };
		161ACB4223F6EE4800ABFF33 /* CompanyLoginURLActionProcessorTests.swift */ = {isa = PBXFileReference; lastKnownFileType = sourcecode.swift; path = CompanyLoginURLActionProcessorTests.swift; sourceTree = "<group>"; };
		161C886223FADDE400CB0B8E /* ConnectToBotURLActionProcessorTests.swift */ = {isa = PBXFileReference; lastKnownFileType = sourcecode.swift; path = ConnectToBotURLActionProcessorTests.swift; sourceTree = "<group>"; };
		161C886423FD248A00CB0B8E /* RecordingMockTransportSession.swift */ = {isa = PBXFileReference; lastKnownFileType = sourcecode.swift; path = RecordingMockTransportSession.swift; sourceTree = "<group>"; };
		161C887623FD4CFD00CB0B8E /* MockPushChannel.swift */ = {isa = PBXFileReference; lastKnownFileType = sourcecode.swift; path = MockPushChannel.swift; sourceTree = "<group>"; };
		1621D2701D770FB1007108C2 /* ZMSyncStateDelegate.h */ = {isa = PBXFileReference; fileEncoding = 4; lastKnownFileType = sourcecode.c.h; path = ZMSyncStateDelegate.h; sourceTree = "<group>"; };
		1626344620D79C22000D4063 /* ZMUserSessionTests+PushNotifications.swift */ = {isa = PBXFileReference; lastKnownFileType = sourcecode.swift; path = "ZMUserSessionTests+PushNotifications.swift"; sourceTree = "<group>"; };
		162A81D3202B453000F6200C /* SessionManager+AVS.swift */ = {isa = PBXFileReference; lastKnownFileType = sourcecode.swift; path = "SessionManager+AVS.swift"; sourceTree = "<group>"; };
		162A81D5202B5BC600F6200C /* SessionManagerAVSTests.swift */ = {isa = PBXFileReference; lastKnownFileType = sourcecode.swift; path = SessionManagerAVSTests.swift; sourceTree = "<group>"; };
		162DEE101F87B9800034C8F9 /* ZMUserSession+Calling.swift */ = {isa = PBXFileReference; fileEncoding = 4; lastKnownFileType = sourcecode.swift; path = "ZMUserSession+Calling.swift"; sourceTree = "<group>"; };
		1634958A1F0254CB004E80DB /* SessionManager+ServerConnection.swift */ = {isa = PBXFileReference; fileEncoding = 4; lastKnownFileType = sourcecode.swift; path = "SessionManager+ServerConnection.swift"; sourceTree = "<group>"; };
		1636EAFE23F6FCCC00CD9527 /* MockPresentationDelegate.swift */ = {isa = PBXFileReference; lastKnownFileType = sourcecode.swift; path = MockPresentationDelegate.swift; sourceTree = "<group>"; };
		1639A8262260CE5000868AB9 /* ZMLocalNotification+AvailabilityAlert.swift */ = {isa = PBXFileReference; lastKnownFileType = sourcecode.swift; path = "ZMLocalNotification+AvailabilityAlert.swift"; sourceTree = "<group>"; };
		1639A8532264C52600868AB9 /* ZMLocalNotificationTests_Alerts.swift */ = {isa = PBXFileReference; lastKnownFileType = sourcecode.swift; path = ZMLocalNotificationTests_Alerts.swift; sourceTree = "<group>"; };
		163BB8111EE1A65A00DF9384 /* IntegrationTest+Search.swift */ = {isa = PBXFileReference; fileEncoding = 4; lastKnownFileType = sourcecode.swift; path = "IntegrationTest+Search.swift"; sourceTree = "<group>"; };
		163BB8151EE1B1AC00DF9384 /* SearchTests.swift */ = {isa = PBXFileReference; fileEncoding = 4; lastKnownFileType = sourcecode.swift; path = SearchTests.swift; sourceTree = "<group>"; };
		163FB9922052EA4600E74F83 /* OperationLoopNewRequestObserver.swift */ = {isa = PBXFileReference; lastKnownFileType = sourcecode.swift; path = OperationLoopNewRequestObserver.swift; sourceTree = "<group>"; };
		163FB9982057E3F200E74F83 /* AuthenticationStatusProvider.swift */ = {isa = PBXFileReference; lastKnownFileType = sourcecode.swift; path = AuthenticationStatusProvider.swift; sourceTree = "<group>"; };
		1645ECF72448A0A3007A82D6 /* Decodable+JSON.swift */ = {isa = PBXFileReference; lastKnownFileType = sourcecode.swift; path = "Decodable+JSON.swift"; sourceTree = "<group>"; };
		1645ECFB2449CE75007A82D6 /* TeamMembersDownloadRequestStrategy.swift */ = {isa = PBXFileReference; lastKnownFileType = sourcecode.swift; path = TeamMembersDownloadRequestStrategy.swift; sourceTree = "<group>"; };
		1645ED1A244DE345007A82D6 /* TeamMembersDownloadRequestStrategy.swift */ = {isa = PBXFileReference; lastKnownFileType = sourcecode.swift; path = TeamMembersDownloadRequestStrategy.swift; sourceTree = "<group>"; };
		164C29A21ECF437E0026562A /* SearchRequestTests.swift */ = {isa = PBXFileReference; fileEncoding = 4; lastKnownFileType = sourcecode.swift; path = SearchRequestTests.swift; sourceTree = "<group>"; };
		164C29A41ECF47D80026562A /* SearchDirectoryTests.swift */ = {isa = PBXFileReference; fileEncoding = 4; lastKnownFileType = sourcecode.swift; path = SearchDirectoryTests.swift; sourceTree = "<group>"; };
		164C29A61ED2D7B00026562A /* SearchResult.swift */ = {isa = PBXFileReference; fileEncoding = 4; lastKnownFileType = sourcecode.swift; path = SearchResult.swift; sourceTree = "<group>"; };
		164EAF9B1F4455FA00B628C4 /* ZMUserSession+Actions.swift */ = {isa = PBXFileReference; fileEncoding = 4; lastKnownFileType = sourcecode.swift; path = "ZMUserSession+Actions.swift"; sourceTree = "<group>"; };
		16519D37231D3B1700C9D76D /* Conversation+Deletion.swift */ = {isa = PBXFileReference; lastKnownFileType = sourcecode.swift; path = "Conversation+Deletion.swift"; sourceTree = "<group>"; };
		16519D5B231EA13A00C9D76D /* ConversationTests+Deletion.swift */ = {isa = PBXFileReference; lastKnownFileType = sourcecode.swift; path = "ConversationTests+Deletion.swift"; sourceTree = "<group>"; };
		16519D6C231EAAF300C9D76D /* Conversation+DeletionTests.swift */ = {isa = PBXFileReference; lastKnownFileType = sourcecode.swift; path = "Conversation+DeletionTests.swift"; sourceTree = "<group>"; };
		16519D7C2320087100C9D76D /* SlowSyncTests+ExistingData.swift */ = {isa = PBXFileReference; lastKnownFileType = sourcecode.swift; path = "SlowSyncTests+ExistingData.swift"; sourceTree = "<group>"; };
		1658C2361F503CF800889F22 /* FlowManager.swift */ = {isa = PBXFileReference; fileEncoding = 4; lastKnownFileType = sourcecode.swift; path = FlowManager.swift; sourceTree = "<group>"; };
		1658C2381F5404ED00889F22 /* FlowManagerMock.swift */ = {isa = PBXFileReference; fileEncoding = 4; lastKnownFileType = sourcecode.swift; path = FlowManagerMock.swift; sourceTree = "<group>"; };
		1658E91C26C53FDB003D0090 /* Starscream.xcframework */ = {isa = PBXFileReference; lastKnownFileType = wrapper.xcframework; name = Starscream.xcframework; path = Carthage/Build/Starscream.xcframework; sourceTree = "<group>"; };
		1659114E1DEF1F6E007FA847 /* LocalNotificationDispatcher+Calling.swift */ = {isa = PBXFileReference; fileEncoding = 4; lastKnownFileType = sourcecode.swift; path = "LocalNotificationDispatcher+Calling.swift"; sourceTree = "<group>"; };
		165911521DEF38EC007FA847 /* CallStateObserver.swift */ = {isa = PBXFileReference; fileEncoding = 4; lastKnownFileType = sourcecode.swift; name = CallStateObserver.swift; path = ../UserSession/CallStateObserver.swift; sourceTree = "<group>"; };
		165BB94B2004D6490077EFD5 /* SessionManager+UserActivity.swift */ = {isa = PBXFileReference; lastKnownFileType = sourcecode.swift; path = "SessionManager+UserActivity.swift"; sourceTree = "<group>"; };
		165D3A141E1D3EF30052E654 /* WireCallCenterV3.swift */ = {isa = PBXFileReference; fileEncoding = 4; lastKnownFileType = sourcecode.swift; path = WireCallCenterV3.swift; sourceTree = "<group>"; };
		165D3A171E1D43870052E654 /* VoiceChannelV3.swift */ = {isa = PBXFileReference; fileEncoding = 4; lastKnownFileType = sourcecode.swift; path = VoiceChannelV3.swift; sourceTree = "<group>"; };
		165D3A181E1D43870052E654 /* VoiceChannel.swift */ = {isa = PBXFileReference; fileEncoding = 4; lastKnownFileType = sourcecode.swift; path = VoiceChannel.swift; sourceTree = "<group>"; };
		165D3A1A1E1D43870052E654 /* WireCallCenterV3Mock.swift */ = {isa = PBXFileReference; fileEncoding = 4; lastKnownFileType = sourcecode.swift; path = WireCallCenterV3Mock.swift; sourceTree = "<group>"; };
		165D3A3C1E1D60520052E654 /* ZMConversation+VoiceChannel.swift */ = {isa = PBXFileReference; fileEncoding = 4; lastKnownFileType = sourcecode.swift; path = "ZMConversation+VoiceChannel.swift"; sourceTree = "<group>"; };
		1660AA081ECCAC900056D403 /* SearchDirectory.swift */ = {isa = PBXFileReference; fileEncoding = 4; lastKnownFileType = sourcecode.swift; path = SearchDirectory.swift; sourceTree = "<group>"; };
		1660AA0A1ECCAF4E0056D403 /* SearchRequest.swift */ = {isa = PBXFileReference; fileEncoding = 4; lastKnownFileType = sourcecode.swift; path = SearchRequest.swift; sourceTree = "<group>"; };
		1660AA0C1ECDB0250056D403 /* SearchTask.swift */ = {isa = PBXFileReference; fileEncoding = 4; lastKnownFileType = sourcecode.swift; path = SearchTask.swift; sourceTree = "<group>"; };
		1660AA0E1ECE0C870056D403 /* SearchResultTests.swift */ = {isa = PBXFileReference; fileEncoding = 4; lastKnownFileType = sourcecode.swift; path = SearchResultTests.swift; sourceTree = "<group>"; };
		1660AA101ECE3C1C0056D403 /* SearchTaskTests.swift */ = {isa = PBXFileReference; fileEncoding = 4; lastKnownFileType = sourcecode.swift; path = SearchTaskTests.swift; sourceTree = "<group>"; };
		166264732166093800300F45 /* CallEventStatus.swift */ = {isa = PBXFileReference; lastKnownFileType = sourcecode.swift; path = CallEventStatus.swift; sourceTree = "<group>"; };
		1662648121661C9F00300F45 /* ZMOperatonLoop+Background.swift */ = {isa = PBXFileReference; lastKnownFileType = sourcecode.swift; path = "ZMOperatonLoop+Background.swift"; sourceTree = "<group>"; };
		166264922166517A00300F45 /* CallEventStatusTests.swift */ = {isa = PBXFileReference; lastKnownFileType = sourcecode.swift; path = CallEventStatusTests.swift; sourceTree = "<group>"; };
		1662B0F623D9B29C00B8C7C5 /* UnauthenticatedSession+DomainLookup.swift */ = {isa = PBXFileReference; lastKnownFileType = sourcecode.swift; path = "UnauthenticatedSession+DomainLookup.swift"; sourceTree = "<group>"; };
		1662B0F823D9CE8F00B8C7C5 /* UnauthenticatedSessionTests+DomainLookup.swift */ = {isa = PBXFileReference; lastKnownFileType = sourcecode.swift; path = "UnauthenticatedSessionTests+DomainLookup.swift"; sourceTree = "<group>"; };
		166507802459D7CA005300C1 /* UserClientEventConsumer.swift */ = {isa = PBXFileReference; lastKnownFileType = sourcecode.swift; path = UserClientEventConsumer.swift; sourceTree = "<group>"; };
		166A8BF21E015F3B00F5EEEA /* WireCallCenterV3Factory.swift */ = {isa = PBXFileReference; fileEncoding = 4; lastKnownFileType = sourcecode.swift; path = WireCallCenterV3Factory.swift; sourceTree = "<group>"; };
		166A8BF81E02C7D500F5EEEA /* ZMHotFix+PendingChanges.swift */ = {isa = PBXFileReference; fileEncoding = 4; lastKnownFileType = sourcecode.swift; path = "ZMHotFix+PendingChanges.swift"; sourceTree = "<group>"; };
		166B2B5D23E86522003E8581 /* ZMUserSession.swift */ = {isa = PBXFileReference; lastKnownFileType = sourcecode.swift; path = ZMUserSession.swift; sourceTree = "<group>"; };
		166B2B6D23EB2CD3003E8581 /* DatabaseTest.swift */ = {isa = PBXFileReference; lastKnownFileType = sourcecode.swift; path = DatabaseTest.swift; sourceTree = "<group>"; };
		166D18A3230EBFFA001288CD /* MediaManager.swift */ = {isa = PBXFileReference; lastKnownFileType = sourcecode.swift; path = MediaManager.swift; sourceTree = "<group>"; };
		166D18A5230EC418001288CD /* MockMediaManager.swift */ = {isa = PBXFileReference; lastKnownFileType = sourcecode.swift; path = MockMediaManager.swift; sourceTree = "<group>"; };
		166D191C231569DD001288CD /* SessionManagerTests+MessageRetention.swift */ = {isa = PBXFileReference; lastKnownFileType = sourcecode.swift; path = "SessionManagerTests+MessageRetention.swift"; sourceTree = "<group>"; };
		166D191E23157EBE001288CD /* IntegrationTest+Messages.swift */ = {isa = PBXFileReference; lastKnownFileType = sourcecode.swift; path = "IntegrationTest+Messages.swift"; sourceTree = "<group>"; };
		166DCDB92555ADD1004F4F59 /* SessionManager+EncryptionAtRest.swift */ = {isa = PBXFileReference; lastKnownFileType = sourcecode.swift; path = "SessionManager+EncryptionAtRest.swift"; sourceTree = "<group>"; };
		166E47CC255E785900C161C8 /* StrategyDirectory.swift */ = {isa = PBXFileReference; lastKnownFileType = sourcecode.swift; path = StrategyDirectory.swift; sourceTree = "<group>"; };
		166E47D2255EF0BD00C161C8 /* MockStrategyDirectory.swift */ = {isa = PBXFileReference; lastKnownFileType = sourcecode.swift; path = MockStrategyDirectory.swift; sourceTree = "<group>"; };
		1671F9FE1E2FAF50009F3150 /* ZMLocalNotificationForTests_CallState.swift */ = {isa = PBXFileReference; fileEncoding = 4; lastKnownFileType = sourcecode.swift; path = ZMLocalNotificationForTests_CallState.swift; sourceTree = "<group>"; };
		1672A64423473EA100380537 /* LabelDownstreamRequestStrategy.swift */ = {isa = PBXFileReference; lastKnownFileType = sourcecode.swift; path = LabelDownstreamRequestStrategy.swift; sourceTree = "<group>"; };
		1672A652234784B500380537 /* LabelDownstreamRequestStrategyTests.swift */ = {isa = PBXFileReference; lastKnownFileType = sourcecode.swift; path = LabelDownstreamRequestStrategyTests.swift; sourceTree = "<group>"; };
		1673C35224CB36D800AE2714 /* ZMUserSessionTests+EncryptionAtRest.swift */ = {isa = PBXFileReference; lastKnownFileType = sourcecode.swift; path = "ZMUserSessionTests+EncryptionAtRest.swift"; sourceTree = "<group>"; };
		1675532B21B16D1E009C9FEA /* ConversationTests+ReceiptMode.swift */ = {isa = PBXFileReference; lastKnownFileType = sourcecode.swift; path = "ConversationTests+ReceiptMode.swift"; sourceTree = "<group>"; };
		1679D1CB1EF9730C007B0DF5 /* ZMUserSessionTestsBase+Calling.swift */ = {isa = PBXFileReference; fileEncoding = 4; lastKnownFileType = sourcecode.swift; path = "ZMUserSessionTestsBase+Calling.swift"; sourceTree = "<group>"; };
		167F383A23E0416E006B6AA9 /* UnauthenticatedSession+SSO.swift */ = {isa = PBXFileReference; lastKnownFileType = sourcecode.swift; path = "UnauthenticatedSession+SSO.swift"; sourceTree = "<group>"; };
		167F383C23E04A93006B6AA9 /* UnauthenticatedSessionTests+SSO.swift */ = {isa = PBXFileReference; lastKnownFileType = sourcecode.swift; path = "UnauthenticatedSessionTests+SSO.swift"; sourceTree = "<group>"; };
		168474252252579A004DE9EC /* ZMUserSessionTests+Syncing.swift */ = {isa = PBXFileReference; lastKnownFileType = sourcecode.swift; path = "ZMUserSessionTests+Syncing.swift"; sourceTree = "<group>"; };
		16849B1B23EDA1FD00C025A8 /* MockUpdateEventProcessor.swift */ = {isa = PBXFileReference; lastKnownFileType = sourcecode.swift; path = MockUpdateEventProcessor.swift; sourceTree = "<group>"; };
		16849B1F23EDB32B00C025A8 /* MockSessionManager.swift */ = {isa = PBXFileReference; lastKnownFileType = sourcecode.swift; path = MockSessionManager.swift; sourceTree = "<group>"; };
		168818A025F1512400BB51C3 /* AllTests.xctestplan */ = {isa = PBXFileReference; lastKnownFileType = text; path = AllTests.xctestplan; sourceTree = "<group>"; };
		168818AB25F1533A00BB51C3 /* IntegrationTests.xctestplan */ = {isa = PBXFileReference; lastKnownFileType = text; path = IntegrationTests.xctestplan; sourceTree = "<group>"; };
		168CF42620077C54009FCB89 /* TeamInvitationStatus.swift */ = {isa = PBXFileReference; lastKnownFileType = sourcecode.swift; path = TeamInvitationStatus.swift; sourceTree = "<group>"; };
		168CF4282007840A009FCB89 /* Team+Invite.swift */ = {isa = PBXFileReference; lastKnownFileType = sourcecode.swift; path = "Team+Invite.swift"; sourceTree = "<group>"; };
		168CF42A20079A02009FCB89 /* TeamInvitationRequestStrategy.swift */ = {isa = PBXFileReference; lastKnownFileType = sourcecode.swift; path = TeamInvitationRequestStrategy.swift; sourceTree = "<group>"; };
		168CF42C2007BCA0009FCB89 /* TeamInvitationRequestStrategyTests.swift */ = {isa = PBXFileReference; lastKnownFileType = sourcecode.swift; path = TeamInvitationRequestStrategyTests.swift; sourceTree = "<group>"; };
		168CF42E2007BCD9009FCB89 /* TeamInvitationStatusTests.swift */ = {isa = PBXFileReference; lastKnownFileType = sourcecode.swift; path = TeamInvitationStatusTests.swift; sourceTree = "<group>"; };
		168E96DC220C6EB700FC92FA /* UserTests+AccountDeletion.swift */ = {isa = PBXFileReference; lastKnownFileType = sourcecode.swift; path = "UserTests+AccountDeletion.swift"; sourceTree = "<group>"; };
		16904A83207E078C00C92806 /* ConversationTests+Participants.swift */ = {isa = PBXFileReference; lastKnownFileType = sourcecode.swift; path = "ConversationTests+Participants.swift"; sourceTree = "<group>"; };
		1693151025836E5800709F15 /* EventProcessor.swift */ = {isa = PBXFileReference; lastKnownFileType = sourcecode.swift; path = EventProcessor.swift; sourceTree = "<group>"; };
		1693151E2588CF9500709F15 /* EventProcessorTests.swift */ = {isa = PBXFileReference; lastKnownFileType = sourcecode.swift; path = EventProcessorTests.swift; sourceTree = "<group>"; };
		169BA1D225ECDBA300374343 /* IntegrationTests.xctest */ = {isa = PBXFileReference; explicitFileType = wrapper.cfbundle; includeInIndex = 0; path = IntegrationTests.xctest; sourceTree = BUILT_PRODUCTS_DIR; };
		169BA1D625ECDBA300374343 /* IntegrationTests-Info.plist */ = {isa = PBXFileReference; lastKnownFileType = text.plist.xml; path = "IntegrationTests-Info.plist"; sourceTree = "<group>"; };
		169BA1F725ECF8F700374343 /* MockAppLock.swift */ = {isa = PBXFileReference; lastKnownFileType = sourcecode.swift; path = MockAppLock.swift; sourceTree = "<group>"; };
		169BA1FE25ED0DAD00374343 /* ZMUserSession+Messages.swift */ = {isa = PBXFileReference; lastKnownFileType = sourcecode.swift; path = "ZMUserSession+Messages.swift"; sourceTree = "<group>"; };
		169BA23C25EF6E2A00374343 /* MockRegistrationStatusDelegate.swift */ = {isa = PBXFileReference; lastKnownFileType = sourcecode.swift; path = MockRegistrationStatusDelegate.swift; sourceTree = "<group>"; };
		169BA24025EF6F6700374343 /* ZMConversation+Testing.swift */ = {isa = PBXFileReference; lastKnownFileType = sourcecode.swift; path = "ZMConversation+Testing.swift"; sourceTree = "<group>"; };
		169BA24325EF6FFA00374343 /* MockAnalytics.swift */ = {isa = PBXFileReference; lastKnownFileType = sourcecode.swift; path = MockAnalytics.swift; sourceTree = "<group>"; };
		169BA24B25EF753100374343 /* MockReachability.swift */ = {isa = PBXFileReference; lastKnownFileType = sourcecode.swift; path = MockReachability.swift; sourceTree = "<group>"; };
		169BA25125EF778E00374343 /* TestUserProfileUpdateObserver.swift */ = {isa = PBXFileReference; lastKnownFileType = sourcecode.swift; path = TestUserProfileUpdateObserver.swift; sourceTree = "<group>"; };
		169BC10E22BD17FF0003159B /* LegalHoldRequestStrategyTests.swift */ = {isa = PBXFileReference; lastKnownFileType = sourcecode.swift; path = LegalHoldRequestStrategyTests.swift; sourceTree = "<group>"; };
		169E303120D29C200012C219 /* PushRegistryMock.swift */ = {isa = PBXFileReference; lastKnownFileType = sourcecode.swift; path = PushRegistryMock.swift; sourceTree = "<group>"; };
		169E55F52518FF810092CD53 /* EventProcessingPerformanceTests.swift */ = {isa = PBXFileReference; lastKnownFileType = sourcecode.swift; path = EventProcessingPerformanceTests.swift; sourceTree = "<group>"; };
		16A5FE20215B584200AEEBBD /* MockLinkPreviewDetector.swift */ = {isa = PBXFileReference; lastKnownFileType = sourcecode.swift; path = MockLinkPreviewDetector.swift; sourceTree = "<group>"; };
		16A5FE22215B5FD000AEEBBD /* LinkPreviewTests.swift */ = {isa = PBXFileReference; lastKnownFileType = sourcecode.swift; path = LinkPreviewTests.swift; sourceTree = "<group>"; };
		16A702CF1E92998100B8410D /* ApplicationStatusDirectoryTests.swift */ = {isa = PBXFileReference; fileEncoding = 4; lastKnownFileType = sourcecode.swift; path = ApplicationStatusDirectoryTests.swift; sourceTree = "<group>"; };
		16A764601F3E0B0B00564F21 /* CallKitManager.swift */ = {isa = PBXFileReference; fileEncoding = 4; lastKnownFileType = sourcecode.swift; path = CallKitManager.swift; sourceTree = "<group>"; };
		16A86B8322A7E57100A674F8 /* ConversationTests+LegalHold.swift */ = {isa = PBXFileReference; lastKnownFileType = sourcecode.swift; path = "ConversationTests+LegalHold.swift"; sourceTree = "<group>"; };
		16AD86B71F7292EB00E4C797 /* TypingChange.swift */ = {isa = PBXFileReference; fileEncoding = 4; lastKnownFileType = sourcecode.swift; path = TypingChange.swift; sourceTree = "<group>"; };
		16C4BD9F20A309CD00BCDB17 /* CallParticipantSnapshot.swift */ = {isa = PBXFileReference; lastKnownFileType = sourcecode.swift; path = CallParticipantSnapshot.swift; sourceTree = "<group>"; };
		16CD6A262681BA9000B9A73A /* ZMUser+FederatedConnection.swift */ = {isa = PBXFileReference; lastKnownFileType = sourcecode.swift; path = "ZMUser+FederatedConnection.swift"; sourceTree = "<group>"; };
		16D0A118234B999600A83F87 /* LabelUpstreamRequestStrategyTests.swift */ = {isa = PBXFileReference; lastKnownFileType = sourcecode.swift; path = LabelUpstreamRequestStrategyTests.swift; sourceTree = "<group>"; };
		16D0A11C234C8CD700A83F87 /* LabelUpstreamRequestStrategy.swift */ = {isa = PBXFileReference; lastKnownFileType = sourcecode.swift; path = LabelUpstreamRequestStrategy.swift; sourceTree = "<group>"; };
		16D1383A1FD6A6F4001B4411 /* AvailabilityTests.swift */ = {isa = PBXFileReference; lastKnownFileType = sourcecode.swift; path = AvailabilityTests.swift; sourceTree = "<group>"; };
		16D3FCDE1E365ABC0052A535 /* CallStateObserverTests.swift */ = {isa = PBXFileReference; fileEncoding = 4; lastKnownFileType = sourcecode.swift; path = CallStateObserverTests.swift; sourceTree = "<group>"; };
		16D3FD011E3A5C0D0052A535 /* ZMConversationVoiceChannelRouterTests.swift */ = {isa = PBXFileReference; fileEncoding = 4; lastKnownFileType = sourcecode.swift; path = ZMConversationVoiceChannelRouterTests.swift; sourceTree = "<group>"; };
		16D9E8B922BCD39200FA463F /* LegalHoldRequestStrategy.swift */ = {isa = PBXFileReference; lastKnownFileType = sourcecode.swift; path = LegalHoldRequestStrategy.swift; sourceTree = "<group>"; };
		16DABFAD1DCF98D3001973E3 /* CallingRequestStrategy.swift */ = {isa = PBXFileReference; fileEncoding = 4; lastKnownFileType = sourcecode.swift; path = CallingRequestStrategy.swift; sourceTree = "<group>"; };
		16DCAD641B0F9447008C1DD9 /* NSURL+LaunchOptions.h */ = {isa = PBXFileReference; fileEncoding = 4; lastKnownFileType = sourcecode.c.h; path = "NSURL+LaunchOptions.h"; sourceTree = "<group>"; };
		16DCAD651B0F9447008C1DD9 /* NSURL+LaunchOptions.m */ = {isa = PBXFileReference; fileEncoding = 4; lastKnownFileType = sourcecode.c.objc; path = "NSURL+LaunchOptions.m"; sourceTree = "<group>"; };
		16DCAD6D1B1476FE008C1DD9 /* NSURL+LaunchOptionsTests.m */ = {isa = PBXFileReference; fileEncoding = 4; lastKnownFileType = sourcecode.c.objc; path = "NSURL+LaunchOptionsTests.m"; sourceTree = "<group>"; };
		16DCB91B213449620002E910 /* ZMOperationLoop+PushChannel.swift */ = {isa = PBXFileReference; lastKnownFileType = sourcecode.swift; path = "ZMOperationLoop+PushChannel.swift"; sourceTree = "<group>"; };
		16E0FB86232F8933000E3235 /* ZMUserSession+Authentication.swift */ = {isa = PBXFileReference; lastKnownFileType = sourcecode.swift; path = "ZMUserSession+Authentication.swift"; sourceTree = "<group>"; };
		16E0FBB4233119FE000E3235 /* ZMUserSessionTests+Authentication.swift */ = {isa = PBXFileReference; lastKnownFileType = sourcecode.swift; path = "ZMUserSessionTests+Authentication.swift"; sourceTree = "<group>"; };
		16E6F26124B371190015B249 /* ZMUserSession+EncryptionAtRest.swift */ = {isa = PBXFileReference; lastKnownFileType = sourcecode.swift; path = "ZMUserSession+EncryptionAtRest.swift"; sourceTree = "<group>"; };
		16ED865923E2E91900CB1766 /* ZMUserSession+LifeCycle.swift */ = {isa = PBXFileReference; lastKnownFileType = sourcecode.swift; path = "ZMUserSession+LifeCycle.swift"; sourceTree = "<group>"; };
		16ED865C23E30F7E00CB1766 /* ZMUserSesson+Proxy.swift */ = {isa = PBXFileReference; lastKnownFileType = sourcecode.swift; path = "ZMUserSesson+Proxy.swift"; sourceTree = "<group>"; };
		16ED865E23E3145C00CB1766 /* ZMUserSession+Clients.swift */ = {isa = PBXFileReference; lastKnownFileType = sourcecode.swift; path = "ZMUserSession+Clients.swift"; sourceTree = "<group>"; };
		16F5F16B1E4092C00062F0AE /* NSManagedObjectContext+CTCallCenter.swift */ = {isa = PBXFileReference; fileEncoding = 4; lastKnownFileType = sourcecode.swift; path = "NSManagedObjectContext+CTCallCenter.swift"; sourceTree = "<group>"; };
		16F6BB371EDEA659009EA803 /* SearchResult+AddressBook.swift */ = {isa = PBXFileReference; fileEncoding = 4; lastKnownFileType = sourcecode.swift; path = "SearchResult+AddressBook.swift"; sourceTree = "<group>"; };
		16FF47431F0BF5C70044C491 /* IntegrationTest.swift */ = {isa = PBXFileReference; fileEncoding = 4; lastKnownFileType = sourcecode.swift; path = IntegrationTest.swift; sourceTree = "<group>"; };
		16FF47461F0CD58A0044C491 /* IntegrationTest.m */ = {isa = PBXFileReference; fileEncoding = 4; lastKnownFileType = sourcecode.c.objc; path = IntegrationTest.m; sourceTree = "<group>"; };
		16FF47481F0CD6610044C491 /* IntegrationTest.h */ = {isa = PBXFileReference; lastKnownFileType = sourcecode.c.h; path = IntegrationTest.h; sourceTree = "<group>"; };
		16FF474B1F0D54B20044C491 /* SessionManager+Logs.swift */ = {isa = PBXFileReference; fileEncoding = 4; lastKnownFileType = sourcecode.swift; path = "SessionManager+Logs.swift"; sourceTree = "<group>"; };
		3D6B0837E10BD4D5E88805E3 /* ZMSyncStrategyTests.swift */ = {isa = PBXFileReference; lastKnownFileType = sourcecode.swift; path = ZMSyncStrategyTests.swift; sourceTree = "<group>"; };
		3E05F247192A4F8900F22D80 /* NSError+ZMUserSession.h */ = {isa = PBXFileReference; fileEncoding = 4; lastKnownFileType = sourcecode.c.h; path = "NSError+ZMUserSession.h"; sourceTree = "<group>"; };
		3E05F250192A4FBD00F22D80 /* UserSessionErrorTests.m */ = {isa = PBXFileReference; fileEncoding = 4; lastKnownFileType = sourcecode.c.objc; path = UserSessionErrorTests.m; sourceTree = "<group>"; };
		3E05F253192A50CC00F22D80 /* NSError+ZMUserSession.m */ = {isa = PBXFileReference; fileEncoding = 4; lastKnownFileType = sourcecode.c.objc; path = "NSError+ZMUserSession.m"; sourceTree = "<group>"; };
		3E05F254192A50CC00F22D80 /* NSError+ZMUserSessionInternal.h */ = {isa = PBXFileReference; fileEncoding = 4; lastKnownFileType = sourcecode.c.h; path = "NSError+ZMUserSessionInternal.h"; sourceTree = "<group>"; };
		3E1858B21951D69B005FE78F /* MemoryLeaksObserver.h */ = {isa = PBXFileReference; fileEncoding = 4; lastKnownFileType = sourcecode.c.h; path = MemoryLeaksObserver.h; sourceTree = "<group>"; };
		3E1858B31951D69B005FE78F /* MemoryLeaksObserver.m */ = {isa = PBXFileReference; fileEncoding = 4; lastKnownFileType = sourcecode.c.objc; path = MemoryLeaksObserver.m; sourceTree = "<group>"; };
		3E18605C191A4F3B000FE027 /* WireSyncEngine-iOS.pch */ = {isa = PBXFileReference; lastKnownFileType = sourcecode.c.h; path = "WireSyncEngine-iOS.pch"; sourceTree = "<group>"; };
		3E18605F191A4F6A000FE027 /* README.md */ = {isa = PBXFileReference; lastKnownFileType = text; path = README.md; sourceTree = "<group>"; };
		3E186088191A56F6000FE027 /* WireSyncEngine Test Host.app */ = {isa = PBXFileReference; explicitFileType = wrapper.application; includeInIndex = 0; path = "WireSyncEngine Test Host.app"; sourceTree = BUILT_PRODUCTS_DIR; };
		3E1860B4191A5D99000FE027 /* Test-Host-Info.plist */ = {isa = PBXFileReference; fileEncoding = 4; lastKnownFileType = text.plist.xml; path = "Test-Host-Info.plist"; sourceTree = "<group>"; };
		3E1860B5191A5D99000FE027 /* Test-Host-Prefix.pch */ = {isa = PBXFileReference; fileEncoding = 4; lastKnownFileType = sourcecode.c.h; path = "Test-Host-Prefix.pch"; sourceTree = "<group>"; };
		3E1860B6191A5D99000FE027 /* TestHost-main.m */ = {isa = PBXFileReference; fileEncoding = 4; lastKnownFileType = sourcecode.c.objc; path = "TestHost-main.m"; sourceTree = "<group>"; };
		3E1860B7191A5D99000FE027 /* TestHostAppDelegate.h */ = {isa = PBXFileReference; fileEncoding = 4; lastKnownFileType = sourcecode.c.h; path = TestHostAppDelegate.h; sourceTree = "<group>"; };
		3E1860B8191A5D99000FE027 /* TestHostAppDelegate.m */ = {isa = PBXFileReference; fileEncoding = 4; lastKnownFileType = sourcecode.c.objc; path = TestHostAppDelegate.m; sourceTree = "<group>"; };
		3E1860C3191A649D000FE027 /* UnitTests.xctest */ = {isa = PBXFileReference; explicitFileType = wrapper.cfbundle; includeInIndex = 0; path = UnitTests.xctest; sourceTree = BUILT_PRODUCTS_DIR; };
		3E2712FE1A891781008EE50F /* UnitTests-Info.plist */ = {isa = PBXFileReference; lastKnownFileType = text.plist.xml; path = "UnitTests-Info.plist"; sourceTree = "<group>"; };
		3E288A6919C859210031CFCE /* NotificationObservers.h */ = {isa = PBXFileReference; fileEncoding = 4; lastKnownFileType = sourcecode.c.h; path = NotificationObservers.h; sourceTree = "<group>"; };
		3E288A6A19C859210031CFCE /* NotificationObservers.m */ = {isa = PBXFileReference; fileEncoding = 4; lastKnownFileType = sourcecode.c.objc; path = NotificationObservers.m; sourceTree = "<group>"; };
		3E6CD176194F435F00BAE83E /* ConversationsTests.m */ = {isa = PBXFileReference; fileEncoding = 4; lastKnownFileType = sourcecode.c.objc; path = ConversationsTests.m; sourceTree = "<group>"; };
		3E799CF2192140300020A438 /* WireSyncEngine-Tests.pch */ = {isa = PBXFileReference; lastKnownFileType = sourcecode.c.h; path = "WireSyncEngine-Tests.pch"; sourceTree = "<group>"; };
		3E9848BC1A65253000F7B050 /* Hack.swift */ = {isa = PBXFileReference; fileEncoding = 4; lastKnownFileType = sourcecode.swift; path = Hack.swift; sourceTree = "<group>"; };
		3EEA678A199D079600AF7665 /* UserTests.m */ = {isa = PBXFileReference; fileEncoding = 4; lastKnownFileType = sourcecode.c.objc; path = UserTests.m; sourceTree = "<group>"; };
		54034F371BB1A6D900F4ED62 /* ZMUserSession+Logs.swift */ = {isa = PBXFileReference; fileEncoding = 4; lastKnownFileType = sourcecode.swift; path = "ZMUserSession+Logs.swift"; sourceTree = "<group>"; };
		540818A51BCA647D00257CA7 /* ZMBlacklistVerificator+Testing.h */ = {isa = PBXFileReference; fileEncoding = 4; lastKnownFileType = sourcecode.c.h; path = "ZMBlacklistVerificator+Testing.h"; sourceTree = "<group>"; };
		541228431AEE422C00D9ED1C /* ZMAuthenticationStatusTests.m */ = {isa = PBXFileReference; fileEncoding = 4; lastKnownFileType = sourcecode.c.objc; path = ZMAuthenticationStatusTests.m; sourceTree = "<group>"; };
		54131BC525C7F71400CE2CA2 /* LoginDelegate.swift */ = {isa = PBXFileReference; lastKnownFileType = sourcecode.swift; path = LoginDelegate.swift; sourceTree = "<group>"; };
		54131BCD25C7FFCA00CE2CA2 /* SessionManager+AuthenticationStatusDelegate.swift */ = {isa = PBXFileReference; lastKnownFileType = sourcecode.swift; path = "SessionManager+AuthenticationStatusDelegate.swift"; sourceTree = "<group>"; };
		54131BE825C8495B00CE2CA2 /* NSManagedObjectContext+GenericAsyncQueue.swift */ = {isa = PBXFileReference; lastKnownFileType = sourcecode.swift; path = "NSManagedObjectContext+GenericAsyncQueue.swift"; sourceTree = "<group>"; };
		54188DCA19D19DE200DA40E4 /* ZMLastUpdateEventIDTranscoderTests.m */ = {isa = PBXFileReference; fileEncoding = 4; lastKnownFileType = sourcecode.c.objc; path = ZMLastUpdateEventIDTranscoderTests.m; sourceTree = "<group>"; };
		541918EB195AD9D100A5023D /* SendAndReceiveMessagesTests.m */ = {isa = PBXFileReference; fileEncoding = 4; lastKnownFileType = sourcecode.c.objc; path = SendAndReceiveMessagesTests.m; sourceTree = "<group>"; };
		542049EF196AB84B000D8A94 /* WireSyncEngine.h */ = {isa = PBXFileReference; lastKnownFileType = sourcecode.c.h; path = WireSyncEngine.h; sourceTree = "<group>"; };
		5422E96E1BD5A4FD005A7C77 /* OTRTests.swift */ = {isa = PBXFileReference; fileEncoding = 4; lastKnownFileType = sourcecode.swift; path = OTRTests.swift; sourceTree = "<group>"; };
		5423B999191A4A1B0044347D /* en */ = {isa = PBXFileReference; lastKnownFileType = text.plist.strings; name = en; path = en.lproj/InfoPlist.strings; sourceTree = "<group>"; };
		54257C071DF1C94200107FE7 /* TopConversationsDirectory.swift */ = {isa = PBXFileReference; fileEncoding = 4; lastKnownFileType = sourcecode.swift; path = TopConversationsDirectory.swift; sourceTree = "<group>"; };
		5427B34619D17ACE00CC18DC /* ZMMissingUpdateEventsTranscoder+Internal.h */ = {isa = PBXFileReference; fileEncoding = 4; lastKnownFileType = sourcecode.c.h; path = "ZMMissingUpdateEventsTranscoder+Internal.h"; sourceTree = "<group>"; };
		5427B34D19D195A100CC18DC /* ZMLastUpdateEventIDTranscoder.h */ = {isa = PBXFileReference; fileEncoding = 4; lastKnownFileType = sourcecode.c.h; path = ZMLastUpdateEventIDTranscoder.h; sourceTree = "<group>"; };
		5427B34E19D195A100CC18DC /* ZMLastUpdateEventIDTranscoder.m */ = {isa = PBXFileReference; fileEncoding = 4; lastKnownFileType = sourcecode.c.objc; lineEnding = 0; path = ZMLastUpdateEventIDTranscoder.m; sourceTree = "<group>"; xcLanguageSpecificationIdentifier = xcode.lang.objc; };
		5427B35319D1965A00CC18DC /* ZMLastUpdateEventIDTranscoder+Internal.h */ = {isa = PBXFileReference; fileEncoding = 4; lastKnownFileType = sourcecode.c.h; path = "ZMLastUpdateEventIDTranscoder+Internal.h"; sourceTree = "<group>"; };
		542DFEE51DDCA452000F5B95 /* UserProfileUpdateStatusTests.swift */ = {isa = PBXFileReference; fileEncoding = 4; lastKnownFileType = sourcecode.swift; path = UserProfileUpdateStatusTests.swift; sourceTree = "<group>"; };
		542DFEE71DDCA4FD000F5B95 /* UserProfileUpdateRequestStrategyTests.swift */ = {isa = PBXFileReference; fileEncoding = 4; lastKnownFileType = sourcecode.swift; path = UserProfileUpdateRequestStrategyTests.swift; sourceTree = "<group>"; };
		543095921DE76B170065367F /* random1.txt */ = {isa = PBXFileReference; fileEncoding = 4; lastKnownFileType = text; path = random1.txt; sourceTree = "<group>"; };
		543095941DE76B270065367F /* random2.txt */ = {isa = PBXFileReference; fileEncoding = 4; lastKnownFileType = text; path = random2.txt; sourceTree = "<group>"; };
		5430E9231BAA0D9F00395E05 /* WireSyncEngineLogs.h */ = {isa = PBXFileReference; fileEncoding = 4; lastKnownFileType = sourcecode.c.h; path = WireSyncEngineLogs.h; sourceTree = "<group>"; };
		5430FF141CE4A359004ECFFE /* FileTransferTests.m */ = {isa = PBXFileReference; fileEncoding = 4; lastKnownFileType = sourcecode.c.objc; path = FileTransferTests.m; sourceTree = "<group>"; };
		543ED0001D79E0EE00A9CDF3 /* ApplicationMock.swift */ = {isa = PBXFileReference; fileEncoding = 4; lastKnownFileType = sourcecode.swift; path = ApplicationMock.swift; sourceTree = "<group>"; };
		5447E4651AECDC5000411FCD /* ZMUserSessionTestsBase.h */ = {isa = PBXFileReference; fileEncoding = 4; lastKnownFileType = sourcecode.c.h; path = ZMUserSessionTestsBase.h; sourceTree = "<group>"; };
		5447E4661AECDE6500411FCD /* ZMUserSessionTestsBase.m */ = {isa = PBXFileReference; fileEncoding = 4; lastKnownFileType = sourcecode.c.objc; path = ZMUserSessionTestsBase.m; sourceTree = "<group>"; };
		544F8FF21DDCD34600D1AB04 /* UserProfileUpdateNotifications.swift */ = {isa = PBXFileReference; fileEncoding = 4; lastKnownFileType = sourcecode.swift; path = UserProfileUpdateNotifications.swift; sourceTree = "<group>"; };
		545643D41C62C1A800A2129C /* ConversationTestsBase.h */ = {isa = PBXFileReference; fileEncoding = 4; lastKnownFileType = sourcecode.c.h; path = ConversationTestsBase.h; sourceTree = "<group>"; };
		545643D51C62C1A800A2129C /* ConversationTestsBase.m */ = {isa = PBXFileReference; fileEncoding = 4; lastKnownFileType = sourcecode.c.objc; path = ConversationTestsBase.m; sourceTree = "<group>"; };
		5458273D2541C3A9002B8F83 /* PresentationDelegate.swift */ = {isa = PBXFileReference; lastKnownFileType = sourcecode.swift; path = PresentationDelegate.swift; sourceTree = "<group>"; };
		5458AF831F7021B800E45977 /* PreLoginAuthenticationNotification.swift */ = {isa = PBXFileReference; fileEncoding = 4; lastKnownFileType = sourcecode.swift; path = PreLoginAuthenticationNotification.swift; sourceTree = "<group>"; };
		545F3DBA1AAF64FB00BF817B /* APNSTests.m */ = {isa = PBXFileReference; fileEncoding = 4; lastKnownFileType = sourcecode.c.objc; lineEnding = 0; path = APNSTests.m; sourceTree = "<group>"; xcLanguageSpecificationIdentifier = xcode.lang.objc; };
		545F601B1D6C336D00C2C55B /* AddressBookSearchTests.swift */ = {isa = PBXFileReference; fileEncoding = 4; lastKnownFileType = sourcecode.swift; path = AddressBookSearchTests.swift; sourceTree = "<group>"; };
		54610D32192C9D7200FE7201 /* ZMUserSessionTests.m */ = {isa = PBXFileReference; fileEncoding = 4; lastKnownFileType = sourcecode.c.objc; path = ZMUserSessionTests.m; sourceTree = "<group>"; };
		546392711D79D5210094EC66 /* Application.swift */ = {isa = PBXFileReference; fileEncoding = 4; lastKnownFileType = sourcecode.swift; path = Application.swift; sourceTree = "<group>"; };
		5463C88F193F38A6006799DE /* ZMTimingTests.h */ = {isa = PBXFileReference; fileEncoding = 4; lastKnownFileType = sourcecode.c.h; path = ZMTimingTests.h; sourceTree = "<group>"; };
		5463C890193F38A6006799DE /* ZMTimingTests.m */ = {isa = PBXFileReference; fileEncoding = 4; lastKnownFileType = sourcecode.c.objc; path = ZMTimingTests.m; sourceTree = "<group>"; };
		5467F1C51E0AE421008C1745 /* KeyValueStore+AccessToken.swift */ = {isa = PBXFileReference; fileEncoding = 4; lastKnownFileType = sourcecode.swift; path = "KeyValueStore+AccessToken.swift"; sourceTree = "<group>"; };
		546BAD5F19F8149B007C4938 /* ZMSyncStrategy+Internal.h */ = {isa = PBXFileReference; fileEncoding = 4; lastKnownFileType = sourcecode.c.h; path = "ZMSyncStrategy+Internal.h"; sourceTree = "<group>"; };
		546D45FD19E29D92004C478D /* ZMNetworkState.h */ = {isa = PBXFileReference; fileEncoding = 4; lastKnownFileType = sourcecode.c.h; path = ZMNetworkState.h; sourceTree = "<group>"; };
		546F815A1E685F1A00775059 /* LocalNotificationDispatcherTests.swift */ = {isa = PBXFileReference; fileEncoding = 4; lastKnownFileType = sourcecode.swift; path = LocalNotificationDispatcherTests.swift; sourceTree = "<group>"; };
		5474C8051921309400185A3A /* MessagingTest.h */ = {isa = PBXFileReference; fileEncoding = 4; lastKnownFileType = sourcecode.c.h; path = MessagingTest.h; sourceTree = "<group>"; };
		5474C8061921309400185A3A /* MessagingTest.m */ = {isa = PBXFileReference; fileEncoding = 4; lastKnownFileType = sourcecode.c.objc; path = MessagingTest.m; sourceTree = "<group>"; };
		5474C8081921309400185A3A /* MessagingTestTests.m */ = {isa = PBXFileReference; fileEncoding = 4; lastKnownFileType = sourcecode.c.objc; path = MessagingTestTests.m; sourceTree = "<group>"; };
		54764B971C9303D600BD25E3 /* medium.jpg */ = {isa = PBXFileReference; lastKnownFileType = image.jpeg; path = medium.jpg; sourceTree = "<group>"; };
		54764B981C9303D600BD25E3 /* tiny.jpg */ = {isa = PBXFileReference; lastKnownFileType = image.jpeg; path = tiny.jpg; sourceTree = "<group>"; };
		54764B9B1C930AEB00BD25E3 /* Lorem Ipsum.txt */ = {isa = PBXFileReference; fileEncoding = 4; lastKnownFileType = text; path = "Lorem Ipsum.txt"; sourceTree = "<group>"; };
		54764B9D1C931E9400BD25E3 /* animated.gif */ = {isa = PBXFileReference; lastKnownFileType = image.gif; path = animated.gif; sourceTree = "<group>"; };
		54764B9E1C931E9400BD25E3 /* not_animated.gif */ = {isa = PBXFileReference; lastKnownFileType = image.gif; path = not_animated.gif; sourceTree = "<group>"; };
		5478A1401DEC4048006F7268 /* UserProfile.swift */ = {isa = PBXFileReference; fileEncoding = 4; lastKnownFileType = sourcecode.swift; path = UserProfile.swift; sourceTree = "<group>"; };
		547E5B571DDB4B800038D936 /* UserProfileUpdateStatus.swift */ = {isa = PBXFileReference; fileEncoding = 4; lastKnownFileType = sourcecode.swift; path = UserProfileUpdateStatus.swift; sourceTree = "<group>"; };
		547E5B591DDB67390038D936 /* UserProfileUpdateRequestStrategy.swift */ = {isa = PBXFileReference; fileEncoding = 4; lastKnownFileType = sourcecode.swift; path = UserProfileUpdateRequestStrategy.swift; sourceTree = "<group>"; };
		54877C9419922C0B0097FB58 /* UserProfileTests.m */ = {isa = PBXFileReference; fileEncoding = 4; lastKnownFileType = sourcecode.c.objc; path = UserProfileTests.m; sourceTree = "<group>"; };
		5492C6C319ACCCA8008F41E2 /* ConnectionTests.m */ = {isa = PBXFileReference; fileEncoding = 4; lastKnownFileType = sourcecode.c.objc; lineEnding = 0; path = ConnectionTests.m; sourceTree = "<group>"; xcLanguageSpecificationIdentifier = xcode.lang.objc; };
		549552511D64567C004F21F6 /* AddressBookTests.swift */ = {isa = PBXFileReference; fileEncoding = 4; lastKnownFileType = sourcecode.swift; path = AddressBookTests.swift; sourceTree = "<group>"; };
		549710071F6FF5C100026EDD /* NotificationInContext+UserSession.swift */ = {isa = PBXFileReference; fileEncoding = 4; lastKnownFileType = sourcecode.swift; path = "NotificationInContext+UserSession.swift"; sourceTree = "<group>"; };
		549710091F6FFE9900026EDD /* ClientUpdateNotification.swift */ = {isa = PBXFileReference; fileEncoding = 4; lastKnownFileType = sourcecode.swift; path = ClientUpdateNotification.swift; sourceTree = "<group>"; };
		54973A351DD48CAB007F8702 /* NSManagedObject+EncryptionContext.swift */ = {isa = PBXFileReference; fileEncoding = 4; lastKnownFileType = sourcecode.swift; path = "NSManagedObject+EncryptionContext.swift"; sourceTree = "<group>"; };
		549815931A43232400A7CE2E /* WireSyncEngine.framework */ = {isa = PBXFileReference; explicitFileType = wrapper.framework; includeInIndex = 0; path = WireSyncEngine.framework; sourceTree = BUILT_PRODUCTS_DIR; };
		549815961A43232400A7CE2E /* WireSyncEngine-ios-Info.plist */ = {isa = PBXFileReference; lastKnownFileType = text.plist.xml; path = "WireSyncEngine-ios-Info.plist"; sourceTree = "<group>"; };
		54991D571DEDCF2B007E282F /* AddressBook.swift */ = {isa = PBXFileReference; fileEncoding = 4; lastKnownFileType = sourcecode.swift; path = AddressBook.swift; sourceTree = "<group>"; };
		54991D591DEDD07E007E282F /* ContactAddressBook.swift */ = {isa = PBXFileReference; fileEncoding = 4; lastKnownFileType = sourcecode.swift; path = ContactAddressBook.swift; sourceTree = "<group>"; };
		54A170631B300696001B41A5 /* ProxiedRequestStrategy.swift */ = {isa = PBXFileReference; fileEncoding = 4; lastKnownFileType = sourcecode.swift; path = ProxiedRequestStrategy.swift; sourceTree = "<group>"; };
		54A170671B300717001B41A5 /* ProxiedRequestStrategyTests.swift */ = {isa = PBXFileReference; fileEncoding = 4; lastKnownFileType = sourcecode.swift; path = ProxiedRequestStrategyTests.swift; sourceTree = "<group>"; };
		54A227D51D6604A5009414C0 /* SynchronizationMocks.swift */ = {isa = PBXFileReference; fileEncoding = 4; lastKnownFileType = sourcecode.swift; lineEnding = 0; path = SynchronizationMocks.swift; sourceTree = "<group>"; xcLanguageSpecificationIdentifier = xcode.lang.swift; };
		54A343461D6B589A004B65EA /* AddressBookSearch.swift */ = {isa = PBXFileReference; fileEncoding = 4; lastKnownFileType = sourcecode.swift; path = AddressBookSearch.swift; sourceTree = "<group>"; };
		54A3ACC21A261603008AF8DF /* BackgroundTests.m */ = {isa = PBXFileReference; fileEncoding = 4; lastKnownFileType = sourcecode.c.objc; path = BackgroundTests.m; sourceTree = "<group>"; };
		54AB428D1DF5C5B400381F2C /* TopConversationsDirectoryTests.swift */ = {isa = PBXFileReference; fileEncoding = 4; lastKnownFileType = sourcecode.swift; path = TopConversationsDirectoryTests.swift; sourceTree = "<group>"; };
		54ADA7611E3B3CBE00B90C7D /* IntegrationTest+Encryption.swift */ = {isa = PBXFileReference; fileEncoding = 4; lastKnownFileType = sourcecode.swift; path = "IntegrationTest+Encryption.swift"; sourceTree = "<group>"; };
		54BAB40C24A9EAC800EBC400 /* FeatureFlagRequestStrategyTests.swift */ = {isa = PBXFileReference; lastKnownFileType = sourcecode.swift; path = FeatureFlagRequestStrategyTests.swift; sourceTree = "<group>"; };
		54BD32D01A5ACCF9008EB1B0 /* Test-Bridging-Header.h */ = {isa = PBXFileReference; fileEncoding = 4; lastKnownFileType = sourcecode.c.h; path = "Test-Bridging-Header.h"; sourceTree = "<group>"; };
		54BFDF671BDA6F9A0034A3DB /* HistorySynchronizationStatus.swift */ = {isa = PBXFileReference; fileEncoding = 4; lastKnownFileType = sourcecode.swift; path = HistorySynchronizationStatus.swift; sourceTree = "<group>"; };
		54BFDF691BDA87D20034A3DB /* HistorySynchronizationStatusTests.swift */ = {isa = PBXFileReference; fileEncoding = 4; lastKnownFileType = sourcecode.swift; path = HistorySynchronizationStatusTests.swift; sourceTree = "<group>"; };
		54C11B9E19D1E4A100576A96 /* ZMLoginTranscoder.h */ = {isa = PBXFileReference; fileEncoding = 4; lastKnownFileType = sourcecode.c.h; path = ZMLoginTranscoder.h; sourceTree = "<group>"; };
		54C11B9F19D1E4A100576A96 /* ZMLoginTranscoder.m */ = {isa = PBXFileReference; fileEncoding = 4; lastKnownFileType = sourcecode.c.objc; path = ZMLoginTranscoder.m; sourceTree = "<group>"; };
		54C11BA819D1E70900576A96 /* ZMLoginTranscoder+Internal.h */ = {isa = PBXFileReference; fileEncoding = 4; lastKnownFileType = sourcecode.c.h; path = "ZMLoginTranscoder+Internal.h"; sourceTree = "<group>"; };
		54C11BAB19D1EB7500576A96 /* ZMLoginTranscoderTests.m */ = {isa = PBXFileReference; fileEncoding = 4; lastKnownFileType = sourcecode.c.objc; path = ZMLoginTranscoderTests.m; sourceTree = "<group>"; };
		54C8A39B1F7536DB004961DF /* ZMOperationLoop+Notifications.swift */ = {isa = PBXFileReference; fileEncoding = 4; lastKnownFileType = sourcecode.swift; path = "ZMOperationLoop+Notifications.swift"; sourceTree = "<group>"; };
		54CB3FE024A34B8A00BA86DD /* FeatureFlagRequestStrategy.swift */ = {isa = PBXFileReference; lastKnownFileType = sourcecode.swift; path = FeatureFlagRequestStrategy.swift; sourceTree = "<group>"; };
		54D784FD1A37248000F47798 /* ZMEncodedNSUUIDWithTimestampTests.m */ = {isa = PBXFileReference; fileEncoding = 4; lastKnownFileType = sourcecode.c.objc; path = ZMEncodedNSUUIDWithTimestampTests.m; sourceTree = "<group>"; };
		54D9331C1AE1643A00C0B91C /* ZMCredentials.h */ = {isa = PBXFileReference; fileEncoding = 4; lastKnownFileType = sourcecode.c.h; path = ZMCredentials.h; sourceTree = "<group>"; };
		54D9331F1AE1653000C0B91C /* ZMCredentials.m */ = {isa = PBXFileReference; fileEncoding = 4; lastKnownFileType = sourcecode.c.objc; path = ZMCredentials.m; sourceTree = "<group>"; };
		54DE26B11BC56E62002B5FBC /* ZMHotFixDirectory.h */ = {isa = PBXFileReference; fileEncoding = 4; lastKnownFileType = sourcecode.c.h; path = ZMHotFixDirectory.h; sourceTree = "<group>"; };
		54DE26B21BC56E62002B5FBC /* ZMHotFixDirectory.m */ = {isa = PBXFileReference; fileEncoding = 4; lastKnownFileType = sourcecode.c.objc; path = ZMHotFixDirectory.m; sourceTree = "<group>"; };
		54DE9BEA1DE74FFB00EFFB9C /* RandomHandleGenerator.swift */ = {isa = PBXFileReference; fileEncoding = 4; lastKnownFileType = sourcecode.swift; path = RandomHandleGenerator.swift; sourceTree = "<group>"; };
		54DE9BEC1DE75D4900EFFB9C /* RandomHandleGeneratorTests.swift */ = {isa = PBXFileReference; fileEncoding = 4; lastKnownFileType = sourcecode.swift; path = RandomHandleGeneratorTests.swift; sourceTree = "<group>"; };
		54DFAE211C92D979004B1D15 /* 1900x1500.jpg */ = {isa = PBXFileReference; lastKnownFileType = image.jpeg; path = 1900x1500.jpg; sourceTree = "<group>"; };
		54DFB8EE1B30649000F1C736 /* GiphyTests.m */ = {isa = PBXFileReference; fileEncoding = 4; lastKnownFileType = sourcecode.c.objc; path = GiphyTests.m; sourceTree = "<group>"; };
		54E2C1DF1E682DC400536569 /* LocalNotificationDispatcher.swift */ = {isa = PBXFileReference; fileEncoding = 4; lastKnownFileType = sourcecode.swift; path = LocalNotificationDispatcher.swift; sourceTree = "<group>"; };
		54E4DD0D1DE4A9A200FEF192 /* UserHandleTests.swift */ = {isa = PBXFileReference; fileEncoding = 4; lastKnownFileType = sourcecode.swift; path = UserHandleTests.swift; sourceTree = "<group>"; };
		54F0A0931B3018D7003386BC /* ProxiedRequestsStatus.swift */ = {isa = PBXFileReference; fileEncoding = 4; lastKnownFileType = sourcecode.swift; path = ProxiedRequestsStatus.swift; sourceTree = "<group>"; };
		54F7217619A60E88009A8AF5 /* ZMUpdateEventsBuffer.h */ = {isa = PBXFileReference; fileEncoding = 4; lastKnownFileType = sourcecode.c.h; path = ZMUpdateEventsBuffer.h; sourceTree = "<group>"; };
		54F7217919A611DE009A8AF5 /* ZMUpdateEventsBuffer.m */ = {isa = PBXFileReference; fileEncoding = 4; lastKnownFileType = sourcecode.c.objc; path = ZMUpdateEventsBuffer.m; sourceTree = "<group>"; };
		54F8D6E419AB535700146664 /* ZMMissingUpdateEventsTranscoder.h */ = {isa = PBXFileReference; fileEncoding = 4; lastKnownFileType = sourcecode.c.h; path = ZMMissingUpdateEventsTranscoder.h; sourceTree = "<group>"; };
		54F8D6E519AB535700146664 /* ZMMissingUpdateEventsTranscoder.m */ = {isa = PBXFileReference; fileEncoding = 4; lastKnownFileType = sourcecode.c.objc; lineEnding = 0; path = ZMMissingUpdateEventsTranscoder.m; sourceTree = "<group>"; xcLanguageSpecificationIdentifier = xcode.lang.objc; };
		54F8D6E819AB535700146664 /* ZMSelfStrategy.h */ = {isa = PBXFileReference; fileEncoding = 4; lastKnownFileType = sourcecode.c.h; path = ZMSelfStrategy.h; sourceTree = "<group>"; };
		54F8D6E919AB535700146664 /* ZMSelfStrategy.m */ = {isa = PBXFileReference; fileEncoding = 4; lastKnownFileType = sourcecode.c.objc; path = ZMSelfStrategy.m; sourceTree = "<group>"; };
		54F8D72F19AB677300146664 /* ZMMissingUpdateEventsTranscoderTests.m */ = {isa = PBXFileReference; fileEncoding = 4; lastKnownFileType = sourcecode.c.objc; path = ZMMissingUpdateEventsTranscoderTests.m; sourceTree = "<group>"; };
		54F8D73119AB677400146664 /* ZMSelfTranscoderTests.m */ = {isa = PBXFileReference; fileEncoding = 4; lastKnownFileType = sourcecode.c.objc; path = ZMSelfTranscoderTests.m; sourceTree = "<group>"; };
		54F8D74819AB67B300146664 /* ObjectTranscoderTests.h */ = {isa = PBXFileReference; fileEncoding = 4; lastKnownFileType = sourcecode.c.h; path = ObjectTranscoderTests.h; sourceTree = "<group>"; };
		54F8D74919AB67B300146664 /* ObjectTranscoderTests.m */ = {isa = PBXFileReference; fileEncoding = 4; lastKnownFileType = sourcecode.c.objc; path = ObjectTranscoderTests.m; sourceTree = "<group>"; };
		54FC8A0F192CD55000D3C016 /* LoginFlowTests.m */ = {isa = PBXFileReference; fileEncoding = 4; lastKnownFileType = sourcecode.c.objc; path = LoginFlowTests.m; sourceTree = "<group>"; };
		54FEAAA81BC7BB9C002DE521 /* ZMBlacklistDownloader+Testing.h */ = {isa = PBXFileReference; fileEncoding = 4; lastKnownFileType = sourcecode.c.h; path = "ZMBlacklistDownloader+Testing.h"; sourceTree = "<group>"; };
		54FF64281F73D00C00787EF2 /* NSManagedObjectContext+AuthenticationStatus.swift */ = {isa = PBXFileReference; fileEncoding = 4; lastKnownFileType = sourcecode.swift; path = "NSManagedObjectContext+AuthenticationStatus.swift"; sourceTree = "<group>"; };
		5502C6E922B7D4DA000684B7 /* ZMUserSessionLegalHoldTests.swift */ = {isa = PBXFileReference; lastKnownFileType = sourcecode.swift; path = ZMUserSessionLegalHoldTests.swift; sourceTree = "<group>"; };
		554FEE2022AFF20600B1A8A1 /* ZMUserSession+LegalHold.swift */ = {isa = PBXFileReference; lastKnownFileType = sourcecode.swift; path = "ZMUserSession+LegalHold.swift"; sourceTree = "<group>"; };
		5E0EB1F321008C1900B5DC2B /* CompanyLoginRequester.swift */ = {isa = PBXFileReference; lastKnownFileType = sourcecode.swift; path = CompanyLoginRequester.swift; sourceTree = "<group>"; };
		5E0EB1F52100A13200B5DC2B /* CompanyLoginRequesterTests.swift */ = {isa = PBXFileReference; lastKnownFileType = sourcecode.swift; path = CompanyLoginRequesterTests.swift; sourceTree = "<group>"; };
		5E0EB1F82100A46F00B5DC2B /* MockCompanyLoginRequesterDelegate.swift */ = {isa = PBXFileReference; lastKnownFileType = sourcecode.swift; path = MockCompanyLoginRequesterDelegate.swift; sourceTree = "<group>"; };
		5E2C354C21A806A80034F1EE /* MockBackgroundActivityManager.swift */ = {isa = PBXFileReference; lastKnownFileType = sourcecode.swift; path = MockBackgroundActivityManager.swift; sourceTree = "<group>"; };
		5E67168F2174CA6300522E61 /* MockUser+LoginCredentials.swift */ = {isa = PBXFileReference; lastKnownFileType = sourcecode.swift; path = "MockUser+LoginCredentials.swift"; sourceTree = "<group>"; };
		5E8BB8982147CD3F00EEA64B /* AVSBridging.swift */ = {isa = PBXFileReference; lastKnownFileType = sourcecode.swift; path = AVSBridging.swift; sourceTree = "<group>"; };
		5E8BB89B2147CE1600EEA64B /* AVSCallMember.swift */ = {isa = PBXFileReference; lastKnownFileType = sourcecode.swift; path = AVSCallMember.swift; sourceTree = "<group>"; };
		5E8BB89D2147E9DF00EEA64B /* AVSWrapper+Handlers.swift */ = {isa = PBXFileReference; lastKnownFileType = sourcecode.swift; path = "AVSWrapper+Handlers.swift"; sourceTree = "<group>"; };
		5E8BB89F2147F5BC00EEA64B /* CallSnapshot.swift */ = {isa = PBXFileReference; lastKnownFileType = sourcecode.swift; path = CallSnapshot.swift; sourceTree = "<group>"; };
		5E8BB8A12147F89000EEA64B /* CallCenterSupport.swift */ = {isa = PBXFileReference; lastKnownFileType = sourcecode.swift; path = CallCenterSupport.swift; sourceTree = "<group>"; };
		5E8BB8A3214912D100EEA64B /* AVSBridgingTests.swift */ = {isa = PBXFileReference; lastKnownFileType = sourcecode.swift; path = AVSBridgingTests.swift; sourceTree = "<group>"; };
		5E8EE1F620FDC6B900DB1F9B /* CompanyLoginRequestDetector.swift */ = {isa = PBXFileReference; lastKnownFileType = sourcecode.swift; path = CompanyLoginRequestDetector.swift; sourceTree = "<group>"; };
		5E8EE1F920FDC7D700DB1F9B /* Pasteboard.swift */ = {isa = PBXFileReference; lastKnownFileType = sourcecode.swift; path = Pasteboard.swift; sourceTree = "<group>"; };
		5E8EE1FB20FDCCE200DB1F9B /* CompanyLoginRequestDetectorTests.swift */ = {isa = PBXFileReference; lastKnownFileType = sourcecode.swift; path = CompanyLoginRequestDetectorTests.swift; sourceTree = "<group>"; };
		5E8EE1FD20FDCD1300DB1F9B /* MockPasteboard.swift */ = {isa = PBXFileReference; lastKnownFileType = sourcecode.swift; path = MockPasteboard.swift; sourceTree = "<group>"; };
		5E9D326E2109C1740032FB06 /* CompanyLoginErrorCode.swift */ = {isa = PBXFileReference; lastKnownFileType = sourcecode.swift; path = CompanyLoginErrorCode.swift; sourceTree = "<group>"; };
		5E9D32702109C54B0032FB06 /* CompanyLoginActionTests.swift */ = {isa = PBXFileReference; lastKnownFileType = sourcecode.swift; path = CompanyLoginActionTests.swift; sourceTree = "<group>"; };
		5EC2C5902137F80E00C6CE35 /* CallState.swift */ = {isa = PBXFileReference; lastKnownFileType = sourcecode.swift; path = CallState.swift; sourceTree = "<group>"; };
		5EC2C592213827BF00C6CE35 /* WireCallCenterV3+Events.swift */ = {isa = PBXFileReference; lastKnownFileType = sourcecode.swift; path = "WireCallCenterV3+Events.swift"; sourceTree = "<group>"; };
		5EDF03EB2245563C00C04007 /* LinkPreviewAssetUploadRequestStrategy+Helper.swift */ = {isa = PBXFileReference; lastKnownFileType = sourcecode.swift; path = "LinkPreviewAssetUploadRequestStrategy+Helper.swift"; sourceTree = "<group>"; };
		5EFE9C14212AB138007932A6 /* UnregisteredUser+Payload.swift */ = {isa = PBXFileReference; lastKnownFileType = sourcecode.swift; path = "UnregisteredUser+Payload.swift"; sourceTree = "<group>"; };
		5EFE9C16212AB945007932A6 /* RegistrationPhase.swift */ = {isa = PBXFileReference; lastKnownFileType = sourcecode.swift; path = RegistrationPhase.swift; sourceTree = "<group>"; };
		632A581F25CC43DA00F0C4BD /* CallParticipantsListKind.swift */ = {isa = PBXFileReference; lastKnownFileType = sourcecode.swift; path = CallParticipantsListKind.swift; sourceTree = "<group>"; };
		632A582125CD9DF900F0C4BD /* CallParticipantsKindTests.swift */ = {isa = PBXFileReference; lastKnownFileType = sourcecode.swift; path = CallParticipantsKindTests.swift; sourceTree = "<group>"; };
		63495E4623FFF098002A7C59 /* ConversationTests+OTR.swift */ = {isa = PBXFileReference; lastKnownFileType = sourcecode.swift; path = "ConversationTests+OTR.swift"; sourceTree = "<group>"; };
		634976E8268A185A00824A05 /* AVSVideoStreams.swift */ = {isa = PBXFileReference; lastKnownFileType = sourcecode.swift; path = AVSVideoStreams.swift; sourceTree = "<group>"; };
		634976F7268A200C00824A05 /* AVSClient.swift */ = {isa = PBXFileReference; lastKnownFileType = sourcecode.swift; path = AVSClient.swift; sourceTree = "<group>"; };
		634976FC268A205A00824A05 /* AVSClientList.swift */ = {isa = PBXFileReference; lastKnownFileType = sourcecode.swift; path = AVSClientList.swift; sourceTree = "<group>"; };
		63497701268A20EC00824A05 /* AVSParticipantsChange.swift */ = {isa = PBXFileReference; lastKnownFileType = sourcecode.swift; path = AVSParticipantsChange.swift; sourceTree = "<group>"; };
		63497709268A250E00824A05 /* Encodable+JSONString.swift */ = {isa = PBXFileReference; lastKnownFileType = sourcecode.swift; path = "Encodable+JSONString.swift"; sourceTree = "<group>"; };
		6349771D268B7C4300824A05 /* AVSVideoStreamsTest.swift */ = {isa = PBXFileReference; lastKnownFileType = sourcecode.swift; path = AVSVideoStreamsTest.swift; sourceTree = "<group>"; };
		639290A3252CA53100046171 /* CallSnapshotTestFixture.swift */ = {isa = PBXFileReference; lastKnownFileType = sourcecode.swift; path = CallSnapshotTestFixture.swift; sourceTree = "<group>"; };
		639290A6252DEDB400046171 /* WireCallCenterV3+Degradation.swift */ = {isa = PBXFileReference; lastKnownFileType = sourcecode.swift; path = "WireCallCenterV3+Degradation.swift"; sourceTree = "<group>"; };
		63A8F575276B7B3100513750 /* AVSClientTests.swift */ = {isa = PBXFileReference; lastKnownFileType = sourcecode.swift; path = AVSClientTests.swift; sourceTree = "<group>"; };
		63B1FAD82763A510000766F8 /* AVSIdentifier.swift */ = {isa = PBXFileReference; lastKnownFileType = sourcecode.swift; path = AVSIdentifier.swift; sourceTree = "<group>"; };
		63B1FADA2763A636000766F8 /* ZMUser+AVSIdentifier.swift */ = {isa = PBXFileReference; lastKnownFileType = sourcecode.swift; path = "ZMUser+AVSIdentifier.swift"; sourceTree = "<group>"; };
		63CF3FFD2768DF8C0079FF2B /* AVSIdentifier+Stub.swift */ = {isa = PBXFileReference; lastKnownFileType = sourcecode.swift; path = "AVSIdentifier+Stub.swift"; sourceTree = "<group>"; };
		63CF3FFF276B4D110079FF2B /* AVSIdentifierTests.swift */ = {isa = PBXFileReference; lastKnownFileType = sourcecode.swift; path = AVSIdentifierTests.swift; sourceTree = "<group>"; };
		63E313D527553CA0002EAF1D /* ZMConversation+AVSIdentifier.swift */ = {isa = PBXFileReference; lastKnownFileType = sourcecode.swift; path = "ZMConversation+AVSIdentifier.swift"; sourceTree = "<group>"; };
		63EB9B2C258131F700B44635 /* AVSActiveSpeakerChange.swift */ = {isa = PBXFileReference; lastKnownFileType = sourcecode.swift; path = AVSActiveSpeakerChange.swift; sourceTree = "<group>"; };
		63F65F02246D5A9600534A69 /* PushChannelTests.swift */ = {isa = PBXFileReference; lastKnownFileType = sourcecode.swift; path = PushChannelTests.swift; sourceTree = "<group>"; };
		63F65F04246D972900534A69 /* ConversationTests+MessageEditing.swift */ = {isa = PBXFileReference; lastKnownFileType = sourcecode.swift; path = "ConversationTests+MessageEditing.swift"; sourceTree = "<group>"; };
		63F65F1224729B4C00534A69 /* APNSTests+Swift.swift */ = {isa = PBXFileReference; lastKnownFileType = sourcecode.swift; path = "APNSTests+Swift.swift"; sourceTree = "<group>"; };
		63F65F212474153E00534A69 /* APNSTestsBase.h */ = {isa = PBXFileReference; lastKnownFileType = sourcecode.c.h; path = APNSTestsBase.h; sourceTree = "<group>"; };
		63F65F222474378200534A69 /* APNSTestsBase.m */ = {isa = PBXFileReference; lastKnownFileType = sourcecode.c.objc; path = APNSTestsBase.m; sourceTree = "<group>"; };
		63FE4B9D25C1D2EC002878E5 /* VideoGridPresentationMode.swift */ = {isa = PBXFileReference; lastKnownFileType = sourcecode.swift; path = VideoGridPresentationMode.swift; sourceTree = "<group>"; };
		7C1F4BF4203C4F67000537A8 /* Analytics+Push.swift */ = {isa = PBXFileReference; lastKnownFileType = sourcecode.swift; path = "Analytics+Push.swift"; sourceTree = "<group>"; };
		7C26879C21F7193800570AA9 /* EventProcessingTracker.swift */ = {isa = PBXFileReference; lastKnownFileType = sourcecode.swift; path = EventProcessingTracker.swift; sourceTree = "<group>"; };
		7C419ED621F8D7EB00B95770 /* EventProcessingTrackerTests.swift */ = {isa = PBXFileReference; lastKnownFileType = sourcecode.swift; path = EventProcessingTrackerTests.swift; sourceTree = "<group>"; };
		7C5482D9225380160055F1AB /* CallReceivedResult.swift */ = {isa = PBXFileReference; lastKnownFileType = sourcecode.swift; path = CallReceivedResult.swift; sourceTree = "<group>"; };
		7C5B94F522DC6BC500A6F8BB /* JailbreakDetector.swift */ = {isa = PBXFileReference; fileEncoding = 4; lastKnownFileType = sourcecode.swift; path = JailbreakDetector.swift; sourceTree = "<group>"; };
		7CD279832338B74600E638CD /* SessionManagerConfiguration.swift */ = {isa = PBXFileReference; lastKnownFileType = sourcecode.swift; path = SessionManagerConfiguration.swift; sourceTree = "<group>"; };
		7CD279852338E31D00E638CD /* SessionManager+Authentication.swift */ = {isa = PBXFileReference; lastKnownFileType = sourcecode.swift; path = "SessionManager+Authentication.swift"; sourceTree = "<group>"; };
		7CD279872338E52000E638CD /* ProcessInfo+SystemBootTime.swift */ = {isa = PBXFileReference; lastKnownFileType = sourcecode.swift; path = "ProcessInfo+SystemBootTime.swift"; sourceTree = "<group>"; };
		7CE017142317D07E00144905 /* ZMAuthenticationStatusTests.swift */ = {isa = PBXFileReference; lastKnownFileType = sourcecode.swift; path = ZMAuthenticationStatusTests.swift; sourceTree = "<group>"; };
		7CE017162317D72A00144905 /* ZMCredentialsTests.swift */ = {isa = PBXFileReference; lastKnownFileType = sourcecode.swift; path = ZMCredentialsTests.swift; sourceTree = "<group>"; };
		85D8502FFC4412F91D0CC1A4 /* ZMOperationLoop.m */ = {isa = PBXFileReference; fileEncoding = 4; lastKnownFileType = sourcecode.c.objc; path = ZMOperationLoop.m; sourceTree = "<group>"; };
		85D85104C6D06FA902E3253C /* ZMSyncStrategyTests.m */ = {isa = PBXFileReference; fileEncoding = 4; lastKnownFileType = sourcecode.c.objc; path = ZMSyncStrategyTests.m; sourceTree = "<group>"; };
		85D85110893896EBA6E879CE /* MockEntity2.h */ = {isa = PBXFileReference; fileEncoding = 4; lastKnownFileType = sourcecode.c.h; path = MockEntity2.h; sourceTree = "<group>"; };
		85D852DA0CD2C94CADB3B6FE /* MockModelObjectContextFactory.m */ = {isa = PBXFileReference; fileEncoding = 4; lastKnownFileType = sourcecode.c.objc; path = MockModelObjectContextFactory.m; sourceTree = "<group>"; };
		85D853338EC38D9B021D71BF /* ZMSyncStrategy.h */ = {isa = PBXFileReference; fileEncoding = 4; lastKnownFileType = sourcecode.c.h; path = ZMSyncStrategy.h; sourceTree = "<group>"; };
		85D858D72B109C5D9A85645B /* ZMOperationLoopTests.m */ = {isa = PBXFileReference; fileEncoding = 4; lastKnownFileType = sourcecode.c.objc; path = ZMOperationLoopTests.m; sourceTree = "<group>"; };
		85D859D47B6EBF09E4137658 /* ZMSyncStrategy.m */ = {isa = PBXFileReference; fileEncoding = 4; lastKnownFileType = sourcecode.c.objc; path = ZMSyncStrategy.m; sourceTree = "<group>"; };
		85D85A3CF8F1D3B0D2532954 /* MockModelObjectContextFactory.h */ = {isa = PBXFileReference; fileEncoding = 4; lastKnownFileType = sourcecode.c.h; path = MockModelObjectContextFactory.h; sourceTree = "<group>"; };
		85D85AAE7FA09852AB9B0D6A /* MockEntity.m */ = {isa = PBXFileReference; fileEncoding = 4; lastKnownFileType = sourcecode.c.objc; path = MockEntity.m; sourceTree = "<group>"; };
		85D85BDE1EC2D916896D3132 /* MockEntity.h */ = {isa = PBXFileReference; fileEncoding = 4; lastKnownFileType = sourcecode.c.h; path = MockEntity.h; sourceTree = "<group>"; };
		85D85C9E7A2AAAE14D4BC2CC /* MockEntity2.m */ = {isa = PBXFileReference; fileEncoding = 4; lastKnownFileType = sourcecode.c.objc; path = MockEntity2.m; sourceTree = "<group>"; };
		85D85D997334755E841D13EA /* SlowSyncTests.m */ = {isa = PBXFileReference; fileEncoding = 4; lastKnownFileType = sourcecode.c.objc; path = SlowSyncTests.m; sourceTree = "<group>"; };
		85D85F3EC8565FD102AC0E5B /* ZMOperationLoop.h */ = {isa = PBXFileReference; fileEncoding = 4; lastKnownFileType = sourcecode.c.h; path = ZMOperationLoop.h; sourceTree = "<group>"; };
		871667F91BB2AE9C009C6EEA /* APSSignalingKeysStore.swift */ = {isa = PBXFileReference; fileEncoding = 4; lastKnownFileType = sourcecode.swift; path = APSSignalingKeysStore.swift; sourceTree = "<group>"; };
		8717DFA61F6EF44E0087EFE4 /* SessionManager+Push.swift */ = {isa = PBXFileReference; fileEncoding = 4; lastKnownFileType = sourcecode.swift; path = "SessionManager+Push.swift"; sourceTree = "<group>"; };
		872A2EE51FFFBC2900900B22 /* ServiceUser.swift */ = {isa = PBXFileReference; fileEncoding = 4; lastKnownFileType = sourcecode.swift; path = ServiceUser.swift; sourceTree = "<group>"; };
		872A2EE71FFFBC3900900B22 /* ServiceUserTests.swift */ = {isa = PBXFileReference; lastKnownFileType = sourcecode.swift; path = ServiceUserTests.swift; sourceTree = "<group>"; };
		872C99511DB5256E006A3BDE /* CallKitManagerTests.swift */ = {isa = PBXFileReference; fileEncoding = 4; lastKnownFileType = sourcecode.swift; path = CallKitManagerTests.swift; sourceTree = "<group>"; };
		872C99571DB659E6006A3BDE /* ringing_from_them_long.caf */ = {isa = PBXFileReference; lastKnownFileType = file; path = ringing_from_them_long.caf; sourceTree = "<group>"; };
		872C995A1DB65D0D006A3BDE /* harp.m4a */ = {isa = PBXFileReference; lastKnownFileType = file; path = harp.m4a; sourceTree = "<group>"; };
		872C995E1DB6722C006A3BDE /* CallKitDelegateTests+Mocking.h */ = {isa = PBXFileReference; fileEncoding = 4; lastKnownFileType = sourcecode.c.h; path = "CallKitDelegateTests+Mocking.h"; sourceTree = "<group>"; };
		872C995F1DB6722C006A3BDE /* CallKitDelegateTests+Mocking.m */ = {isa = PBXFileReference; fileEncoding = 4; lastKnownFileType = sourcecode.c.objc; path = "CallKitDelegateTests+Mocking.m"; sourceTree = "<group>"; };
		8737D553209217BD00E5A4AF /* URLActions.swift */ = {isa = PBXFileReference; lastKnownFileType = sourcecode.swift; path = URLActions.swift; sourceTree = "<group>"; };
		873B893D20445F4400FBE254 /* ZMConversationAccessModeTests.swift */ = {isa = PBXFileReference; lastKnownFileType = sourcecode.swift; path = ZMConversationAccessModeTests.swift; sourceTree = "<group>"; };
		874A168F2052BE5E001C6760 /* ZMUserSession+OpenConversation.swift */ = {isa = PBXFileReference; lastKnownFileType = sourcecode.swift; path = "ZMUserSession+OpenConversation.swift"; sourceTree = "<group>"; };
		874A16912052BEC5001C6760 /* UserExpirationObserver.swift */ = {isa = PBXFileReference; lastKnownFileType = sourcecode.swift; path = UserExpirationObserver.swift; sourceTree = "<group>"; };
		874A16932052C64B001C6760 /* UserExpirationObserverTests.swift */ = {isa = PBXFileReference; lastKnownFileType = sourcecode.swift; path = UserExpirationObserverTests.swift; sourceTree = "<group>"; };
		874A1749205812B6001C6760 /* ZMUserSessionTests.swift */ = {isa = PBXFileReference; lastKnownFileType = sourcecode.swift; path = ZMUserSessionTests.swift; sourceTree = "<group>"; };
		874F142C1C16FD9700C15118 /* Device.swift */ = {isa = PBXFileReference; fileEncoding = 4; lastKnownFileType = sourcecode.swift; path = Device.swift; sourceTree = "<group>"; };
		8751DA051F66BFA6000D308B /* ZMUserSession+Push.swift */ = {isa = PBXFileReference; fileEncoding = 4; lastKnownFileType = sourcecode.swift; path = "ZMUserSession+Push.swift"; sourceTree = "<group>"; };
		8754B8491F73C25400EC02AD /* ConversationListChangeInfo+UserSession.swift */ = {isa = PBXFileReference; fileEncoding = 4; lastKnownFileType = sourcecode.swift; path = "ConversationListChangeInfo+UserSession.swift"; sourceTree = "<group>"; };
		8754B84B1F73C38900EC02AD /* MessageChangeInfo+UserSession.swift */ = {isa = PBXFileReference; fileEncoding = 4; lastKnownFileType = sourcecode.swift; path = "MessageChangeInfo+UserSession.swift"; sourceTree = "<group>"; };
		8766853A1F2A1A860031081B /* UnauthenticatedSessionTests.swift */ = {isa = PBXFileReference; fileEncoding = 4; lastKnownFileType = sourcecode.swift; path = UnauthenticatedSessionTests.swift; sourceTree = "<group>"; };
		878ACB4520ADBBAA0016E68A /* Blacklist.swift */ = {isa = PBXFileReference; lastKnownFileType = sourcecode.swift; path = Blacklist.swift; sourceTree = "<group>"; };
		878ACB4720AEFB980016E68A /* ZMUser+Consent.swift */ = {isa = PBXFileReference; lastKnownFileType = sourcecode.swift; path = "ZMUser+Consent.swift"; sourceTree = "<group>"; };
		878ACB5820AF12C10016E68A /* ZMUserConsentTests.swift */ = {isa = PBXFileReference; lastKnownFileType = sourcecode.swift; path = ZMUserConsentTests.swift; sourceTree = "<group>"; };
		8796343F1F7BEA4700FC79BA /* DispatchQueue+SerialAsync.swift */ = {isa = PBXFileReference; fileEncoding = 4; lastKnownFileType = sourcecode.swift; path = "DispatchQueue+SerialAsync.swift"; sourceTree = "<group>"; };
		879634411F7BEC5100FC79BA /* DispatchQueueSerialAsyncTests.swift */ = {isa = PBXFileReference; fileEncoding = 4; lastKnownFileType = sourcecode.swift; path = DispatchQueueSerialAsyncTests.swift; sourceTree = "<group>"; };
		8798607A1C3D48A400218A3E /* DeleteAccountRequestStrategy.swift */ = {isa = PBXFileReference; fileEncoding = 4; lastKnownFileType = sourcecode.swift; path = DeleteAccountRequestStrategy.swift; sourceTree = "<group>"; };
		87AEA67B1EFBD27700C94BF3 /* DiskDatabaseTest.swift */ = {isa = PBXFileReference; fileEncoding = 4; lastKnownFileType = sourcecode.swift; path = DiskDatabaseTest.swift; sourceTree = "<group>"; };
		87B30C5B1FA756220054DFB1 /* FlowManagerTests.swift */ = {isa = PBXFileReference; lastKnownFileType = sourcecode.swift; path = FlowManagerTests.swift; sourceTree = "<group>"; };
		87D003FE1BB5810D00472E06 /* APSSignalingKeyStoreTests.swift */ = {isa = PBXFileReference; fileEncoding = 4; lastKnownFileType = sourcecode.swift; path = APSSignalingKeyStoreTests.swift; sourceTree = "<group>"; };
		87D2555821D6275800D03789 /* BuildTypeTests.swift */ = {isa = PBXFileReference; lastKnownFileType = sourcecode.swift; path = BuildTypeTests.swift; sourceTree = "<group>"; };
		87D4625C1C3D526D00433469 /* DeleteAccountRequestStrategyTests.swift */ = {isa = PBXFileReference; fileEncoding = 4; lastKnownFileType = sourcecode.swift; path = DeleteAccountRequestStrategyTests.swift; sourceTree = "<group>"; };
		87DF28C61F680495007E1702 /* PushDispatcherTests.swift */ = {isa = PBXFileReference; fileEncoding = 4; lastKnownFileType = sourcecode.swift; path = PushDispatcherTests.swift; sourceTree = "<group>"; };
		A0387BDC1F692EF9FB237767 /* ZMSyncStrategyTests.h */ = {isa = PBXFileReference; lastKnownFileType = sourcecode.c.h; path = ZMSyncStrategyTests.h; sourceTree = "<group>"; };
		A901FE9A258B562F003EAF5C /* CallParticipantTests.swift */ = {isa = PBXFileReference; lastKnownFileType = sourcecode.swift; path = CallParticipantTests.swift; sourceTree = "<group>"; };
		A913C02123A7EDFA0048CE74 /* TeamRolesDownloadRequestStrategy.swift */ = {isa = PBXFileReference; lastKnownFileType = sourcecode.swift; path = TeamRolesDownloadRequestStrategy.swift; sourceTree = "<group>"; };
		A913C02323A7F1C00048CE74 /* TeamRolesDownloadRequestStrategyTests.swift */ = {isa = PBXFileReference; lastKnownFileType = sourcecode.swift; path = TeamRolesDownloadRequestStrategyTests.swift; sourceTree = "<group>"; };
		A934C6E5266E0945008D9E68 /* ZMSyncStrategy.swift */ = {isa = PBXFileReference; fileEncoding = 4; lastKnownFileType = sourcecode.swift; path = ZMSyncStrategy.swift; sourceTree = "<group>"; };
		A93724C226984D2F005FD532 /* ios.xcconfig */ = {isa = PBXFileReference; lastKnownFileType = text.xcconfig; name = ios.xcconfig; path = "Carthage/Checkouts/wire-ios-system/Resources/Configurations/zmc-config/ios.xcconfig"; sourceTree = SOURCE_ROOT; };
		A938BDC723A7964100D4C208 /* ConversationRoleDownstreamRequestStrategy.swift */ = {isa = PBXFileReference; fileEncoding = 4; lastKnownFileType = sourcecode.swift; path = ConversationRoleDownstreamRequestStrategy.swift; sourceTree = "<group>"; };
		A938BDC923A7966700D4C208 /* ConversationRoleDownstreamRequestStrategyTests.swift */ = {isa = PBXFileReference; fileEncoding = 4; lastKnownFileType = sourcecode.swift; path = ConversationRoleDownstreamRequestStrategyTests.swift; sourceTree = "<group>"; };
		A93B528A250101AC0061255E /* ZMUserSession+Debugging.swift */ = {isa = PBXFileReference; lastKnownFileType = sourcecode.swift; path = "ZMUserSession+Debugging.swift"; sourceTree = "<group>"; };
		A95D0B1123F6B75A0057014F /* AVSLogObserver.swift */ = {isa = PBXFileReference; fileEncoding = 4; lastKnownFileType = sourcecode.swift; path = AVSLogObserver.swift; sourceTree = "<group>"; };
		A9692F881986476900849241 /* NSString_NormalizationTests.m */ = {isa = PBXFileReference; fileEncoding = 4; lastKnownFileType = sourcecode.c.objc; path = NSString_NormalizationTests.m; sourceTree = "<group>"; };
		A97E4F55267CF681006FC545 /* ZMUserSessionTestsBase+ZMUserSessionConfiguration.swift */ = {isa = PBXFileReference; lastKnownFileType = sourcecode.swift; path = "ZMUserSessionTestsBase+ZMUserSessionConfiguration.swift"; sourceTree = "<group>"; };
		A97E4F5A267CFB2D006FC545 /* ZMUserSessionTests_NetworkState.swift */ = {isa = PBXFileReference; lastKnownFileType = sourcecode.swift; path = ZMUserSessionTests_NetworkState.swift; sourceTree = "<group>"; };
		A9A2393E268DEC3C004B1C22 /* avs.xcframework */ = {isa = PBXFileReference; lastKnownFileType = wrapper.xcframework; name = avs.xcframework; path = Carthage/Build/avs.xcframework; sourceTree = "<group>"; };
		A9A2393F268DEC3C004B1C22 /* HTMLString.xcframework */ = {isa = PBXFileReference; lastKnownFileType = wrapper.xcframework; name = HTMLString.xcframework; path = Carthage/Build/HTMLString.xcframework; sourceTree = "<group>"; };
		A9A23940268DEC3C004B1C22 /* PINCache.xcframework */ = {isa = PBXFileReference; lastKnownFileType = wrapper.xcframework; name = PINCache.xcframework; path = Carthage/Build/PINCache.xcframework; sourceTree = "<group>"; };
		A9A23941268DEC3C004B1C22 /* WireLinkPreview.xcframework */ = {isa = PBXFileReference; lastKnownFileType = wrapper.xcframework; name = WireLinkPreview.xcframework; path = Carthage/Build/WireLinkPreview.xcframework; sourceTree = "<group>"; };
		A9A23942268DEC3C004B1C22 /* WireRequestStrategy.xcframework */ = {isa = PBXFileReference; lastKnownFileType = wrapper.xcframework; name = WireRequestStrategy.xcframework; path = Carthage/Build/WireRequestStrategy.xcframework; sourceTree = "<group>"; };
		A9A23943268DEC3C004B1C22 /* ZipArchive.xcframework */ = {isa = PBXFileReference; lastKnownFileType = wrapper.xcframework; name = ZipArchive.xcframework; path = Carthage/Build/ZipArchive.xcframework; sourceTree = "<group>"; };
		A9A23944268DEC3C004B1C22 /* WireImages.xcframework */ = {isa = PBXFileReference; lastKnownFileType = wrapper.xcframework; name = WireImages.xcframework; path = Carthage/Build/WireImages.xcframework; sourceTree = "<group>"; };
		A9A23945268DEC3C004B1C22 /* libPhoneNumberiOS.xcframework */ = {isa = PBXFileReference; lastKnownFileType = wrapper.xcframework; name = libPhoneNumberiOS.xcframework; path = Carthage/Build/libPhoneNumberiOS.xcframework; sourceTree = "<group>"; };
		A9A23946268DEC3C004B1C22 /* WireDataModel.xcframework */ = {isa = PBXFileReference; lastKnownFileType = wrapper.xcframework; name = WireDataModel.xcframework; path = Carthage/Build/WireDataModel.xcframework; sourceTree = "<group>"; };
		A9A23947268DEC3C004B1C22 /* WireProtos.xcframework */ = {isa = PBXFileReference; lastKnownFileType = wrapper.xcframework; name = WireProtos.xcframework; path = Carthage/Build/WireProtos.xcframework; sourceTree = "<group>"; };
		A9A23948268DEC3C004B1C22 /* WireCryptobox.xcframework */ = {isa = PBXFileReference; lastKnownFileType = wrapper.xcframework; name = WireCryptobox.xcframework; path = Carthage/Build/WireCryptobox.xcframework; sourceTree = "<group>"; };
		A9A23949268DEC3C004B1C22 /* WireMockTransport.xcframework */ = {isa = PBXFileReference; lastKnownFileType = wrapper.xcframework; name = WireMockTransport.xcframework; path = Carthage/Build/WireMockTransport.xcframework; sourceTree = "<group>"; };
		A9A2394A268DEC3C004B1C22 /* SwiftProtobuf.xcframework */ = {isa = PBXFileReference; lastKnownFileType = wrapper.xcframework; name = SwiftProtobuf.xcframework; path = Carthage/Build/SwiftProtobuf.xcframework; sourceTree = "<group>"; };
		A9A2394B268DEC3D004B1C22 /* WireTransport.xcframework */ = {isa = PBXFileReference; lastKnownFileType = wrapper.xcframework; name = WireTransport.xcframework; path = Carthage/Build/WireTransport.xcframework; sourceTree = "<group>"; };
		A9A2394C268DEC3D004B1C22 /* WireSystem.xcframework */ = {isa = PBXFileReference; lastKnownFileType = wrapper.xcframework; name = WireSystem.xcframework; path = Carthage/Build/WireSystem.xcframework; sourceTree = "<group>"; };
		A9A2394D268DEC3D004B1C22 /* WireUtilities.xcframework */ = {isa = PBXFileReference; lastKnownFileType = wrapper.xcframework; name = WireUtilities.xcframework; path = Carthage/Build/WireUtilities.xcframework; sourceTree = "<group>"; };
		A9A23974268DEC53004B1C22 /* OCMock.xcframework */ = {isa = PBXFileReference; lastKnownFileType = wrapper.xcframework; name = OCMock.xcframework; path = Carthage/Build/OCMock.xcframework; sourceTree = "<group>"; };
		A9A23975268DEC53004B1C22 /* WireTesting.xcframework */ = {isa = PBXFileReference; lastKnownFileType = wrapper.xcframework; name = WireTesting.xcframework; path = Carthage/Build/WireTesting.xcframework; sourceTree = "<group>"; };
		A9B53AA924E12E240066FCC6 /* ZMAccountDeletedReason.swift */ = {isa = PBXFileReference; lastKnownFileType = sourcecode.swift; path = ZMAccountDeletedReason.swift; sourceTree = "<group>"; };
		A9C02604266F5B4B002E542B /* ZMClientRegistrationStatus.swift */ = {isa = PBXFileReference; fileEncoding = 4; lastKnownFileType = sourcecode.swift; path = ZMClientRegistrationStatus.swift; sourceTree = "<group>"; };
		A9C02609266F5D1B002E542B /* ZMClientRegistrationStatusTests.swift */ = {isa = PBXFileReference; lastKnownFileType = sourcecode.swift; path = ZMClientRegistrationStatusTests.swift; sourceTree = "<group>"; };
		A9C02611266F5DB8002E542B /* ZMClientRegistrationStatusTests.h */ = {isa = PBXFileReference; lastKnownFileType = sourcecode.c.h; path = ZMClientRegistrationStatusTests.h; sourceTree = "<group>"; };
		A9C02620266F630E002E542B /* UserProfileTests.h */ = {isa = PBXFileReference; lastKnownFileType = sourcecode.c.h; path = UserProfileTests.h; sourceTree = "<group>"; };
		A9F269C6257800940021B99A /* UserTests.swift */ = {isa = PBXFileReference; lastKnownFileType = sourcecode.swift; path = UserTests.swift; sourceTree = "<group>"; };
		AF6415A01C9C151700A535F5 /* EncryptedBase64EncondedExternalMessageTestFixture.txt */ = {isa = PBXFileReference; fileEncoding = 4; lastKnownFileType = text; path = EncryptedBase64EncondedExternalMessageTestFixture.txt; sourceTree = "<group>"; };
		AF6415A11C9C151700A535F5 /* ExternalMessageTextFixture.txt */ = {isa = PBXFileReference; fileEncoding = 4; lastKnownFileType = text; path = ExternalMessageTextFixture.txt; sourceTree = "<group>"; };
		B40964971DAD3D110098667A /* ja */ = {isa = PBXFileReference; lastKnownFileType = text.plist.strings; name = ja; path = ja.lproj/Push.strings; sourceTree = "<group>"; };
		B40964981DAD3D110098667A /* ja */ = {isa = PBXFileReference; lastKnownFileType = text.plist.stringsdict; name = ja; path = ja.lproj/Push.stringsdict; sourceTree = "<group>"; };
		B40964991DAD3D170098667A /* it */ = {isa = PBXFileReference; lastKnownFileType = text.plist.strings; name = it; path = it.lproj/Push.strings; sourceTree = "<group>"; };
		B409649A1DAD3D170098667A /* it */ = {isa = PBXFileReference; lastKnownFileType = text.plist.stringsdict; name = it; path = it.lproj/Push.stringsdict; sourceTree = "<group>"; };
		B409649B1DAD3D1E0098667A /* nl */ = {isa = PBXFileReference; lastKnownFileType = text.plist.strings; name = nl; path = nl.lproj/Push.strings; sourceTree = "<group>"; };
		B409649C1DAD3D1E0098667A /* nl */ = {isa = PBXFileReference; lastKnownFileType = text.plist.stringsdict; name = nl; path = nl.lproj/Push.stringsdict; sourceTree = "<group>"; };
		B409649D1DAD3D260098667A /* tr */ = {isa = PBXFileReference; lastKnownFileType = text.plist.strings; name = tr; path = tr.lproj/Push.strings; sourceTree = "<group>"; };
		B409649E1DAD3D260098667A /* tr */ = {isa = PBXFileReference; lastKnownFileType = text.plist.stringsdict; name = tr; path = tr.lproj/Push.stringsdict; sourceTree = "<group>"; };
		B40CD09F1DB7997E0008DA45 /* fr */ = {isa = PBXFileReference; lastKnownFileType = text.plist.strings; name = fr; path = fr.lproj/Push.strings; sourceTree = "<group>"; };
		B40CD0A01DB7997E0008DA45 /* fr */ = {isa = PBXFileReference; lastKnownFileType = text.plist.stringsdict; name = fr; path = fr.lproj/Push.stringsdict; sourceTree = "<group>"; };
		B40CD0A11DB799850008DA45 /* da */ = {isa = PBXFileReference; lastKnownFileType = text.plist.strings; name = da; path = da.lproj/Push.strings; sourceTree = "<group>"; };
		B40CD0A21DB799850008DA45 /* da */ = {isa = PBXFileReference; lastKnownFileType = text.plist.stringsdict; name = da; path = da.lproj/Push.stringsdict; sourceTree = "<group>"; };
		B40DC79C1D01A61600CEF65C /* pt-BR */ = {isa = PBXFileReference; lastKnownFileType = text.plist.strings; name = "pt-BR"; path = "pt-BR.lproj/Push.strings"; sourceTree = "<group>"; };
		B40DC79D1D01A61600CEF65C /* pt-BR */ = {isa = PBXFileReference; lastKnownFileType = text.plist.stringsdict; name = "pt-BR"; path = "pt-BR.lproj/Push.stringsdict"; sourceTree = "<group>"; };
		B422BB981DCCC3F60076EAD5 /* ar */ = {isa = PBXFileReference; lastKnownFileType = text.plist.strings; name = ar; path = ar.lproj/Push.strings; sourceTree = "<group>"; };
		B422BB991DCCC3F60076EAD5 /* ar */ = {isa = PBXFileReference; lastKnownFileType = text.plist.stringsdict; name = ar; path = ar.lproj/Push.stringsdict; sourceTree = "<group>"; };
		B42430E01E55CB6B00D73D1B /* pl */ = {isa = PBXFileReference; lastKnownFileType = text.plist.strings; name = pl; path = pl.lproj/Push.strings; sourceTree = "<group>"; };
		B42430E11E55CB6B00D73D1B /* pl */ = {isa = PBXFileReference; lastKnownFileType = text.plist.stringsdict; name = pl; path = pl.lproj/Push.stringsdict; sourceTree = "<group>"; };
		B42783671E363D3A00747363 /* fi */ = {isa = PBXFileReference; lastKnownFileType = text.plist.strings; name = fi; path = fi.lproj/Push.strings; sourceTree = "<group>"; };
		B42783681E363D3A00747363 /* fi */ = {isa = PBXFileReference; lastKnownFileType = text.plist.stringsdict; name = fi; path = fi.lproj/Push.stringsdict; sourceTree = "<group>"; };
		B432ADBF1E02DE9500147768 /* et */ = {isa = PBXFileReference; lastKnownFileType = text.plist.strings; name = et; path = et.lproj/Push.strings; sourceTree = "<group>"; };
		B432ADC01E02DE9500147768 /* et */ = {isa = PBXFileReference; lastKnownFileType = text.plist.stringsdict; name = et; path = et.lproj/Push.stringsdict; sourceTree = "<group>"; };
		B49AFC271DCCCB3D006B753B /* zh-Hans */ = {isa = PBXFileReference; lastKnownFileType = text.plist.strings; name = "zh-Hans"; path = "zh-Hans.lproj/Push.strings"; sourceTree = "<group>"; };
		B49AFC281DCCCB3D006B753B /* zh-Hans */ = {isa = PBXFileReference; lastKnownFileType = text.plist.stringsdict; name = "zh-Hans"; path = "zh-Hans.lproj/Push.stringsdict"; sourceTree = "<group>"; };
		B4A124851DDCB58900FD9D66 /* sl */ = {isa = PBXFileReference; lastKnownFileType = text.plist.strings; name = sl; path = sl.lproj/Push.strings; sourceTree = "<group>"; };
		B4A124861DDCB58A00FD9D66 /* sl */ = {isa = PBXFileReference; lastKnownFileType = text.plist.stringsdict; name = sl; path = sl.lproj/Push.stringsdict; sourceTree = "<group>"; };
		B4D37F921D7EEA3F00D0C1BC /* es */ = {isa = PBXFileReference; lastKnownFileType = text.plist.strings; name = es; path = es.lproj/Push.strings; sourceTree = "<group>"; };
		B4D37F931D7EEA3F00D0C1BC /* es */ = {isa = PBXFileReference; lastKnownFileType = text.plist.stringsdict; name = es; path = es.lproj/Push.stringsdict; sourceTree = "<group>"; };
		B4D37F941D7EEA5100D0C1BC /* uk */ = {isa = PBXFileReference; lastKnownFileType = text.plist.strings; name = uk; path = uk.lproj/Push.strings; sourceTree = "<group>"; };
		B4D37F951D7EEA5100D0C1BC /* uk */ = {isa = PBXFileReference; lastKnownFileType = text.plist.stringsdict; name = uk; path = uk.lproj/Push.stringsdict; sourceTree = "<group>"; };
		B4D37F961D7EEA5B00D0C1BC /* ru */ = {isa = PBXFileReference; lastKnownFileType = text.plist.strings; name = ru; path = ru.lproj/Push.strings; sourceTree = "<group>"; };
		B4D37F971D7EEA5B00D0C1BC /* ru */ = {isa = PBXFileReference; lastKnownFileType = text.plist.stringsdict; name = ru; path = ru.lproj/Push.stringsdict; sourceTree = "<group>"; };
		BF158D2E1CE087D8007C6F8A /* video.mp4 */ = {isa = PBXFileReference; lastKnownFileType = file; path = video.mp4; sourceTree = "<group>"; };
		BF1F52CB1ECDD778002FB553 /* SlowSyncTests+Teams.swift */ = {isa = PBXFileReference; fileEncoding = 4; lastKnownFileType = sourcecode.swift; path = "SlowSyncTests+Teams.swift"; sourceTree = "<group>"; };
		BF2AD9FF1F41A3DF000980E8 /* SessionFactories.swift */ = {isa = PBXFileReference; fileEncoding = 4; lastKnownFileType = sourcecode.swift; path = SessionFactories.swift; sourceTree = "<group>"; };
		BF2ADA011F41A450000980E8 /* BackendEnvironmentProvider+Cookie.swift */ = {isa = PBXFileReference; fileEncoding = 4; lastKnownFileType = sourcecode.swift; path = "BackendEnvironmentProvider+Cookie.swift"; sourceTree = "<group>"; };
		BF3C1B1620DBE254001CE126 /* Conversation+MessageDestructionTimeout.swift */ = {isa = PBXFileReference; fileEncoding = 4; lastKnownFileType = sourcecode.swift; path = "Conversation+MessageDestructionTimeout.swift"; sourceTree = "<group>"; };
		BF3C1B1820DBE3B2001CE126 /* ConversationTests+MessageTimer.swift */ = {isa = PBXFileReference; lastKnownFileType = sourcecode.swift; path = "ConversationTests+MessageTimer.swift"; sourceTree = "<group>"; };
		BF40AC711D096A0E00287E29 /* AnalyticsTests.swift */ = {isa = PBXFileReference; fileEncoding = 4; lastKnownFileType = sourcecode.swift; path = AnalyticsTests.swift; sourceTree = "<group>"; };
		BF44A3501C71D5FC00C6928E /* store127.wiredatabase */ = {isa = PBXFileReference; lastKnownFileType = file; path = store127.wiredatabase; sourceTree = "<group>"; };
		BF491CD01F03D7CF0055EE44 /* PermissionsDownloadRequestStrategy.swift */ = {isa = PBXFileReference; fileEncoding = 4; lastKnownFileType = sourcecode.swift; path = PermissionsDownloadRequestStrategy.swift; sourceTree = "<group>"; };
		BF491CD41F03E0FC0055EE44 /* PermissionsDownloadRequestStrategyTests.swift */ = {isa = PBXFileReference; fileEncoding = 4; lastKnownFileType = sourcecode.swift; path = PermissionsDownloadRequestStrategyTests.swift; sourceTree = "<group>"; };
		BF50CFA51F39ABCF007833A4 /* MockUserInfoParser.swift */ = {isa = PBXFileReference; fileEncoding = 4; lastKnownFileType = sourcecode.swift; path = MockUserInfoParser.swift; sourceTree = "<group>"; };
		BF6D5D021C4948830049F712 /* WireSyncEngine124.momd */ = {isa = PBXFileReference; lastKnownFileType = folder; path = WireSyncEngine124.momd; sourceTree = "<group>"; };
		BF6D5D041C494D730049F712 /* WireSyncEngine125.momd */ = {isa = PBXFileReference; lastKnownFileType = folder; path = WireSyncEngine125.momd; sourceTree = "<group>"; };
		BF735CF91E70003D003BC61F /* SystemMessageCallObserver.swift */ = {isa = PBXFileReference; fileEncoding = 4; lastKnownFileType = sourcecode.swift; path = SystemMessageCallObserver.swift; sourceTree = "<group>"; };
		BF80542A2102175800E97053 /* CompanyLoginVerificationTokenTests.swift */ = {isa = PBXFileReference; lastKnownFileType = sourcecode.swift; path = CompanyLoginVerificationTokenTests.swift; sourceTree = "<group>"; };
		BF8367301C52651900364B37 /* store125.wiredatabase */ = {isa = PBXFileReference; lastKnownFileType = file; path = store125.wiredatabase; sourceTree = "<group>"; };
		BFAB67AF1E535B4B00D67C1A /* TextSearchTests.swift */ = {isa = PBXFileReference; fileEncoding = 4; lastKnownFileType = sourcecode.swift; path = TextSearchTests.swift; sourceTree = "<group>"; };
		BFCE9A581C4E4C4D00951B3D /* store124.wiredatabase */ = {isa = PBXFileReference; lastKnownFileType = file; path = store124.wiredatabase; sourceTree = "<group>"; };
		BFE53F541D5A2F7000398378 /* DeleteMessagesTests.swift */ = {isa = PBXFileReference; fileEncoding = 4; lastKnownFileType = sourcecode.swift; path = DeleteMessagesTests.swift; sourceTree = "<group>"; };
		BFE7FCBE2101E50700D1165F /* CompanyLoginVerificationToken.swift */ = {isa = PBXFileReference; lastKnownFileType = sourcecode.swift; path = CompanyLoginVerificationToken.swift; sourceTree = "<group>"; };
		C3BF3961360B7EB12679AF27 /* ZMOperationLoopTests.swift */ = {isa = PBXFileReference; fileEncoding = 4; lastKnownFileType = sourcecode.swift; path = ZMOperationLoopTests.swift; sourceTree = "<group>"; };
		D522571D2062552800562561 /* AssetDeletionRequestStrategy.swift */ = {isa = PBXFileReference; lastKnownFileType = sourcecode.swift; path = AssetDeletionRequestStrategy.swift; sourceTree = "<group>"; };
		D522571F206261AA00562561 /* AssetDeletionStatus.swift */ = {isa = PBXFileReference; lastKnownFileType = sourcecode.swift; path = AssetDeletionStatus.swift; sourceTree = "<group>"; };
		D52257222062637500562561 /* DeletableAssetIdentifierProvider.swift */ = {isa = PBXFileReference; lastKnownFileType = sourcecode.swift; path = DeletableAssetIdentifierProvider.swift; sourceTree = "<group>"; };
		D55272E92062732100F542BE /* AssetDeletionStatusTests.swift */ = {isa = PBXFileReference; lastKnownFileType = sourcecode.swift; path = AssetDeletionStatusTests.swift; sourceTree = "<group>"; };
		D55272EB2062733F00F542BE /* AssetDeletionRequestStrategyTests.swift */ = {isa = PBXFileReference; lastKnownFileType = sourcecode.swift; path = AssetDeletionRequestStrategyTests.swift; sourceTree = "<group>"; };
		D59F3A11206929AF0023474F /* SessionManagerTests+Backup.swift */ = {isa = PBXFileReference; lastKnownFileType = sourcecode.swift; path = "SessionManagerTests+Backup.swift"; sourceTree = "<group>"; };
		D5D10DA3203AE43200145497 /* Conversation+AccessMode.swift */ = {isa = PBXFileReference; lastKnownFileType = sourcecode.swift; path = "Conversation+AccessMode.swift"; sourceTree = "<group>"; };
		EBD7B55754FDA4E74F1006FD /* ZMOperationLoopTests.h */ = {isa = PBXFileReference; lastKnownFileType = sourcecode.c.h; path = ZMOperationLoopTests.h; sourceTree = "<group>"; };
		EE01E0361F90DABC001AA33C /* audio.m4a */ = {isa = PBXFileReference; lastKnownFileType = file; path = audio.m4a; sourceTree = "<group>"; };
		EE01E0381F90FEC1001AA33C /* ZMLocalNotificationTests_ExpiredMessage.swift */ = {isa = PBXFileReference; lastKnownFileType = sourcecode.swift; path = ZMLocalNotificationTests_ExpiredMessage.swift; sourceTree = "<group>"; };
		EE1108B623D1B367005DC663 /* TypingUsers.swift */ = {isa = PBXFileReference; lastKnownFileType = sourcecode.swift; path = TypingUsers.swift; sourceTree = "<group>"; };
		EE1108F823D1F945005DC663 /* TypingUsersTimeout.swift */ = {isa = PBXFileReference; lastKnownFileType = sourcecode.swift; path = TypingUsersTimeout.swift; sourceTree = "<group>"; };
		EE1108FA23D2087F005DC663 /* Typing.swift */ = {isa = PBXFileReference; lastKnownFileType = sourcecode.swift; path = Typing.swift; sourceTree = "<group>"; };
		EE1108FC23D59720005DC663 /* IsTypingTests.swift */ = {isa = PBXFileReference; lastKnownFileType = sourcecode.swift; path = IsTypingTests.swift; sourceTree = "<group>"; };
		EE1DEBB223D5A6930087EE1F /* TypingTests.swift */ = {isa = PBXFileReference; lastKnownFileType = sourcecode.swift; path = TypingTests.swift; sourceTree = "<group>"; };
		EE1DEBB423D5AEE50087EE1F /* TypingUsersTimeoutTests.swift */ = {isa = PBXFileReference; lastKnownFileType = sourcecode.swift; path = TypingUsersTimeoutTests.swift; sourceTree = "<group>"; };
		EE1DEBB623D5B62C0087EE1F /* TypingUsersTests.swift */ = {isa = PBXFileReference; lastKnownFileType = sourcecode.swift; path = TypingUsersTests.swift; sourceTree = "<group>"; };
		EE1DEBB823D5B9BC0087EE1F /* ZMConversation+TypingUsersTests.swift */ = {isa = PBXFileReference; lastKnownFileType = sourcecode.swift; path = "ZMConversation+TypingUsersTests.swift"; sourceTree = "<group>"; };
		EE1DEBBC23D5E0390087EE1F /* TypingUsersTimeout+Key.swift */ = {isa = PBXFileReference; lastKnownFileType = sourcecode.swift; path = "TypingUsersTimeout+Key.swift"; sourceTree = "<group>"; };
		EE1DEBC223D5F1920087EE1F /* Conversation+TypingUsers.swift */ = {isa = PBXFileReference; lastKnownFileType = sourcecode.swift; path = "Conversation+TypingUsers.swift"; sourceTree = "<group>"; };
		EE1DEBC523D5F1D00087EE1F /* NSManagedObjectContext+TypingUsers.swift */ = {isa = PBXFileReference; lastKnownFileType = sourcecode.swift; path = "NSManagedObjectContext+TypingUsers.swift"; sourceTree = "<group>"; };
		EE419B57256FEA3D004618E2 /* ZMUserSession.Configuration.swift */ = {isa = PBXFileReference; lastKnownFileType = sourcecode.swift; path = ZMUserSession.Configuration.swift; sourceTree = "<group>"; };
		EE5BF6341F8F907C00B49D06 /* ZMLocalNotificationTests.swift */ = {isa = PBXFileReference; lastKnownFileType = sourcecode.swift; name = ZMLocalNotificationTests.swift; path = Tests/Source/Notifications/PushNotifications/ZMLocalNotificationTests.swift; sourceTree = SOURCE_ROOT; };
		EE5FEF0421E8948F00E24F7F /* ZMUserSession+DarwinNotificationCenter.swift */ = {isa = PBXFileReference; lastKnownFileType = sourcecode.swift; path = "ZMUserSession+DarwinNotificationCenter.swift"; sourceTree = "<group>"; };
		EE6654632445D4EE00CBF8D3 /* MockAddressBook.swift */ = {isa = PBXFileReference; fileEncoding = 4; lastKnownFileType = sourcecode.swift; path = MockAddressBook.swift; sourceTree = "<group>"; };
		EE95DECC247C0049001EA010 /* SessionManagerConfigurationTests.swift */ = {isa = PBXFileReference; lastKnownFileType = sourcecode.swift; path = SessionManagerConfigurationTests.swift; sourceTree = "<group>"; };
		EEA1ED4025BEBABF006D07D3 /* AppLockIntegrationTests.swift */ = {isa = PBXFileReference; lastKnownFileType = sourcecode.swift; path = AppLockIntegrationTests.swift; sourceTree = "<group>"; };
		EEE186B3259CC92D008707CA /* ZMUserSession+AppLock.swift */ = {isa = PBXFileReference; lastKnownFileType = sourcecode.swift; path = "ZMUserSession+AppLock.swift"; sourceTree = "<group>"; };
		EEE186B5259CCA14008707CA /* SessionManager+AppLock.swift */ = {isa = PBXFileReference; lastKnownFileType = sourcecode.swift; path = "SessionManager+AppLock.swift"; sourceTree = "<group>"; };
		EEEA75F51F8A613F006D1070 /* ZMLocalNotification+ExpiredMessages.swift */ = {isa = PBXFileReference; fileEncoding = 4; lastKnownFileType = sourcecode.swift; path = "ZMLocalNotification+ExpiredMessages.swift"; sourceTree = "<group>"; };
		EEEA75F71F8A6141006D1070 /* ZMLocalNotification+Calling.swift */ = {isa = PBXFileReference; fileEncoding = 4; lastKnownFileType = sourcecode.swift; path = "ZMLocalNotification+Calling.swift"; sourceTree = "<group>"; };
		EEEED9A723F6BC00008C94CA /* SelfUserProvider.swift */ = {isa = PBXFileReference; lastKnownFileType = sourcecode.swift; path = SelfUserProvider.swift; sourceTree = "<group>"; };
		EEEED9A923F6BD75008C94CA /* ZMUserSession+SelfUserProvider.swift */ = {isa = PBXFileReference; lastKnownFileType = sourcecode.swift; path = "ZMUserSession+SelfUserProvider.swift"; sourceTree = "<group>"; };
		EF2CB12622D5E58B00350B0A /* TeamImageAssetUpdateStrategy.swift */ = {isa = PBXFileReference; lastKnownFileType = sourcecode.swift; path = TeamImageAssetUpdateStrategy.swift; sourceTree = "<group>"; };
		EF2CB12822D5E5BB00350B0A /* TeamImageAssetUpdateStrategyTests.swift */ = {isa = PBXFileReference; lastKnownFileType = sourcecode.swift; path = TeamImageAssetUpdateStrategyTests.swift; sourceTree = "<group>"; };
		EF797FE71FB5E8DB00F7FF21 /* RegistrationTests.swift */ = {isa = PBXFileReference; lastKnownFileType = sourcecode.swift; path = RegistrationTests.swift; sourceTree = "<group>"; };
		EFC8281B1FB343B600E27E21 /* RegistationCredentialVerificationStrategy.swift */ = {isa = PBXFileReference; lastKnownFileType = sourcecode.swift; path = RegistationCredentialVerificationStrategy.swift; sourceTree = "<group>"; };
		EFC8281D1FB34F9600E27E21 /* EmailVerificationStrategyTests.swift */ = {isa = PBXFileReference; lastKnownFileType = sourcecode.swift; path = EmailVerificationStrategyTests.swift; sourceTree = "<group>"; };
		EFC828211FB356CE00E27E21 /* RegistrationStatusTests.swift */ = {isa = PBXFileReference; fileEncoding = 4; lastKnownFileType = sourcecode.swift; path = RegistrationStatusTests.swift; sourceTree = "<group>"; };
		EFF9403D2240FE5D004F3115 /* URL+DeepLink.swift */ = {isa = PBXFileReference; lastKnownFileType = sourcecode.swift; path = "URL+DeepLink.swift"; sourceTree = "<group>"; };
		EFF9403F2240FF12004F3115 /* DeepLinkError.swift */ = {isa = PBXFileReference; lastKnownFileType = sourcecode.swift; path = DeepLinkError.swift; sourceTree = "<group>"; };
		F11E35D52040172200D4D5DB /* ZMHotFixTests.swift */ = {isa = PBXFileReference; lastKnownFileType = sourcecode.swift; path = ZMHotFixTests.swift; sourceTree = "<group>"; };
		F130BF272062C05600DBE261 /* SessionManager+Backup.swift */ = {isa = PBXFileReference; lastKnownFileType = sourcecode.swift; path = "SessionManager+Backup.swift"; sourceTree = "<group>"; };
		F132C113203F20AB00C58933 /* ZMHotFixDirectoryTests.swift */ = {isa = PBXFileReference; lastKnownFileType = sourcecode.swift; path = ZMHotFixDirectoryTests.swift; sourceTree = "<group>"; };
		F13A26E020456002004F8E47 /* ConversationTests+Guests.swift */ = {isa = PBXFileReference; lastKnownFileType = sourcecode.swift; path = "ConversationTests+Guests.swift"; sourceTree = "<group>"; };
		F14417221FD946F100CB2850 /* zh-Hant */ = {isa = PBXFileReference; lastKnownFileType = text.plist.strings; name = "zh-Hant"; path = "zh-Hant.lproj/Push.strings"; sourceTree = "<group>"; };
		F14417231FD946F200CB2850 /* zh-Hant */ = {isa = PBXFileReference; lastKnownFileType = text.plist.stringsdict; name = "zh-Hant"; path = "zh-Hant.lproj/Push.stringsdict"; sourceTree = "<group>"; };
		F14417241FD946F200CB2850 /* zh-Hant */ = {isa = PBXFileReference; lastKnownFileType = text.plist.strings; name = "zh-Hant"; path = "zh-Hant.lproj/ZMLocalizable.strings"; sourceTree = "<group>"; };
		F14417251FD9470E00CB2850 /* lt */ = {isa = PBXFileReference; lastKnownFileType = text.plist.strings; name = lt; path = lt.lproj/Push.strings; sourceTree = "<group>"; };
		F14417261FD9470E00CB2850 /* lt */ = {isa = PBXFileReference; lastKnownFileType = text.plist.stringsdict; name = lt; path = lt.lproj/Push.stringsdict; sourceTree = "<group>"; };
		F14417271FD9470E00CB2850 /* lt */ = {isa = PBXFileReference; lastKnownFileType = text.plist.strings; name = lt; path = lt.lproj/ZMLocalizable.strings; sourceTree = "<group>"; };
		F148F6661FB9AA7600BD6909 /* UnregisteredTeam.swift */ = {isa = PBXFileReference; lastKnownFileType = sourcecode.swift; path = UnregisteredTeam.swift; sourceTree = "<group>"; };
		F148F6681FBAF55800BD6909 /* TeamRegistrationStrategyTests.swift */ = {isa = PBXFileReference; lastKnownFileType = sourcecode.swift; path = TeamRegistrationStrategyTests.swift; sourceTree = "<group>"; };
		F148F66A1FBAFAF600BD6909 /* RegistrationStatusTestHelper.swift */ = {isa = PBXFileReference; lastKnownFileType = sourcecode.swift; path = RegistrationStatusTestHelper.swift; sourceTree = "<group>"; };
		F159F4131F1E3134001B7D80 /* SessionManagerTests.swift */ = {isa = PBXFileReference; fileEncoding = 4; lastKnownFileType = sourcecode.swift; path = SessionManagerTests.swift; sourceTree = "<group>"; };
		F16558D0225F3F2A00EA2F2A /* SessionManager+SwitchBackend.swift */ = {isa = PBXFileReference; lastKnownFileType = sourcecode.swift; path = "SessionManager+SwitchBackend.swift"; sourceTree = "<group>"; };
		F16C8BC32040715800677D31 /* ZMUpdateEvent+Testing.swift */ = {isa = PBXFileReference; lastKnownFileType = sourcecode.swift; path = "ZMUpdateEvent+Testing.swift"; sourceTree = "<group>"; };
		F170AF1F1E7800CF0033DC33 /* UserImageAssetUpdateStrategyTests.swift */ = {isa = PBXFileReference; fileEncoding = 4; lastKnownFileType = sourcecode.swift; path = UserImageAssetUpdateStrategyTests.swift; sourceTree = "<group>"; };
		F188BB852223F372002BF204 /* UserRichProfileIntegrationTests.swift */ = {isa = PBXFileReference; fileEncoding = 4; lastKnownFileType = sourcecode.swift; path = UserRichProfileIntegrationTests.swift; sourceTree = "<group>"; };
		F190E0A81E8D516D003E81F8 /* UserProfileImageV3Tests.swift */ = {isa = PBXFileReference; fileEncoding = 4; lastKnownFileType = sourcecode.swift; path = UserProfileImageV3Tests.swift; sourceTree = "<group>"; };
		F190E0DB1E8E7BA1003E81F8 /* SlowSyncTests+Swift.swift */ = {isa = PBXFileReference; fileEncoding = 4; lastKnownFileType = sourcecode.swift; path = "SlowSyncTests+Swift.swift"; sourceTree = "<group>"; };
		F19E559F22B3A2C5005C792D /* UNNotification+SafeLogging.swift */ = {isa = PBXFileReference; lastKnownFileType = sourcecode.swift; path = "UNNotification+SafeLogging.swift"; sourceTree = "<group>"; };
		F19E55A122B3A3FA005C792D /* UNNotificationResponse+SafeLogging.swift */ = {isa = PBXFileReference; lastKnownFileType = sourcecode.swift; path = "UNNotificationResponse+SafeLogging.swift"; sourceTree = "<group>"; };
		F19E55A322B3A740005C792D /* PKPushPayload+SafeLogging.swift */ = {isa = PBXFileReference; lastKnownFileType = sourcecode.swift; path = "PKPushPayload+SafeLogging.swift"; sourceTree = "<group>"; };
		F19E55A522B3AAA8005C792D /* PKPushCredentials+SafeLogging.swift */ = {isa = PBXFileReference; lastKnownFileType = sourcecode.swift; path = "PKPushCredentials+SafeLogging.swift"; sourceTree = "<group>"; };
		F19F1D131EFBC18E00275E27 /* UnauthenticatedSession.swift */ = {isa = PBXFileReference; fileEncoding = 4; lastKnownFileType = sourcecode.swift; path = UnauthenticatedSession.swift; sourceTree = "<group>"; };
		F19F1D191EFBC2F000275E27 /* ZMAuthenticationStatus_Internal.h */ = {isa = PBXFileReference; fileEncoding = 4; lastKnownFileType = sourcecode.c.h; path = ZMAuthenticationStatus_Internal.h; sourceTree = "<group>"; };
		F19F1D1A1EFBC2F000275E27 /* ZMAuthenticationStatus.h */ = {isa = PBXFileReference; fileEncoding = 4; lastKnownFileType = sourcecode.c.h; path = ZMAuthenticationStatus.h; sourceTree = "<group>"; };
		F19F1D1B1EFBC2F000275E27 /* ZMAuthenticationStatus.m */ = {isa = PBXFileReference; fileEncoding = 4; lastKnownFileType = sourcecode.c.objc; path = ZMAuthenticationStatus.m; sourceTree = "<group>"; };
		F19F1D231EFBC34E00275E27 /* ZMUserSessionRegistrationNotification.h */ = {isa = PBXFileReference; fileEncoding = 4; lastKnownFileType = sourcecode.c.h; path = ZMUserSessionRegistrationNotification.h; sourceTree = "<group>"; };
		F19F1D241EFBC34E00275E27 /* ZMUserSessionRegistrationNotification.m */ = {isa = PBXFileReference; fileEncoding = 4; lastKnownFileType = sourcecode.c.objc; path = ZMUserSessionRegistrationNotification.m; sourceTree = "<group>"; };
		F19F1D321EFBE3FE00275E27 /* UnauthenticatedOperationLoop.swift */ = {isa = PBXFileReference; fileEncoding = 4; lastKnownFileType = sourcecode.swift; path = UnauthenticatedOperationLoop.swift; sourceTree = "<group>"; };
		F19F1D371EFBF61800275E27 /* SessionManager.swift */ = {isa = PBXFileReference; fileEncoding = 4; lastKnownFileType = sourcecode.swift; path = SessionManager.swift; sourceTree = "<group>"; };
		F19F4F391E5F1AE400F4D8FF /* UserProfileImageUpdateStatus.swift */ = {isa = PBXFileReference; fileEncoding = 4; lastKnownFileType = sourcecode.swift; path = UserProfileImageUpdateStatus.swift; sourceTree = "<group>"; };
		F19F4F3B1E604AA700F4D8FF /* UserImageAssetUpdateStrategy.swift */ = {isa = PBXFileReference; fileEncoding = 4; lastKnownFileType = sourcecode.swift; path = UserImageAssetUpdateStrategy.swift; sourceTree = "<group>"; };
		F19F4F4C1E646C3C00F4D8FF /* UserProfileImageUpdateStatusTests.swift */ = {isa = PBXFileReference; fileEncoding = 4; lastKnownFileType = sourcecode.swift; path = UserProfileImageUpdateStatusTests.swift; sourceTree = "<group>"; };
		F19F4F4E1E6575F700F4D8FF /* UserProfileImageOwner.swift */ = {isa = PBXFileReference; fileEncoding = 4; lastKnownFileType = sourcecode.swift; path = UserProfileImageOwner.swift; sourceTree = "<group>"; };
		F1A94BD11F010287003083D9 /* UnauthenticatedSession+Login.swift */ = {isa = PBXFileReference; fileEncoding = 4; lastKnownFileType = sourcecode.swift; path = "UnauthenticatedSession+Login.swift"; sourceTree = "<group>"; };
		F1A989BD1FD03E2200B8A82E /* Base */ = {isa = PBXFileReference; lastKnownFileType = text.plist.strings; name = Base; path = Base.lproj/ZMLocalizable.strings; sourceTree = "<group>"; };
		F1A989BE1FD03E2400B8A82E /* pt-BR */ = {isa = PBXFileReference; lastKnownFileType = text.plist.strings; name = "pt-BR"; path = "pt-BR.lproj/ZMLocalizable.strings"; sourceTree = "<group>"; };
		F1A989BF1FD03E2500B8A82E /* es */ = {isa = PBXFileReference; lastKnownFileType = text.plist.strings; name = es; path = es.lproj/ZMLocalizable.strings; sourceTree = "<group>"; };
		F1A989C01FD03E2600B8A82E /* uk */ = {isa = PBXFileReference; lastKnownFileType = text.plist.strings; name = uk; path = uk.lproj/ZMLocalizable.strings; sourceTree = "<group>"; };
		F1A989C11FD03E2600B8A82E /* ru */ = {isa = PBXFileReference; lastKnownFileType = text.plist.strings; name = ru; path = ru.lproj/ZMLocalizable.strings; sourceTree = "<group>"; };
		F1A989C21FD03E2700B8A82E /* ja */ = {isa = PBXFileReference; lastKnownFileType = text.plist.strings; name = ja; path = ja.lproj/ZMLocalizable.strings; sourceTree = "<group>"; };
		F1A989C31FD03E2700B8A82E /* it */ = {isa = PBXFileReference; lastKnownFileType = text.plist.strings; name = it; path = it.lproj/ZMLocalizable.strings; sourceTree = "<group>"; };
		F1A989C41FD03E2800B8A82E /* nl */ = {isa = PBXFileReference; lastKnownFileType = text.plist.strings; name = nl; path = nl.lproj/ZMLocalizable.strings; sourceTree = "<group>"; };
		F1A989C51FD03E2800B8A82E /* tr */ = {isa = PBXFileReference; lastKnownFileType = text.plist.strings; name = tr; path = tr.lproj/ZMLocalizable.strings; sourceTree = "<group>"; };
		F1A989C61FD03E2900B8A82E /* fr */ = {isa = PBXFileReference; lastKnownFileType = text.plist.strings; name = fr; path = fr.lproj/ZMLocalizable.strings; sourceTree = "<group>"; };
		F1A989C71FD03E2A00B8A82E /* ar */ = {isa = PBXFileReference; lastKnownFileType = text.plist.strings; name = ar; path = ar.lproj/ZMLocalizable.strings; sourceTree = "<group>"; };
		F1A989C81FD03E2B00B8A82E /* da */ = {isa = PBXFileReference; lastKnownFileType = text.plist.strings; name = da; path = da.lproj/ZMLocalizable.strings; sourceTree = "<group>"; };
		F1A989C91FD03E2B00B8A82E /* zh-Hans */ = {isa = PBXFileReference; lastKnownFileType = text.plist.strings; name = "zh-Hans"; path = "zh-Hans.lproj/ZMLocalizable.strings"; sourceTree = "<group>"; };
		F1A989CA1FD03E2C00B8A82E /* sl */ = {isa = PBXFileReference; lastKnownFileType = text.plist.strings; name = sl; path = sl.lproj/ZMLocalizable.strings; sourceTree = "<group>"; };
		F1A989CB1FD03E2C00B8A82E /* fi */ = {isa = PBXFileReference; lastKnownFileType = text.plist.strings; name = fi; path = fi.lproj/ZMLocalizable.strings; sourceTree = "<group>"; };
		F1A989CC1FD03E2D00B8A82E /* et */ = {isa = PBXFileReference; lastKnownFileType = text.plist.strings; name = et; path = et.lproj/ZMLocalizable.strings; sourceTree = "<group>"; };
		F1A989CD1FD03E2E00B8A82E /* pl */ = {isa = PBXFileReference; lastKnownFileType = text.plist.strings; name = pl; path = pl.lproj/ZMLocalizable.strings; sourceTree = "<group>"; };
		F1A989CE1FD0579F00B8A82E /* de */ = {isa = PBXFileReference; lastKnownFileType = text.plist.strings; name = de; path = de.lproj/ZMLocalizable.strings; sourceTree = "<group>"; };
		F1AE5F6C21F72FC6009CDBBC /* ZMUserSession+Timers.swift */ = {isa = PBXFileReference; lastKnownFileType = sourcecode.swift; path = "ZMUserSession+Timers.swift"; sourceTree = "<group>"; };
		F1AE5F6E21F73388009CDBBC /* ZMUserSessionTests+Timers.swift */ = {isa = PBXFileReference; lastKnownFileType = sourcecode.swift; path = "ZMUserSessionTests+Timers.swift"; sourceTree = "<group>"; };
		F1B5D53C2181FDA300986911 /* NetworkQuality.swift */ = {isa = PBXFileReference; lastKnownFileType = sourcecode.swift; path = NetworkQuality.swift; sourceTree = "<group>"; };
		F1C1F3ED1FCF0C85007273E3 /* ZMUserSessionErrorCode+Localized.swift */ = {isa = PBXFileReference; lastKnownFileType = sourcecode.swift; path = "ZMUserSessionErrorCode+Localized.swift"; sourceTree = "<group>"; };
		F1C1F3EF1FCF18C5007273E3 /* NSError+Localized.swift */ = {isa = PBXFileReference; lastKnownFileType = sourcecode.swift; path = "NSError+Localized.swift"; sourceTree = "<group>"; };
		F1C51FE61FB49660009C2269 /* RegistrationStatus.swift */ = {isa = PBXFileReference; lastKnownFileType = sourcecode.swift; path = RegistrationStatus.swift; sourceTree = "<group>"; };
		F1C51FE81FB4A9C7009C2269 /* RegistrationStrategy.swift */ = {isa = PBXFileReference; lastKnownFileType = sourcecode.swift; path = RegistrationStrategy.swift; sourceTree = "<group>"; };
		F1E48002207E3789008D4299 /* Default-568h@2x.png */ = {isa = PBXFileReference; lastKnownFileType = image.png; path = "Default-568h@2x.png"; sourceTree = "<group>"; };
		F1F3FE8620F36DEC00B0BAF3 /* PushNotificationTokenTests.swift */ = {isa = PBXFileReference; lastKnownFileType = sourcecode.swift; path = PushNotificationTokenTests.swift; sourceTree = "<group>"; };
		F905C47E1E79A86A00AF34A5 /* WireCallCenterV3Tests.swift */ = {isa = PBXFileReference; fileEncoding = 4; lastKnownFileType = sourcecode.swift; path = WireCallCenterV3Tests.swift; sourceTree = "<group>"; };
		F90EC5A21E7BF1AC00A6779E /* AVSWrapper.swift */ = {isa = PBXFileReference; fileEncoding = 4; lastKnownFileType = sourcecode.swift; path = AVSWrapper.swift; sourceTree = "<group>"; };
		F91CA6AC1BECBD3F000EE5C2 /* Base */ = {isa = PBXFileReference; lastKnownFileType = text.plist.strings; name = Base; path = Base.lproj/Push.strings; sourceTree = "<group>"; };
		F91CA6AD1BECBD46000EE5C2 /* Base */ = {isa = PBXFileReference; lastKnownFileType = text.plist.stringsdict; name = Base; path = Base.lproj/Push.stringsdict; sourceTree = "<group>"; };
		F91CA6AE1BECBD51000EE5C2 /* de */ = {isa = PBXFileReference; lastKnownFileType = text.plist.strings; name = de; path = de.lproj/Push.strings; sourceTree = "<group>"; };
		F91CA6AF1BECBD51000EE5C2 /* de */ = {isa = PBXFileReference; lastKnownFileType = text.plist.stringsdict; name = de; path = de.lproj/Push.stringsdict; sourceTree = "<group>"; };
		F920F4D51DA3DCF8002B860B /* ConversationTests+Ephemeral.swift */ = {isa = PBXFileReference; fileEncoding = 4; lastKnownFileType = sourcecode.swift; path = "ConversationTests+Ephemeral.swift"; sourceTree = "<group>"; };
		F9245BEC1CBF95A8009D1E85 /* ZMHotFixDirectory+Swift.swift */ = {isa = PBXFileReference; fileEncoding = 4; lastKnownFileType = sourcecode.swift; path = "ZMHotFixDirectory+Swift.swift"; sourceTree = "<group>"; };
		F925468C1C63B61000CE2D7C /* MessagingTest+EventFactory.h */ = {isa = PBXFileReference; fileEncoding = 4; lastKnownFileType = sourcecode.c.h; path = "MessagingTest+EventFactory.h"; sourceTree = "<group>"; };
		F925468D1C63B61000CE2D7C /* MessagingTest+EventFactory.m */ = {isa = PBXFileReference; fileEncoding = 4; lastKnownFileType = sourcecode.c.objc; path = "MessagingTest+EventFactory.m"; sourceTree = "<group>"; };
		F92CA9641F153622007D8570 /* ZMUserSessionTests+FileRelocation.swift */ = {isa = PBXFileReference; fileEncoding = 4; lastKnownFileType = sourcecode.swift; path = "ZMUserSessionTests+FileRelocation.swift"; sourceTree = "<group>"; };
		F93A75F11C1F219800252586 /* ConversationStatusStrategy.swift */ = {isa = PBXFileReference; fileEncoding = 4; lastKnownFileType = sourcecode.swift; path = ConversationStatusStrategy.swift; sourceTree = "<group>"; };
		F93C4C6F1E1E8B77007E9CEE /* Cartfile.resolved */ = {isa = PBXFileReference; fileEncoding = 4; lastKnownFileType = text; path = Cartfile.resolved; sourceTree = "<group>"; };
		F93F3A581ED5A67E003CD185 /* TeamTests.swift */ = {isa = PBXFileReference; fileEncoding = 4; lastKnownFileType = sourcecode.swift; path = TeamTests.swift; sourceTree = "<group>"; };
		F9410F621DE44C2E007451FF /* TypingStrategyTests.swift */ = {isa = PBXFileReference; fileEncoding = 4; lastKnownFileType = sourcecode.swift; path = TypingStrategyTests.swift; sourceTree = "<group>"; };
		F9410F641DE49C13007451FF /* PushTokenStrategy.swift */ = {isa = PBXFileReference; fileEncoding = 4; lastKnownFileType = sourcecode.swift; name = PushTokenStrategy.swift; path = Source/Synchronization/Strategies/PushTokenStrategy.swift; sourceTree = SOURCE_ROOT; };
		F9410F671DE4BE42007451FF /* PushTokenStrategyTests.swift */ = {isa = PBXFileReference; fileEncoding = 4; lastKnownFileType = sourcecode.swift; path = PushTokenStrategyTests.swift; sourceTree = "<group>"; };
		F94F6B321E54B9C000D46A29 /* CallingRequestStrategyTests.swift */ = {isa = PBXFileReference; fileEncoding = 4; lastKnownFileType = sourcecode.swift; path = CallingRequestStrategyTests.swift; sourceTree = "<group>"; };
		F95706531DE5D1CC0087442C /* SearchUserImageStrategy.swift */ = {isa = PBXFileReference; fileEncoding = 4; lastKnownFileType = sourcecode.swift; path = SearchUserImageStrategy.swift; sourceTree = "<group>"; };
		F95706581DE5F6D40087442C /* SearchUserImageStrategyTests.swift */ = {isa = PBXFileReference; fileEncoding = 4; lastKnownFileType = sourcecode.swift; path = SearchUserImageStrategyTests.swift; sourceTree = "<group>"; };
		F95ECF4C1B94A553009F91BA /* ZMHotFix.h */ = {isa = PBXFileReference; fileEncoding = 4; lastKnownFileType = sourcecode.c.h; path = ZMHotFix.h; sourceTree = "<group>"; };
		F95ECF4D1B94A553009F91BA /* ZMHotFix.m */ = {isa = PBXFileReference; fileEncoding = 4; lastKnownFileType = sourcecode.c.objc; path = ZMHotFix.m; sourceTree = "<group>"; };
		F95ECF501B94BD05009F91BA /* ZMHotFixTests.m */ = {isa = PBXFileReference; fileEncoding = 4; lastKnownFileType = sourcecode.c.objc; path = ZMHotFixTests.m; sourceTree = "<group>"; };
		F95FFBCF1EB8A44D004031CB /* CallSystemMessageGeneratorTests.swift */ = {isa = PBXFileReference; fileEncoding = 4; lastKnownFileType = sourcecode.swift; path = CallSystemMessageGeneratorTests.swift; sourceTree = "<group>"; };
		F962A8EF19FFD4DC00FD0F80 /* ZMOperationLoop+Private.h */ = {isa = PBXFileReference; lastKnownFileType = sourcecode.c.h; path = "ZMOperationLoop+Private.h"; sourceTree = "<group>"; };
		F9644AE91E83CDD100A1887B /* CallingV3Tests.swift */ = {isa = PBXFileReference; fileEncoding = 4; lastKnownFileType = sourcecode.swift; path = CallingV3Tests.swift; sourceTree = "<group>"; };
		F964700B1D5C720D00A81A92 /* ConversationTests+MessageEditing.m */ = {isa = PBXFileReference; fileEncoding = 4; lastKnownFileType = sourcecode.c.objc; path = "ConversationTests+MessageEditing.m"; sourceTree = "<group>"; };
		F96DBEE81DF9A570008FE832 /* ZMSyncStrategy+ManagedObjectChanges.h */ = {isa = PBXFileReference; fileEncoding = 4; lastKnownFileType = sourcecode.c.h; path = "ZMSyncStrategy+ManagedObjectChanges.h"; sourceTree = "<group>"; };
		F96DBEE91DF9A570008FE832 /* ZMSyncStrategy+ManagedObjectChanges.m */ = {isa = PBXFileReference; fileEncoding = 4; lastKnownFileType = sourcecode.c.objc; path = "ZMSyncStrategy+ManagedObjectChanges.m"; sourceTree = "<group>"; };
		F991CE111CB55512004D8465 /* ZMConversation+Testing.h */ = {isa = PBXFileReference; fileEncoding = 4; lastKnownFileType = sourcecode.c.h; path = "ZMConversation+Testing.h"; sourceTree = "<group>"; };
		F991CE121CB55512004D8465 /* ZMConversation+Testing.m */ = {isa = PBXFileReference; fileEncoding = 4; lastKnownFileType = sourcecode.c.objc; path = "ZMConversation+Testing.m"; sourceTree = "<group>"; };
		F991CE131CB55512004D8465 /* ZMUser+Testing.h */ = {isa = PBXFileReference; fileEncoding = 4; lastKnownFileType = sourcecode.c.h; path = "ZMUser+Testing.h"; sourceTree = "<group>"; };
		F991CE141CB55512004D8465 /* ZMUser+Testing.m */ = {isa = PBXFileReference; fileEncoding = 4; lastKnownFileType = sourcecode.c.objc; path = "ZMUser+Testing.m"; sourceTree = "<group>"; };
		F99298581BE110490058D42F /* ZMClientRegistrationStatusTests.m */ = {isa = PBXFileReference; fileEncoding = 4; lastKnownFileType = sourcecode.c.objc; path = ZMClientRegistrationStatusTests.m; sourceTree = "<group>"; };
		F992985A1BE1404D0058D42F /* ZMClientRegistrationStatus+Internal.h */ = {isa = PBXFileReference; lastKnownFileType = sourcecode.c.h; path = "ZMClientRegistrationStatus+Internal.h"; sourceTree = "<group>"; };
		F9AB00211F0CDAF00037B437 /* FileRelocator.swift */ = {isa = PBXFileReference; fileEncoding = 4; lastKnownFileType = sourcecode.swift; path = FileRelocator.swift; sourceTree = "<group>"; };
		F9ABE84B1EFD568B00D83214 /* TeamDownloadRequestStrategy.swift */ = {isa = PBXFileReference; fileEncoding = 4; lastKnownFileType = sourcecode.swift; path = TeamDownloadRequestStrategy.swift; sourceTree = "<group>"; };
		F9ABE84D1EFD568B00D83214 /* TeamRequestFactory.swift */ = {isa = PBXFileReference; fileEncoding = 4; lastKnownFileType = sourcecode.swift; path = TeamRequestFactory.swift; sourceTree = "<group>"; };
		F9ABE8531EFD56BF00D83214 /* TeamDownloadRequestStrategyTests.swift */ = {isa = PBXFileReference; fileEncoding = 4; lastKnownFileType = sourcecode.swift; path = TeamDownloadRequestStrategyTests.swift; sourceTree = "<group>"; };
		F9ABE8541EFD56BF00D83214 /* TeamDownloadRequestStrategy+EventsTests.swift */ = {isa = PBXFileReference; fileEncoding = 4; lastKnownFileType = sourcecode.swift; path = "TeamDownloadRequestStrategy+EventsTests.swift"; sourceTree = "<group>"; };
		F9B171F51C0EF21100E6EEC6 /* ClientUpdateStatus.swift */ = {isa = PBXFileReference; fileEncoding = 4; lastKnownFileType = sourcecode.swift; path = ClientUpdateStatus.swift; sourceTree = "<group>"; };
		F9B171F71C0F00E700E6EEC6 /* ClientUpdateStatusTests.swift */ = {isa = PBXFileReference; fileEncoding = 4; lastKnownFileType = sourcecode.swift; path = ClientUpdateStatusTests.swift; sourceTree = "<group>"; };
		F9B171F91C0F320200E6EEC6 /* ClientManagementTests.m */ = {isa = PBXFileReference; fileEncoding = 4; lastKnownFileType = sourcecode.c.objc; path = ClientManagementTests.m; sourceTree = "<group>"; };
		F9B71F4A1CB2B841001DB03F /* NSManagedObjectContext+TestHelpers.h */ = {isa = PBXFileReference; fileEncoding = 4; lastKnownFileType = sourcecode.c.h; path = "NSManagedObjectContext+TestHelpers.h"; sourceTree = "<group>"; };
		F9B71F4B1CB2B841001DB03F /* NSManagedObjectContext+TestHelpers.m */ = {isa = PBXFileReference; fileEncoding = 4; lastKnownFileType = sourcecode.c.objc; path = "NSManagedObjectContext+TestHelpers.m"; sourceTree = "<group>"; };
		F9C9A4ED1CAD290B0039E10C /* store128.wiredatabase */ = {isa = PBXFileReference; lastKnownFileType = file; path = store128.wiredatabase; sourceTree = "<group>"; };
		F9D1CD131DF6C131002F6E80 /* SyncStatusTests.swift */ = {isa = PBXFileReference; fileEncoding = 4; lastKnownFileType = sourcecode.swift; lineEnding = 0; path = SyncStatusTests.swift; sourceTree = "<group>"; xcLanguageSpecificationIdentifier = xcode.lang.swift; };
		F9DAC54D1C2034E70001F11E /* ConversationStatusStrategyTests.swift */ = {isa = PBXFileReference; fileEncoding = 4; lastKnownFileType = sourcecode.swift; path = ConversationStatusStrategyTests.swift; sourceTree = "<group>"; };
		F9E3AB511BEA017300C1A6AA /* ZMSelfStrategy+Internal.h */ = {isa = PBXFileReference; fileEncoding = 4; lastKnownFileType = sourcecode.c.h; path = "ZMSelfStrategy+Internal.h"; sourceTree = "<group>"; };
		F9E462D91D7043C60036CFA7 /* ConversationTests+DeliveryConfirmation.swift */ = {isa = PBXFileReference; fileEncoding = 4; lastKnownFileType = sourcecode.swift; path = "ConversationTests+DeliveryConfirmation.swift"; sourceTree = "<group>"; };
		F9E577201E77EC6D0065EFE4 /* WireCallCenterV3+Notifications.swift */ = {isa = PBXFileReference; fileEncoding = 4; lastKnownFileType = sourcecode.swift; path = "WireCallCenterV3+Notifications.swift"; sourceTree = "<group>"; };
		F9F11A061A0A630900F1DCEE /* ZMBlacklistVerificatorTest.m */ = {isa = PBXFileReference; fileEncoding = 4; lastKnownFileType = sourcecode.c.objc; path = ZMBlacklistVerificatorTest.m; sourceTree = "<group>"; };
		F9F631411DE3524100416938 /* TypingStrategy.swift */ = {isa = PBXFileReference; fileEncoding = 4; lastKnownFileType = sourcecode.swift; path = TypingStrategy.swift; sourceTree = "<group>"; };
		F9F846331ED307F10087C1A4 /* CallParticipantsSnapshotTests.swift */ = {isa = PBXFileReference; fileEncoding = 4; lastKnownFileType = sourcecode.swift; path = CallParticipantsSnapshotTests.swift; sourceTree = "<group>"; };
		F9F9F5611D75D62100AE6499 /* RequestStrategyTestBase.swift */ = {isa = PBXFileReference; fileEncoding = 4; lastKnownFileType = sourcecode.swift; path = RequestStrategyTestBase.swift; sourceTree = "<group>"; };
		F9FD16791BDFCDAD00725F5C /* ZMClientRegistrationStatus.h */ = {isa = PBXFileReference; fileEncoding = 4; lastKnownFileType = sourcecode.c.h; path = ZMClientRegistrationStatus.h; sourceTree = "<group>"; };
		F9FD167A1BDFCDAD00725F5C /* ZMClientRegistrationStatus.m */ = {isa = PBXFileReference; fileEncoding = 4; lastKnownFileType = sourcecode.c.objc; path = ZMClientRegistrationStatus.m; sourceTree = "<group>"; };
		F9FD798519EE742600D70FCD /* ZMBlacklistDownloader.h */ = {isa = PBXFileReference; fileEncoding = 4; lastKnownFileType = sourcecode.c.h; path = ZMBlacklistDownloader.h; sourceTree = "<group>"; };
		F9FD798619EE742600D70FCD /* ZMBlacklistDownloader.m */ = {isa = PBXFileReference; fileEncoding = 4; lastKnownFileType = sourcecode.c.objc; path = ZMBlacklistDownloader.m; sourceTree = "<group>"; };
		F9FD798919EE962F00D70FCD /* ZMBlacklistDownloaderTest.m */ = {isa = PBXFileReference; fileEncoding = 4; lastKnownFileType = sourcecode.c.objc; path = ZMBlacklistDownloaderTest.m; sourceTree = "<group>"; };
		F9FD798B19EE9B9A00D70FCD /* ZMBlacklistVerificator.h */ = {isa = PBXFileReference; fileEncoding = 4; lastKnownFileType = sourcecode.c.h; path = ZMBlacklistVerificator.h; sourceTree = "<group>"; };
		F9FD798C19EE9B9A00D70FCD /* ZMBlacklistVerificator.m */ = {isa = PBXFileReference; fileEncoding = 4; lastKnownFileType = sourcecode.c.objc; path = ZMBlacklistVerificator.m; sourceTree = "<group>"; };
/* End PBXFileReference section */

/* Begin PBXFrameworksBuildPhase section */
		169BA1CF25ECDBA300374343 /* Frameworks */ = {
			isa = PBXFrameworksBuildPhase;
			buildActionMask = 2147483647;
			files = (
				169BA1D725ECDBA300374343 /* WireSyncEngine.framework in Frameworks */,
			);
			runOnlyForDeploymentPostprocessing = 0;
		};
		3E186085191A56F6000FE027 /* Frameworks */ = {
			isa = PBXFrameworksBuildPhase;
			buildActionMask = 2147483647;
			files = (
				544BA1571A43424F00D3B852 /* WireSyncEngine.framework in Frameworks */,
				A9A23978268DEC53004B1C22 /* WireTesting.xcframework in Frameworks */,
				A9CCBA952696631100122380 /* WireMockTransport.xcframework in Frameworks */,
				A9A23976268DEC53004B1C22 /* OCMock.xcframework in Frameworks */,
			);
			runOnlyForDeploymentPostprocessing = 0;
		};
		3E1860C0191A649D000FE027 /* Frameworks */ = {
			isa = PBXFrameworksBuildPhase;
			buildActionMask = 2147483647;
			files = (
				54F4DC5A1A4438B300FDB6EA /* WireSyncEngine.framework in Frameworks */,
			);
			runOnlyForDeploymentPostprocessing = 0;
		};
		5498158F1A43232400A7CE2E /* Frameworks */ = {
			isa = PBXFrameworksBuildPhase;
			buildActionMask = 2147483647;
			files = (
				A9A2394E268DEC3D004B1C22 /* avs.xcframework in Frameworks */,
				A9A2395C268DEC3D004B1C22 /* libPhoneNumberiOS.xcframework in Frameworks */,
				1658E91D26C53FDB003D0090 /* Starscream.xcframework in Frameworks */,
				A9A23954268DEC3D004B1C22 /* WireLinkPreview.xcframework in Frameworks */,
				A9A2396C268DEC3D004B1C22 /* WireUtilities.xcframework in Frameworks */,
				A9A2395E268DEC3D004B1C22 /* WireDataModel.xcframework in Frameworks */,
				A9A2395A268DEC3D004B1C22 /* WireImages.xcframework in Frameworks */,
				A9A23960268DEC3D004B1C22 /* WireProtos.xcframework in Frameworks */,
				A9A23958268DEC3D004B1C22 /* ZipArchive.xcframework in Frameworks */,
				A9A23952268DEC3D004B1C22 /* PINCache.xcframework in Frameworks */,
				A9A23956268DEC3D004B1C22 /* WireRequestStrategy.xcframework in Frameworks */,
				A9A23962268DEC3D004B1C22 /* WireCryptobox.xcframework in Frameworks */,
				A9A23950268DEC3D004B1C22 /* HTMLString.xcframework in Frameworks */,
				A9A2396A268DEC3D004B1C22 /* WireSystem.xcframework in Frameworks */,
				A9A23968268DEC3D004B1C22 /* WireTransport.xcframework in Frameworks */,
				A9A23966268DEC3D004B1C22 /* SwiftProtobuf.xcframework in Frameworks */,
			);
			runOnlyForDeploymentPostprocessing = 0;
		};
/* End PBXFrameworksBuildPhase section */

/* Begin PBXGroup section */
		0928E38F1BA2CFF60057232E /* E2EE */ = {
			isa = PBXGroup;
			children = (
				871667F91BB2AE9C009C6EEA /* APSSignalingKeysStore.swift */,
				09BCDB8C1BCE7F000020DCC7 /* ZMAPSMessageDecoder.h */,
				09BCDB8D1BCE7F000020DCC7 /* ZMAPSMessageDecoder.m */,
			);
			path = E2EE;
			sourceTree = "<group>";
		};
		0994E1DB1B835C4900A51721 /* zmc-config */ = {
			isa = PBXGroup;
			children = (
				A93724C226984D2F005FD532 /* ios.xcconfig */,
				0994E1DD1B835C4900A51721 /* ios-test-host.xcconfig */,
				0994E1DE1B835C4900A51721 /* ios-test-target.xcconfig */,
				0994E1E21B835C4900A51721 /* project-common.xcconfig */,
				0994E1E31B835C4900A51721 /* project-debug.xcconfig */,
				0994E1E41B835C4900A51721 /* project.xcconfig */,
				0994E1E81B835C4900A51721 /* tests.xcconfig */,
				0994E1E91B835C4900A51721 /* warnings-debug.xcconfig */,
				0994E1EA1B835C4900A51721 /* warnings.xcconfig */,
			);
			path = "zmc-config";
			sourceTree = "<group>";
		};
		09C77C3C1BA2E38D00E2163F /* E2EE */ = {
			isa = PBXGroup;
			children = (
				F9F9F5611D75D62100AE6499 /* RequestStrategyTestBase.swift */,
				0920833C1BA84F3100F82B29 /* UserClientRequestStrategyTests.swift */,
				161927222459E08E00DDD9EB /* UserClientEventConsumerTests.swift */,
				093694441BA9633300F36B3A /* UserClientRequestFactoryTests.swift */,
				87D003FE1BB5810D00472E06 /* APSSignalingKeyStoreTests.swift */,
				09914E521BD6613D00C10BF8 /* ZMDecodedAPSMessageTest.m */,
			);
			path = E2EE;
			sourceTree = "<group>";
		};
		161ACB2B23F5B9E900ABFF33 /* URLActionProcessors */ = {
			isa = PBXGroup;
			children = (
				161ACB2C23F5BA0200ABFF33 /* DeepLinkURLActionProcessor.swift */,
				161ACB2E23F5BACA00ABFF33 /* ConnectToBotURLActionProcessor.swift */,
			);
			path = URLActionProcessors;
			sourceTree = "<group>";
		};
		161ACB3023F5BB7E00ABFF33 /* URLActionProcessors */ = {
			isa = PBXGroup;
			children = (
				161ACB3123F5BBA100ABFF33 /* CompanyLoginURLActionProcessor.swift */,
				06239125274DB73A0065A72D /* StartLoginURLActionProcessor.swift */,
			);
			path = URLActionProcessors;
			sourceTree = "<group>";
		};
		161ACB3D23F6E49400ABFF33 /* URLActionProcessors */ = {
			isa = PBXGroup;
			children = (
				161ACB3E23F6E4C200ABFF33 /* DeepLinkURLActionProcessorTests.swift */,
				161C886223FADDE400CB0B8E /* ConnectToBotURLActionProcessorTests.swift */,
			);
			name = URLActionProcessors;
			sourceTree = "<group>";
		};
		161ACB4023F6EDF900ABFF33 /* UnauthenticatedSession */ = {
			isa = PBXGroup;
			children = (
				161ACB4123F6EE1E00ABFF33 /* URLActionProcessors */,
			);
			path = UnauthenticatedSession;
			sourceTree = "<group>";
		};
		161ACB4123F6EE1E00ABFF33 /* URLActionProcessors */ = {
			isa = PBXGroup;
			children = (
				161ACB4223F6EE4800ABFF33 /* CompanyLoginURLActionProcessorTests.swift */,
				06894D91276BA7FA00DA4E33 /* StartLoginURLActionProcessorTests.swift */,
			);
			path = URLActionProcessors;
			sourceTree = "<group>";
		};
		1688189C25F150E100BB51C3 /* TestsPlans */ = {
			isa = PBXGroup;
			children = (
				168818A025F1512400BB51C3 /* AllTests.xctestplan */,
				168818AB25F1533A00BB51C3 /* IntegrationTests.xctestplan */,
			);
			path = TestsPlans;
			sourceTree = "<group>";
		};
		169BA1F625ECF8C300374343 /* Mocks */ = {
			isa = PBXGroup;
			children = (
				169BA1F725ECF8F700374343 /* MockAppLock.swift */,
				169BA23C25EF6E2A00374343 /* MockRegistrationStatusDelegate.swift */,
				169BA24325EF6FFA00374343 /* MockAnalytics.swift */,
				169BA24B25EF753100374343 /* MockReachability.swift */,
			);
			path = Mocks;
			sourceTree = "<group>";
		};
		169BA25025EF777300374343 /* Recorders */ = {
			isa = PBXGroup;
			children = (
				169BA25125EF778E00374343 /* TestUserProfileUpdateObserver.swift */,
			);
			path = Recorders;
			sourceTree = "<group>";
		};
		3E18605A191A4EF8000FE027 /* Resources */ = {
			isa = PBXGroup;
			children = (
				54764B9D1C931E9400BD25E3 /* animated.gif */,
				54764B9E1C931E9400BD25E3 /* not_animated.gif */,
				54764B971C9303D600BD25E3 /* medium.jpg */,
				54764B981C9303D600BD25E3 /* tiny.jpg */,
				AF6415A01C9C151700A535F5 /* EncryptedBase64EncondedExternalMessageTestFixture.txt */,
				AF6415A11C9C151700A535F5 /* ExternalMessageTextFixture.txt */,
				EE01E0361F90DABC001AA33C /* audio.m4a */,
				BF158D2E1CE087D8007C6F8A /* video.mp4 */,
				54DFAE211C92D979004B1D15 /* 1900x1500.jpg */,
				F9C9A4F11CAD2A200039E10C /* DB Ficture 1.28 */,
				BF44A3521C71D60100C6928E /* DB Fixture 1.27 */,
				BF72DF111C4D257C002B324F /* DB Fixture 1.24 */,
				BF72DF101C4D256B002B324F /* DB Fixture 1.25 / 1.26 */,
				5423B998191A4A1B0044347D /* InfoPlist.strings */,
				3E2712FE1A891781008EE50F /* UnitTests-Info.plist */,
				169BA1D625ECDBA300374343 /* IntegrationTests-Info.plist */,
				54764B9B1C930AEB00BD25E3 /* Lorem Ipsum.txt */,
			);
			path = Resources;
			sourceTree = "<group>";
		};
		3E18605B191A4F28000FE027 /* Public */ = {
			isa = PBXGroup;
			children = (
				542049EF196AB84B000D8A94 /* WireSyncEngine.h */,
				A9B53AA924E12E240066FCC6 /* ZMAccountDeletedReason.swift */,
				3E05F247192A4F8900F22D80 /* NSError+ZMUserSession.h */,
				54D9331C1AE1643A00C0B91C /* ZMCredentials.h */,
				546D45FD19E29D92004C478D /* ZMNetworkState.h */,
			);
			path = Public;
			sourceTree = "<group>";
		};
		3E18605E191A4F4F000FE027 /* Resources */ = {
			isa = PBXGroup;
			children = (
				3E799CC9192134900020A438 /* Configurations */,
				3E27131A1A8A68BF008EE50F /* Push.strings */,
				3E27131C1A8A68BF008EE50F /* Push.stringsdict */,
				549815961A43232400A7CE2E /* WireSyncEngine-ios-Info.plist */,
				F1A989BC1FD03E1B00B8A82E /* ZMLocalizable.strings */,
				543095921DE76B170065367F /* random1.txt */,
				543095941DE76B270065367F /* random2.txt */,
			);
			path = Resources;
			sourceTree = "<group>";
		};
		3E1860B3191A5D1D000FE027 /* iOS Test Host */ = {
			isa = PBXGroup;
			children = (
				3E1860B4191A5D99000FE027 /* Test-Host-Info.plist */,
				3E1860B5191A5D99000FE027 /* Test-Host-Prefix.pch */,
				3E1860B6191A5D99000FE027 /* TestHost-main.m */,
				3E1860B7191A5D99000FE027 /* TestHostAppDelegate.h */,
				3E1860B8191A5D99000FE027 /* TestHostAppDelegate.m */,
				F1E48002207E3789008D4299 /* Default-568h@2x.png */,
				3E9848BC1A65253000F7B050 /* Hack.swift */,
				872C995A1DB65D0D006A3BDE /* harp.m4a */,
				872C99571DB659E6006A3BDE /* ringing_from_them_long.caf */,
			);
			path = "iOS Test Host";
			sourceTree = "<group>";
		};
		3E799CC9192134900020A438 /* Configurations */ = {
			isa = PBXGroup;
			children = (
				0994E1DB1B835C4900A51721 /* zmc-config */,
				0994E1F01B835C4900A51721 /* WireSyncEngine.xcconfig */,
				0994E1F11B835D1100A51721 /* version.xcconfig */,
			);
			path = Configurations;
			sourceTree = "<group>";
		};
		3E89FFA3191B6E15002D3A3E /* Data Model */ = {
			isa = PBXGroup;
			children = (
				EEEED9A723F6BC00008C94CA /* SelfUserProvider.swift */,
				EE1108FA23D2087F005DC663 /* Typing.swift */,
				EE1108F823D1F945005DC663 /* TypingUsersTimeout.swift */,
				EE1DEBBC23D5E0390087EE1F /* TypingUsersTimeout+Key.swift */,
				EE1108B623D1B367005DC663 /* TypingUsers.swift */,
				16F5F16B1E4092C00062F0AE /* NSManagedObjectContext+CTCallCenter.swift */,
				EE1DEBC523D5F1D00087EE1F /* NSManagedObjectContext+TypingUsers.swift */,
				0640C26C26EA0B5C0057AF80 /* NSManagedObjectContext+Packaging.swift */,
				16085B321F71811A000B9F22 /* UserChangeInfo+UserSession.swift */,
				8754B8491F73C25400EC02AD /* ConversationListChangeInfo+UserSession.swift */,
				8754B84B1F73C38900EC02AD /* MessageChangeInfo+UserSession.swift */,
				872A2EE51FFFBC2900900B22 /* ServiceUser.swift */,
				168CF4282007840A009FCB89 /* Team+Invite.swift */,
				BF3C1B1620DBE254001CE126 /* Conversation+MessageDestructionTimeout.swift */,
				D5D10DA3203AE43200145497 /* Conversation+AccessMode.swift */,
				16030DC821B01B7500F8032E /* Conversation+ReadReceiptMode.swift */,
				06EF5181266E2C8F0073920F /* Conversation+Join.swift */,
				16519D37231D3B1700C9D76D /* Conversation+Deletion.swift */,
				EE1DEBC223D5F1920087EE1F /* Conversation+TypingUsers.swift */,
				878ACB4720AEFB980016E68A /* ZMUser+Consent.swift */,
				16CD6A262681BA9000B9A73A /* ZMUser+FederatedConnection.swift */,
			);
			path = "Data Model";
			sourceTree = "<group>";
		};
		3EAD6A08199BB6C800D519DB /* Calling */ = {
			isa = PBXGroup;
			children = (
<<<<<<< HEAD
				0625690E264AE6560041C17B /* CallClosedReason.swift */,
=======
				63B1FAD72763A4E7000766F8 /* AVSIdentifier */,
>>>>>>> 727db294
				634976ED268A18B000824A05 /* AVS */,
				165D3A181E1D43870052E654 /* VoiceChannel.swift */,
				165D3A171E1D43870052E654 /* VoiceChannelV3.swift */,
				165D3A3C1E1D60520052E654 /* ZMConversation+VoiceChannel.swift */,
				16A764601F3E0B0B00564F21 /* CallKitManager.swift */,
				1658C2361F503CF800889F22 /* FlowManager.swift */,
				166D18A3230EBFFA001288CD /* MediaManager.swift */,
				BF735CF91E70003D003BC61F /* SystemMessageCallObserver.swift */,
				165911521DEF38EC007FA847 /* CallStateObserver.swift */,
				5E8BB89F2147F5BC00EEA64B /* CallSnapshot.swift */,
				16C4BD9F20A309CD00BCDB17 /* CallParticipantSnapshot.swift */,
				632A581F25CC43DA00F0C4BD /* CallParticipantsListKind.swift */,
				5EC2C5902137F80E00C6CE35 /* CallState.swift */,
				F1B5D53C2181FDA300986911 /* NetworkQuality.swift */,
				7C5482D9225380160055F1AB /* CallReceivedResult.swift */,
				5E8BB8A12147F89000EEA64B /* CallCenterSupport.swift */,
				165D3A141E1D3EF30052E654 /* WireCallCenterV3.swift */,
				639290A6252DEDB400046171 /* WireCallCenterV3+Degradation.swift */,
				5EC2C592213827BF00C6CE35 /* WireCallCenterV3+Events.swift */,
				F9E577201E77EC6D0065EFE4 /* WireCallCenterV3+Notifications.swift */,
				166A8BF21E015F3B00F5EEEA /* WireCallCenterV3Factory.swift */,
				63FE4B9D25C1D2EC002878E5 /* VideoGridPresentationMode.swift */,
			);
			path = Calling;
			sourceTree = "<group>";
		};
		3EAD6A0F199BBE5D00D519DB /* Calling */ = {
			isa = PBXGroup;
			children = (
				16D3FCDE1E365ABC0052A535 /* CallStateObserverTests.swift */,
				160C31401E6DDFC30012E4BC /* VoiceChannelV3Tests.swift */,
				872C99511DB5256E006A3BDE /* CallKitManagerTests.swift */,
				872C995E1DB6722C006A3BDE /* CallKitDelegateTests+Mocking.h */,
				872C995F1DB6722C006A3BDE /* CallKitDelegateTests+Mocking.m */,
				165D3A1A1E1D43870052E654 /* WireCallCenterV3Mock.swift */,
				F905C47E1E79A86A00AF34A5 /* WireCallCenterV3Tests.swift */,
				1658C2381F5404ED00889F22 /* FlowManagerMock.swift */,
				F95FFBCF1EB8A44D004031CB /* CallSystemMessageGeneratorTests.swift */,
				F9F846331ED307F10087C1A4 /* CallParticipantsSnapshotTests.swift */,
				87B30C5B1FA756220054DFB1 /* FlowManagerTests.swift */,
				5E8BB8A3214912D100EEA64B /* AVSBridgingTests.swift */,
				166D18A5230EC418001288CD /* MockMediaManager.swift */,
				639290A3252CA53100046171 /* CallSnapshotTestFixture.swift */,
				A901FE9A258B562F003EAF5C /* CallParticipantTests.swift */,
				632A582125CD9DF900F0C4BD /* CallParticipantsKindTests.swift */,
				6349771D268B7C4300824A05 /* AVSVideoStreamsTest.swift */,
				63CF3FFF276B4D110079FF2B /* AVSIdentifierTests.swift */,
				63A8F575276B7B3100513750 /* AVSClientTests.swift */,
			);
			path = Calling;
			sourceTree = "<group>";
		};
		540029AA1918CA8500578793 = {
			isa = PBXGroup;
			children = (
				09284B6A1B8272C300EEE10E /* WireSyncEngine Test Host.entitlements */,
				09CC4AB71B7CB8B700201C63 /* Cartfile */,
				F93C4C6F1E1E8B77007E9CEE /* Cartfile.resolved */,
				09CC4AB81B7CB8BF00201C63 /* Cartfile.private */,
				3E18605F191A4F6A000FE027 /* README.md */,
				5423B98C191A49CD0044347D /* Source */,
				3E18605E191A4F4F000FE027 /* Resources */,
				5423B997191A4A1B0044347D /* Tests */,
				1688189C25F150E100BB51C3 /* TestsPlans */,
				540029B61918CA8500578793 /* Frameworks */,
				540029B51918CA8500578793 /* Products */,
			);
			indentWidth = 4;
			sourceTree = "<group>";
			tabWidth = 4;
		};
		540029B51918CA8500578793 /* Products */ = {
			isa = PBXGroup;
			children = (
				3E186088191A56F6000FE027 /* WireSyncEngine Test Host.app */,
				3E1860C3191A649D000FE027 /* UnitTests.xctest */,
				549815931A43232400A7CE2E /* WireSyncEngine.framework */,
				169BA1D225ECDBA300374343 /* IntegrationTests.xctest */,
			);
			name = Products;
			sourceTree = "<group>";
		};
		540029B61918CA8500578793 /* Frameworks */ = {
			isa = PBXGroup;
			children = (
				1658E91C26C53FDB003D0090 /* Starscream.xcframework */,
				A9A23974268DEC53004B1C22 /* OCMock.xcframework */,
				A9A23975268DEC53004B1C22 /* WireTesting.xcframework */,
				A9A2393E268DEC3C004B1C22 /* avs.xcframework */,
				A9A2393F268DEC3C004B1C22 /* HTMLString.xcframework */,
				A9A23945268DEC3C004B1C22 /* libPhoneNumberiOS.xcframework */,
				A9A23940268DEC3C004B1C22 /* PINCache.xcframework */,
				A9A2394A268DEC3C004B1C22 /* SwiftProtobuf.xcframework */,
				A9A23948268DEC3C004B1C22 /* WireCryptobox.xcframework */,
				A9A23946268DEC3C004B1C22 /* WireDataModel.xcframework */,
				A9A23944268DEC3C004B1C22 /* WireImages.xcframework */,
				A9A23941268DEC3C004B1C22 /* WireLinkPreview.xcframework */,
				A9A23949268DEC3C004B1C22 /* WireMockTransport.xcframework */,
				A9A23947268DEC3C004B1C22 /* WireProtos.xcframework */,
				A9A23942268DEC3C004B1C22 /* WireRequestStrategy.xcframework */,
				A9A2394C268DEC3D004B1C22 /* WireSystem.xcframework */,
				A9A2394B268DEC3D004B1C22 /* WireTransport.xcframework */,
				A9A2394D268DEC3D004B1C22 /* WireUtilities.xcframework */,
				A9A23943268DEC3C004B1C22 /* ZipArchive.xcframework */,
			);
			name = Frameworks;
			sourceTree = "<group>";
		};
		5423B98C191A49CD0044347D /* Source */ = {
			isa = PBXGroup;
			children = (
				EFF9403C2240FE12004F3115 /* DeepLink */,
				54B2A0821DAE71F100BB40B1 /* Analytics */,
				0928E38F1BA2CFF60057232E /* E2EE */,
				A9EADFFF19DBF20A00FD386C /* Utility */,
				A926F1E0196C12ED0045BB47 /* Registration */,
				A957B4B91962FB610060EE03 /* Notifications */,
				54BAF1BB19212EBA008042FB /* UserSession */,
				F19F1D361EFBF60A00275E27 /* SessionManager */,
				F19F1D121EFBC17A00275E27 /* UnauthenticatedSession */,
				3E89FFA3191B6E15002D3A3E /* Data Model */,
				85D85DBFC1F3A95767DEEA45 /* Synchronization */,
				3EAD6A08199BB6C800D519DB /* Calling */,
				3E18605B191A4F28000FE027 /* Public */,
				3E18605C191A4F3B000FE027 /* WireSyncEngine-iOS.pch */,
			);
			path = Source;
			sourceTree = "<group>";
		};
		5423B997191A4A1B0044347D /* Tests */ = {
			isa = PBXGroup;
			children = (
				5474C7DC1921303400185A3A /* Source */,
				3E1860B3191A5D1D000FE027 /* iOS Test Host */,
				3E18605A191A4EF8000FE027 /* Resources */,
			);
			path = Tests;
			sourceTree = "<group>";
		};
		5474C7DC1921303400185A3A /* Source */ = {
			isa = PBXGroup;
			children = (
				169BA25025EF777300374343 /* Recorders */,
				169BA1F625ECF8C300374343 /* Mocks */,
				09C77C3C1BA2E38D00E2163F /* E2EE */,
				54C2F6751A6FA988003D09D9 /* Notifications */,
				A9EAE00A19DBF24100FD386C /* Utility */,
				54CEC9BB19AB34CE006817BB /* Registration */,
				5474C7EB1921303400185A3A /* UserSession */,
				F159F4121F1E310C001B7D80 /* SessionManager */,
				161ACB4023F6EDF900ABFF33 /* UnauthenticatedSession */,
				5474C7DD1921303400185A3A /* Data Model */,
				85D850FC5E45F9F688A64419 /* Synchronization */,
				54FC8A0E192CD52800D3C016 /* Integration */,
				3EAD6A0F199BBE5D00D519DB /* Calling */,
				3E799CF2192140300020A438 /* WireSyncEngine-Tests.pch */,
				098CFBBA1B7B9C94000B02B1 /* BaseTestSwiftHelpers.swift */,
				5474C8051921309400185A3A /* MessagingTest.h */,
				5474C8061921309400185A3A /* MessagingTest.m */,
				06BBF7002473D51D00A26626 /* MessagingTest+Swift.swift */,
				5474C8081921309400185A3A /* MessagingTestTests.m */,
				3E1858B21951D69B005FE78F /* MemoryLeaksObserver.h */,
				3E1858B31951D69B005FE78F /* MemoryLeaksObserver.m */,
				5463C88F193F38A6006799DE /* ZMTimingTests.h */,
				5463C890193F38A6006799DE /* ZMTimingTests.m */,
				5E2C354C21A806A80034F1EE /* MockBackgroundActivityManager.swift */,
				16849B1B23EDA1FD00C025A8 /* MockUpdateEventProcessor.swift */,
				16849B1F23EDB32B00C025A8 /* MockSessionManager.swift */,
				1636EAFE23F6FCCC00CD9527 /* MockPresentationDelegate.swift */,
				161C887623FD4CFD00CB0B8E /* MockPushChannel.swift */,
				161C886423FD248A00CB0B8E /* RecordingMockTransportSession.swift */,
				54BD32D01A5ACCF9008EB1B0 /* Test-Bridging-Header.h */,
				16A5FE20215B584200AEEBBD /* MockLinkPreviewDetector.swift */,
				166B2B6D23EB2CD3003E8581 /* DatabaseTest.swift */,
				87AEA67B1EFBD27700C94BF3 /* DiskDatabaseTest.swift */,
				5E8EE1FD20FDCD1300DB1F9B /* MockPasteboard.swift */,
				5E0EB1F82100A46F00B5DC2B /* MockCompanyLoginRequesterDelegate.swift */,
				EE6654632445D4EE00CBF8D3 /* MockAddressBook.swift */,
			);
			path = Source;
			sourceTree = "<group>";
		};
		5474C7DD1921303400185A3A /* Data Model */ = {
			isa = PBXGroup;
			children = (
				F991CE111CB55512004D8465 /* ZMConversation+Testing.h */,
				F991CE121CB55512004D8465 /* ZMConversation+Testing.m */,
				169BA24025EF6F6700374343 /* ZMConversation+Testing.swift */,
				F991CE131CB55512004D8465 /* ZMUser+Testing.h */,
				F991CE141CB55512004D8465 /* ZMUser+Testing.m */,
				F9B71F4A1CB2B841001DB03F /* NSManagedObjectContext+TestHelpers.h */,
				F9B71F4B1CB2B841001DB03F /* NSManagedObjectContext+TestHelpers.m */,
				85D856D10F3CD0262DCB5730 /* MockDataModel */,
				EE1DEBB223D5A6930087EE1F /* TypingTests.swift */,
				EE1DEBB423D5AEE50087EE1F /* TypingUsersTimeoutTests.swift */,
				EE1DEBB823D5B9BC0087EE1F /* ZMConversation+TypingUsersTests.swift */,
				EE1DEBB623D5B62C0087EE1F /* TypingUsersTests.swift */,
				16AD86B71F7292EB00E4C797 /* TypingChange.swift */,
				16D3FD011E3A5C0D0052A535 /* ZMConversationVoiceChannelRouterTests.swift */,
				16519D6C231EAAF300C9D76D /* Conversation+DeletionTests.swift */,
				872A2EE71FFFBC3900900B22 /* ServiceUserTests.swift */,
				878ACB5820AF12C10016E68A /* ZMUserConsentTests.swift */,
			);
			path = "Data Model";
			sourceTree = "<group>";
		};
		5474C7EB1921303400185A3A /* UserSession */ = {
			isa = PBXGroup;
			children = (
				161ACB3D23F6E49400ABFF33 /* URLActionProcessors */,
				549127E819E7FDAB005871F5 /* Search */,
				5447E4651AECDC5000411FCD /* ZMUserSessionTestsBase.h */,
				5447E4661AECDE6500411FCD /* ZMUserSessionTestsBase.m */,
				A97E4F55267CF681006FC545 /* ZMUserSessionTestsBase+ZMUserSessionConfiguration.swift */,
				1679D1CB1EF9730C007B0DF5 /* ZMUserSessionTestsBase+Calling.swift */,
				54610D32192C9D7200FE7201 /* ZMUserSessionTests.m */,
				A97E4F5A267CFB2D006FC545 /* ZMUserSessionTests_NetworkState.swift */,
				1626344620D79C22000D4063 /* ZMUserSessionTests+PushNotifications.swift */,
				F92CA9641F153622007D8570 /* ZMUserSessionTests+FileRelocation.swift */,
				F1AE5F6E21F73388009CDBBC /* ZMUserSessionTests+Timers.swift */,
				168474252252579A004DE9EC /* ZMUserSessionTests+Syncing.swift */,
				16E0FBB4233119FE000E3235 /* ZMUserSessionTests+Authentication.swift */,
				1673C35224CB36D800AE2714 /* ZMUserSessionTests+EncryptionAtRest.swift */,
				0920C4D81B305FF500C55728 /* UserSessionGiphyRequestStateTests.swift */,
				541228431AEE422C00D9ED1C /* ZMAuthenticationStatusTests.m */,
				7CE017142317D07E00144905 /* ZMAuthenticationStatusTests.swift */,
				A9C02611266F5DB8002E542B /* ZMClientRegistrationStatusTests.h */,
				F99298581BE110490058D42F /* ZMClientRegistrationStatusTests.m */,
				A9C02609266F5D1B002E542B /* ZMClientRegistrationStatusTests.swift */,
				F9B171F71C0F00E700E6EEC6 /* ClientUpdateStatusTests.swift */,
				54BFDF691BDA87D20034A3DB /* HistorySynchronizationStatusTests.swift */,
				09B730941B3045E400A5CCC9 /* ProxiedRequestStatusTests.swift */,
				7CE017162317D72A00144905 /* ZMCredentialsTests.swift */,
				542DFEE51DDCA452000F5B95 /* UserProfileUpdateStatusTests.swift */,
				F19F4F4C1E646C3C00F4D8FF /* UserProfileImageUpdateStatusTests.swift */,
				3E05F250192A4FBD00F22D80 /* UserSessionErrorTests.m */,
				A9692F881986476900849241 /* NSString_NormalizationTests.m */,
				F9FD798919EE962F00D70FCD /* ZMBlacklistDownloaderTest.m */,
				F9F11A061A0A630900F1DCEE /* ZMBlacklistVerificatorTest.m */,
				54D784FD1A37248000F47798 /* ZMEncodedNSUUIDWithTimestampTests.m */,
				16DCAD6D1B1476FE008C1DD9 /* NSURL+LaunchOptionsTests.m */,
				F9D1CD131DF6C131002F6E80 /* SyncStatusTests.swift */,
				160C31491E82AC170012E4BC /* OperationStatusTests.swift */,
				16A702CF1E92998100B8410D /* ApplicationStatusDirectoryTests.swift */,
				8766853A1F2A1A860031081B /* UnauthenticatedSessionTests.swift */,
				1662B0F823D9CE8F00B8C7C5 /* UnauthenticatedSessionTests+DomainLookup.swift */,
				167F383C23E04A93006B6AA9 /* UnauthenticatedSessionTests+SSO.swift */,
				16085B341F719E6D000B9F22 /* NetworkStateRecorder.swift */,
				168CF42E2007BCD9009FCB89 /* TeamInvitationStatusTests.swift */,
				D55272E92062732100F542BE /* AssetDeletionStatusTests.swift */,
				874A16932052C64B001C6760 /* UserExpirationObserverTests.swift */,
				874A1749205812B6001C6760 /* ZMUserSessionTests.swift */,
				166264922166517A00300F45 /* CallEventStatusTests.swift */,
				87D2555821D6275800D03789 /* BuildTypeTests.swift */,
			);
			path = UserSession;
			sourceTree = "<group>";
		};
		549127E819E7FDAB005871F5 /* Search */ = {
			isa = PBXGroup;
			children = (
				1660AA0E1ECE0C870056D403 /* SearchResultTests.swift */,
				1660AA101ECE3C1C0056D403 /* SearchTaskTests.swift */,
				164C29A21ECF437E0026562A /* SearchRequestTests.swift */,
				164C29A41ECF47D80026562A /* SearchDirectoryTests.swift */,
				545F601B1D6C336D00C2C55B /* AddressBookSearchTests.swift */,
				54AB428D1DF5C5B400381F2C /* TopConversationsDirectoryTests.swift */,
			);
			name = Search;
			sourceTree = "<group>";
		};
		54A170621B30068B001B41A5 /* Strategies */ = {
			isa = PBXGroup;
			children = (
				BF491CD01F03D7CF0055EE44 /* PermissionsDownloadRequestStrategy.swift */,
				F9ABE84B1EFD568B00D83214 /* TeamDownloadRequestStrategy.swift */,
				A913C02123A7EDFA0048CE74 /* TeamRolesDownloadRequestStrategy.swift */,
				1645ECFB2449CE75007A82D6 /* TeamMembersDownloadRequestStrategy.swift */,
				F9ABE84D1EFD568B00D83214 /* TeamRequestFactory.swift */,
				16D9E8B922BCD39200FA463F /* LegalHoldRequestStrategy.swift */,
				F9410F641DE49C13007451FF /* PushTokenStrategy.swift */,
				F9F631411DE3524100416938 /* TypingStrategy.swift */,
				F95706531DE5D1CC0087442C /* SearchUserImageStrategy.swift */,
				54A170631B300696001B41A5 /* ProxiedRequestStrategy.swift */,
				09C77C521BA6C77000E2163F /* UserClientRequestStrategy.swift */,
				0920833F1BA95EE100F82B29 /* UserClientRequestFactory.swift */,
				166507802459D7CA005300C1 /* UserClientEventConsumer.swift */,
				8798607A1C3D48A400218A3E /* DeleteAccountRequestStrategy.swift */,
				16DABFAD1DCF98D3001973E3 /* CallingRequestStrategy.swift */,
				547E5B591DDB67390038D936 /* UserProfileUpdateRequestStrategy.swift */,
				F19F4F3B1E604AA700F4D8FF /* UserImageAssetUpdateStrategy.swift */,
				EF2CB12622D5E58B00350B0A /* TeamImageAssetUpdateStrategy.swift */,
				F1C51FE81FB4A9C7009C2269 /* RegistrationStrategy.swift */,
				EFC8281B1FB343B600E27E21 /* RegistationCredentialVerificationStrategy.swift */,
				168CF42A20079A02009FCB89 /* TeamInvitationRequestStrategy.swift */,
				1672A64423473EA100380537 /* LabelDownstreamRequestStrategy.swift */,
				16D0A11C234C8CD700A83F87 /* LabelUpstreamRequestStrategy.swift */,
				A938BDC723A7964100D4C208 /* ConversationRoleDownstreamRequestStrategy.swift */,
				06B99C7A242B51A300FEAFDE /* SignatureRequestStrategy.swift */,
				54CB3FE024A34B8A00BA86DD /* FeatureFlagRequestStrategy.swift */,
				D5225721206261C100562561 /* Asset Deletion */,
			);
			path = Strategies;
			sourceTree = "<group>";
		};
		54A170661B300700001B41A5 /* Strategies */ = {
			isa = PBXGroup;
			children = (
				BF491CD41F03E0FC0055EE44 /* PermissionsDownloadRequestStrategyTests.swift */,
				169BC10E22BD17FF0003159B /* LegalHoldRequestStrategyTests.swift */,
				1645ED1A244DE345007A82D6 /* TeamMembersDownloadRequestStrategy.swift */,
				F9ABE8531EFD56BF00D83214 /* TeamDownloadRequestStrategyTests.swift */,
				F9ABE8541EFD56BF00D83214 /* TeamDownloadRequestStrategy+EventsTests.swift */,
				A913C02323A7F1C00048CE74 /* TeamRolesDownloadRequestStrategyTests.swift */,
				D55272EB2062733F00F542BE /* AssetDeletionRequestStrategyTests.swift */,
				F94F6B321E54B9C000D46A29 /* CallingRequestStrategyTests.swift */,
				F9410F671DE4BE42007451FF /* PushTokenStrategyTests.swift */,
				F9410F621DE44C2E007451FF /* TypingStrategyTests.swift */,
				F95706581DE5F6D40087442C /* SearchUserImageStrategyTests.swift */,
				54A170671B300717001B41A5 /* ProxiedRequestStrategyTests.swift */,
				87D4625C1C3D526D00433469 /* DeleteAccountRequestStrategyTests.swift */,
				F170AF1F1E7800CF0033DC33 /* UserImageAssetUpdateStrategyTests.swift */,
				EF2CB12822D5E5BB00350B0A /* TeamImageAssetUpdateStrategyTests.swift */,
				F148F66A1FBAFAF600BD6909 /* RegistrationStatusTestHelper.swift */,
				EFC8281D1FB34F9600E27E21 /* EmailVerificationStrategyTests.swift */,
				EFC828211FB356CE00E27E21 /* RegistrationStatusTests.swift */,
				F148F6681FBAF55800BD6909 /* TeamRegistrationStrategyTests.swift */,
				168CF42C2007BCA0009FCB89 /* TeamInvitationRequestStrategyTests.swift */,
				1672A652234784B500380537 /* LabelDownstreamRequestStrategyTests.swift */,
				16D0A118234B999600A83F87 /* LabelUpstreamRequestStrategyTests.swift */,
				A938BDC923A7966700D4C208 /* ConversationRoleDownstreamRequestStrategyTests.swift */,
				06F98D5E24379143007E914A /* SignatureRequestStrategyTests.swift */,
				54BAB40C24A9EAC800EBC400 /* FeatureFlagRequestStrategyTests.swift */,
			);
			path = Strategies;
			sourceTree = "<group>";
		};
		54B2A0821DAE71F100BB40B1 /* Analytics */ = {
			isa = PBXGroup;
			children = (
				7C1F4BF4203C4F67000537A8 /* Analytics+Push.swift */,
			);
			path = Analytics;
			sourceTree = "<group>";
		};
		54BAF1BB19212EBA008042FB /* UserSession */ = {
			isa = PBXGroup;
			children = (
				063AFA3E264B30C400DCBCED /* BuildType.swift */,
				161ACB2B23F5B9E900ABFF33 /* URLActionProcessors */,
				874A168E2052BE32001C6760 /* OpenConversationObserver */,
				F9FD798019EE73C500D70FCD /* VersionBlacklist */,
				A9BABE5E19BA1EF300E9E5A3 /* Search */,
				F9AB00211F0CDAF00037B437 /* FileRelocator.swift */,
				166B2B5D23E86522003E8581 /* ZMUserSession.swift */,
				EEE186B3259CC92D008707CA /* ZMUserSession+AppLock.swift */,
				EE419B57256FEA3D004618E2 /* ZMUserSession.Configuration.swift */,
				A93B528A250101AC0061255E /* ZMUserSession+Debugging.swift */,
				EEEED9A923F6BD75008C94CA /* ZMUserSession+SelfUserProvider.swift */,
				164EAF9B1F4455FA00B628C4 /* ZMUserSession+Actions.swift */,
				16ED865923E2E91900CB1766 /* ZMUserSession+LifeCycle.swift */,
				16E0FB86232F8933000E3235 /* ZMUserSession+Authentication.swift */,
				16ED865C23E30F7E00CB1766 /* ZMUserSesson+Proxy.swift */,
				54034F371BB1A6D900F4ED62 /* ZMUserSession+Logs.swift */,
				8751DA051F66BFA6000D308B /* ZMUserSession+Push.swift */,
				162DEE101F87B9800034C8F9 /* ZMUserSession+Calling.swift */,
				F1AE5F6C21F72FC6009CDBBC /* ZMUserSession+Timers.swift */,
				EE5FEF0421E8948F00E24F7F /* ZMUserSession+DarwinNotificationCenter.swift */,
				554FEE2022AFF20600B1A8A1 /* ZMUserSession+LegalHold.swift */,
				16ED865E23E3145C00CB1766 /* ZMUserSession+Clients.swift */,
				16E6F26124B371190015B249 /* ZMUserSession+EncryptionAtRest.swift */,
				3E05F253192A50CC00F22D80 /* NSError+ZMUserSession.m */,
				3E05F254192A50CC00F22D80 /* NSError+ZMUserSessionInternal.h */,
				F1C1F3EF1FCF18C5007273E3 /* NSError+Localized.swift */,
				F1C1F3ED1FCF0C85007273E3 /* ZMUserSessionErrorCode+Localized.swift */,
				16DCAD641B0F9447008C1DD9 /* NSURL+LaunchOptions.h */,
				16DCAD651B0F9447008C1DD9 /* NSURL+LaunchOptions.m */,
				54F0A0931B3018D7003386BC /* ProxiedRequestsStatus.swift */,
				54BFDF671BDA6F9A0034A3DB /* HistorySynchronizationStatus.swift */,
				F9FD16791BDFCDAD00725F5C /* ZMClientRegistrationStatus.h */,
				F992985A1BE1404D0058D42F /* ZMClientRegistrationStatus+Internal.h */,
				F9FD167A1BDFCDAD00725F5C /* ZMClientRegistrationStatus.m */,
				A9C02604266F5B4B002E542B /* ZMClientRegistrationStatus.swift */,
				54973A351DD48CAB007F8702 /* NSManagedObject+EncryptionContext.swift */,
				163FB9982057E3F200E74F83 /* AuthenticationStatusProvider.swift */,
				F9B171F51C0EF21100E6EEC6 /* ClientUpdateStatus.swift */,
				166264732166093800300F45 /* CallEventStatus.swift */,
				160C31261E6434500012E4BC /* OperationStatus.swift */,
				549710091F6FFE9900026EDD /* ClientUpdateNotification.swift */,
				F19F4F4E1E6575F700F4D8FF /* UserProfileImageOwner.swift */,
				F19F4F391E5F1AE400F4D8FF /* UserProfileImageUpdateStatus.swift */,
				547E5B571DDB4B800038D936 /* UserProfileUpdateStatus.swift */,
				168CF42620077C54009FCB89 /* TeamInvitationStatus.swift */,
				5478A1401DEC4048006F7268 /* UserProfile.swift */,
				5467F1C51E0AE421008C1745 /* KeyValueStore+AccessToken.swift */,
				544F8FF21DDCD34600D1AB04 /* UserProfileUpdateNotifications.swift */,
				54D9331F1AE1653000C0B91C /* ZMCredentials.m */,
				09D7CE621AE94D4200CC5F45 /* ZMCredentials+Internal.h */,
				549710071F6FF5C100026EDD /* NotificationInContext+UserSession.swift */,
				5458AF831F7021B800E45977 /* PreLoginAuthenticationNotification.swift */,
				06DE14CC24B85B06006CB6B3 /* SyncStatus.swift */,
			);
			path = UserSession;
			sourceTree = "<group>";
		};
		54C2F6751A6FA988003D09D9 /* Notifications */ = {
			isa = PBXGroup;
			children = (
				54C2F67C1A6FA988003D09D9 /* PushNotifications */,
			);
			path = Notifications;
			sourceTree = "<group>";
		};
		54C2F67C1A6FA988003D09D9 /* PushNotifications */ = {
			isa = PBXGroup;
			children = (
				EE5BF6341F8F907C00B49D06 /* ZMLocalNotificationTests.swift */,
				1639A8532264C52600868AB9 /* ZMLocalNotificationTests_Alerts.swift */,
				EE01E0381F90FEC1001AA33C /* ZMLocalNotificationTests_ExpiredMessage.swift */,
				546F815A1E685F1A00775059 /* LocalNotificationDispatcherTests.swift */,
				160195601E30C9CF00ACBFAC /* LocalNotificationDispatcherCallingTests.swift */,
				1671F9FE1E2FAF50009F3150 /* ZMLocalNotificationForTests_CallState.swift */,
			);
			path = PushNotifications;
			sourceTree = "<group>";
		};
		54CEC9BB19AB34CE006817BB /* Registration */ = {
			isa = PBXGroup;
			children = (
				549552511D64567C004F21F6 /* AddressBookTests.swift */,
				54DE9BEC1DE75D4900EFFB9C /* RandomHandleGeneratorTests.swift */,
				5E8EE1FB20FDCCE200DB1F9B /* CompanyLoginRequestDetectorTests.swift */,
				5E0EB1F52100A13200B5DC2B /* CompanyLoginRequesterTests.swift */,
				BF80542A2102175800E97053 /* CompanyLoginVerificationTokenTests.swift */,
				5E9D32702109C54B0032FB06 /* CompanyLoginActionTests.swift */,
			);
			path = Registration;
			sourceTree = "<group>";
		};
		54F8D6D619AB525400146664 /* Transcoders */ = {
			isa = PBXGroup;
			children = (
				F93A75F11C1F219800252586 /* ConversationStatusStrategy.swift */,
				54F8D6E419AB535700146664 /* ZMMissingUpdateEventsTranscoder.h */,
				5427B34619D17ACE00CC18DC /* ZMMissingUpdateEventsTranscoder+Internal.h */,
				54F8D6E519AB535700146664 /* ZMMissingUpdateEventsTranscoder.m */,
				5427B34D19D195A100CC18DC /* ZMLastUpdateEventIDTranscoder.h */,
				5427B35319D1965A00CC18DC /* ZMLastUpdateEventIDTranscoder+Internal.h */,
				5427B34E19D195A100CC18DC /* ZMLastUpdateEventIDTranscoder.m */,
				54F8D6E819AB535700146664 /* ZMSelfStrategy.h */,
				F9E3AB511BEA017300C1A6AA /* ZMSelfStrategy+Internal.h */,
				54F8D6E919AB535700146664 /* ZMSelfStrategy.m */,
				54C11B9E19D1E4A100576A96 /* ZMLoginTranscoder.h */,
				54C11BA819D1E70900576A96 /* ZMLoginTranscoder+Internal.h */,
				54C11B9F19D1E4A100576A96 /* ZMLoginTranscoder.m */,
				09531F131AE960E300B8556A /* ZMLoginCodeRequestTranscoder.h */,
				09531F141AE960E300B8556A /* ZMLoginCodeRequestTranscoder.m */,
			);
			path = Transcoders;
			sourceTree = "<group>";
		};
		54F8D72919AB66CB00146664 /* Transcoders */ = {
			isa = PBXGroup;
			children = (
				A97042E019E2BEC700FE746B /* Helper */,
				54F8D74819AB67B300146664 /* ObjectTranscoderTests.h */,
				54F8D74919AB67B300146664 /* ObjectTranscoderTests.m */,
				F9DAC54D1C2034E70001F11E /* ConversationStatusStrategyTests.swift */,
				54F8D72F19AB677300146664 /* ZMMissingUpdateEventsTranscoderTests.m */,
				54188DCA19D19DE200DA40E4 /* ZMLastUpdateEventIDTranscoderTests.m */,
				54F8D73119AB677400146664 /* ZMSelfTranscoderTests.m */,
				542DFEE71DDCA4FD000F5B95 /* UserProfileUpdateRequestStrategyTests.swift */,
				54C11BAB19D1EB7500576A96 /* ZMLoginTranscoderTests.m */,
				BF50CFA51F39ABCF007833A4 /* MockUserInfoParser.swift */,
				09531F1A1AE9644800B8556A /* ZMLoginCodeRequestTranscoderTests.m */,
			);
			path = Transcoders;
			sourceTree = "<group>";
		};
		54FC8A0E192CD52800D3C016 /* Integration */ = {
			isa = PBXGroup;
			children = (
				F9644AE91E83CDD100A1887B /* CallingV3Tests.swift */,
				16FF47481F0CD6610044C491 /* IntegrationTest.h */,
				16FF47461F0CD58A0044C491 /* IntegrationTest.m */,
				16FF47431F0BF5C70044C491 /* IntegrationTest.swift */,
				54ADA7611E3B3CBE00B90C7D /* IntegrationTest+Encryption.swift */,
				166D191E23157EBE001288CD /* IntegrationTest+Messages.swift */,
				163BB8111EE1A65A00DF9384 /* IntegrationTest+Search.swift */,
				3E288A6919C859210031CFCE /* NotificationObservers.h */,
				3E288A6A19C859210031CFCE /* NotificationObservers.m */,
				54FC8A0F192CD55000D3C016 /* LoginFlowTests.m */,
				85D85D997334755E841D13EA /* SlowSyncTests.m */,
				16519D7C2320087100C9D76D /* SlowSyncTests+ExistingData.swift */,
				BF1F52CB1ECDD778002FB553 /* SlowSyncTests+Teams.swift */,
				F190E0DB1E8E7BA1003E81F8 /* SlowSyncTests+Swift.swift */,
				545643D41C62C1A800A2129C /* ConversationTestsBase.h */,
				545643D51C62C1A800A2129C /* ConversationTestsBase.m */,
				3E6CD176194F435F00BAE83E /* ConversationsTests.m */,
				BFE53F541D5A2F7000398378 /* DeleteMessagesTests.swift */,
				BFAB67AF1E535B4B00D67C1A /* TextSearchTests.swift */,
				16D1383A1FD6A6F4001B4411 /* AvailabilityTests.swift */,
				F964700B1D5C720D00A81A92 /* ConversationTests+MessageEditing.m */,
				63F65F04246D972900534A69 /* ConversationTests+MessageEditing.swift */,
				F9E462D91D7043C60036CFA7 /* ConversationTests+DeliveryConfirmation.swift */,
				F920F4D51DA3DCF8002B860B /* ConversationTests+Ephemeral.swift */,
				F13A26E020456002004F8E47 /* ConversationTests+Guests.swift */,
				BF3C1B1820DBE3B2001CE126 /* ConversationTests+MessageTimer.swift */,
				1675532B21B16D1E009C9FEA /* ConversationTests+ReceiptMode.swift */,
				06BBF6EC246EB56B00A26626 /* ConversationTests+List.swift */,
				16904A83207E078C00C92806 /* ConversationTests+Participants.swift */,
				06BBF6EF246ECB2400A26626 /* ConversationTests+Archiving.swift */,
				06BBF6F7246EF67400A26626 /* ConversationTests+Reactions.swift */,
				06BBF6F2246EF28800A26626 /* ConversationTests+LastRead.swift */,
				06BBF6F5246EF65600A26626 /* ConversationTests+ClearingHistory.swift */,
				16519D5B231EA13A00C9D76D /* ConversationTests+Deletion.swift */,
				06EF5186266E445F0073920F /* ConversationTests+Join.swift */,
				09914E501BD6613600C10BF8 /* ConversationTests+OTR.m */,
				63495E4623FFF098002A7C59 /* ConversationTests+OTR.swift */,
				16A86B8322A7E57100A674F8 /* ConversationTests+LegalHold.swift */,
				5430FF141CE4A359004ECFFE /* FileTransferTests.m */,
				06BBF6FB247288DD00A26626 /* FileTransferTests+Swift.swift */,
				541918EB195AD9D100A5023D /* SendAndReceiveMessagesTests.m */,
				06BBF6FE2472F3AC00A26626 /* SendAndReceiveMessagesTests+Swift.swift */,
				163BB8151EE1B1AC00DF9384 /* SearchTests.swift */,
				A9C02620266F630E002E542B /* UserProfileTests.h */,
				54877C9419922C0B0097FB58 /* UserProfileTests.m */,
				F190E0A81E8D516D003E81F8 /* UserProfileImageV3Tests.swift */,
				3EEA678A199D079600AF7665 /* UserTests.m */,
				A9F269C6257800940021B99A /* UserTests.swift */,
				168E96DC220C6EB700FC92FA /* UserTests+AccountDeletion.swift */,
				54E4DD0D1DE4A9A200FEF192 /* UserHandleTests.swift */,
				63F65F02246D5A9600534A69 /* PushChannelTests.swift */,
				63F65F212474153E00534A69 /* APNSTestsBase.h */,
				63F65F222474378200534A69 /* APNSTestsBase.m */,
				545F3DBA1AAF64FB00BF817B /* APNSTests.m */,
				63F65F1224729B4C00534A69 /* APNSTests+Swift.swift */,
				F1F3FE8620F36DEC00B0BAF3 /* PushNotificationTokenTests.swift */,
				5492C6C319ACCCA8008F41E2 /* ConnectionTests.m */,
				54A3ACC21A261603008AF8DF /* BackgroundTests.m */,
				EE1108FC23D59720005DC663 /* IsTypingTests.swift */,
				54DFB8EE1B30649000F1C736 /* GiphyTests.m */,
				5422E96E1BD5A4FD005A7C77 /* OTRTests.swift */,
				F9B171F91C0F320200E6EEC6 /* ClientManagementTests.m */,
				16A5FE22215B5FD000AEEBBD /* LinkPreviewTests.swift */,
				F93F3A581ED5A67E003CD185 /* TeamTests.swift */,
				EF797FE71FB5E8DB00F7FF21 /* RegistrationTests.swift */,
				F188BB852223F372002BF204 /* UserRichProfileIntegrationTests.swift */,
				5502C6E922B7D4DA000684B7 /* ZMUserSessionLegalHoldTests.swift */,
				169E55F52518FF810092CD53 /* EventProcessingPerformanceTests.swift */,
				EEA1ED4025BEBABF006D07D3 /* AppLockIntegrationTests.swift */,
			);
			path = Integration;
			sourceTree = "<group>";
		};
		5E8EE1F820FDC7C900DB1F9B /* Company */ = {
			isa = PBXGroup;
			children = (
				5E8EE1F620FDC6B900DB1F9B /* CompanyLoginRequestDetector.swift */,
				5E0EB1F321008C1900B5DC2B /* CompanyLoginRequester.swift */,
				BFE7FCBE2101E50700D1165F /* CompanyLoginVerificationToken.swift */,
				5E9D326E2109C1740032FB06 /* CompanyLoginErrorCode.swift */,
			);
			path = Company;
			sourceTree = "<group>";
		};
		5EC3A469210F110E00B76C78 /* Content */ = {
			isa = PBXGroup;
			children = (
				EEEA75F71F8A6141006D1070 /* ZMLocalNotification+Calling.swift */,
				1639A8262260CE5000868AB9 /* ZMLocalNotification+AvailabilityAlert.swift */,
				EEEA75F51F8A613F006D1070 /* ZMLocalNotification+ExpiredMessages.swift */,
			);
			path = Content;
			sourceTree = "<group>";
		};
		634976ED268A18B000824A05 /* AVS */ = {
			isa = PBXGroup;
			children = (
				634976E8268A185A00824A05 /* AVSVideoStreams.swift */,
				63EB9B2C258131F700B44635 /* AVSActiveSpeakerChange.swift */,
				5E8BB89B2147CE1600EEA64B /* AVSCallMember.swift */,
				634976F7268A200C00824A05 /* AVSClient.swift */,
				634976FC268A205A00824A05 /* AVSClientList.swift */,
				63497701268A20EC00824A05 /* AVSParticipantsChange.swift */,
				5E8BB89D2147E9DF00EEA64B /* AVSWrapper+Handlers.swift */,
				F90EC5A21E7BF1AC00A6779E /* AVSWrapper.swift */,
				5E8BB8982147CD3F00EEA64B /* AVSBridging.swift */,
				63497709268A250E00824A05 /* Encodable+JSONString.swift */,
			);
			path = AVS;
			sourceTree = "<group>";
		};
		63B1FAD72763A4E7000766F8 /* AVSIdentifier */ = {
			isa = PBXGroup;
			children = (
				63B1FAD82763A510000766F8 /* AVSIdentifier.swift */,
				63CF3FFD2768DF8C0079FF2B /* AVSIdentifier+Stub.swift */,
				63E313D527553CA0002EAF1D /* ZMConversation+AVSIdentifier.swift */,
				63B1FADA2763A636000766F8 /* ZMUser+AVSIdentifier.swift */,
			);
			path = AVSIdentifier;
			sourceTree = "<group>";
		};
		85D850FC5E45F9F688A64419 /* Synchronization */ = {
			isa = PBXGroup;
			children = (
				54F8D72919AB66CB00146664 /* Transcoders */,
				54A170661B300700001B41A5 /* Strategies */,
				85D85104C6D06FA902E3253C /* ZMSyncStrategyTests.m */,
				85D858D72B109C5D9A85645B /* ZMOperationLoopTests.m */,
				F95ECF501B94BD05009F91BA /* ZMHotFixTests.m */,
				F11E35D52040172200D4D5DB /* ZMHotFixTests.swift */,
				F132C113203F20AB00C58933 /* ZMHotFixDirectoryTests.swift */,
				54A227D51D6604A5009414C0 /* SynchronizationMocks.swift */,
				873B893D20445F4400FBE254 /* ZMConversationAccessModeTests.swift */,
				7C419ED621F8D7EB00B95770 /* EventProcessingTrackerTests.swift */,
				166E47D2255EF0BD00C161C8 /* MockStrategyDirectory.swift */,
				1693151E2588CF9500709F15 /* EventProcessorTests.swift */,
				A0387BDC1F692EF9FB237767 /* ZMSyncStrategyTests.h */,
				3D6B0837E10BD4D5E88805E3 /* ZMSyncStrategyTests.swift */,
				EBD7B55754FDA4E74F1006FD /* ZMOperationLoopTests.h */,
				C3BF3961360B7EB12679AF27 /* ZMOperationLoopTests.swift */,
			);
			path = Synchronization;
			sourceTree = "<group>";
		};
		85D856D10F3CD0262DCB5730 /* MockDataModel */ = {
			isa = PBXGroup;
			children = (
				85D85BDE1EC2D916896D3132 /* MockEntity.h */,
				85D85AAE7FA09852AB9B0D6A /* MockEntity.m */,
				85D85110893896EBA6E879CE /* MockEntity2.h */,
				85D85C9E7A2AAAE14D4BC2CC /* MockEntity2.m */,
				85D85A3CF8F1D3B0D2532954 /* MockModelObjectContextFactory.h */,
				85D852DA0CD2C94CADB3B6FE /* MockModelObjectContextFactory.m */,
			);
			path = MockDataModel;
			sourceTree = "<group>";
		};
		85D85DBFC1F3A95767DEEA45 /* Synchronization */ = {
			isa = PBXGroup;
			children = (
				54F8D6D619AB525400146664 /* Transcoders */,
				54A170621B30068B001B41A5 /* Strategies */,
				BF2A9D591D6B639C00FA7DBC /* Decoding */,
				85D85F3EC8565FD102AC0E5B /* ZMOperationLoop.h */,
				F962A8EF19FFD4DC00FD0F80 /* ZMOperationLoop+Private.h */,
				85D8502FFC4412F91D0CC1A4 /* ZMOperationLoop.m */,
				54C8A39B1F7536DB004961DF /* ZMOperationLoop+Notifications.swift */,
				161681342077721600BCF33A /* ZMOperationLoop+OperationStatus.swift */,
				16DCB91B213449620002E910 /* ZMOperationLoop+PushChannel.swift */,
				1662648121661C9F00300F45 /* ZMOperatonLoop+Background.swift */,
				166E47CC255E785900C161C8 /* StrategyDirectory.swift */,
				85D853338EC38D9B021D71BF /* ZMSyncStrategy.h */,
				546BAD5F19F8149B007C4938 /* ZMSyncStrategy+Internal.h */,
				85D859D47B6EBF09E4137658 /* ZMSyncStrategy.m */,
				A934C6E5266E0945008D9E68 /* ZMSyncStrategy.swift */,
				F96DBEE81DF9A570008FE832 /* ZMSyncStrategy+ManagedObjectChanges.h */,
				F96DBEE91DF9A570008FE832 /* ZMSyncStrategy+ManagedObjectChanges.m */,
				1693151025836E5800709F15 /* EventProcessor.swift */,
				160C31431E8049320012E4BC /* ApplicationStatusDirectory.swift */,
				1621D2701D770FB1007108C2 /* ZMSyncStateDelegate.h */,
				54F7217619A60E88009A8AF5 /* ZMUpdateEventsBuffer.h */,
				54F7217919A611DE009A8AF5 /* ZMUpdateEventsBuffer.m */,
				F95ECF4C1B94A553009F91BA /* ZMHotFix.h */,
				F95ECF4D1B94A553009F91BA /* ZMHotFix.m */,
				54DE26B11BC56E62002B5FBC /* ZMHotFixDirectory.h */,
				54DE26B21BC56E62002B5FBC /* ZMHotFixDirectory.m */,
				F9245BEC1CBF95A8009D1E85 /* ZMHotFixDirectory+Swift.swift */,
				166A8BF81E02C7D500F5EEEA /* ZMHotFix+PendingChanges.swift */,
				7C26879C21F7193800570AA9 /* EventProcessingTracker.swift */,
				5EDF03EB2245563C00C04007 /* LinkPreviewAssetUploadRequestStrategy+Helper.swift */,
				06DE14CE24B85BD0006CB6B3 /* ZMSyncStateDelegate.h */,
			);
			path = Synchronization;
			sourceTree = "<group>";
		};
		874A168E2052BE32001C6760 /* OpenConversationObserver */ = {
			isa = PBXGroup;
			children = (
				874A168F2052BE5E001C6760 /* ZMUserSession+OpenConversation.swift */,
				874A16912052BEC5001C6760 /* UserExpirationObserver.swift */,
			);
			path = OpenConversationObserver;
			sourceTree = "<group>";
		};
		A926F1E0196C12ED0045BB47 /* Registration */ = {
			isa = PBXGroup;
			children = (
				5EFE9C16212AB945007932A6 /* RegistrationPhase.swift */,
				F1C51FE61FB49660009C2269 /* RegistrationStatus.swift */,
				F148F6661FB9AA7600BD6909 /* UnregisteredTeam.swift */,
				5EFE9C14212AB138007932A6 /* UnregisteredUser+Payload.swift */,
				54991D571DEDCF2B007E282F /* AddressBook.swift */,
				54991D591DEDD07E007E282F /* ContactAddressBook.swift */,
				54DE9BEA1DE74FFB00EFFB9C /* RandomHandleGenerator.swift */,
				5E8EE1F820FDC7C900DB1F9B /* Company */,
			);
			path = Registration;
			sourceTree = "<group>";
		};
		A957B4B91962FB610060EE03 /* Notifications */ = {
			isa = PBXGroup;
			children = (
				F928651C19F7A3D30097539C /* Push Notifications */,
			);
			path = Notifications;
			sourceTree = "<group>";
		};
		A97042E019E2BEC700FE746B /* Helper */ = {
			isa = PBXGroup;
			children = (
				F925468C1C63B61000CE2D7C /* MessagingTest+EventFactory.h */,
				F925468D1C63B61000CE2D7C /* MessagingTest+EventFactory.m */,
			);
			path = Helper;
			sourceTree = "<group>";
		};
		A9BABE5E19BA1EF300E9E5A3 /* Search */ = {
			isa = PBXGroup;
			children = (
				54A343461D6B589A004B65EA /* AddressBookSearch.swift */,
				1660AA081ECCAC900056D403 /* SearchDirectory.swift */,
				1660AA0C1ECDB0250056D403 /* SearchTask.swift */,
				164C29A61ED2D7B00026562A /* SearchResult.swift */,
				16F6BB371EDEA659009EA803 /* SearchResult+AddressBook.swift */,
				1660AA0A1ECCAF4E0056D403 /* SearchRequest.swift */,
				54257C071DF1C94200107FE7 /* TopConversationsDirectory.swift */,
			);
			path = Search;
			sourceTree = "<group>";
		};
		A9EADFFF19DBF20A00FD386C /* Utility */ = {
			isa = PBXGroup;
			children = (
				5430E9231BAA0D9F00395E05 /* WireSyncEngineLogs.h */,
				874F142C1C16FD9700C15118 /* Device.swift */,
				546392711D79D5210094EC66 /* Application.swift */,
				8796343F1F7BEA4700FC79BA /* DispatchQueue+SerialAsync.swift */,
				54131BE825C8495B00CE2CA2 /* NSManagedObjectContext+GenericAsyncQueue.swift */,
				5E8EE1F920FDC7D700DB1F9B /* Pasteboard.swift */,
				1645ECF72448A0A3007A82D6 /* Decodable+JSON.swift */,
			);
			path = Utility;
			sourceTree = "<group>";
		};
		A9EAE00A19DBF24100FD386C /* Utility */ = {
			isa = PBXGroup;
			children = (
				BF40AC711D096A0E00287E29 /* AnalyticsTests.swift */,
				543ED0001D79E0EE00A9CDF3 /* ApplicationMock.swift */,
				879634411F7BEC5100FC79BA /* DispatchQueueSerialAsyncTests.swift */,
				F16C8BC32040715800677D31 /* ZMUpdateEvent+Testing.swift */,
				163FB9922052EA4600E74F83 /* OperationLoopNewRequestObserver.swift */,
				169E303120D29C200012C219 /* PushRegistryMock.swift */,
				5E67168F2174CA6300522E61 /* MockUser+LoginCredentials.swift */,
				169BA1FE25ED0DAD00374343 /* ZMUserSession+Messages.swift */,
			);
			path = Utility;
			sourceTree = "<group>";
		};
		BF2A9D591D6B639C00FA7DBC /* Decoding */ = {
			isa = PBXGroup;
			children = (
			);
			name = Decoding;
			sourceTree = "<group>";
		};
		BF44A3521C71D60100C6928E /* DB Fixture 1.27 */ = {
			isa = PBXGroup;
			children = (
				BF44A3501C71D5FC00C6928E /* store127.wiredatabase */,
			);
			name = "DB Fixture 1.27";
			sourceTree = "<group>";
		};
		BF72DF101C4D256B002B324F /* DB Fixture 1.25 / 1.26 */ = {
			isa = PBXGroup;
			children = (
				BF8367301C52651900364B37 /* store125.wiredatabase */,
				BF6D5D041C494D730049F712 /* WireSyncEngine125.momd */,
			);
			name = "DB Fixture 1.25 / 1.26";
			sourceTree = "<group>";
		};
		BF72DF111C4D257C002B324F /* DB Fixture 1.24 */ = {
			isa = PBXGroup;
			children = (
				BFCE9A581C4E4C4D00951B3D /* store124.wiredatabase */,
				BF6D5D021C4948830049F712 /* WireSyncEngine124.momd */,
			);
			name = "DB Fixture 1.24";
			sourceTree = "<group>";
		};
		D5225721206261C100562561 /* Asset Deletion */ = {
			isa = PBXGroup;
			children = (
				D522571D2062552800562561 /* AssetDeletionRequestStrategy.swift */,
				D522571F206261AA00562561 /* AssetDeletionStatus.swift */,
				D52257222062637500562561 /* DeletableAssetIdentifierProvider.swift */,
			);
			path = "Asset Deletion";
			sourceTree = "<group>";
		};
		EFF9403C2240FE12004F3115 /* DeepLink */ = {
			isa = PBXGroup;
			children = (
				EFF9403D2240FE5D004F3115 /* URL+DeepLink.swift */,
				EFF9403F2240FF12004F3115 /* DeepLinkError.swift */,
			);
			path = DeepLink;
			sourceTree = "<group>";
		};
		F159F4121F1E310C001B7D80 /* SessionManager */ = {
			isa = PBXGroup;
			children = (
				F159F4131F1E3134001B7D80 /* SessionManagerTests.swift */,
				166D191C231569DD001288CD /* SessionManagerTests+MessageRetention.swift */,
				D59F3A11206929AF0023474F /* SessionManagerTests+Backup.swift */,
				161ACB3B23F6BE7F00ABFF33 /* SessionManagerTests+URLActions.swift */,
				162A81D5202B5BC600F6200C /* SessionManagerAVSTests.swift */,
				EE95DECC247C0049001EA010 /* SessionManagerConfigurationTests.swift */,
				87DF28C61F680495007E1702 /* PushDispatcherTests.swift */,
				161ACB3923F6BAFE00ABFF33 /* URLActionTests.swift */,
			);
			path = SessionManager;
			sourceTree = "<group>";
		};
		F19F1D121EFBC17A00275E27 /* UnauthenticatedSession */ = {
			isa = PBXGroup;
			children = (
				161ACB3023F5BB7E00ABFF33 /* URLActionProcessors */,
				F19F1D231EFBC34E00275E27 /* ZMUserSessionRegistrationNotification.h */,
				F19F1D241EFBC34E00275E27 /* ZMUserSessionRegistrationNotification.m */,
				F19F1D191EFBC2F000275E27 /* ZMAuthenticationStatus_Internal.h */,
				F19F1D1A1EFBC2F000275E27 /* ZMAuthenticationStatus.h */,
				F19F1D1B1EFBC2F000275E27 /* ZMAuthenticationStatus.m */,
				54FF64281F73D00C00787EF2 /* NSManagedObjectContext+AuthenticationStatus.swift */,
				F19F1D131EFBC18E00275E27 /* UnauthenticatedSession.swift */,
				167F383A23E0416E006B6AA9 /* UnauthenticatedSession+SSO.swift */,
				1662B0F623D9B29C00B8C7C5 /* UnauthenticatedSession+DomainLookup.swift */,
				F1A94BD11F010287003083D9 /* UnauthenticatedSession+Login.swift */,
				F19F1D321EFBE3FE00275E27 /* UnauthenticatedOperationLoop.swift */,
			);
			path = UnauthenticatedSession;
			sourceTree = "<group>";
		};
		F19F1D361EFBF60A00275E27 /* SessionManager */ = {
			isa = PBXGroup;
			children = (
				A95D0B1123F6B75A0057014F /* AVSLogObserver.swift */,
				7C5B94F522DC6BC500A6F8BB /* JailbreakDetector.swift */,
				54131BC525C7F71400CE2CA2 /* LoginDelegate.swift */,
				BF2AD9FF1F41A3DF000980E8 /* SessionFactories.swift */,
				F19F1D371EFBF61800275E27 /* SessionManager.swift */,
				EEE186B5259CCA14008707CA /* SessionManager+AppLock.swift */,
				16FF474B1F0D54B20044C491 /* SessionManager+Logs.swift */,
				1634958A1F0254CB004E80DB /* SessionManager+ServerConnection.swift */,
				8717DFA61F6EF44E0087EFE4 /* SessionManager+Push.swift */,
				165BB94B2004D6490077EFD5 /* SessionManager+UserActivity.swift */,
				162A81D3202B453000F6200C /* SessionManager+AVS.swift */,
				F130BF272062C05600DBE261 /* SessionManager+Backup.swift */,
				166DCDB92555ADD1004F4F59 /* SessionManager+EncryptionAtRest.swift */,
				F16558D0225F3F2A00EA2F2A /* SessionManager+SwitchBackend.swift */,
				161ACB1523F1AFB000ABFF33 /* SessionManager+CallKitManagerDelegate.swift */,
				54131BCD25C7FFCA00CE2CA2 /* SessionManager+AuthenticationStatusDelegate.swift */,
				161ACB2323F432CC00ABFF33 /* SessionManager+URLActions.swift */,
				BF2ADA011F41A450000980E8 /* BackendEnvironmentProvider+Cookie.swift */,
				7CD279832338B74600E638CD /* SessionManagerConfiguration.swift */,
				7CD279852338E31D00E638CD /* SessionManager+Authentication.swift */,
				7CD279872338E52000E638CD /* ProcessInfo+SystemBootTime.swift */,
				8737D553209217BD00E5A4AF /* URLActions.swift */,
				5458273D2541C3A9002B8F83 /* PresentationDelegate.swift */,
			);
			path = SessionManager;
			sourceTree = "<group>";
		};
		F928651C19F7A3D30097539C /* Push Notifications */ = {
			isa = PBXGroup;
			children = (
				F98EDCDD1D82B924001E65CB /* Helpers */,
				F98EDCC61D82B913001E65CB /* Notification Types */,
				54E2C1DF1E682DC400536569 /* LocalNotificationDispatcher.swift */,
				1659114E1DEF1F6E007FA847 /* LocalNotificationDispatcher+Calling.swift */,
			);
			name = "Push Notifications";
			path = "Push notifications";
			sourceTree = "<group>";
		};
		F98EDCC61D82B913001E65CB /* Notification Types */ = {
			isa = PBXGroup;
			children = (
				5EC3A469210F110E00B76C78 /* Content */,
			);
			path = "Notification Types";
			sourceTree = "<group>";
		};
		F98EDCDD1D82B924001E65CB /* Helpers */ = {
			isa = PBXGroup;
			children = (
				F19E559F22B3A2C5005C792D /* UNNotification+SafeLogging.swift */,
				F19E55A122B3A3FA005C792D /* UNNotificationResponse+SafeLogging.swift */,
				F19E55A322B3A740005C792D /* PKPushPayload+SafeLogging.swift */,
				F19E55A522B3AAA8005C792D /* PKPushCredentials+SafeLogging.swift */,
			);
			path = Helpers;
			sourceTree = "<group>";
		};
		F9C9A4F11CAD2A200039E10C /* DB Ficture 1.28 */ = {
			isa = PBXGroup;
			children = (
				F9C9A4ED1CAD290B0039E10C /* store128.wiredatabase */,
			);
			name = "DB Ficture 1.28";
			sourceTree = "<group>";
		};
		F9FD798019EE73C500D70FCD /* VersionBlacklist */ = {
			isa = PBXGroup;
			children = (
				F9FD798519EE742600D70FCD /* ZMBlacklistDownloader.h */,
				54FEAAA81BC7BB9C002DE521 /* ZMBlacklistDownloader+Testing.h */,
				F9FD798619EE742600D70FCD /* ZMBlacklistDownloader.m */,
				878ACB4520ADBBAA0016E68A /* Blacklist.swift */,
				F9FD798B19EE9B9A00D70FCD /* ZMBlacklistVerificator.h */,
				540818A51BCA647D00257CA7 /* ZMBlacklistVerificator+Testing.h */,
				F9FD798C19EE9B9A00D70FCD /* ZMBlacklistVerificator.m */,
			);
			name = VersionBlacklist;
			sourceTree = "<group>";
		};
/* End PBXGroup section */

/* Begin PBXHeadersBuildPhase section */
		549815901A43232400A7CE2E /* Headers */ = {
			isa = PBXHeadersBuildPhase;
			buildActionMask = 2147483647;
			files = (
				F19F1D1E1EFBC2F000275E27 /* ZMAuthenticationStatus.h in Headers */,
				16C22BA41BF4D5D7007099D9 /* NSError+ZMUserSessionInternal.h in Headers */,
				F9FD167B1BDFCDAD00725F5C /* ZMClientRegistrationStatus.h in Headers */,
				544BA11A1A433DE400D3B852 /* WireSyncEngine.h in Headers */,
				F95ECF4E1B94A553009F91BA /* ZMHotFix.h in Headers */,
				872A2EFE2004B86D00900B22 /* ZMSyncStrategy.h in Headers */,
				54D9331E1AE1643A00C0B91C /* ZMCredentials.h in Headers */,
				166E47D1255EC03E00C161C8 /* ZMSelfStrategy.h in Headers */,
				09D7CE641AE94D4200CC5F45 /* ZMCredentials+Internal.h in Headers */,
				F19F1D311EFBCBD300275E27 /* ZMLoginTranscoder.h in Headers */,
				54DE26B31BC56E62002B5FBC /* ZMHotFixDirectory.h in Headers */,
				1602B4611F3B04150061C135 /* ZMBlacklistVerificator.h in Headers */,
				5430E9251BAA0D9F00395E05 /* WireSyncEngineLogs.h in Headers */,
				06DE14CF24B85CA0006CB6B3 /* ZMSyncStateDelegate.h in Headers */,
				16DCAD671B0F9447008C1DD9 /* NSURL+LaunchOptions.h in Headers */,
				09531F161AE960E300B8556A /* ZMLoginCodeRequestTranscoder.h in Headers */,
				872A2F002004B9EF00900B22 /* ZMUpdateEventsBuffer.h in Headers */,
				F992985B1BE143570058D42F /* ZMClientRegistrationStatus+Internal.h in Headers */,
				544BA1271A433DE400D3B852 /* NSError+ZMUserSession.h in Headers */,
				16ED865B23E2EE3C00CB1766 /* ZMMissingUpdateEventsTranscoder.h in Headers */,
				09BCDB8E1BCE7F000020DCC7 /* ZMAPSMessageDecoder.h in Headers */,
				540818A61BCA647D00257CA7 /* ZMBlacklistVerificator+Testing.h in Headers */,
				54A3F24F1C08523500FE3A6B /* ZMOperationLoop.h in Headers */,
				54FEAAA91BC7BB9C002DE521 /* ZMBlacklistDownloader+Testing.h in Headers */,
				166E47CF255E8B2200C161C8 /* ZMLastUpdateEventIDTranscoder.h in Headers */,
				F19F1D1D1EFBC2F000275E27 /* ZMAuthenticationStatus_Internal.h in Headers */,
				F96DBEEA1DF9A570008FE832 /* ZMSyncStrategy+ManagedObjectChanges.h in Headers */,
				F19F1D271EFBC34E00275E27 /* ZMUserSessionRegistrationNotification.h in Headers */,
				872A2EFD2004B85F00900B22 /* ZMOperationLoop+Private.h in Headers */,
				544BA1311A433DE400D3B852 /* ZMNetworkState.h in Headers */,
			);
			runOnlyForDeploymentPostprocessing = 0;
		};
/* End PBXHeadersBuildPhase section */

/* Begin PBXNativeTarget section */
		169BA1D125ECDBA300374343 /* IntegrationTests */ = {
			isa = PBXNativeTarget;
			buildConfigurationList = 169BA1DA25ECDBA300374343 /* Build configuration list for PBXNativeTarget "IntegrationTests" */;
			buildPhases = (
				169BA1CE25ECDBA300374343 /* Sources */,
				169BA1CF25ECDBA300374343 /* Frameworks */,
				169BA1D025ECDBA300374343 /* Resources */,
			);
			buildRules = (
			);
			dependencies = (
				169BA1D925ECDBA300374343 /* PBXTargetDependency */,
				169BA1DE25ECDBC800374343 /* PBXTargetDependency */,
			);
			name = IntegrationTests;
			productName = IntegrationTests;
			productReference = 169BA1D225ECDBA300374343 /* IntegrationTests.xctest */;
			productType = "com.apple.product-type.bundle.unit-test";
		};
		3E186087191A56F6000FE027 /* WireSyncEngine Test Host */ = {
			isa = PBXNativeTarget;
			buildConfigurationList = 3E1860AD191A56F7000FE027 /* Build configuration list for PBXNativeTarget "WireSyncEngine Test Host" */;
			buildPhases = (
				3E186084191A56F6000FE027 /* Sources */,
				3E186085191A56F6000FE027 /* Frameworks */,
				3E186086191A56F6000FE027 /* Resources */,
			);
			buildRules = (
			);
			dependencies = (
			);
			name = "WireSyncEngine Test Host";
			productName = "WireSyncEngine Test Host";
			productReference = 3E186088191A56F6000FE027 /* WireSyncEngine Test Host.app */;
			productType = "com.apple.product-type.application";
		};
		3E1860C2191A649D000FE027 /* UnitTests */ = {
			isa = PBXNativeTarget;
			buildConfigurationList = 3E1860D2191A649D000FE027 /* Build configuration list for PBXNativeTarget "UnitTests" */;
			buildPhases = (
				3E1860BF191A649D000FE027 /* Sources */,
				3E1860C0191A649D000FE027 /* Frameworks */,
				3E1860C1191A649D000FE027 /* Resources */,
			);
			buildRules = (
			);
			dependencies = (
				54F4DC581A4438AC00FDB6EA /* PBXTargetDependency */,
				3E1860D1191A649D000FE027 /* PBXTargetDependency */,
				A9FF8089195B17B3002CD44B /* PBXTargetDependency */,
			);
			name = UnitTests;
			productName = "WireSyncEngine-iOS-Tests";
			productReference = 3E1860C3191A649D000FE027 /* UnitTests.xctest */;
			productType = "com.apple.product-type.bundle.unit-test";
		};
		549815921A43232400A7CE2E /* WireSyncEngine-ios */ = {
			isa = PBXNativeTarget;
			buildConfigurationList = 549815A61A43232500A7CE2E /* Build configuration list for PBXNativeTarget "WireSyncEngine-ios" */;
			buildPhases = (
				5498158E1A43232400A7CE2E /* Sources */,
				5498158F1A43232400A7CE2E /* Frameworks */,
				549815901A43232400A7CE2E /* Headers */,
				667FC69E27356C3F00E82FEF /* Run SwiftLint */,
				549815911A43232400A7CE2E /* Resources */,
			);
			buildRules = (
			);
			dependencies = (
			);
			name = "WireSyncEngine-ios";
			productName = "WireSyncEngine-ios";
			productReference = 549815931A43232400A7CE2E /* WireSyncEngine.framework */;
			productType = "com.apple.product-type.framework";
		};
/* End PBXNativeTarget section */

/* Begin PBXProject section */
		540029AB1918CA8500578793 /* Project object */ = {
			isa = PBXProject;
			attributes = {
				DefaultBuildSystemTypeForWorkspace = Latest;
				LastSwiftMigration = 0710;
				LastSwiftUpdateCheck = 1140;
				LastUpgradeCheck = 1310;
				ORGANIZATIONNAME = "Zeta Project Gmbh";
				TargetAttributes = {
					169BA1D125ECDBA300374343 = {
						CreatedOnToolsVersion = 11.4.1;
						ProvisioningStyle = Manual;
						TestTargetID = 3E186087191A56F6000FE027;
					};
					3E186087191A56F6000FE027 = {
						LastSwiftMigration = 1000;
						ProvisioningStyle = Manual;
						SystemCapabilities = {
							com.apple.ApplicationGroups.iOS = {
								enabled = 1;
							};
							com.apple.Keychain = {
								enabled = 1;
							};
						};
					};
					3E1860C2191A649D000FE027 = {
						LastSwiftMigration = 1000;
						ProvisioningStyle = Manual;
						TestTargetID = 3E186087191A56F6000FE027;
					};
					549815921A43232400A7CE2E = {
						CreatedOnToolsVersion = 6.2;
						LastSwiftMigration = 1000;
						ProvisioningStyle = Manual;
					};
				};
			};
			buildConfigurationList = 540029AE1918CA8500578793 /* Build configuration list for PBXProject "WireSyncEngine" */;
			compatibilityVersion = "Xcode 3.2";
			developmentRegion = en;
			hasScannedForEncodings = 0;
			knownRegions = (
				en,
				Base,
				de,
				"pt-BR",
				es,
				uk,
				ru,
				ja,
				it,
				nl,
				tr,
				fr,
				da,
				ar,
				"zh-Hans",
				sl,
				et,
				fi,
				pl,
				"zh-Hant",
				lt,
			);
			mainGroup = 540029AA1918CA8500578793;
			productRefGroup = 540029B51918CA8500578793 /* Products */;
			projectDirPath = "";
			projectRoot = "";
			targets = (
				549815921A43232400A7CE2E /* WireSyncEngine-ios */,
				3E1860C2191A649D000FE027 /* UnitTests */,
				3E186087191A56F6000FE027 /* WireSyncEngine Test Host */,
				169BA1D125ECDBA300374343 /* IntegrationTests */,
			);
		};
/* End PBXProject section */

/* Begin PBXResourcesBuildPhase section */
		169BA1D025ECDBA300374343 /* Resources */ = {
			isa = PBXResourcesBuildPhase;
			buildActionMask = 2147483647;
			files = (
				169BA25D25EF933000374343 /* audio.m4a in Resources */,
				169BA25C25EF933000374343 /* ExternalMessageTextFixture.txt in Resources */,
				169BA26025EF933F00374343 /* Lorem Ipsum.txt in Resources */,
				169BA25725EF933000374343 /* animated.gif in Resources */,
				169BA25B25EF933000374343 /* EncryptedBase64EncondedExternalMessageTestFixture.txt in Resources */,
				169BA25F25EF933000374343 /* 1900x1500.jpg in Resources */,
				169BA25825EF933000374343 /* not_animated.gif in Resources */,
				169BA25925EF933000374343 /* medium.jpg in Resources */,
				169BA25A25EF933000374343 /* tiny.jpg in Resources */,
				169BA25E25EF933000374343 /* video.mp4 in Resources */,
			);
			runOnlyForDeploymentPostprocessing = 0;
		};
		3E186086191A56F6000FE027 /* Resources */ = {
			isa = PBXResourcesBuildPhase;
			buildActionMask = 2147483647;
			files = (
				872C995B1DB65D0D006A3BDE /* harp.m4a in Resources */,
				872C99591DB659E6006A3BDE /* ringing_from_them_long.caf in Resources */,
				F1E48003207E3789008D4299 /* Default-568h@2x.png in Resources */,
			);
			runOnlyForDeploymentPostprocessing = 0;
		};
		3E1860C1191A649D000FE027 /* Resources */ = {
			isa = PBXResourcesBuildPhase;
			buildActionMask = 2147483647;
			files = (
				54764B961C92FDC100BD25E3 /* 1900x1500.jpg in Resources */,
				BF158D2F1CE087D8007C6F8A /* video.mp4 in Resources */,
				54764B9A1C9303D600BD25E3 /* tiny.jpg in Resources */,
				BF6D5D031C4948830049F712 /* WireSyncEngine124.momd in Resources */,
				BF6D5D051C494D730049F712 /* WireSyncEngine125.momd in Resources */,
				AF6415A51C9C180200A535F5 /* ExternalMessageTextFixture.txt in Resources */,
				BF44A3511C71D5FC00C6928E /* store127.wiredatabase in Resources */,
				AF6415A41C9C17FF00A535F5 /* EncryptedBase64EncondedExternalMessageTestFixture.txt in Resources */,
				54764B991C9303D600BD25E3 /* medium.jpg in Resources */,
				BF8367311C52651900364B37 /* store125.wiredatabase in Resources */,
				F9C9A4F01CAD29190039E10C /* store128.wiredatabase in Resources */,
				EE01E0371F90DD67001AA33C /* audio.m4a in Resources */,
				54764B9C1C930AEB00BD25E3 /* Lorem Ipsum.txt in Resources */,
				BFCE9A5B1C4E4C4D00951B3D /* store124.wiredatabase in Resources */,
				54764BA01C931E9400BD25E3 /* not_animated.gif in Resources */,
				54764B9F1C931E9400BD25E3 /* animated.gif in Resources */,
			);
			runOnlyForDeploymentPostprocessing = 0;
		};
		549815911A43232400A7CE2E /* Resources */ = {
			isa = PBXResourcesBuildPhase;
			buildActionMask = 2147483647;
			files = (
				3E2713211A8A68BF008EE50F /* Push.stringsdict in Resources */,
				543095951DE76B270065367F /* random2.txt in Resources */,
				3E27131F1A8A68BF008EE50F /* Push.strings in Resources */,
				F1A989BA1FD03E1B00B8A82E /* ZMLocalizable.strings in Resources */,
				543095931DE76B170065367F /* random1.txt in Resources */,
			);
			runOnlyForDeploymentPostprocessing = 0;
		};
/* End PBXResourcesBuildPhase section */

/* Begin PBXShellScriptBuildPhase section */
		667FC69E27356C3F00E82FEF /* Run SwiftLint */ = {
			isa = PBXShellScriptBuildPhase;
			buildActionMask = 2147483647;
			files = (
			);
			inputFileListPaths = (
			);
			inputPaths = (
			);
			name = "Run SwiftLint";
			outputFileListPaths = (
			);
			outputPaths = (
			);
			runOnlyForDeploymentPostprocessing = 0;
			shellPath = /bin/sh;
			shellScript = "# Adds support for Apple Silicon brew directory\nexport PATH=\"$PATH:/opt/homebrew/bin\"\n\nif which swiftlint >/dev/null; then\n  swiftlint\nelse\n  echo \"warning: SwiftLint not installed, download from https://github.com/realm/SwiftLint\"\nfi\n";
		};
/* End PBXShellScriptBuildPhase section */

/* Begin PBXSourcesBuildPhase section */
		169BA1CE25ECDBA300374343 /* Sources */ = {
			isa = PBXSourcesBuildPhase;
			buildActionMask = 2147483647;
			files = (
				169BA23A25EF6D4F00374343 /* MockLinkPreviewDetector.swift in Sources */,
				169BA23025ED100100374343 /* ConversationsTests.m in Sources */,
				169BA24E25EF765D00374343 /* ConnectToBotURLActionProcessorTests.swift in Sources */,
				169BA22925ED0FDF00374343 /* ConversationTests+Ephemeral.swift in Sources */,
				169BA23E25EF6E2A00374343 /* MockRegistrationStatusDelegate.swift in Sources */,
				169BA22725ED0FD700374343 /* ConversationTests+MessageTimer.swift in Sources */,
				169BA21825ED0F9500374343 /* SendAndReceiveMessagesTests+Swift.swift in Sources */,
				169BA20425ED0F1E00374343 /* TeamTests.swift in Sources */,
				169BA20025ED0DAD00374343 /* ZMUserSession+Messages.swift in Sources */,
				169BA21325ED0F7A00374343 /* UserTests.swift in Sources */,
				169BA21725ED0F8E00374343 /* SearchTests.swift in Sources */,
				169BA1F925ECF8F700374343 /* MockAppLock.swift in Sources */,
				169BA20825ED0F4400374343 /* GiphyTests.m in Sources */,
				169BA20F25ED0F6900374343 /* APNSTestsBase.m in Sources */,
				169BA22E25ED0FF400374343 /* TextSearchTests.swift in Sources */,
				169BA26125EFA23200374343 /* ZMConversation+Testing.m in Sources */,
				169BA21F25ED0FB400374343 /* ConversationTests+Deletion.swift in Sources */,
				169BA1FC25ED0CBD00374343 /* MockSessionManager.swift in Sources */,
				169BA20525ED0F2D00374343 /* LinkPreviewTests.swift in Sources */,
				169BA24225EF6F6700374343 /* ZMConversation+Testing.swift in Sources */,
				169BA24625EF73B100374343 /* EventProcessingPerformanceTests.swift in Sources */,
				169BA23625ED101C00374343 /* LoginFlowTests.m in Sources */,
				169BA21225ED0F7600374343 /* UserTests+AccountDeletion.swift in Sources */,
				169BA1DF25ECE4D000374343 /* IntegrationTest.m in Sources */,
				169BA20C25ED0F5900374343 /* PushNotificationTokenTests.swift in Sources */,
				169BA1F125ECEB2900374343 /* FlowManagerMock.swift in Sources */,
				169BA21C25ED0FA700374343 /* ConversationTests+LegalHold.swift in Sources */,
				169BA20725ED0F3E00374343 /* OTRTests.swift in Sources */,
				169BA21025ED0F6D00374343 /* PushChannelTests.swift in Sources */,
				169BA21A25ED0F9E00374343 /* FileTransferTests+Swift.swift in Sources */,
				169BA1E125ECE4EC00374343 /* AppLockIntegrationTests.swift in Sources */,
				169BA22C25ED0FEB00374343 /* ConversationTests+MessageEditing.m in Sources */,
				169BA22A25ED0FE300374343 /* ConversationTests+DeliveryConfirmation.swift in Sources */,
				169BA1F225ECEB3300374343 /* MockMediaManager.swift in Sources */,
				169BA23925ED103900374343 /* IntegrationTest+Messages.swift in Sources */,
				169BA24D25EF753100374343 /* MockReachability.swift in Sources */,
				169BA24F25EF76A400374343 /* NetworkStateRecorder.swift in Sources */,
				169BA21D25ED0FAC00374343 /* ConversationTests+OTR.swift in Sources */,
				169BA20125ED0EFE00374343 /* ZMUserSessionLegalHoldTests.swift in Sources */,
				169BA21925ED0F9900374343 /* SendAndReceiveMessagesTests.m in Sources */,
				169BA22625ED0FD300374343 /* ConversationTests+ReceiptMode.swift in Sources */,
				169BA21625ED0F8900374343 /* UserProfileTests.m in Sources */,
				169BA20D25ED0F5E00374343 /* APNSTests+Swift.swift in Sources */,
				169BA24925EF743F00374343 /* SessionManagerTests+Backup.swift in Sources */,
				169BA26225EFA32000374343 /* ZMUser+Testing.m in Sources */,
				169BA22D25ED0FEF00374343 /* AvailabilityTests.swift in Sources */,
				169BA1F025ECEB0E00374343 /* SessionManagerTests.swift in Sources */,
				169BA21425ED0F8000374343 /* UserTests.m in Sources */,
				169BA21E25ED0FB000374343 /* ConversationTests+OTR.m in Sources */,
				169BA23325ED100F00374343 /* SlowSyncTests+Teams.swift in Sources */,
				169BA21125ED0F7100374343 /* UserHandleTests.swift in Sources */,
				169BA23125ED100500374343 /* ConversationTestsBase.m in Sources */,
				169BA24825EF743700374343 /* SessionManagerTests+MessageRetention.swift in Sources */,
				169BA1E025ECE4D800374343 /* IntegrationTest.swift in Sources */,
				169BA25325EF778E00374343 /* TestUserProfileUpdateObserver.swift in Sources */,
				169BA22425ED0FC900374343 /* ConversationTests+Participants.swift in Sources */,
				169BA23825ED103500374343 /* IntegrationTest+Search.swift in Sources */,
				169BA1EC25ECEA9600374343 /* MockUser+LoginCredentials.swift in Sources */,
				169BA1F525ECF05000374343 /* IntegrationTest+Encryption.swift in Sources */,
				169BA21B25ED0FA200374343 /* FileTransferTests.m in Sources */,
				169BA1EA25ECEA5400374343 /* ApplicationMock.swift in Sources */,
				169BA24725EF73DD00374343 /* ServiceUserTests.swift in Sources */,
				169BA23525ED101700374343 /* SlowSyncTests.m in Sources */,
				169BA22125ED0FBD00374343 /* ConversationTests+LastRead.swift in Sources */,
				169BA1E925ECEA1C00374343 /* PushRegistryMock.swift in Sources */,
				169BA1EF25ECEAD200374343 /* WireCallCenterV3Mock.swift in Sources */,
				169BA22025ED0FB900374343 /* ConversationTests+ClearingHistory.swift in Sources */,
				169BA22B25ED0FE700374343 /* ConversationTests+MessageEditing.swift in Sources */,
				169BA1FD25ED0CCD00374343 /* MockStrategyDirectory.swift in Sources */,
				169BA20E25ED0F6200374343 /* APNSTests.m in Sources */,
				169BA1F425ECEFB400374343 /* MockPresentationDelegate.swift in Sources */,
				169BA22525ED0FCE00374343 /* ConversationTests+List.swift in Sources */,
				169BA21525ED0F8500374343 /* UserProfileImageV3Tests.swift in Sources */,
				169BA22F25ED0FFB00374343 /* DeleteMessagesTests.swift in Sources */,
				169BA23725ED102500374343 /* NotificationObservers.m in Sources */,
				169BA22825ED0FDB00374343 /* ConversationTests+Guests.swift in Sources */,
				169BA20225ED0F0600374343 /* UserRichProfileIntegrationTests.swift in Sources */,
				169BA20925ED0F4A00374343 /* IsTypingTests.swift in Sources */,
				169BA20A25ED0F5000374343 /* BackgroundTests.m in Sources */,
				169BA22225ED0FC100374343 /* ConversationTests+Reactions.swift in Sources */,
				06EF5187266E445F0073920F /* ConversationTests+Join.swift in Sources */,
				169BA1ED25ECEA9A00374343 /* OperationLoopNewRequestObserver.swift in Sources */,
				169BA1FB25ED0CB200374343 /* MockPushChannel.swift in Sources */,
				169BA20625ED0F3800374343 /* ClientManagementTests.m in Sources */,
				169BA24A25EF744400374343 /* SessionManagerTests+URLActions.swift in Sources */,
				169BA22325ED0FC400374343 /* ConversationTests+Archiving.swift in Sources */,
				169BA20B25ED0F5400374343 /* ConnectionTests.m in Sources */,
				169BA23425ED101300374343 /* SlowSyncTests+ExistingData.swift in Sources */,
				169BA24525EF6FFA00374343 /* MockAnalytics.swift in Sources */,
				169BA23225ED100B00374343 /* SlowSyncTests+Swift.swift in Sources */,
				169BA23F25EF6F0B00374343 /* TypingChange.swift in Sources */,
			);
			runOnlyForDeploymentPostprocessing = 0;
		};
		3E186084191A56F6000FE027 /* Sources */ = {
			isa = PBXSourcesBuildPhase;
			buildActionMask = 2147483647;
			files = (
				3E9848BD1A65253000F7B050 /* Hack.swift in Sources */,
				3E1860BB191A5D99000FE027 /* TestHostAppDelegate.m in Sources */,
				3E1860BA191A5D99000FE027 /* TestHost-main.m in Sources */,
			);
			runOnlyForDeploymentPostprocessing = 0;
		};
		3E1860BF191A649D000FE027 /* Sources */ = {
			isa = PBXSourcesBuildPhase;
			buildActionMask = 2147483647;
			files = (
				5E8EE1FC20FDCCE200DB1F9B /* CompanyLoginRequestDetectorTests.swift in Sources */,
				F991CE161CB55512004D8465 /* ZMUser+Testing.m in Sources */,
				5E2C354D21A806A80034F1EE /* MockBackgroundActivityManager.swift in Sources */,
				F9D1CD141DF6C131002F6E80 /* SyncStatusTests.swift in Sources */,
				EE1DEBB523D5AEE50087EE1F /* TypingUsersTimeoutTests.swift in Sources */,
				09531F1C1AE9644800B8556A /* ZMLoginCodeRequestTranscoderTests.m in Sources */,
				54BAB40D24A9EAC800EBC400 /* FeatureFlagRequestStrategyTests.swift in Sources */,
				87D003FF1BB5810D00472E06 /* APSSignalingKeyStoreTests.swift in Sources */,
				542DFEE61DDCA452000F5B95 /* UserProfileUpdateStatusTests.swift in Sources */,
				F95FFBD11EB8A478004031CB /* CallSystemMessageGeneratorTests.swift in Sources */,
				16E0FBB623311A19000E3235 /* ZMUserSessionTests+Authentication.swift in Sources */,
				D55272EC2062733F00F542BE /* AssetDeletionRequestStrategyTests.swift in Sources */,
				545434AB19AB6ADA003892D9 /* ZMMissingUpdateEventsTranscoderTests.m in Sources */,
				548BBA1C195071E30041945E /* ZMUserSessionTests.m in Sources */,
				BF491CD51F03E0FC0055EE44 /* PermissionsDownloadRequestStrategyTests.swift in Sources */,
				54BFDF6A1BDA87D20034A3DB /* HistorySynchronizationStatusTests.swift in Sources */,
				545434AC19AB6ADA003892D9 /* ZMSelfTranscoderTests.m in Sources */,
				54A227D61D6604A5009414C0 /* SynchronizationMocks.swift in Sources */,
				54A170691B300717001B41A5 /* ProxiedRequestStrategyTests.swift in Sources */,
				1660AA111ECE3C1C0056D403 /* SearchTaskTests.swift in Sources */,
				873B893E20445F4400FBE254 /* ZMConversationAccessModeTests.swift in Sources */,
				098CFBBB1B7B9C94000B02B1 /* BaseTestSwiftHelpers.swift in Sources */,
				543ED0011D79E0EE00A9CDF3 /* ApplicationMock.swift in Sources */,
				160C314A1E82AC170012E4BC /* OperationStatusTests.swift in Sources */,
				169E303320D29C670012C219 /* PushRegistryMock.swift in Sources */,
				3E05F252192A4FBD00F22D80 /* UserSessionErrorTests.m in Sources */,
				F148F6691FBAF55800BD6909 /* TeamRegistrationStrategyTests.swift in Sources */,
				168C0B3F1E97CE3900315044 /* ZMLastUpdateEventIDTranscoderTests.m in Sources */,
				06BBF7012473D51D00A26626 /* MessagingTest+Swift.swift in Sources */,
				879634421F7BEC5100FC79BA /* DispatchQueueSerialAsyncTests.swift in Sources */,
				63CF4000276B4D110079FF2B /* AVSIdentifierTests.swift in Sources */,
				54AB428E1DF5C5B400381F2C /* TopConversationsDirectoryTests.swift in Sources */,
<<<<<<< HEAD
				EEF4010323A8E1EF007B1A97 /* Conversation_RoleTests.swift in Sources */,
=======
				068E655A24C8223400403926 /* LocalNotificationContentTypeTest.swift in Sources */,
				F96C8E821D7ECECF004B6D87 /* ZMLocalNotificationTests_Message.swift in Sources */,
				EEA2773D211DE4C9004AF00F /* UserNotificationCenterMock.swift in Sources */,
>>>>>>> 727db294
				0601900B2678750D0043F8F8 /* DeepLinkURLActionProcessorTests.swift in Sources */,
				1645ED1B244DE345007A82D6 /* TeamMembersDownloadRequestStrategy.swift in Sources */,
				549552541D645683004F21F6 /* AddressBookTests.swift in Sources */,
				161C886623FD248A00CB0B8E /* RecordingMockTransportSession.swift in Sources */,
				F19F4F4D1E646C3C00F4D8FF /* UserProfileImageUpdateStatusTests.swift in Sources */,
				167BCB902603CAB200E9D7E3 /* AnalyticsTests.swift in Sources */,
				1679D1CD1EF97387007B0DF5 /* ZMUserSessionTestsBase+Calling.swift in Sources */,
				167F383D23E04A93006B6AA9 /* UnauthenticatedSessionTests+SSO.swift in Sources */,
				16519D6D231EAAF300C9D76D /* Conversation+DeletionTests.swift in Sources */,
				169BA24425EF6FFA00374343 /* MockAnalytics.swift in Sources */,
				F925468E1C63B61000CE2D7C /* MessagingTest+EventFactory.m in Sources */,
				16849B2023EDB32B00C025A8 /* MockSessionManager.swift in Sources */,
				878ACB5920AF12C10016E68A /* ZMUserConsentTests.swift in Sources */,
				8766853C1F2A1AA00031081B /* UnauthenticatedSessionTests.swift in Sources */,
				16D0A119234B999600A83F87 /* LabelUpstreamRequestStrategyTests.swift in Sources */,
				169BA23D25EF6E2A00374343 /* MockRegistrationStatusDelegate.swift in Sources */,
				542DFEE81DDCA4FD000F5B95 /* UserProfileUpdateRequestStrategyTests.swift in Sources */,
				7CE017152317D07E00144905 /* ZMAuthenticationStatusTests.swift in Sources */,
				16085B351F719E6D000B9F22 /* NetworkStateRecorder.swift in Sources */,
				EE1DEBB323D5A6930087EE1F /* TypingTests.swift in Sources */,
				09BA924C1BD55FA5000DC962 /* UserClientRequestStrategyTests.swift in Sources */,
				A9692F8A1986476900849241 /* NSString_NormalizationTests.m in Sources */,
				54880E3D194B5845007271AA /* ZMOperationLoopTests.m in Sources */,
				F9410F631DE44C2E007451FF /* TypingStrategyTests.swift in Sources */,
				EE5BF6351F8F907C00B49D06 /* ZMLocalNotificationTests.swift in Sources */,
				169BA25225EF778E00374343 /* TestUserProfileUpdateObserver.swift in Sources */,
				BF50CFA71F39ACE8007833A4 /* MockUserInfoParser.swift in Sources */,
				5E0EB1F92100A46F00B5DC2B /* MockCompanyLoginRequesterDelegate.swift in Sources */,
				169BA24C25EF753100374343 /* MockReachability.swift in Sources */,
				16DCAD6F1B147706008C1DD9 /* NSURL+LaunchOptionsTests.m in Sources */,
				541228451AEE422C00D9ED1C /* ZMAuthenticationStatusTests.m in Sources */,
				5E0EB1F72100A14A00B5DC2B /* CompanyLoginRequesterTests.swift in Sources */,
				1671F9FF1E2FAF50009F3150 /* ZMLocalNotificationForTests_CallState.swift in Sources */,
				EE6654642445D4EE00CBF8D3 /* MockAddressBook.swift in Sources */,
				161ACB3A23F6BAFE00ABFF33 /* URLActionTests.swift in Sources */,
				16F7343C250F588100AB93B1 /* (null) in Sources */,
				16849B1C23EDA1FD00C025A8 /* MockUpdateEventProcessor.swift in Sources */,
				545F601C1D6C336D00C2C55B /* AddressBookSearchTests.swift in Sources */,
				162A81D6202B5BC600F6200C /* SessionManagerAVSTests.swift in Sources */,
				169BA1F825ECF8F700374343 /* MockAppLock.swift in Sources */,
				06F98D602437916B007E914A /* SignatureRequestStrategyTests.swift in Sources */,
				5474C80C1921309400185A3A /* MessagingTestTests.m in Sources */,
				F99298591BE110490058D42F /* ZMClientRegistrationStatusTests.m in Sources */,
				EE1DEBB723D5B62C0087EE1F /* TypingUsersTests.swift in Sources */,
				540A0BA51954859E00FB7D61 /* ZMSyncStrategyTests.m in Sources */,
				5E6716912174CA6700522E61 /* MockUser+LoginCredentials.swift in Sources */,
				F92CA9651F153622007D8570 /* ZMUserSessionTests+FileRelocation.swift in Sources */,
				F9B71F4C1CB2B841001DB03F /* NSManagedObjectContext+TestHelpers.m in Sources */,
				F991CE151CB55512004D8465 /* ZMConversation+Testing.m in Sources */,
				54D785011A37256C00F47798 /* ZMEncodedNSUUIDWithTimestampTests.m in Sources */,
				161927242459E09C00DDD9EB /* UserClientEventConsumerTests.swift in Sources */,
				632A582225CD9DF900F0C4BD /* CallParticipantsKindTests.swift in Sources */,
				639290A4252CA53200046171 /* CallSnapshotTestFixture.swift in Sources */,
				87B30C5C1FA756220054DFB1 /* FlowManagerTests.swift in Sources */,
				169BA24125EF6F6700374343 /* ZMConversation+Testing.swift in Sources */,
				1626344720D79C22000D4063 /* ZMUserSessionTests+PushNotifications.swift in Sources */,
				16D3FD021E3A5C0D0052A535 /* ZMConversationVoiceChannelRouterTests.swift in Sources */,
				1658C23A1F5404F000889F22 /* FlowManagerMock.swift in Sources */,
				3E1858BC1951D6DA005FE78F /* MemoryLeaksObserver.m in Sources */,
				F905C47F1E79A86A00AF34A5 /* WireCallCenterV3Tests.swift in Sources */,
				1636EAFF23F6FCCC00CD9527 /* MockPresentationDelegate.swift in Sources */,
				872C99601DB6722C006A3BDE /* CallKitDelegateTests+Mocking.m in Sources */,
				164C29A51ECF47D80026562A /* SearchDirectoryTests.swift in Sources */,
				D55272EA2062732100F542BE /* AssetDeletionStatusTests.swift in Sources */,
				167BCB892603C2F100E9D7E3 /* ZMUserSessionTestsBase.m in Sources */,
				A913C02423A7F1C00048CE74 /* TeamRolesDownloadRequestStrategyTests.swift in Sources */,
				EFC8281E1FB34F9600E27E21 /* EmailVerificationStrategyTests.swift in Sources */,
				87D4625D1C3D526D00433469 /* DeleteAccountRequestStrategyTests.swift in Sources */,
				A97E4F56267CF681006FC545 /* ZMUserSessionTestsBase+ZMUserSessionConfiguration.swift in Sources */,
				166264932166517A00300F45 /* CallEventStatusTests.swift in Sources */,
				160C31411E6DDFC30012E4BC /* VoiceChannelV3Tests.swift in Sources */,
				F9ABE8561EFD56BF00D83214 /* TeamDownloadRequestStrategyTests.swift in Sources */,
				87D2555921D6275800D03789 /* BuildTypeTests.swift in Sources */,
				169BA1FF25ED0DAD00374343 /* ZMUserSession+Messages.swift in Sources */,
				166E47D3255EF0BE00C161C8 /* MockStrategyDirectory.swift in Sources */,
				EE95DECD247C0049001EA010 /* SessionManagerConfigurationTests.swift in Sources */,
				A938BDCA23A7966700D4C208 /* ConversationRoleDownstreamRequestStrategyTests.swift in Sources */,
				0920C4DA1B305FF500C55728 /* UserSessionGiphyRequestStateTests.swift in Sources */,
				63A8F576276B7B3100513750 /* AVSClientTests.swift in Sources */,
				169BC10F22BD17FF0003159B /* LegalHoldRequestStrategyTests.swift in Sources */,
				87AEA67D1EFBF46600C94BF3 /* DiskDatabaseTest.swift in Sources */,
				F9F846351ED307F70087C1A4 /* CallParticipantsSnapshotTests.swift in Sources */,
				1673C35324CB36D800AE2714 /* ZMUserSessionTests+EncryptionAtRest.swift in Sources */,
				54DE9BEF1DE760A900EFFB9C /* RandomHandleGeneratorTests.swift in Sources */,
				F9C598AD1A0947B300B1F760 /* ZMBlacklistDownloaderTest.m in Sources */,
				1672A653234784B500380537 /* LabelDownstreamRequestStrategyTests.swift in Sources */,
				874A16942052C64B001C6760 /* UserExpirationObserverTests.swift in Sources */,
				16A702D01E92998100B8410D /* ApplicationStatusDirectoryTests.swift in Sources */,
				093694451BA9633300F36B3A /* UserClientRequestFactoryTests.swift in Sources */,
				168474262252579A004DE9EC /* ZMUserSessionTests+Syncing.swift in Sources */,
				F94F6B331E54B9C000D46A29 /* CallingRequestStrategyTests.swift in Sources */,
				166B2B6E23EB2CD3003E8581 /* DatabaseTest.swift in Sources */,
				5E8BB8A52149130800EEA64B /* AVSBridgingTests.swift in Sources */,
				161C887723FD4CFD00CB0B8E /* MockPushChannel.swift in Sources */,
				F9DAC54F1C2035660001F11E /* ConversationStatusStrategyTests.swift in Sources */,
				164C29A31ECF437E0026562A /* SearchRequestTests.swift in Sources */,
				168CF42F2007BCD9009FCB89 /* TeamInvitationStatusTests.swift in Sources */,
				A901FE9B258B562F003EAF5C /* CallParticipantTests.swift in Sources */,
				874A174A205812B6001C6760 /* ZMUserSessionTests.swift in Sources */,
				7CE017172317D72A00144905 /* ZMCredentialsTests.swift in Sources */,
				546F815C1E685F6E00775059 /* LocalNotificationDispatcherTests.swift in Sources */,
				F1AE5F6F21F73388009CDBBC /* ZMUserSessionTests+Timers.swift in Sources */,
				161ACB4323F6EE4800ABFF33 /* CompanyLoginURLActionProcessorTests.swift in Sources */,
				5474C80A1921309400185A3A /* MessagingTest.m in Sources */,
				872C99531DB525A1006A3BDE /* CallKitManagerTests.swift in Sources */,
				F16C8BC42040715800677D31 /* ZMUpdateEvent+Testing.swift in Sources */,
				160195611E30C9CF00ACBFAC /* LocalNotificationDispatcherCallingTests.swift in Sources */,
				164A55D820F4FE4A00AE62A6 /* SearchUserImageStrategyTests.swift in Sources */,
				09B730961B3045E400A5CCC9 /* ProxiedRequestStatusTests.swift in Sources */,
				F148F66B1FBAFAF600BD6909 /* RegistrationStatusTestHelper.swift in Sources */,
				EFC828221FB356CE00E27E21 /* RegistrationStatusTests.swift in Sources */,
				163FB9942052EA4C00E74F83 /* OperationLoopNewRequestObserver.swift in Sources */,
				F9B171F81C0F00E700E6EEC6 /* ClientUpdateStatusTests.swift in Sources */,
				3ED972FB1A0A65D800BAFC61 /* ZMBlacklistVerificatorTest.m in Sources */,
				167BCB942603CC5B00E9D7E3 /* EventProcessorTests.swift in Sources */,
				F132C114203F20AB00C58933 /* ZMHotFixDirectoryTests.swift in Sources */,
				5463C897193F3C74006799DE /* ZMTimingTests.m in Sources */,
				1660AA0F1ECE0C870056D403 /* SearchResultTests.swift in Sources */,
				1662B0F923D9CE8F00B8C7C5 /* UnauthenticatedSessionTests+DomainLookup.swift in Sources */,
				EE1DEBB923D5B9BC0087EE1F /* ZMConversation+TypingUsersTests.swift in Sources */,
				164B8C211E254AD00060AB26 /* WireCallCenterV3Mock.swift in Sources */,
				F170AF211E78013A0033DC33 /* UserImageAssetUpdateStrategyTests.swift in Sources */,
				F95ECF511B94BD05009F91BA /* ZMHotFixTests.m in Sources */,
				F9410F681DE4BE42007451FF /* PushTokenStrategyTests.swift in Sources */,
				F9ABE8571EFD56BF00D83214 /* TeamDownloadRequestStrategy+EventsTests.swift in Sources */,
				85D85EAFA1CB6E457D14E3B7 /* MockEntity2.m in Sources */,
				166D18A6230EC418001288CD /* MockMediaManager.swift in Sources */,
				09914E531BD6613D00C10BF8 /* ZMDecodedAPSMessageTest.m in Sources */,
				6349771E268B7C4300824A05 /* AVSVideoStreamsTest.swift in Sources */,
				F9F9F5621D75D62100AE6499 /* RequestStrategyTestBase.swift in Sources */,
				7C419ED821F8D81D00B95770 /* EventProcessingTrackerTests.swift in Sources */,
				85D8522CF8DE246DDD5BD12C /* MockEntity.m in Sources */,
				EF2CB12A22D5E5BF00350B0A /* TeamImageAssetUpdateStrategyTests.swift in Sources */,
				3E288A6C19C859210031CFCE /* NotificationObservers.m in Sources */,
				168CF42D2007BCA0009FCB89 /* TeamInvitationRequestStrategyTests.swift in Sources */,
				A97E4F5B267CFB2D006FC545 /* ZMUserSessionTests_NetworkState.swift in Sources */,
				A9C0260A266F5D1C002E542B /* ZMClientRegistrationStatusTests.swift in Sources */,
				EE01E0391F90FEC1001AA33C /* ZMLocalNotificationTests_ExpiredMessage.swift in Sources */,
				54C11BAD19D1EB7500576A96 /* ZMLoginTranscoderTests.m in Sources */,
				16AD86B81F7292EB00E4C797 /* TypingChange.swift in Sources */,
				5E8EE1FE20FDCD1300DB1F9B /* MockPasteboard.swift in Sources */,
				16D3FCDF1E365ABC0052A535 /* CallStateObserverTests.swift in Sources */,
				067BB08125074EA200946EC8 /* (null) in Sources */,
				85D85EEDD5DD19FB747ED4A5 /* MockModelObjectContextFactory.m in Sources */,
				06894D92276BA7FA00DA4E33 /* StartLoginURLActionProcessorTests.swift in Sources */,
				BF80542B2102175800E97053 /* CompanyLoginVerificationTokenTests.swift in Sources */,
				F11E35D62040172200D4D5DB /* ZMHotFixTests.swift in Sources */,
				1639A8542264C52600868AB9 /* ZMLocalNotificationTests_Alerts.swift in Sources */,
				545FC3341A5B003A005EEA26 /* ObjectTranscoderTests.m in Sources */,
				5E9D32712109C54B0032FB06 /* CompanyLoginActionTests.swift in Sources */,
				1836188BC0E48C1AC1671FC2 /* ZMSyncStrategyTests.swift in Sources */,
				71AE6F20A2708DCF3BAD54F7 /* ZMOperationLoopTests.swift in Sources */,
			);
			runOnlyForDeploymentPostprocessing = 0;
		};
		5498158E1A43232400A7CE2E /* Sources */ = {
			isa = PBXSourcesBuildPhase;
			buildActionMask = 2147483647;
			files = (
				1660AA0B1ECCAF4E0056D403 /* SearchRequest.swift in Sources */,
				878ACB4620ADBBAA0016E68A /* Blacklist.swift in Sources */,
				166A8BF91E02C7D500F5EEEA /* ZMHotFix+PendingChanges.swift in Sources */,
				166507812459D7CA005300C1 /* UserClientEventConsumer.swift in Sources */,
				F9E577211E77EC6D0065EFE4 /* WireCallCenterV3+Notifications.swift in Sources */,
				092083401BA95EE100F82B29 /* UserClientRequestFactory.swift in Sources */,
				F9FD167C1BDFCDAD00725F5C /* ZMClientRegistrationStatus.m in Sources */,
				06025664248E5BC700E060E1 /* (null) in Sources */,
				EE5FEF0521E8948F00E24F7F /* ZMUserSession+DarwinNotificationCenter.swift in Sources */,
				549815DC1A432BC700A7CE2E /* NSError+ZMUserSession.m in Sources */,
				1662B0F723D9B29C00B8C7C5 /* UnauthenticatedSession+DomainLookup.swift in Sources */,
				5E9D326F2109C1740032FB06 /* CompanyLoginErrorCode.swift in Sources */,
				16ED865A23E2E91900CB1766 /* ZMUserSession+LifeCycle.swift in Sources */,
				F95706541DE5D1CC0087442C /* SearchUserImageStrategy.swift in Sources */,
				163FB9992057E3F200E74F83 /* AuthenticationStatusProvider.swift in Sources */,
				54CB3FE124A34B8A00BA86DD /* FeatureFlagRequestStrategy.swift in Sources */,
				872A2EE61FFFBC2A00900B22 /* ServiceUser.swift in Sources */,
				16ED865D23E30F7E00CB1766 /* ZMUserSesson+Proxy.swift in Sources */,
				A938BDC823A7964200D4C208 /* ConversationRoleDownstreamRequestStrategy.swift in Sources */,
				F19E55A622B3AAA8005C792D /* PKPushCredentials+SafeLogging.swift in Sources */,
				09C77C531BA6C77000E2163F /* UserClientRequestStrategy.swift in Sources */,
				F1B5D53D2181FDA300986911 /* NetworkQuality.swift in Sources */,
				634976E9268A185A00824A05 /* AVSVideoStreams.swift in Sources */,
				5EC2C593213827BF00C6CE35 /* WireCallCenterV3+Events.swift in Sources */,
				EE1DEBBE23D5E12F0087EE1F /* TypingUsersTimeout+Key.swift in Sources */,
				F1C1F3EE1FCF0C85007273E3 /* ZMUserSessionErrorCode+Localized.swift in Sources */,
				166264742166093800300F45 /* CallEventStatus.swift in Sources */,
				06DE14CD24B85B06006CB6B3 /* SyncStatus.swift in Sources */,
				549815CD1A432BC700A7CE2E /* ZMBlacklistDownloader.m in Sources */,
				549815CE1A432BC700A7CE2E /* ZMBlacklistVerificator.m in Sources */,
				16D9E8BA22BCD39200FA463F /* LegalHoldRequestStrategy.swift in Sources */,
				164C29A71ED2D7B00026562A /* SearchResult.swift in Sources */,
				1660AA091ECCAC900056D403 /* SearchDirectory.swift in Sources */,
				166E47D0255EBFA900C161C8 /* StrategyDirectory.swift in Sources */,
				63EB9B2D258131F700B44635 /* AVSActiveSpeakerChange.swift in Sources */,
				161681352077721600BCF33A /* ZMOperationLoop+OperationStatus.swift in Sources */,
				A934C6E6266E0945008D9E68 /* ZMSyncStrategy.swift in Sources */,
				7C26879D21F7193800570AA9 /* EventProcessingTracker.swift in Sources */,
				54A0A6311BCE9864001A3A4C /* ZMHotFix.m in Sources */,
				F19F4F3C1E604AA700F4D8FF /* UserImageAssetUpdateStrategy.swift in Sources */,
				54131BE925C8495B00CE2CA2 /* NSManagedObjectContext+GenericAsyncQueue.swift in Sources */,
				EE1108FB23D2087F005DC663 /* Typing.swift in Sources */,
				164EAF9C1F4455FA00B628C4 /* ZMUserSession+Actions.swift in Sources */,
				5EFE9C17212AB945007932A6 /* RegistrationPhase.swift in Sources */,
				BF2ADA001F41A3DF000980E8 /* SessionFactories.swift in Sources */,
				F9410F651DE49C13007451FF /* PushTokenStrategy.swift in Sources */,
				F130BF282062C05600DBE261 /* SessionManager+Backup.swift in Sources */,
				54A0A6321BCE9867001A3A4C /* ZMHotFixDirectory.m in Sources */,
				54F0A0951B3018D7003386BC /* ProxiedRequestsStatus.swift in Sources */,
				F19F1D141EFBC18E00275E27 /* UnauthenticatedSession.swift in Sources */,
				16DCAD691B0F9447008C1DD9 /* NSURL+LaunchOptions.m in Sources */,
				06EF5182266E2C8F0073920F /* Conversation+Join.swift in Sources */,
				F9F631421DE3524100416938 /* TypingStrategy.swift in Sources */,
				EEEED9A823F6BC00008C94CA /* SelfUserProvider.swift in Sources */,
				7C5482DA225380160055F1AB /* CallReceivedResult.swift in Sources */,
				54C8A39C1F7536DB004961DF /* ZMOperationLoop+Notifications.swift in Sources */,
				7C5B94F622DC6BC500A6F8BB /* JailbreakDetector.swift in Sources */,
				1693151125836E5800709F15 /* EventProcessor.swift in Sources */,
				EF2CB12722D5E58B00350B0A /* TeamImageAssetUpdateStrategy.swift in Sources */,
				BF2ADA021F41A450000980E8 /* BackendEnvironmentProvider+Cookie.swift in Sources */,
				EE1108B723D1B367005DC663 /* TypingUsers.swift in Sources */,
				06B99C7B242B51A300FEAFDE /* SignatureRequestStrategy.swift in Sources */,
				5EFE9C15212AB138007932A6 /* UnregisteredUser+Payload.swift in Sources */,
				161ACB2D23F5BA0200ABFF33 /* DeepLinkURLActionProcessor.swift in Sources */,
				54131BCE25C7FFCA00CE2CA2 /* SessionManager+AuthenticationStatusDelegate.swift in Sources */,
				160C31271E6434500012E4BC /* OperationStatus.swift in Sources */,
				165911531DEF38EC007FA847 /* CallStateObserver.swift in Sources */,
				5458273E2541C3A9002B8F83 /* PresentationDelegate.swift in Sources */,
				A9B53AAA24E12E240066FCC6 /* ZMAccountDeletedReason.swift in Sources */,
				54E2C1E01E682DC400536569 /* LocalNotificationDispatcher.swift in Sources */,
				879634401F7BEA4700FC79BA /* DispatchQueue+SerialAsync.swift in Sources */,
				F93A75F21C1F219800252586 /* ConversationStatusStrategy.swift in Sources */,
				632A582025CC43DA00F0C4BD /* CallParticipantsListKind.swift in Sources */,
				544F8FF31DDCD34600D1AB04 /* UserProfileUpdateNotifications.swift in Sources */,
				F19F1D1F1EFBC2F000275E27 /* ZMAuthenticationStatus.m in Sources */,
				634976FD268A205A00824A05 /* AVSClientList.swift in Sources */,
				F1A94BD21F010287003083D9 /* UnauthenticatedSession+Login.swift in Sources */,
				F1C1E70D21F74667007FBDA1 /* ZMUserSession+Timers.swift in Sources */,
				7CD279842338B74600E638CD /* SessionManagerConfiguration.swift in Sources */,
				166DCDBA2555ADD2004F4F59 /* SessionManager+EncryptionAtRest.swift in Sources */,
				54A170651B300696001B41A5 /* ProxiedRequestStrategy.swift in Sources */,
				160C31441E8049320012E4BC /* ApplicationStatusDirectory.swift in Sources */,
				7CD279862338E31D00E638CD /* SessionManager+Authentication.swift in Sources */,
				16FF474C1F0D54B20044C491 /* SessionManager+Logs.swift in Sources */,
				F19F1D281EFBC34E00275E27 /* ZMUserSessionRegistrationNotification.m in Sources */,
				A93B528B250101AC0061255E /* ZMUserSession+Debugging.swift in Sources */,
				A913C02223A7EDFB0048CE74 /* TeamRolesDownloadRequestStrategy.swift in Sources */,
				5EC2C5912137F80E00C6CE35 /* CallState.swift in Sources */,
				5478A1411DEC4048006F7268 /* UserProfile.swift in Sources */,
				EE419B58256FEA3D004618E2 /* ZMUserSession.Configuration.swift in Sources */,
				5E8BB89E2147E9DF00EEA64B /* AVSWrapper+Handlers.swift in Sources */,
<<<<<<< HEAD
=======
				1626344920D7DB81000D4063 /* PushNotificationCategory.swift in Sources */,
				F98EDCD71D82B913001E65CB /* LocalNotificationContentType.swift in Sources */,
				63B1FAD92763A510000766F8 /* AVSIdentifier.swift in Sources */,
>>>>>>> 727db294
				F19E55A222B3A3FA005C792D /* UNNotificationResponse+SafeLogging.swift in Sources */,
				EFF940402240FF12004F3115 /* DeepLinkError.swift in Sources */,
				F90EC5A31E7BF1AC00A6779E /* AVSWrapper.swift in Sources */,
				5E8BB8992147CD3F00EEA64B /* AVSBridging.swift in Sources */,
				16F5F16C1E4092C00062F0AE /* NSManagedObjectContext+CTCallCenter.swift in Sources */,
				09531F181AE960E300B8556A /* ZMLoginCodeRequestTranscoder.m in Sources */,
				F148F6671FB9AA7600BD6909 /* UnregisteredTeam.swift in Sources */,
				1672A64523473EA100380537 /* LabelDownstreamRequestStrategy.swift in Sources */,
				09BCDB8F1BCE7F000020DCC7 /* ZMAPSMessageDecoder.m in Sources */,
				546392721D79D5210094EC66 /* Application.swift in Sources */,
				EFC8281C1FB343B600E27E21 /* RegistationCredentialVerificationStrategy.swift in Sources */,
				874A16902052BE5E001C6760 /* ZMUserSession+OpenConversation.swift in Sources */,
				EE1DEBC423D5F1970087EE1F /* Conversation+TypingUsers.swift in Sources */,
				16E6F26224B371190015B249 /* ZMUserSession+EncryptionAtRest.swift in Sources */,
				BFE7FCBF2101E50700D1165F /* CompanyLoginVerificationToken.swift in Sources */,
				5498162E1A432BC800A7CE2E /* ZMLastUpdateEventIDTranscoder.m in Sources */,
				F9B171F61C0EF21100E6EEC6 /* ClientUpdateStatus.swift in Sources */,
				1645ECFC2449CE75007A82D6 /* TeamMembersDownloadRequestStrategy.swift in Sources */,
				549816351A432BC800A7CE2E /* ZMLoginTranscoder.m in Sources */,
				5E8BB89C2147CE1600EEA64B /* AVSCallMember.swift in Sources */,
				166D18A4230EBFFA001288CD /* MediaManager.swift in Sources */,
				874F142D1C16FD9700C15118 /* Device.swift in Sources */,
				F19E55A422B3A740005C792D /* PKPushPayload+SafeLogging.swift in Sources */,
				EE1108F923D1F945005DC663 /* TypingUsersTimeout.swift in Sources */,
				16C4BDA020A309CD00BCDB17 /* CallParticipantSnapshot.swift in Sources */,
				1639A8272260CE5000868AB9 /* ZMLocalNotification+AvailabilityAlert.swift in Sources */,
				16ED865F23E3145C00CB1766 /* ZMUserSession+Clients.swift in Sources */,
				878ACB4820AEFB980016E68A /* ZMUser+Consent.swift in Sources */,
				0640C26D26EA0B5C0057AF80 /* NSManagedObjectContext+Packaging.swift in Sources */,
				F1C51FE71FB49660009C2269 /* RegistrationStatus.swift in Sources */,
				5E8EE1FA20FDC7D700DB1F9B /* Pasteboard.swift in Sources */,
				16CD6A272681BA9000B9A73A /* ZMUser+FederatedConnection.swift in Sources */,
				874A16922052BEC5001C6760 /* UserExpirationObserver.swift in Sources */,
				8751DA061F66BFA6000D308B /* ZMUserSession+Push.swift in Sources */,
				EEEA75FA1F8A6142006D1070 /* ZMLocalNotification+ExpiredMessages.swift in Sources */,
				547E5B5A1DDB67390038D936 /* UserProfileUpdateRequestStrategy.swift in Sources */,
				54FF64291F73D00C00787EF2 /* NSManagedObjectContext+AuthenticationStatus.swift in Sources */,
				A9C02605266F5B4B002E542B /* ZMClientRegistrationStatus.swift in Sources */,
				BF735CFA1E70003D003BC61F /* SystemMessageCallObserver.swift in Sources */,
				1645ECF82448A0A3007A82D6 /* Decodable+JSON.swift in Sources */,
				165D3A211E1D43870052E654 /* VoiceChannelV3.swift in Sources */,
				F19F4F3A1E5F1AE400F4D8FF /* UserProfileImageUpdateStatus.swift in Sources */,
				5498162D1A432BC800A7CE2E /* ZMMissingUpdateEventsTranscoder.m in Sources */,
				549816451A432BC800A7CE2E /* ZMOperationLoop.m in Sources */,
				D5D10DA4203AE43200145497 /* Conversation+AccessMode.swift in Sources */,
				7C1F4BF5203C4F67000537A8 /* Analytics+Push.swift in Sources */,
				F9AB00221F0CDAF00037B437 /* FileRelocator.swift in Sources */,
				166A8BF31E015F3B00F5EEEA /* WireCallCenterV3Factory.swift in Sources */,
				16519D38231D3B1700C9D76D /* Conversation+Deletion.swift in Sources */,
				F1C1F3F01FCF18C5007273E3 /* NSError+Localized.swift in Sources */,
				5467F1C61E0AE421008C1745 /* KeyValueStore+AccessToken.swift in Sources */,
				639290A7252DEDB500046171 /* WireCallCenterV3+Degradation.swift in Sources */,
				8754B84A1F73C25400EC02AD /* ConversationListChangeInfo+UserSession.swift in Sources */,
				8737D554209217BD00E5A4AF /* URLActions.swift in Sources */,
				547E5B581DDB4B800038D936 /* UserProfileUpdateStatus.swift in Sources */,
				EEEA75FC1F8A6142006D1070 /* ZMLocalNotification+Calling.swift in Sources */,
				F19F1D331EFBE3FE00275E27 /* UnauthenticatedOperationLoop.swift in Sources */,
				16030DC921B01B7500F8032E /* Conversation+ReadReceiptMode.swift in Sources */,
				F19F4F4F1E6575F700F4D8FF /* UserProfileImageOwner.swift in Sources */,
				8754B84C1F73C38900EC02AD /* MessageChangeInfo+UserSession.swift in Sources */,
				162DEE111F87B9800034C8F9 /* ZMUserSession+Calling.swift in Sources */,
				161ACB2423F432CC00ABFF33 /* SessionManager+URLActions.swift in Sources */,
				BF3C1B1720DBE254001CE126 /* Conversation+MessageDestructionTimeout.swift in Sources */,
				1659114F1DEF1F6E007FA847 /* LocalNotificationDispatcher+Calling.swift in Sources */,
				16DABFAE1DCF98D3001973E3 /* CallingRequestStrategy.swift in Sources */,
				54DE9BEB1DE74FFB00EFFB9C /* RandomHandleGenerator.swift in Sources */,
				F1C51FE91FB4A9C7009C2269 /* RegistrationStrategy.swift in Sources */,
				549816301A432BC800A7CE2E /* ZMSelfStrategy.m in Sources */,
				63A2E19F2770D7E900D8F271 /* AVSIdentifier+Stub.swift in Sources */,
				5E8EE1F720FDC6B900DB1F9B /* CompanyLoginRequestDetector.swift in Sources */,
				16E0FB87232F8933000E3235 /* ZMUserSession+Authentication.swift in Sources */,
				F19F1D381EFBF61800275E27 /* SessionManager.swift in Sources */,
				634976F8268A200C00824A05 /* AVSClient.swift in Sources */,
				D522571E2062552800562561 /* AssetDeletionRequestStrategy.swift in Sources */,
				161ACB1623F1AFB000ABFF33 /* SessionManager+CallKitManagerDelegate.swift in Sources */,
				6349770A268A250E00824A05 /* Encodable+JSONString.swift in Sources */,
				1658C2371F503CF800889F22 /* FlowManager.swift in Sources */,
				7CD279882338E52000E638CD /* ProcessInfo+SystemBootTime.swift in Sources */,
				549710081F6FF5C100026EDD /* NotificationInContext+UserSession.swift in Sources */,
				16D0A11D234C8CD700A83F87 /* LabelUpstreamRequestStrategy.swift in Sources */,
				63FE4B9E25C1D2EC002878E5 /* VideoGridPresentationMode.swift in Sources */,
				54D933211AE1653000C0B91C /* ZMCredentials.m in Sources */,
				8798607B1C3D48A400218A3E /* DeleteAccountRequestStrategy.swift in Sources */,
				5E0EB1F421008C1900B5DC2B /* CompanyLoginRequester.swift in Sources */,
				16A764611F3E0B0B00564F21 /* CallKitManager.swift in Sources */,
				BF491CD11F03D7CF0055EE44 /* PermissionsDownloadRequestStrategy.swift in Sources */,
				54973A361DD48CAB007F8702 /* NSManagedObject+EncryptionContext.swift in Sources */,
				165D3A3D1E1D60520052E654 /* ZMConversation+VoiceChannel.swift in Sources */,
				EE1DEBC723D5F1F30087EE1F /* NSManagedObjectContext+TypingUsers.swift in Sources */,
				EEE186B4259CC92D008707CA /* ZMUserSession+AppLock.swift in Sources */,
				165D3A221E1D43870052E654 /* VoiceChannel.swift in Sources */,
				63E313D627553CA0002EAF1D /* ZMConversation+AVSIdentifier.swift in Sources */,
				5EDF03EC2245563C00C04007 /* LinkPreviewAssetUploadRequestStrategy+Helper.swift in Sources */,
				54991D581DEDCF2B007E282F /* AddressBook.swift in Sources */,
				F96DBEEB1DF9A570008FE832 /* ZMSyncStrategy+ManagedObjectChanges.m in Sources */,
				168CF4292007840A009FCB89 /* Team+Invite.swift in Sources */,
				168CF42720077C54009FCB89 /* TeamInvitationStatus.swift in Sources */,
				63497702268A20EC00824A05 /* AVSParticipantsChange.swift in Sources */,
				8717DFA71F6EF44E0087EFE4 /* SessionManager+Push.swift in Sources */,
				D52257232062637500562561 /* DeletableAssetIdentifierProvider.swift in Sources */,
				063AFA3F264B30C400DCBCED /* BuildType.swift in Sources */,
				D5225720206261AA00562561 /* AssetDeletionStatus.swift in Sources */,
				5E8BB8A02147F5BC00EEA64B /* CallSnapshot.swift in Sources */,
				63B1FADB2763A636000766F8 /* ZMUser+AVSIdentifier.swift in Sources */,
				A95D0B1223F6B75A0057014F /* AVSLogObserver.swift in Sources */,
				5E8BB8A22147F89000EEA64B /* CallCenterSupport.swift in Sources */,
				1660AA0D1ECDB0250056D403 /* SearchTask.swift in Sources */,
				F9245BED1CBF95A8009D1E85 /* ZMHotFixDirectory+Swift.swift in Sources */,
				54991D5A1DEDD07E007E282F /* ContactAddressBook.swift in Sources */,
				165BB94C2004D6490077EFD5 /* SessionManager+UserActivity.swift in Sources */,
				165D3A151E1D3EF30052E654 /* WireCallCenterV3.swift in Sources */,
				554FEE2122AFF20600B1A8A1 /* ZMUserSession+LegalHold.swift in Sources */,
				1634958B1F0254CB004E80DB /* SessionManager+ServerConnection.swift in Sources */,
				54034F381BB1A6D900F4ED62 /* ZMUserSession+Logs.swift in Sources */,
				549816471A432BC800A7CE2E /* ZMSyncStrategy.m in Sources */,
				54BFDF681BDA6F9A0034A3DB /* HistorySynchronizationStatus.swift in Sources */,
				16DCB91C213449620002E910 /* ZMOperationLoop+PushChannel.swift in Sources */,
				162A81D4202B453000F6200C /* SessionManager+AVS.swift in Sources */,
				1662648221661C9F00300F45 /* ZMOperatonLoop+Background.swift in Sources */,
				168CF42B20079A02009FCB89 /* TeamInvitationRequestStrategy.swift in Sources */,
				06239126274DB73A0065A72D /* StartLoginURLActionProcessor.swift in Sources */,
				EEEED9AA23F6BD75008C94CA /* ZMUserSession+SelfUserProvider.swift in Sources */,
				5498165A1A432BC800A7CE2E /* ZMUpdateEventsBuffer.m in Sources */,
				F19E55A022B3A2C5005C792D /* UNNotification+SafeLogging.swift in Sources */,
				161ACB3223F5BBA100ABFF33 /* CompanyLoginURLActionProcessor.swift in Sources */,
				063AF985264B2DF800DCBCED /* CallClosedReason.swift in Sources */,
				16F6BB381EDEA659009EA803 /* SearchResult+AddressBook.swift in Sources */,
				5458AF841F7021B800E45977 /* PreLoginAuthenticationNotification.swift in Sources */,
				F9ABE84F1EFD568B00D83214 /* TeamDownloadRequestStrategy.swift in Sources */,
				871667FA1BB2AE9C009C6EEA /* APSSignalingKeysStore.swift in Sources */,
				54A343471D6B589A004B65EA /* AddressBookSearch.swift in Sources */,
				5497100A1F6FFE9900026EDD /* ClientUpdateNotification.swift in Sources */,
				16085B331F71811A000B9F22 /* UserChangeInfo+UserSession.swift in Sources */,
				54131BC625C7F71400CE2CA2 /* LoginDelegate.swift in Sources */,
				167F383B23E0416E006B6AA9 /* UnauthenticatedSession+SSO.swift in Sources */,
				067BB08F250789D500946EC8 /* (null) in Sources */,
				EEE186B6259CCA14008707CA /* SessionManager+AppLock.swift in Sources */,
				54257C081DF1C94200107FE7 /* TopConversationsDirectory.swift in Sources */,
				166B2B5E23E86522003E8581 /* ZMUserSession.swift in Sources */,
				F9ABE8511EFD568B00D83214 /* TeamRequestFactory.swift in Sources */,
				F16558D1225F3F2A00EA2F2A /* SessionManager+SwitchBackend.swift in Sources */,
				161ACB2F23F5BACA00ABFF33 /* ConnectToBotURLActionProcessor.swift in Sources */,
				EFF9403E2240FE5D004F3115 /* URL+DeepLink.swift in Sources */,
			);
			runOnlyForDeploymentPostprocessing = 0;
		};
/* End PBXSourcesBuildPhase section */

/* Begin PBXTargetDependency section */
		169BA1D925ECDBA300374343 /* PBXTargetDependency */ = {
			isa = PBXTargetDependency;
			target = 549815921A43232400A7CE2E /* WireSyncEngine-ios */;
			targetProxy = 169BA1D825ECDBA300374343 /* PBXContainerItemProxy */;
		};
		169BA1DE25ECDBC800374343 /* PBXTargetDependency */ = {
			isa = PBXTargetDependency;
			target = 3E186087191A56F6000FE027 /* WireSyncEngine Test Host */;
			targetProxy = 169BA1DD25ECDBC800374343 /* PBXContainerItemProxy */;
		};
		3E1860D1191A649D000FE027 /* PBXTargetDependency */ = {
			isa = PBXTargetDependency;
			target = 3E186087191A56F6000FE027 /* WireSyncEngine Test Host */;
			targetProxy = 3E1860D0191A649D000FE027 /* PBXContainerItemProxy */;
		};
		54F4DC581A4438AC00FDB6EA /* PBXTargetDependency */ = {
			isa = PBXTargetDependency;
			target = 549815921A43232400A7CE2E /* WireSyncEngine-ios */;
			targetProxy = 54F4DC571A4438AC00FDB6EA /* PBXContainerItemProxy */;
		};
		A9FF8089195B17B3002CD44B /* PBXTargetDependency */ = {
			isa = PBXTargetDependency;
			target = 3E186087191A56F6000FE027 /* WireSyncEngine Test Host */;
			targetProxy = A9FF8088195B17B3002CD44B /* PBXContainerItemProxy */;
		};
/* End PBXTargetDependency section */

/* Begin PBXVariantGroup section */
		3E27131A1A8A68BF008EE50F /* Push.strings */ = {
			isa = PBXVariantGroup;
			children = (
				F91CA6AC1BECBD3F000EE5C2 /* Base */,
				F91CA6AE1BECBD51000EE5C2 /* de */,
				B40DC79C1D01A61600CEF65C /* pt-BR */,
				B4D37F921D7EEA3F00D0C1BC /* es */,
				B4D37F941D7EEA5100D0C1BC /* uk */,
				B4D37F961D7EEA5B00D0C1BC /* ru */,
				B40964971DAD3D110098667A /* ja */,
				B40964991DAD3D170098667A /* it */,
				B409649B1DAD3D1E0098667A /* nl */,
				B409649D1DAD3D260098667A /* tr */,
				B40CD09F1DB7997E0008DA45 /* fr */,
				B40CD0A11DB799850008DA45 /* da */,
				B422BB981DCCC3F60076EAD5 /* ar */,
				B49AFC271DCCCB3D006B753B /* zh-Hans */,
				B4A124851DDCB58900FD9D66 /* sl */,
				B432ADBF1E02DE9500147768 /* et */,
				B42783671E363D3A00747363 /* fi */,
				B42430E01E55CB6B00D73D1B /* pl */,
				F14417221FD946F100CB2850 /* zh-Hant */,
				F14417251FD9470E00CB2850 /* lt */,
			);
			name = Push.strings;
			sourceTree = "<group>";
		};
		3E27131C1A8A68BF008EE50F /* Push.stringsdict */ = {
			isa = PBXVariantGroup;
			children = (
				F91CA6AD1BECBD46000EE5C2 /* Base */,
				F91CA6AF1BECBD51000EE5C2 /* de */,
				B40DC79D1D01A61600CEF65C /* pt-BR */,
				B4D37F931D7EEA3F00D0C1BC /* es */,
				B4D37F951D7EEA5100D0C1BC /* uk */,
				B4D37F971D7EEA5B00D0C1BC /* ru */,
				B40964981DAD3D110098667A /* ja */,
				B409649A1DAD3D170098667A /* it */,
				B409649C1DAD3D1E0098667A /* nl */,
				B409649E1DAD3D260098667A /* tr */,
				B40CD0A01DB7997E0008DA45 /* fr */,
				B40CD0A21DB799850008DA45 /* da */,
				B422BB991DCCC3F60076EAD5 /* ar */,
				B49AFC281DCCCB3D006B753B /* zh-Hans */,
				B4A124861DDCB58A00FD9D66 /* sl */,
				B432ADC01E02DE9500147768 /* et */,
				B42783681E363D3A00747363 /* fi */,
				B42430E11E55CB6B00D73D1B /* pl */,
				F14417231FD946F200CB2850 /* zh-Hant */,
				F14417261FD9470E00CB2850 /* lt */,
			);
			name = Push.stringsdict;
			sourceTree = "<group>";
		};
		5423B998191A4A1B0044347D /* InfoPlist.strings */ = {
			isa = PBXVariantGroup;
			children = (
				5423B999191A4A1B0044347D /* en */,
			);
			name = InfoPlist.strings;
			sourceTree = "<group>";
		};
		F1A989BC1FD03E1B00B8A82E /* ZMLocalizable.strings */ = {
			isa = PBXVariantGroup;
			children = (
				F1A989BD1FD03E2200B8A82E /* Base */,
				F1A989BE1FD03E2400B8A82E /* pt-BR */,
				F1A989BF1FD03E2500B8A82E /* es */,
				F1A989C01FD03E2600B8A82E /* uk */,
				F1A989C11FD03E2600B8A82E /* ru */,
				F1A989C21FD03E2700B8A82E /* ja */,
				F1A989C31FD03E2700B8A82E /* it */,
				F1A989C41FD03E2800B8A82E /* nl */,
				F1A989C51FD03E2800B8A82E /* tr */,
				F1A989C61FD03E2900B8A82E /* fr */,
				F1A989C71FD03E2A00B8A82E /* ar */,
				F1A989C81FD03E2B00B8A82E /* da */,
				F1A989C91FD03E2B00B8A82E /* zh-Hans */,
				F1A989CA1FD03E2C00B8A82E /* sl */,
				F1A989CB1FD03E2C00B8A82E /* fi */,
				F1A989CC1FD03E2D00B8A82E /* et */,
				F1A989CD1FD03E2E00B8A82E /* pl */,
				F1A989CE1FD0579F00B8A82E /* de */,
				F14417241FD946F200CB2850 /* zh-Hant */,
				F14417271FD9470E00CB2850 /* lt */,
			);
			name = ZMLocalizable.strings;
			sourceTree = "<group>";
		};
/* End PBXVariantGroup section */

/* Begin XCBuildConfiguration section */
		169BA1DB25ECDBA300374343 /* Debug */ = {
			isa = XCBuildConfiguration;
			baseConfigurationReference = 0994E1DE1B835C4900A51721 /* ios-test-target.xcconfig */;
			buildSettings = {
				BUNDLE_LOADER = "$(TEST_HOST)";
				INFOPLIST_FILE = "$(SRCROOT)/Tests/Resources/UnitTests-Info.plist";
				PRODUCT_BUNDLE_IDENTIFIER = com.wire.IntegrationTests;
				PRODUCT_NAME = "$(TARGET_NAME)";
				SWIFT_OBJC_BRIDGING_HEADER = "$(SRCROOT)/Tests/Source/Test-Bridging-Header.h";
				SWIFT_OBJC_INTERFACE_HEADER_NAME = "Tests-Swift.h";
				TEST_HOST = "$(BUILT_PRODUCTS_DIR)/WireSyncEngine Test Host.app/WireSyncEngine Test Host";
				WRAPPER_EXTENSION = xctest;
			};
			name = Debug;
		};
		169BA1DC25ECDBA300374343 /* Release */ = {
			isa = XCBuildConfiguration;
			baseConfigurationReference = 0994E1DE1B835C4900A51721 /* ios-test-target.xcconfig */;
			buildSettings = {
				BUNDLE_LOADER = "$(TEST_HOST)";
				INFOPLIST_FILE = "$(SRCROOT)/Tests/Resources/UnitTests-Info.plist";
				PRODUCT_BUNDLE_IDENTIFIER = com.wire.IntegrationTests;
				PRODUCT_NAME = "$(TARGET_NAME)";
				SWIFT_OBJC_BRIDGING_HEADER = "$(SRCROOT)/Tests/Source/Test-Bridging-Header.h";
				SWIFT_OBJC_INTERFACE_HEADER_NAME = "Tests-Swift.h";
				TEST_HOST = "$(BUILT_PRODUCTS_DIR)/WireSyncEngine Test Host.app/WireSyncEngine Test Host";
				WRAPPER_EXTENSION = xctest;
			};
			name = Release;
		};
		3E1860AE191A56F7000FE027 /* Debug */ = {
			isa = XCBuildConfiguration;
			baseConfigurationReference = 0994E1DD1B835C4900A51721 /* ios-test-host.xcconfig */;
			buildSettings = {
				CODE_SIGN_ENTITLEMENTS = "WireSyncEngine Test Host.entitlements";
				GCC_PRECOMPILE_PREFIX_HEADER = YES;
				GCC_PREFIX_HEADER = "Tests/iOS Test Host/Test-Host-Prefix.pch";
				INFOPLIST_FILE = "Tests/iOS Test Host/Test-Host-Info.plist";
				PRODUCT_BUNDLE_IDENTIFIER = "com.wire.${PRODUCT_NAME:rfc1034identifier}";
				PRODUCT_NAME = "$(TARGET_NAME)";
				WRAPPER_EXTENSION = app;
			};
			name = Debug;
		};
		3E1860AF191A56F7000FE027 /* Release */ = {
			isa = XCBuildConfiguration;
			baseConfigurationReference = 0994E1DD1B835C4900A51721 /* ios-test-host.xcconfig */;
			buildSettings = {
				CODE_SIGN_ENTITLEMENTS = "WireSyncEngine Test Host.entitlements";
				GCC_PRECOMPILE_PREFIX_HEADER = YES;
				GCC_PREFIX_HEADER = "Tests/iOS Test Host/Test-Host-Prefix.pch";
				INFOPLIST_FILE = "Tests/iOS Test Host/Test-Host-Info.plist";
				PRODUCT_BUNDLE_IDENTIFIER = "com.wire.${PRODUCT_NAME:rfc1034identifier}";
				PRODUCT_NAME = "$(TARGET_NAME)";
				WRAPPER_EXTENSION = app;
			};
			name = Release;
		};
		3E1860D3191A649D000FE027 /* Debug */ = {
			isa = XCBuildConfiguration;
			baseConfigurationReference = 0994E1DE1B835C4900A51721 /* ios-test-target.xcconfig */;
			buildSettings = {
				BUNDLE_LOADER = "$(TEST_HOST)";
				INFOPLIST_FILE = "$(SRCROOT)/Tests/Resources/UnitTests-Info.plist";
				PRODUCT_BUNDLE_IDENTIFIER = "com.wire.WireSyncEngine-Test-Host";
				PRODUCT_NAME = "$(TARGET_NAME)";
				SWIFT_OBJC_BRIDGING_HEADER = "$(SRCROOT)/Tests/Source/Test-Bridging-Header.h";
				SWIFT_OBJC_INTERFACE_HEADER_NAME = "Tests-Swift.h";
				TEST_HOST = "$(BUILT_PRODUCTS_DIR)/WireSyncEngine Test Host.app/WireSyncEngine Test Host";
				WRAPPER_EXTENSION = xctest;
			};
			name = Debug;
		};
		3E1860D4191A649D000FE027 /* Release */ = {
			isa = XCBuildConfiguration;
			baseConfigurationReference = 0994E1DE1B835C4900A51721 /* ios-test-target.xcconfig */;
			buildSettings = {
				BUNDLE_LOADER = "$(TEST_HOST)";
				INFOPLIST_FILE = "$(SRCROOT)/Tests/Resources/UnitTests-Info.plist";
				PRODUCT_BUNDLE_IDENTIFIER = "com.wire.WireSyncEngine-Test-Host";
				PRODUCT_NAME = "$(TARGET_NAME)";
				SWIFT_OBJC_BRIDGING_HEADER = "$(SRCROOT)/Tests/Source/Test-Bridging-Header.h";
				SWIFT_OBJC_INTERFACE_HEADER_NAME = "Tests-Swift.h";
				TEST_HOST = "$(BUILT_PRODUCTS_DIR)/WireSyncEngine Test Host.app/WireSyncEngine Test Host";
				WRAPPER_EXTENSION = xctest;
			};
			name = Release;
		};
		540029DA1918CA8500578793 /* Debug */ = {
			isa = XCBuildConfiguration;
			baseConfigurationReference = 0994E1E31B835C4900A51721 /* project-debug.xcconfig */;
			buildSettings = {
				HEADER_SEARCH_PATHS = "$(SDKROOT)/usr/include/libxml2";
				SWIFT_SWIFT3_OBJC_INFERENCE = Off;
			};
			name = Debug;
		};
		540029DB1918CA8500578793 /* Release */ = {
			isa = XCBuildConfiguration;
			baseConfigurationReference = 0994E1E41B835C4900A51721 /* project.xcconfig */;
			buildSettings = {
				HEADER_SEARCH_PATHS = "$(SDKROOT)/usr/include/libxml2";
				SWIFT_SWIFT3_OBJC_INFERENCE = Off;
			};
			name = Release;
		};
		549815A71A43232500A7CE2E /* Debug */ = {
			isa = XCBuildConfiguration;
			baseConfigurationReference = 0994E1F01B835C4900A51721 /* WireSyncEngine.xcconfig */;
			buildSettings = {
				GCC_PREFIX_HEADER = "$(SRCROOT)/Source/WireSyncEngine-iOS.pch";
				INFOPLIST_FILE = "$(SRCROOT)/Resources/WireSyncEngine-ios-Info.plist";
				MOMC_NO_INVERSE_RELATIONSHIP_WARNINGS = YES;
				PRODUCT_BUNDLE_IDENTIFIER = "com.wire.$(PRODUCT_NAME:rfc1034identifier)";
			};
			name = Debug;
		};
		549815A91A43232500A7CE2E /* Release */ = {
			isa = XCBuildConfiguration;
			baseConfigurationReference = 0994E1F01B835C4900A51721 /* WireSyncEngine.xcconfig */;
			buildSettings = {
				GCC_PREFIX_HEADER = "$(SRCROOT)/Source/WireSyncEngine-iOS.pch";
				INFOPLIST_FILE = "$(SRCROOT)/Resources/WireSyncEngine-ios-Info.plist";
				MOMC_NO_INVERSE_RELATIONSHIP_WARNINGS = YES;
				PRODUCT_BUNDLE_IDENTIFIER = "com.wire.$(PRODUCT_NAME:rfc1034identifier)";
			};
			name = Release;
		};
/* End XCBuildConfiguration section */

/* Begin XCConfigurationList section */
		169BA1DA25ECDBA300374343 /* Build configuration list for PBXNativeTarget "IntegrationTests" */ = {
			isa = XCConfigurationList;
			buildConfigurations = (
				169BA1DB25ECDBA300374343 /* Debug */,
				169BA1DC25ECDBA300374343 /* Release */,
			);
			defaultConfigurationIsVisible = 0;
			defaultConfigurationName = Release;
		};
		3E1860AD191A56F7000FE027 /* Build configuration list for PBXNativeTarget "WireSyncEngine Test Host" */ = {
			isa = XCConfigurationList;
			buildConfigurations = (
				3E1860AE191A56F7000FE027 /* Debug */,
				3E1860AF191A56F7000FE027 /* Release */,
			);
			defaultConfigurationIsVisible = 0;
			defaultConfigurationName = Release;
		};
		3E1860D2191A649D000FE027 /* Build configuration list for PBXNativeTarget "UnitTests" */ = {
			isa = XCConfigurationList;
			buildConfigurations = (
				3E1860D3191A649D000FE027 /* Debug */,
				3E1860D4191A649D000FE027 /* Release */,
			);
			defaultConfigurationIsVisible = 0;
			defaultConfigurationName = Release;
		};
		540029AE1918CA8500578793 /* Build configuration list for PBXProject "WireSyncEngine" */ = {
			isa = XCConfigurationList;
			buildConfigurations = (
				540029DA1918CA8500578793 /* Debug */,
				540029DB1918CA8500578793 /* Release */,
			);
			defaultConfigurationIsVisible = 0;
			defaultConfigurationName = Release;
		};
		549815A61A43232500A7CE2E /* Build configuration list for PBXNativeTarget "WireSyncEngine-ios" */ = {
			isa = XCConfigurationList;
			buildConfigurations = (
				549815A71A43232500A7CE2E /* Debug */,
				549815A91A43232500A7CE2E /* Release */,
			);
			defaultConfigurationIsVisible = 0;
			defaultConfigurationName = Release;
		};
/* End XCConfigurationList section */
	};
	rootObject = 540029AB1918CA8500578793 /* Project object */;
}<|MERGE_RESOLUTION|>--- conflicted
+++ resolved
@@ -1600,11 +1600,8 @@
 		3EAD6A08199BB6C800D519DB /* Calling */ = {
 			isa = PBXGroup;
 			children = (
-<<<<<<< HEAD
 				0625690E264AE6560041C17B /* CallClosedReason.swift */,
-=======
 				63B1FAD72763A4E7000766F8 /* AVSIdentifier */,
->>>>>>> 727db294
 				634976ED268A18B000824A05 /* AVS */,
 				165D3A181E1D43870052E654 /* VoiceChannel.swift */,
 				165D3A171E1D43870052E654 /* VoiceChannelV3.swift */,
@@ -2966,13 +2963,10 @@
 				879634421F7BEC5100FC79BA /* DispatchQueueSerialAsyncTests.swift in Sources */,
 				63CF4000276B4D110079FF2B /* AVSIdentifierTests.swift in Sources */,
 				54AB428E1DF5C5B400381F2C /* TopConversationsDirectoryTests.swift in Sources */,
-<<<<<<< HEAD
 				EEF4010323A8E1EF007B1A97 /* Conversation_RoleTests.swift in Sources */,
-=======
 				068E655A24C8223400403926 /* LocalNotificationContentTypeTest.swift in Sources */,
 				F96C8E821D7ECECF004B6D87 /* ZMLocalNotificationTests_Message.swift in Sources */,
 				EEA2773D211DE4C9004AF00F /* UserNotificationCenterMock.swift in Sources */,
->>>>>>> 727db294
 				0601900B2678750D0043F8F8 /* DeepLinkURLActionProcessorTests.swift in Sources */,
 				1645ED1B244DE345007A82D6 /* TeamMembersDownloadRequestStrategy.swift in Sources */,
 				549552541D645683004F21F6 /* AddressBookTests.swift in Sources */,
@@ -3223,12 +3217,9 @@
 				5478A1411DEC4048006F7268 /* UserProfile.swift in Sources */,
 				EE419B58256FEA3D004618E2 /* ZMUserSession.Configuration.swift in Sources */,
 				5E8BB89E2147E9DF00EEA64B /* AVSWrapper+Handlers.swift in Sources */,
-<<<<<<< HEAD
-=======
 				1626344920D7DB81000D4063 /* PushNotificationCategory.swift in Sources */,
 				F98EDCD71D82B913001E65CB /* LocalNotificationContentType.swift in Sources */,
 				63B1FAD92763A510000766F8 /* AVSIdentifier.swift in Sources */,
->>>>>>> 727db294
 				F19E55A222B3A3FA005C792D /* UNNotificationResponse+SafeLogging.swift in Sources */,
 				EFF940402240FF12004F3115 /* DeepLinkError.swift in Sources */,
 				F90EC5A31E7BF1AC00A6779E /* AVSWrapper.swift in Sources */,
