--- conflicted
+++ resolved
@@ -1448,11 +1448,8 @@
 			isa = PBXGroup;
 			children = (
 				F9ABE84A1EFD568B00D83214 /* MemberDownloadRequestStrategy.swift */,
-<<<<<<< HEAD
 				BF491CD01F03D7CF0055EE44 /* PermissionsDownloadRequestStrategy.swift */,
-=======
 				F9ABE8A91F02A45700D83214 /* TeamSyncRequestStrategy.swift */,
->>>>>>> 7349af23
 				F9ABE84B1EFD568B00D83214 /* TeamDownloadRequestStrategy.swift */,
 				F9ABE84C1EFD568B00D83214 /* TeamDownloadRequestStrategy+Events.swift */,
 				F9ABE84D1EFD568B00D83214 /* TeamRequestFactory.swift */,
@@ -1476,13 +1473,9 @@
 		54A170661B300700001B41A5 /* Strategies */ = {
 			isa = PBXGroup;
 			children = (
-<<<<<<< HEAD
 				F9ABE8521EFD56BF00D83214 /* MemberDownloadRequestStrategyTests.swift */,
 				BF491CD41F03E0FC0055EE44 /* PermissionsDownloadRequestStrategyTests.swift */,
-=======
-				F9ABE8521EFD56BF00D83214 /* MemberDownloadStrategyTests.swift */,
 				F9ABE8AB1F02A86400D83214 /* TeamSyncRequestStrategyTests.swift */,
->>>>>>> 7349af23
 				F9ABE8531EFD56BF00D83214 /* TeamDownloadRequestStrategyTests.swift */,
 				F9ABE8541EFD56BF00D83214 /* TeamDownloadRequestStrategy+EventsTests.swift */,
 				F9B8305E1DEC86E700FF6FE7 /* UserImageStrategyTests.swift */,
