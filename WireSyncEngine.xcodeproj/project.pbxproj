// !$*UTF8*$!
{
	archiveVersion = 1;
	classes = {
	};
	objectVersion = 52;
	objects = {

/* Begin PBXBuildFile section */
		0601900B2678750D0043F8F8 /* DeepLinkURLActionProcessorTests.swift in Sources */ = {isa = PBXBuildFile; fileRef = 161ACB3E23F6E4C200ABFF33 /* DeepLinkURLActionProcessorTests.swift */; };
		068E655A24C8223400403926 /* LocalNotificationContentTypeTest.swift in Sources */ = {isa = PBXBuildFile; fileRef = 068E655924C8223400403926 /* LocalNotificationContentTypeTest.swift */; };
		06B99C7B242B51A300FEAFDE /* SignatureRequestStrategy.swift in Sources */ = {isa = PBXBuildFile; fileRef = 06B99C7A242B51A300FEAFDE /* SignatureRequestStrategy.swift */; };
		06BBF7012473D51D00A26626 /* MessagingTest+Swift.swift in Sources */ = {isa = PBXBuildFile; fileRef = 06BBF7002473D51D00A26626 /* MessagingTest+Swift.swift */; };
		06EF5182266E2C8F0073920F /* Conversation+Join.swift in Sources */ = {isa = PBXBuildFile; fileRef = 06EF5181266E2C8F0073920F /* Conversation+Join.swift */; };
		06EF5187266E445F0073920F /* ConversationTests+Join.swift in Sources */ = {isa = PBXBuildFile; fileRef = 06EF5186266E445F0073920F /* ConversationTests+Join.swift */; };
		06F98D602437916B007E914A /* SignatureRequestStrategyTests.swift in Sources */ = {isa = PBXBuildFile; fileRef = 06F98D5E24379143007E914A /* SignatureRequestStrategyTests.swift */; };
		092083401BA95EE100F82B29 /* UserClientRequestFactory.swift in Sources */ = {isa = PBXBuildFile; fileRef = 0920833F1BA95EE100F82B29 /* UserClientRequestFactory.swift */; };
		0920C4DA1B305FF500C55728 /* UserSessionGiphyRequestStateTests.swift in Sources */ = {isa = PBXBuildFile; fileRef = 0920C4D81B305FF500C55728 /* UserSessionGiphyRequestStateTests.swift */; };
		093694451BA9633300F36B3A /* UserClientRequestFactoryTests.swift in Sources */ = {isa = PBXBuildFile; fileRef = 093694441BA9633300F36B3A /* UserClientRequestFactoryTests.swift */; };
		09531F161AE960E300B8556A /* ZMLoginCodeRequestTranscoder.h in Headers */ = {isa = PBXBuildFile; fileRef = 09531F131AE960E300B8556A /* ZMLoginCodeRequestTranscoder.h */; settings = {ATTRIBUTES = (Public, ); }; };
		09531F181AE960E300B8556A /* ZMLoginCodeRequestTranscoder.m in Sources */ = {isa = PBXBuildFile; fileRef = 09531F141AE960E300B8556A /* ZMLoginCodeRequestTranscoder.m */; };
		09531F1C1AE9644800B8556A /* ZMLoginCodeRequestTranscoderTests.m in Sources */ = {isa = PBXBuildFile; fileRef = 09531F1A1AE9644800B8556A /* ZMLoginCodeRequestTranscoderTests.m */; };
		098CFBBB1B7B9C94000B02B1 /* BaseTestSwiftHelpers.swift in Sources */ = {isa = PBXBuildFile; fileRef = 098CFBBA1B7B9C94000B02B1 /* BaseTestSwiftHelpers.swift */; };
		09914E531BD6613D00C10BF8 /* ZMDecodedAPSMessageTest.m in Sources */ = {isa = PBXBuildFile; fileRef = 09914E521BD6613D00C10BF8 /* ZMDecodedAPSMessageTest.m */; };
		09B730961B3045E400A5CCC9 /* ProxiedRequestStatusTests.swift in Sources */ = {isa = PBXBuildFile; fileRef = 09B730941B3045E400A5CCC9 /* ProxiedRequestStatusTests.swift */; };
		09BA924C1BD55FA5000DC962 /* UserClientRequestStrategyTests.swift in Sources */ = {isa = PBXBuildFile; fileRef = 0920833C1BA84F3100F82B29 /* UserClientRequestStrategyTests.swift */; };
		09BCDB8E1BCE7F000020DCC7 /* ZMAPSMessageDecoder.h in Headers */ = {isa = PBXBuildFile; fileRef = 09BCDB8C1BCE7F000020DCC7 /* ZMAPSMessageDecoder.h */; settings = {ATTRIBUTES = (Public, ); }; };
		09BCDB8F1BCE7F000020DCC7 /* ZMAPSMessageDecoder.m in Sources */ = {isa = PBXBuildFile; fileRef = 09BCDB8D1BCE7F000020DCC7 /* ZMAPSMessageDecoder.m */; };
		09C77C531BA6C77000E2163F /* UserClientRequestStrategy.swift in Sources */ = {isa = PBXBuildFile; fileRef = 09C77C521BA6C77000E2163F /* UserClientRequestStrategy.swift */; };
		09D7CE641AE94D4200CC5F45 /* ZMCredentials+Internal.h in Headers */ = {isa = PBXBuildFile; fileRef = 09D7CE621AE94D4200CC5F45 /* ZMCredentials+Internal.h */; };
		160195611E30C9CF00ACBFAC /* LocalNotificationDispatcherCallingTests.swift in Sources */ = {isa = PBXBuildFile; fileRef = 160195601E30C9CF00ACBFAC /* LocalNotificationDispatcherCallingTests.swift */; };
		1602B4611F3B04150061C135 /* ZMBlacklistVerificator.h in Headers */ = {isa = PBXBuildFile; fileRef = F9FD798B19EE9B9A00D70FCD /* ZMBlacklistVerificator.h */; settings = {ATTRIBUTES = (Public, ); }; };
		16030DC921B01B7500F8032E /* Conversation+ReadReceiptMode.swift in Sources */ = {isa = PBXBuildFile; fileRef = 16030DC821B01B7500F8032E /* Conversation+ReadReceiptMode.swift */; };
		16085B331F71811A000B9F22 /* UserChangeInfo+UserSession.swift in Sources */ = {isa = PBXBuildFile; fileRef = 16085B321F71811A000B9F22 /* UserChangeInfo+UserSession.swift */; };
		16085B351F719E6D000B9F22 /* NetworkStateRecorder.swift in Sources */ = {isa = PBXBuildFile; fileRef = 16085B341F719E6D000B9F22 /* NetworkStateRecorder.swift */; };
		160C31271E6434500012E4BC /* OperationStatus.swift in Sources */ = {isa = PBXBuildFile; fileRef = 160C31261E6434500012E4BC /* OperationStatus.swift */; };
		160C31411E6DDFC30012E4BC /* VoiceChannelV3Tests.swift in Sources */ = {isa = PBXBuildFile; fileRef = 160C31401E6DDFC30012E4BC /* VoiceChannelV3Tests.swift */; };
		160C31441E8049320012E4BC /* ApplicationStatusDirectory.swift in Sources */ = {isa = PBXBuildFile; fileRef = 160C31431E8049320012E4BC /* ApplicationStatusDirectory.swift */; };
		160C314A1E82AC170012E4BC /* OperationStatusTests.swift in Sources */ = {isa = PBXBuildFile; fileRef = 160C31491E82AC170012E4BC /* OperationStatusTests.swift */; };
		161681352077721600BCF33A /* ZMOperationLoop+OperationStatus.swift in Sources */ = {isa = PBXBuildFile; fileRef = 161681342077721600BCF33A /* ZMOperationLoop+OperationStatus.swift */; };
		16168137207790F600BCF33A /* Conversation+Participants.swift in Sources */ = {isa = PBXBuildFile; fileRef = 16168136207790F600BCF33A /* Conversation+Participants.swift */; };
		161927242459E09C00DDD9EB /* UserClientEventConsumerTests.swift in Sources */ = {isa = PBXBuildFile; fileRef = 161927222459E08E00DDD9EB /* UserClientEventConsumerTests.swift */; };
		161ACB1623F1AFB000ABFF33 /* SessionManager+CallKitManagerDelegate.swift in Sources */ = {isa = PBXBuildFile; fileRef = 161ACB1523F1AFB000ABFF33 /* SessionManager+CallKitManagerDelegate.swift */; };
		161ACB2423F432CC00ABFF33 /* SessionManager+URLActions.swift in Sources */ = {isa = PBXBuildFile; fileRef = 161ACB2323F432CC00ABFF33 /* SessionManager+URLActions.swift */; };
		161ACB2D23F5BA0200ABFF33 /* DeepLinkURLActionProcessor.swift in Sources */ = {isa = PBXBuildFile; fileRef = 161ACB2C23F5BA0200ABFF33 /* DeepLinkURLActionProcessor.swift */; };
		161ACB2F23F5BACA00ABFF33 /* ConnectToBotURLActionProcessor.swift in Sources */ = {isa = PBXBuildFile; fileRef = 161ACB2E23F5BACA00ABFF33 /* ConnectToBotURLActionProcessor.swift */; };
		161ACB3223F5BBA100ABFF33 /* CompanyLoginURLActionProcessor.swift in Sources */ = {isa = PBXBuildFile; fileRef = 161ACB3123F5BBA100ABFF33 /* CompanyLoginURLActionProcessor.swift */; };
		161ACB3A23F6BAFE00ABFF33 /* URLActionTests.swift in Sources */ = {isa = PBXBuildFile; fileRef = 161ACB3923F6BAFE00ABFF33 /* URLActionTests.swift */; };
		161ACB4323F6EE4800ABFF33 /* CompanyLoginURLActionProcessorTests.swift in Sources */ = {isa = PBXBuildFile; fileRef = 161ACB4223F6EE4800ABFF33 /* CompanyLoginURLActionProcessorTests.swift */; };
		161C886623FD248A00CB0B8E /* RecordingMockTransportSession.swift in Sources */ = {isa = PBXBuildFile; fileRef = 161C886423FD248A00CB0B8E /* RecordingMockTransportSession.swift */; };
		161C887723FD4CFD00CB0B8E /* MockPushChannel.swift in Sources */ = {isa = PBXBuildFile; fileRef = 161C887623FD4CFD00CB0B8E /* MockPushChannel.swift */; };
		161D3AC92134013C0053D39A /* Logging.swift in Sources */ = {isa = PBXBuildFile; fileRef = 161D3AC82134013C0053D39A /* Logging.swift */; };
		1621D2711D770FB1007108C2 /* ZMSyncStateDelegate.h in Headers */ = {isa = PBXBuildFile; fileRef = 1621D2701D770FB1007108C2 /* ZMSyncStateDelegate.h */; settings = {ATTRIBUTES = (Public, ); }; };
		1626344720D79C22000D4063 /* ZMUserSessionTests+PushNotifications.swift in Sources */ = {isa = PBXBuildFile; fileRef = 1626344620D79C22000D4063 /* ZMUserSessionTests+PushNotifications.swift */; };
		1626344920D7DB81000D4063 /* PushNotificationCategory.swift in Sources */ = {isa = PBXBuildFile; fileRef = 1626344820D7DB81000D4063 /* PushNotificationCategory.swift */; };
		162A81D4202B453000F6200C /* SessionManager+AVS.swift in Sources */ = {isa = PBXBuildFile; fileRef = 162A81D3202B453000F6200C /* SessionManager+AVS.swift */; };
		162A81D6202B5BC600F6200C /* SessionManagerAVSTests.swift in Sources */ = {isa = PBXBuildFile; fileRef = 162A81D5202B5BC600F6200C /* SessionManagerAVSTests.swift */; };
		162DEE111F87B9800034C8F9 /* ZMUserSession+Calling.swift in Sources */ = {isa = PBXBuildFile; fileRef = 162DEE101F87B9800034C8F9 /* ZMUserSession+Calling.swift */; };
		1634958B1F0254CB004E80DB /* SessionManager+ServerConnection.swift in Sources */ = {isa = PBXBuildFile; fileRef = 1634958A1F0254CB004E80DB /* SessionManager+ServerConnection.swift */; };
		1636EAFF23F6FCCC00CD9527 /* MockPresentationDelegate.swift in Sources */ = {isa = PBXBuildFile; fileRef = 1636EAFE23F6FCCC00CD9527 /* MockPresentationDelegate.swift */; };
		1639A8272260CE5000868AB9 /* ZMLocalNotification+AvailabilityAlert.swift in Sources */ = {isa = PBXBuildFile; fileRef = 1639A8262260CE5000868AB9 /* ZMLocalNotification+AvailabilityAlert.swift */; };
		1639A8542264C52600868AB9 /* ZMLocalNotificationTests_Alerts.swift in Sources */ = {isa = PBXBuildFile; fileRef = 1639A8532264C52600868AB9 /* ZMLocalNotificationTests_Alerts.swift */; };
		163FB9942052EA4C00E74F83 /* OperationLoopNewRequestObserver.swift in Sources */ = {isa = PBXBuildFile; fileRef = 163FB9922052EA4600E74F83 /* OperationLoopNewRequestObserver.swift */; };
		163FB9952056D5BA00E74F83 /* PushNotificationStatusTests.swift in Sources */ = {isa = PBXBuildFile; fileRef = BFB524CD1C7722EC006BCE23 /* PushNotificationStatusTests.swift */; };
		163FB9972057E25600E74F83 /* NSManagedObjectContext+LastNotificationID.swift in Sources */ = {isa = PBXBuildFile; fileRef = 163FB9962057E25600E74F83 /* NSManagedObjectContext+LastNotificationID.swift */; };
		163FB9992057E3F200E74F83 /* AuthenticationStatusProvider.swift in Sources */ = {isa = PBXBuildFile; fileRef = 163FB9982057E3F200E74F83 /* AuthenticationStatusProvider.swift */; };
		1645ECF82448A0A3007A82D6 /* Decodable+JSON.swift in Sources */ = {isa = PBXBuildFile; fileRef = 1645ECF72448A0A3007A82D6 /* Decodable+JSON.swift */; };
		1645ECFC2449CE75007A82D6 /* TeamMembersDownloadRequestStrategy.swift in Sources */ = {isa = PBXBuildFile; fileRef = 1645ECFB2449CE75007A82D6 /* TeamMembersDownloadRequestStrategy.swift */; };
		1645ED1B244DE345007A82D6 /* TeamMembersDownloadRequestStrategy.swift in Sources */ = {isa = PBXBuildFile; fileRef = 1645ED1A244DE345007A82D6 /* TeamMembersDownloadRequestStrategy.swift */; };
		16466C0E1F9F7EDF00E3F970 /* ZMConversationTranscoderTests.swift in Sources */ = {isa = PBXBuildFile; fileRef = 16466C0D1F9F7EDF00E3F970 /* ZMConversationTranscoderTests.swift */; };
		164A55D820F4FE4A00AE62A6 /* SearchUserImageStrategyTests.swift in Sources */ = {isa = PBXBuildFile; fileRef = F95706581DE5F6D40087442C /* SearchUserImageStrategyTests.swift */; };
		164B8C211E254AD00060AB26 /* WireCallCenterV3Mock.swift in Sources */ = {isa = PBXBuildFile; fileRef = 165D3A1A1E1D43870052E654 /* WireCallCenterV3Mock.swift */; };
		164C29A31ECF437E0026562A /* SearchRequestTests.swift in Sources */ = {isa = PBXBuildFile; fileRef = 164C29A21ECF437E0026562A /* SearchRequestTests.swift */; };
		164C29A51ECF47D80026562A /* SearchDirectoryTests.swift in Sources */ = {isa = PBXBuildFile; fileRef = 164C29A41ECF47D80026562A /* SearchDirectoryTests.swift */; };
		164C29A71ED2D7B00026562A /* SearchResult.swift in Sources */ = {isa = PBXBuildFile; fileRef = 164C29A61ED2D7B00026562A /* SearchResult.swift */; };
		164CB466207CC47700A2010F /* Conversation+ParticipantsTests.swift in Sources */ = {isa = PBXBuildFile; fileRef = 164CB465207CC47700A2010F /* Conversation+ParticipantsTests.swift */; };
		164EAF9C1F4455FA00B628C4 /* ZMUserSession+Actions.swift in Sources */ = {isa = PBXBuildFile; fileRef = 164EAF9B1F4455FA00B628C4 /* ZMUserSession+Actions.swift */; };
		16519D38231D3B1700C9D76D /* Conversation+Deletion.swift in Sources */ = {isa = PBXBuildFile; fileRef = 16519D37231D3B1700C9D76D /* Conversation+Deletion.swift */; };
		16519D6D231EAAF300C9D76D /* Conversation+DeletionTests.swift in Sources */ = {isa = PBXBuildFile; fileRef = 16519D6C231EAAF300C9D76D /* Conversation+DeletionTests.swift */; };
		1658C2371F503CF800889F22 /* FlowManager.swift in Sources */ = {isa = PBXBuildFile; fileRef = 1658C2361F503CF800889F22 /* FlowManager.swift */; };
		1658C23A1F5404F000889F22 /* FlowManagerMock.swift in Sources */ = {isa = PBXBuildFile; fileRef = 1658C2381F5404ED00889F22 /* FlowManagerMock.swift */; };
		1658E91D26C53FDB003D0090 /* Starscream.xcframework in Frameworks */ = {isa = PBXBuildFile; fileRef = 1658E91C26C53FDB003D0090 /* Starscream.xcframework */; };
		1658E91E26C53FDB003D0090 /* Starscream.xcframework in Embed Frameworks */ = {isa = PBXBuildFile; fileRef = 1658E91C26C53FDB003D0090 /* Starscream.xcframework */; settings = {ATTRIBUTES = (CodeSignOnCopy, RemoveHeadersOnCopy, ); }; };
		1659114F1DEF1F6E007FA847 /* LocalNotificationDispatcher+Calling.swift in Sources */ = {isa = PBXBuildFile; fileRef = 1659114E1DEF1F6E007FA847 /* LocalNotificationDispatcher+Calling.swift */; };
		165911531DEF38EC007FA847 /* CallStateObserver.swift in Sources */ = {isa = PBXBuildFile; fileRef = 165911521DEF38EC007FA847 /* CallStateObserver.swift */; };
		165BB94C2004D6490077EFD5 /* SessionManager+UserActivity.swift in Sources */ = {isa = PBXBuildFile; fileRef = 165BB94B2004D6490077EFD5 /* SessionManager+UserActivity.swift */; };
		165D3A151E1D3EF30052E654 /* WireCallCenterV3.swift in Sources */ = {isa = PBXBuildFile; fileRef = 165D3A141E1D3EF30052E654 /* WireCallCenterV3.swift */; };
		165D3A211E1D43870052E654 /* VoiceChannelV3.swift in Sources */ = {isa = PBXBuildFile; fileRef = 165D3A171E1D43870052E654 /* VoiceChannelV3.swift */; };
		165D3A221E1D43870052E654 /* VoiceChannel.swift in Sources */ = {isa = PBXBuildFile; fileRef = 165D3A181E1D43870052E654 /* VoiceChannel.swift */; };
		165D3A3D1E1D60520052E654 /* ZMConversation+VoiceChannel.swift in Sources */ = {isa = PBXBuildFile; fileRef = 165D3A3C1E1D60520052E654 /* ZMConversation+VoiceChannel.swift */; };
		1660AA091ECCAC900056D403 /* SearchDirectory.swift in Sources */ = {isa = PBXBuildFile; fileRef = 1660AA081ECCAC900056D403 /* SearchDirectory.swift */; };
		1660AA0B1ECCAF4E0056D403 /* SearchRequest.swift in Sources */ = {isa = PBXBuildFile; fileRef = 1660AA0A1ECCAF4E0056D403 /* SearchRequest.swift */; };
		1660AA0D1ECDB0250056D403 /* SearchTask.swift in Sources */ = {isa = PBXBuildFile; fileRef = 1660AA0C1ECDB0250056D403 /* SearchTask.swift */; };
		1660AA0F1ECE0C870056D403 /* SearchResultTests.swift in Sources */ = {isa = PBXBuildFile; fileRef = 1660AA0E1ECE0C870056D403 /* SearchResultTests.swift */; };
		1660AA111ECE3C1C0056D403 /* SearchTaskTests.swift in Sources */ = {isa = PBXBuildFile; fileRef = 1660AA101ECE3C1C0056D403 /* SearchTaskTests.swift */; };
		166264742166093800300F45 /* CallEventStatus.swift in Sources */ = {isa = PBXBuildFile; fileRef = 166264732166093800300F45 /* CallEventStatus.swift */; };
		1662648221661C9F00300F45 /* ZMOperatonLoop+Background.swift in Sources */ = {isa = PBXBuildFile; fileRef = 1662648121661C9F00300F45 /* ZMOperatonLoop+Background.swift */; };
		166264932166517A00300F45 /* CallEventStatusTests.swift in Sources */ = {isa = PBXBuildFile; fileRef = 166264922166517A00300F45 /* CallEventStatusTests.swift */; };
		1662B0F723D9B29C00B8C7C5 /* UnauthenticatedSession+DomainLookup.swift in Sources */ = {isa = PBXBuildFile; fileRef = 1662B0F623D9B29C00B8C7C5 /* UnauthenticatedSession+DomainLookup.swift */; };
		1662B0F923D9CE8F00B8C7C5 /* UnauthenticatedSessionTests+DomainLookup.swift in Sources */ = {isa = PBXBuildFile; fileRef = 1662B0F823D9CE8F00B8C7C5 /* UnauthenticatedSessionTests+DomainLookup.swift */; };
		166507812459D7CA005300C1 /* UserClientEventConsumer.swift in Sources */ = {isa = PBXBuildFile; fileRef = 166507802459D7CA005300C1 /* UserClientEventConsumer.swift */; };
		166A8BF31E015F3B00F5EEEA /* WireCallCenterV3Factory.swift in Sources */ = {isa = PBXBuildFile; fileRef = 166A8BF21E015F3B00F5EEEA /* WireCallCenterV3Factory.swift */; };
		166A8BF91E02C7D500F5EEEA /* ZMHotFix+PendingChanges.swift in Sources */ = {isa = PBXBuildFile; fileRef = 166A8BF81E02C7D500F5EEEA /* ZMHotFix+PendingChanges.swift */; };
		166B2B5E23E86522003E8581 /* ZMUserSession.swift in Sources */ = {isa = PBXBuildFile; fileRef = 166B2B5D23E86522003E8581 /* ZMUserSession.swift */; };
		166B2B6E23EB2CD3003E8581 /* DatabaseTest.swift in Sources */ = {isa = PBXBuildFile; fileRef = 166B2B6D23EB2CD3003E8581 /* DatabaseTest.swift */; };
		166D18A4230EBFFA001288CD /* MediaManager.swift in Sources */ = {isa = PBXBuildFile; fileRef = 166D18A3230EBFFA001288CD /* MediaManager.swift */; };
		166D18A6230EC418001288CD /* MockMediaManager.swift in Sources */ = {isa = PBXBuildFile; fileRef = 166D18A5230EC418001288CD /* MockMediaManager.swift */; };
		166DCDBA2555ADD2004F4F59 /* SessionManager+EncryptionAtRest.swift in Sources */ = {isa = PBXBuildFile; fileRef = 166DCDB92555ADD1004F4F59 /* SessionManager+EncryptionAtRest.swift */; };
		166E47CE255E8A4D00C161C8 /* ZMConnectionTranscoder.h in Headers */ = {isa = PBXBuildFile; fileRef = 54F8D6DD19AB535700146664 /* ZMConnectionTranscoder.h */; settings = {ATTRIBUTES = (Public, ); }; };
		166E47CF255E8B2200C161C8 /* ZMLastUpdateEventIDTranscoder.h in Headers */ = {isa = PBXBuildFile; fileRef = 5427B34D19D195A100CC18DC /* ZMLastUpdateEventIDTranscoder.h */; settings = {ATTRIBUTES = (Public, ); }; };
		166E47D0255EBFA900C161C8 /* StrategyDirectory.swift in Sources */ = {isa = PBXBuildFile; fileRef = 166E47CC255E785900C161C8 /* StrategyDirectory.swift */; };
		166E47D1255EC03E00C161C8 /* ZMSelfStrategy.h in Headers */ = {isa = PBXBuildFile; fileRef = 54F8D6E819AB535700146664 /* ZMSelfStrategy.h */; settings = {ATTRIBUTES = (Public, ); }; };
		166E47D3255EF0BE00C161C8 /* MockStrategyDirectory.swift in Sources */ = {isa = PBXBuildFile; fileRef = 166E47D2255EF0BD00C161C8 /* MockStrategyDirectory.swift */; };
		1671F9FF1E2FAF50009F3150 /* ZMLocalNotificationForTests_CallState.swift in Sources */ = {isa = PBXBuildFile; fileRef = 1671F9FE1E2FAF50009F3150 /* ZMLocalNotificationForTests_CallState.swift */; };
		1672A64523473EA100380537 /* LabelDownstreamRequestStrategy.swift in Sources */ = {isa = PBXBuildFile; fileRef = 1672A64423473EA100380537 /* LabelDownstreamRequestStrategy.swift */; };
		1672A653234784B500380537 /* LabelDownstreamRequestStrategyTests.swift in Sources */ = {isa = PBXBuildFile; fileRef = 1672A652234784B500380537 /* LabelDownstreamRequestStrategyTests.swift */; };
		1673C35324CB36D800AE2714 /* ZMUserSessionTests+EncryptionAtRest.swift in Sources */ = {isa = PBXBuildFile; fileRef = 1673C35224CB36D800AE2714 /* ZMUserSessionTests+EncryptionAtRest.swift */; };
		1679D1CD1EF97387007B0DF5 /* ZMUserSessionTestsBase+Calling.swift in Sources */ = {isa = PBXBuildFile; fileRef = 1679D1CB1EF9730C007B0DF5 /* ZMUserSessionTestsBase+Calling.swift */; };
		167BCB892603C2F100E9D7E3 /* ZMUserSessionTestsBase.m in Sources */ = {isa = PBXBuildFile; fileRef = 5447E4661AECDE6500411FCD /* ZMUserSessionTestsBase.m */; };
		167BCB902603CAB200E9D7E3 /* AnalyticsTests.swift in Sources */ = {isa = PBXBuildFile; fileRef = BF40AC711D096A0E00287E29 /* AnalyticsTests.swift */; };
		167BCB942603CC5B00E9D7E3 /* EventProcessorTests.swift in Sources */ = {isa = PBXBuildFile; fileRef = 1693151E2588CF9500709F15 /* EventProcessorTests.swift */; };
		167F383B23E0416E006B6AA9 /* UnauthenticatedSession+SSO.swift in Sources */ = {isa = PBXBuildFile; fileRef = 167F383A23E0416E006B6AA9 /* UnauthenticatedSession+SSO.swift */; };
		167F383D23E04A93006B6AA9 /* UnauthenticatedSessionTests+SSO.swift in Sources */ = {isa = PBXBuildFile; fileRef = 167F383C23E04A93006B6AA9 /* UnauthenticatedSessionTests+SSO.swift */; };
		168474262252579A004DE9EC /* ZMUserSessionTests+Syncing.swift in Sources */ = {isa = PBXBuildFile; fileRef = 168474252252579A004DE9EC /* ZMUserSessionTests+Syncing.swift */; };
		16849B1C23EDA1FD00C025A8 /* MockUpdateEventProcessor.swift in Sources */ = {isa = PBXBuildFile; fileRef = 16849B1B23EDA1FD00C025A8 /* MockUpdateEventProcessor.swift */; };
		16849B2023EDB32B00C025A8 /* MockSessionManager.swift in Sources */ = {isa = PBXBuildFile; fileRef = 16849B1F23EDB32B00C025A8 /* MockSessionManager.swift */; };
		168C0B3F1E97CE3900315044 /* ZMLastUpdateEventIDTranscoderTests.m in Sources */ = {isa = PBXBuildFile; fileRef = 54188DCA19D19DE200DA40E4 /* ZMLastUpdateEventIDTranscoderTests.m */; };
		168CF42720077C54009FCB89 /* TeamInvitationStatus.swift in Sources */ = {isa = PBXBuildFile; fileRef = 168CF42620077C54009FCB89 /* TeamInvitationStatus.swift */; };
		168CF4292007840A009FCB89 /* Team+Invite.swift in Sources */ = {isa = PBXBuildFile; fileRef = 168CF4282007840A009FCB89 /* Team+Invite.swift */; };
		168CF42B20079A02009FCB89 /* TeamInvitationRequestStrategy.swift in Sources */ = {isa = PBXBuildFile; fileRef = 168CF42A20079A02009FCB89 /* TeamInvitationRequestStrategy.swift */; };
		168CF42D2007BCA0009FCB89 /* TeamInvitationRequestStrategyTests.swift in Sources */ = {isa = PBXBuildFile; fileRef = 168CF42C2007BCA0009FCB89 /* TeamInvitationRequestStrategyTests.swift */; };
		168CF42F2007BCD9009FCB89 /* TeamInvitationStatusTests.swift in Sources */ = {isa = PBXBuildFile; fileRef = 168CF42E2007BCD9009FCB89 /* TeamInvitationStatusTests.swift */; };
		1693151125836E5800709F15 /* EventProcessor.swift in Sources */ = {isa = PBXBuildFile; fileRef = 1693151025836E5800709F15 /* EventProcessor.swift */; };
		16962EE220286A4C0069D88D /* LocalNotificationType+Localization.swift in Sources */ = {isa = PBXBuildFile; fileRef = 16962EE120286A4C0069D88D /* LocalNotificationType+Localization.swift */; };
		16962EE420286D690069D88D /* LocalNotificationType+Configuration.swift in Sources */ = {isa = PBXBuildFile; fileRef = 16962EE320286D690069D88D /* LocalNotificationType+Configuration.swift */; };
		16962EE52028A86D0069D88D /* ZMLocalNotificationLocalizationTests.swift in Sources */ = {isa = PBXBuildFile; fileRef = EEB568181FA22FBE003ADA3A /* ZMLocalNotificationLocalizationTests.swift */; };
		169BA1D725ECDBA300374343 /* WireSyncEngine.framework in Frameworks */ = {isa = PBXBuildFile; fileRef = 549815931A43232400A7CE2E /* WireSyncEngine.framework */; };
		169BA1DF25ECE4D000374343 /* IntegrationTest.m in Sources */ = {isa = PBXBuildFile; fileRef = 16FF47461F0CD58A0044C491 /* IntegrationTest.m */; };
		169BA1E025ECE4D800374343 /* IntegrationTest.swift in Sources */ = {isa = PBXBuildFile; fileRef = 16FF47431F0BF5C70044C491 /* IntegrationTest.swift */; };
		169BA1E125ECE4EC00374343 /* AppLockIntegrationTests.swift in Sources */ = {isa = PBXBuildFile; fileRef = EEA1ED4025BEBABF006D07D3 /* AppLockIntegrationTests.swift */; };
		169BA1E925ECEA1C00374343 /* PushRegistryMock.swift in Sources */ = {isa = PBXBuildFile; fileRef = 169E303120D29C200012C219 /* PushRegistryMock.swift */; };
		169BA1EA25ECEA5400374343 /* ApplicationMock.swift in Sources */ = {isa = PBXBuildFile; fileRef = 543ED0001D79E0EE00A9CDF3 /* ApplicationMock.swift */; };
		169BA1EB25ECEA9000374343 /* UserNotificationCenterMock.swift in Sources */ = {isa = PBXBuildFile; fileRef = EEA2773C211DE4C9004AF00F /* UserNotificationCenterMock.swift */; };
		169BA1EC25ECEA9600374343 /* MockUser+LoginCredentials.swift in Sources */ = {isa = PBXBuildFile; fileRef = 5E67168F2174CA6300522E61 /* MockUser+LoginCredentials.swift */; };
		169BA1ED25ECEA9A00374343 /* OperationLoopNewRequestObserver.swift in Sources */ = {isa = PBXBuildFile; fileRef = 163FB9922052EA4600E74F83 /* OperationLoopNewRequestObserver.swift */; };
		169BA1EF25ECEAD200374343 /* WireCallCenterV3Mock.swift in Sources */ = {isa = PBXBuildFile; fileRef = 165D3A1A1E1D43870052E654 /* WireCallCenterV3Mock.swift */; };
		169BA1F025ECEB0E00374343 /* SessionManagerTests.swift in Sources */ = {isa = PBXBuildFile; fileRef = F159F4131F1E3134001B7D80 /* SessionManagerTests.swift */; };
		169BA1F125ECEB2900374343 /* FlowManagerMock.swift in Sources */ = {isa = PBXBuildFile; fileRef = 1658C2381F5404ED00889F22 /* FlowManagerMock.swift */; };
		169BA1F225ECEB3300374343 /* MockMediaManager.swift in Sources */ = {isa = PBXBuildFile; fileRef = 166D18A5230EC418001288CD /* MockMediaManager.swift */; };
		169BA1F425ECEFB400374343 /* MockPresentationDelegate.swift in Sources */ = {isa = PBXBuildFile; fileRef = 1636EAFE23F6FCCC00CD9527 /* MockPresentationDelegate.swift */; };
		169BA1F525ECF05000374343 /* IntegrationTest+Encryption.swift in Sources */ = {isa = PBXBuildFile; fileRef = 54ADA7611E3B3CBE00B90C7D /* IntegrationTest+Encryption.swift */; };
		169BA1F825ECF8F700374343 /* MockAppLock.swift in Sources */ = {isa = PBXBuildFile; fileRef = 169BA1F725ECF8F700374343 /* MockAppLock.swift */; };
		169BA1F925ECF8F700374343 /* MockAppLock.swift in Sources */ = {isa = PBXBuildFile; fileRef = 169BA1F725ECF8F700374343 /* MockAppLock.swift */; };
		169BA1FB25ED0CB200374343 /* MockPushChannel.swift in Sources */ = {isa = PBXBuildFile; fileRef = 161C887623FD4CFD00CB0B8E /* MockPushChannel.swift */; };
		169BA1FC25ED0CBD00374343 /* MockSessionManager.swift in Sources */ = {isa = PBXBuildFile; fileRef = 16849B1F23EDB32B00C025A8 /* MockSessionManager.swift */; };
		169BA1FD25ED0CCD00374343 /* MockStrategyDirectory.swift in Sources */ = {isa = PBXBuildFile; fileRef = 166E47D2255EF0BD00C161C8 /* MockStrategyDirectory.swift */; };
		169BA1FF25ED0DAD00374343 /* ZMUserSession+Messages.swift in Sources */ = {isa = PBXBuildFile; fileRef = 169BA1FE25ED0DAD00374343 /* ZMUserSession+Messages.swift */; };
		169BA20025ED0DAD00374343 /* ZMUserSession+Messages.swift in Sources */ = {isa = PBXBuildFile; fileRef = 169BA1FE25ED0DAD00374343 /* ZMUserSession+Messages.swift */; };
		169BA20125ED0EFE00374343 /* ZMUserSessionLegalHoldTests.swift in Sources */ = {isa = PBXBuildFile; fileRef = 5502C6E922B7D4DA000684B7 /* ZMUserSessionLegalHoldTests.swift */; };
		169BA20225ED0F0600374343 /* UserRichProfileIntegrationTests.swift in Sources */ = {isa = PBXBuildFile; fileRef = F188BB852223F372002BF204 /* UserRichProfileIntegrationTests.swift */; };
		169BA20425ED0F1E00374343 /* TeamTests.swift in Sources */ = {isa = PBXBuildFile; fileRef = F93F3A581ED5A67E003CD185 /* TeamTests.swift */; };
		169BA20525ED0F2D00374343 /* LinkPreviewTests.swift in Sources */ = {isa = PBXBuildFile; fileRef = 16A5FE22215B5FD000AEEBBD /* LinkPreviewTests.swift */; };
		169BA20625ED0F3800374343 /* ClientManagementTests.m in Sources */ = {isa = PBXBuildFile; fileRef = F9B171F91C0F320200E6EEC6 /* ClientManagementTests.m */; };
		169BA20725ED0F3E00374343 /* OTRTests.swift in Sources */ = {isa = PBXBuildFile; fileRef = 5422E96E1BD5A4FD005A7C77 /* OTRTests.swift */; };
		169BA20825ED0F4400374343 /* GiphyTests.m in Sources */ = {isa = PBXBuildFile; fileRef = 54DFB8EE1B30649000F1C736 /* GiphyTests.m */; };
		169BA20925ED0F4A00374343 /* IsTypingTests.swift in Sources */ = {isa = PBXBuildFile; fileRef = EE1108FC23D59720005DC663 /* IsTypingTests.swift */; };
		169BA20A25ED0F5000374343 /* BackgroundTests.m in Sources */ = {isa = PBXBuildFile; fileRef = 54A3ACC21A261603008AF8DF /* BackgroundTests.m */; };
		169BA20B25ED0F5400374343 /* ConnectionTests.m in Sources */ = {isa = PBXBuildFile; fileRef = 5492C6C319ACCCA8008F41E2 /* ConnectionTests.m */; };
		169BA20C25ED0F5900374343 /* PushNotificationTokenTests.swift in Sources */ = {isa = PBXBuildFile; fileRef = F1F3FE8620F36DEC00B0BAF3 /* PushNotificationTokenTests.swift */; };
		169BA20D25ED0F5E00374343 /* APNSTests+Swift.swift in Sources */ = {isa = PBXBuildFile; fileRef = 63F65F1224729B4C00534A69 /* APNSTests+Swift.swift */; };
		169BA20E25ED0F6200374343 /* APNSTests.m in Sources */ = {isa = PBXBuildFile; fileRef = 545F3DBA1AAF64FB00BF817B /* APNSTests.m */; };
		169BA20F25ED0F6900374343 /* APNSTestsBase.m in Sources */ = {isa = PBXBuildFile; fileRef = 63F65F222474378200534A69 /* APNSTestsBase.m */; };
		169BA21025ED0F6D00374343 /* PushChannelTests.swift in Sources */ = {isa = PBXBuildFile; fileRef = 63F65F02246D5A9600534A69 /* PushChannelTests.swift */; };
		169BA21125ED0F7100374343 /* UserHandleTests.swift in Sources */ = {isa = PBXBuildFile; fileRef = 54E4DD0D1DE4A9A200FEF192 /* UserHandleTests.swift */; };
		169BA21225ED0F7600374343 /* UserTests+AccountDeletion.swift in Sources */ = {isa = PBXBuildFile; fileRef = 168E96DC220C6EB700FC92FA /* UserTests+AccountDeletion.swift */; };
		169BA21325ED0F7A00374343 /* UserTests.swift in Sources */ = {isa = PBXBuildFile; fileRef = A9F269C6257800940021B99A /* UserTests.swift */; };
		169BA21425ED0F8000374343 /* UserTests.m in Sources */ = {isa = PBXBuildFile; fileRef = 3EEA678A199D079600AF7665 /* UserTests.m */; };
		169BA21525ED0F8500374343 /* UserProfileImageV3Tests.swift in Sources */ = {isa = PBXBuildFile; fileRef = F190E0A81E8D516D003E81F8 /* UserProfileImageV3Tests.swift */; };
		169BA21625ED0F8900374343 /* UserProfileTests.m in Sources */ = {isa = PBXBuildFile; fileRef = 54877C9419922C0B0097FB58 /* UserProfileTests.m */; };
		169BA21725ED0F8E00374343 /* SearchTests.swift in Sources */ = {isa = PBXBuildFile; fileRef = 163BB8151EE1B1AC00DF9384 /* SearchTests.swift */; };
		169BA21825ED0F9500374343 /* SendAndReceiveMessagesTests+Swift.swift in Sources */ = {isa = PBXBuildFile; fileRef = 06BBF6FE2472F3AC00A26626 /* SendAndReceiveMessagesTests+Swift.swift */; };
		169BA21925ED0F9900374343 /* SendAndReceiveMessagesTests.m in Sources */ = {isa = PBXBuildFile; fileRef = 541918EB195AD9D100A5023D /* SendAndReceiveMessagesTests.m */; };
		169BA21A25ED0F9E00374343 /* FileTransferTests+Swift.swift in Sources */ = {isa = PBXBuildFile; fileRef = 06BBF6FB247288DD00A26626 /* FileTransferTests+Swift.swift */; };
		169BA21B25ED0FA200374343 /* FileTransferTests.m in Sources */ = {isa = PBXBuildFile; fileRef = 5430FF141CE4A359004ECFFE /* FileTransferTests.m */; };
		169BA21C25ED0FA700374343 /* ConversationTests+LegalHold.swift in Sources */ = {isa = PBXBuildFile; fileRef = 16A86B8322A7E57100A674F8 /* ConversationTests+LegalHold.swift */; };
		169BA21D25ED0FAC00374343 /* ConversationTests+OTR.swift in Sources */ = {isa = PBXBuildFile; fileRef = 63495E4623FFF098002A7C59 /* ConversationTests+OTR.swift */; };
		169BA21E25ED0FB000374343 /* ConversationTests+OTR.m in Sources */ = {isa = PBXBuildFile; fileRef = 09914E501BD6613600C10BF8 /* ConversationTests+OTR.m */; };
		169BA21F25ED0FB400374343 /* ConversationTests+Deletion.swift in Sources */ = {isa = PBXBuildFile; fileRef = 16519D5B231EA13A00C9D76D /* ConversationTests+Deletion.swift */; };
		169BA22025ED0FB900374343 /* ConversationTests+ClearingHistory.swift in Sources */ = {isa = PBXBuildFile; fileRef = 06BBF6F5246EF65600A26626 /* ConversationTests+ClearingHistory.swift */; };
		169BA22125ED0FBD00374343 /* ConversationTests+LastRead.swift in Sources */ = {isa = PBXBuildFile; fileRef = 06BBF6F2246EF28800A26626 /* ConversationTests+LastRead.swift */; };
		169BA22225ED0FC100374343 /* ConversationTests+Reactions.swift in Sources */ = {isa = PBXBuildFile; fileRef = 06BBF6F7246EF67400A26626 /* ConversationTests+Reactions.swift */; };
		169BA22325ED0FC400374343 /* ConversationTests+Archiving.swift in Sources */ = {isa = PBXBuildFile; fileRef = 06BBF6EF246ECB2400A26626 /* ConversationTests+Archiving.swift */; };
		169BA22425ED0FC900374343 /* ConversationTests+Participants.swift in Sources */ = {isa = PBXBuildFile; fileRef = 16904A83207E078C00C92806 /* ConversationTests+Participants.swift */; };
		169BA22525ED0FCE00374343 /* ConversationTests+List.swift in Sources */ = {isa = PBXBuildFile; fileRef = 06BBF6EC246EB56B00A26626 /* ConversationTests+List.swift */; };
		169BA22625ED0FD300374343 /* ConversationTests+ReceiptMode.swift in Sources */ = {isa = PBXBuildFile; fileRef = 1675532B21B16D1E009C9FEA /* ConversationTests+ReceiptMode.swift */; };
		169BA22725ED0FD700374343 /* ConversationTests+MessageTimer.swift in Sources */ = {isa = PBXBuildFile; fileRef = BF3C1B1820DBE3B2001CE126 /* ConversationTests+MessageTimer.swift */; };
		169BA22825ED0FDB00374343 /* ConversationTests+Guests.swift in Sources */ = {isa = PBXBuildFile; fileRef = F13A26E020456002004F8E47 /* ConversationTests+Guests.swift */; };
		169BA22925ED0FDF00374343 /* ConversationTests+Ephemeral.swift in Sources */ = {isa = PBXBuildFile; fileRef = F920F4D51DA3DCF8002B860B /* ConversationTests+Ephemeral.swift */; };
		169BA22A25ED0FE300374343 /* ConversationTests+DeliveryConfirmation.swift in Sources */ = {isa = PBXBuildFile; fileRef = F9E462D91D7043C60036CFA7 /* ConversationTests+DeliveryConfirmation.swift */; };
		169BA22B25ED0FE700374343 /* ConversationTests+MessageEditing.swift in Sources */ = {isa = PBXBuildFile; fileRef = 63F65F04246D972900534A69 /* ConversationTests+MessageEditing.swift */; };
		169BA22C25ED0FEB00374343 /* ConversationTests+MessageEditing.m in Sources */ = {isa = PBXBuildFile; fileRef = F964700B1D5C720D00A81A92 /* ConversationTests+MessageEditing.m */; };
		169BA22D25ED0FEF00374343 /* AvailabilityTests.swift in Sources */ = {isa = PBXBuildFile; fileRef = 16D1383A1FD6A6F4001B4411 /* AvailabilityTests.swift */; };
		169BA22E25ED0FF400374343 /* TextSearchTests.swift in Sources */ = {isa = PBXBuildFile; fileRef = BFAB67AF1E535B4B00D67C1A /* TextSearchTests.swift */; };
		169BA22F25ED0FFB00374343 /* DeleteMessagesTests.swift in Sources */ = {isa = PBXBuildFile; fileRef = BFE53F541D5A2F7000398378 /* DeleteMessagesTests.swift */; };
		169BA23025ED100100374343 /* ConversationsTests.m in Sources */ = {isa = PBXBuildFile; fileRef = 3E6CD176194F435F00BAE83E /* ConversationsTests.m */; };
		169BA23125ED100500374343 /* ConversationTestsBase.m in Sources */ = {isa = PBXBuildFile; fileRef = 545643D51C62C1A800A2129C /* ConversationTestsBase.m */; };
		169BA23225ED100B00374343 /* SlowSyncTests+Swift.swift in Sources */ = {isa = PBXBuildFile; fileRef = F190E0DB1E8E7BA1003E81F8 /* SlowSyncTests+Swift.swift */; };
		169BA23325ED100F00374343 /* SlowSyncTests+Teams.swift in Sources */ = {isa = PBXBuildFile; fileRef = BF1F52CB1ECDD778002FB553 /* SlowSyncTests+Teams.swift */; };
		169BA23425ED101300374343 /* SlowSyncTests+ExistingData.swift in Sources */ = {isa = PBXBuildFile; fileRef = 16519D7C2320087100C9D76D /* SlowSyncTests+ExistingData.swift */; };
		169BA23525ED101700374343 /* SlowSyncTests.m in Sources */ = {isa = PBXBuildFile; fileRef = 85D85D997334755E841D13EA /* SlowSyncTests.m */; };
		169BA23625ED101C00374343 /* LoginFlowTests.m in Sources */ = {isa = PBXBuildFile; fileRef = 54FC8A0F192CD55000D3C016 /* LoginFlowTests.m */; };
		169BA23725ED102500374343 /* NotificationObservers.m in Sources */ = {isa = PBXBuildFile; fileRef = 3E288A6A19C859210031CFCE /* NotificationObservers.m */; };
		169BA23825ED103500374343 /* IntegrationTest+Search.swift in Sources */ = {isa = PBXBuildFile; fileRef = 163BB8111EE1A65A00DF9384 /* IntegrationTest+Search.swift */; };
		169BA23925ED103900374343 /* IntegrationTest+Messages.swift in Sources */ = {isa = PBXBuildFile; fileRef = 166D191E23157EBE001288CD /* IntegrationTest+Messages.swift */; };
		169BA23A25EF6D4F00374343 /* MockLinkPreviewDetector.swift in Sources */ = {isa = PBXBuildFile; fileRef = 16A5FE20215B584200AEEBBD /* MockLinkPreviewDetector.swift */; };
		169BA23D25EF6E2A00374343 /* MockRegistrationStatusDelegate.swift in Sources */ = {isa = PBXBuildFile; fileRef = 169BA23C25EF6E2A00374343 /* MockRegistrationStatusDelegate.swift */; };
		169BA23E25EF6E2A00374343 /* MockRegistrationStatusDelegate.swift in Sources */ = {isa = PBXBuildFile; fileRef = 169BA23C25EF6E2A00374343 /* MockRegistrationStatusDelegate.swift */; };
		169BA23F25EF6F0B00374343 /* TypingChange.swift in Sources */ = {isa = PBXBuildFile; fileRef = 16AD86B71F7292EB00E4C797 /* TypingChange.swift */; };
		169BA24125EF6F6700374343 /* ZMConversation+Testing.swift in Sources */ = {isa = PBXBuildFile; fileRef = 169BA24025EF6F6700374343 /* ZMConversation+Testing.swift */; };
		169BA24225EF6F6700374343 /* ZMConversation+Testing.swift in Sources */ = {isa = PBXBuildFile; fileRef = 169BA24025EF6F6700374343 /* ZMConversation+Testing.swift */; };
		169BA24425EF6FFA00374343 /* MockAnalytics.swift in Sources */ = {isa = PBXBuildFile; fileRef = 169BA24325EF6FFA00374343 /* MockAnalytics.swift */; };
		169BA24525EF6FFA00374343 /* MockAnalytics.swift in Sources */ = {isa = PBXBuildFile; fileRef = 169BA24325EF6FFA00374343 /* MockAnalytics.swift */; };
		169BA24625EF73B100374343 /* EventProcessingPerformanceTests.swift in Sources */ = {isa = PBXBuildFile; fileRef = 169E55F52518FF810092CD53 /* EventProcessingPerformanceTests.swift */; };
		169BA24725EF73DD00374343 /* ServiceUserTests.swift in Sources */ = {isa = PBXBuildFile; fileRef = 872A2EE71FFFBC3900900B22 /* ServiceUserTests.swift */; };
		169BA24825EF743700374343 /* SessionManagerTests+MessageRetention.swift in Sources */ = {isa = PBXBuildFile; fileRef = 166D191C231569DD001288CD /* SessionManagerTests+MessageRetention.swift */; };
		169BA24925EF743F00374343 /* SessionManagerTests+Backup.swift in Sources */ = {isa = PBXBuildFile; fileRef = D59F3A11206929AF0023474F /* SessionManagerTests+Backup.swift */; };
		169BA24A25EF744400374343 /* SessionManagerTests+URLActions.swift in Sources */ = {isa = PBXBuildFile; fileRef = 161ACB3B23F6BE7F00ABFF33 /* SessionManagerTests+URLActions.swift */; };
		169BA24C25EF753100374343 /* MockReachability.swift in Sources */ = {isa = PBXBuildFile; fileRef = 169BA24B25EF753100374343 /* MockReachability.swift */; };
		169BA24D25EF753100374343 /* MockReachability.swift in Sources */ = {isa = PBXBuildFile; fileRef = 169BA24B25EF753100374343 /* MockReachability.swift */; };
		169BA24E25EF765D00374343 /* ConnectToBotURLActionProcessorTests.swift in Sources */ = {isa = PBXBuildFile; fileRef = 161C886223FADDE400CB0B8E /* ConnectToBotURLActionProcessorTests.swift */; };
		169BA24F25EF76A400374343 /* NetworkStateRecorder.swift in Sources */ = {isa = PBXBuildFile; fileRef = 16085B341F719E6D000B9F22 /* NetworkStateRecorder.swift */; };
		169BA25225EF778E00374343 /* TestUserProfileUpdateObserver.swift in Sources */ = {isa = PBXBuildFile; fileRef = 169BA25125EF778E00374343 /* TestUserProfileUpdateObserver.swift */; };
		169BA25325EF778E00374343 /* TestUserProfileUpdateObserver.swift in Sources */ = {isa = PBXBuildFile; fileRef = 169BA25125EF778E00374343 /* TestUserProfileUpdateObserver.swift */; };
		169BA25725EF933000374343 /* animated.gif in Resources */ = {isa = PBXBuildFile; fileRef = 54764B9D1C931E9400BD25E3 /* animated.gif */; };
		169BA25825EF933000374343 /* not_animated.gif in Resources */ = {isa = PBXBuildFile; fileRef = 54764B9E1C931E9400BD25E3 /* not_animated.gif */; };
		169BA25925EF933000374343 /* medium.jpg in Resources */ = {isa = PBXBuildFile; fileRef = 54764B971C9303D600BD25E3 /* medium.jpg */; };
		169BA25A25EF933000374343 /* tiny.jpg in Resources */ = {isa = PBXBuildFile; fileRef = 54764B981C9303D600BD25E3 /* tiny.jpg */; };
		169BA25B25EF933000374343 /* EncryptedBase64EncondedExternalMessageTestFixture.txt in Resources */ = {isa = PBXBuildFile; fileRef = AF6415A01C9C151700A535F5 /* EncryptedBase64EncondedExternalMessageTestFixture.txt */; };
		169BA25C25EF933000374343 /* ExternalMessageTextFixture.txt in Resources */ = {isa = PBXBuildFile; fileRef = AF6415A11C9C151700A535F5 /* ExternalMessageTextFixture.txt */; };
		169BA25D25EF933000374343 /* audio.m4a in Resources */ = {isa = PBXBuildFile; fileRef = EE01E0361F90DABC001AA33C /* audio.m4a */; };
		169BA25E25EF933000374343 /* video.mp4 in Resources */ = {isa = PBXBuildFile; fileRef = BF158D2E1CE087D8007C6F8A /* video.mp4 */; };
		169BA25F25EF933000374343 /* 1900x1500.jpg in Resources */ = {isa = PBXBuildFile; fileRef = 54DFAE211C92D979004B1D15 /* 1900x1500.jpg */; };
		169BA26025EF933F00374343 /* Lorem Ipsum.txt in Resources */ = {isa = PBXBuildFile; fileRef = 54764B9B1C930AEB00BD25E3 /* Lorem Ipsum.txt */; };
		169BA26125EFA23200374343 /* ZMConversation+Testing.m in Sources */ = {isa = PBXBuildFile; fileRef = F991CE121CB55512004D8465 /* ZMConversation+Testing.m */; };
		169BA26225EFA32000374343 /* ZMUser+Testing.m in Sources */ = {isa = PBXBuildFile; fileRef = F991CE141CB55512004D8465 /* ZMUser+Testing.m */; };
		169BC10F22BD17FF0003159B /* LegalHoldRequestStrategyTests.swift in Sources */ = {isa = PBXBuildFile; fileRef = 169BC10E22BD17FF0003159B /* LegalHoldRequestStrategyTests.swift */; };
		169E303320D29C670012C219 /* PushRegistryMock.swift in Sources */ = {isa = PBXBuildFile; fileRef = 169E303120D29C200012C219 /* PushRegistryMock.swift */; };
		16A702D01E92998100B8410D /* ApplicationStatusDirectoryTests.swift in Sources */ = {isa = PBXBuildFile; fileRef = 16A702CF1E92998100B8410D /* ApplicationStatusDirectoryTests.swift */; };
		16A764611F3E0B0B00564F21 /* CallKitManager.swift in Sources */ = {isa = PBXBuildFile; fileRef = 16A764601F3E0B0B00564F21 /* CallKitManager.swift */; };
		16AD86B81F7292EB00E4C797 /* TypingChange.swift in Sources */ = {isa = PBXBuildFile; fileRef = 16AD86B71F7292EB00E4C797 /* TypingChange.swift */; };
		16C22BA41BF4D5D7007099D9 /* NSError+ZMUserSessionInternal.h in Headers */ = {isa = PBXBuildFile; fileRef = 3E05F254192A50CC00F22D80 /* NSError+ZMUserSessionInternal.h */; settings = {ATTRIBUTES = (Public, ); }; };
		16C4BDA020A309CD00BCDB17 /* CallParticipantSnapshot.swift in Sources */ = {isa = PBXBuildFile; fileRef = 16C4BD9F20A309CD00BCDB17 /* CallParticipantSnapshot.swift */; };
		16CD6A272681BA9000B9A73A /* ZMUser+FederatedConnection.swift in Sources */ = {isa = PBXBuildFile; fileRef = 16CD6A262681BA9000B9A73A /* ZMUser+FederatedConnection.swift */; };
		16D0A119234B999600A83F87 /* LabelUpstreamRequestStrategyTests.swift in Sources */ = {isa = PBXBuildFile; fileRef = 16D0A118234B999600A83F87 /* LabelUpstreamRequestStrategyTests.swift */; };
		16D0A11D234C8CD700A83F87 /* LabelUpstreamRequestStrategy.swift in Sources */ = {isa = PBXBuildFile; fileRef = 16D0A11C234C8CD700A83F87 /* LabelUpstreamRequestStrategy.swift */; };
		16D3FCDF1E365ABC0052A535 /* CallStateObserverTests.swift in Sources */ = {isa = PBXBuildFile; fileRef = 16D3FCDE1E365ABC0052A535 /* CallStateObserverTests.swift */; };
		16D3FCE51E37A8050052A535 /* NSManagedObjectContext+ServerTimeDelta.swift in Sources */ = {isa = PBXBuildFile; fileRef = 16D3FCE41E37A8050052A535 /* NSManagedObjectContext+ServerTimeDelta.swift */; };
		16D3FD021E3A5C0D0052A535 /* ZMConversationVoiceChannelRouterTests.swift in Sources */ = {isa = PBXBuildFile; fileRef = 16D3FD011E3A5C0D0052A535 /* ZMConversationVoiceChannelRouterTests.swift */; };
		16D9E8BA22BCD39200FA463F /* LegalHoldRequestStrategy.swift in Sources */ = {isa = PBXBuildFile; fileRef = 16D9E8B922BCD39200FA463F /* LegalHoldRequestStrategy.swift */; };
		16DABFAE1DCF98D3001973E3 /* CallingRequestStrategy.swift in Sources */ = {isa = PBXBuildFile; fileRef = 16DABFAD1DCF98D3001973E3 /* CallingRequestStrategy.swift */; };
		16DCAD671B0F9447008C1DD9 /* NSURL+LaunchOptions.h in Headers */ = {isa = PBXBuildFile; fileRef = 16DCAD641B0F9447008C1DD9 /* NSURL+LaunchOptions.h */; };
		16DCAD691B0F9447008C1DD9 /* NSURL+LaunchOptions.m in Sources */ = {isa = PBXBuildFile; fileRef = 16DCAD651B0F9447008C1DD9 /* NSURL+LaunchOptions.m */; };
		16DCAD6F1B147706008C1DD9 /* NSURL+LaunchOptionsTests.m in Sources */ = {isa = PBXBuildFile; fileRef = 16DCAD6D1B1476FE008C1DD9 /* NSURL+LaunchOptionsTests.m */; };
		16DCB91C213449620002E910 /* ZMOperationLoop+PushChannel.swift in Sources */ = {isa = PBXBuildFile; fileRef = 16DCB91B213449620002E910 /* ZMOperationLoop+PushChannel.swift */; };
		16E0FB87232F8933000E3235 /* ZMUserSession+Authentication.swift in Sources */ = {isa = PBXBuildFile; fileRef = 16E0FB86232F8933000E3235 /* ZMUserSession+Authentication.swift */; };
		16E0FBB623311A19000E3235 /* ZMUserSessionTests+Authentication.swift in Sources */ = {isa = PBXBuildFile; fileRef = 16E0FBB4233119FE000E3235 /* ZMUserSessionTests+Authentication.swift */; };
		16E6F26224B371190015B249 /* ZMUserSession+EncryptionAtRest.swift in Sources */ = {isa = PBXBuildFile; fileRef = 16E6F26124B371190015B249 /* ZMUserSession+EncryptionAtRest.swift */; };
		16ED865A23E2E91900CB1766 /* ZMUserSession+LifeCycle.swift in Sources */ = {isa = PBXBuildFile; fileRef = 16ED865923E2E91900CB1766 /* ZMUserSession+LifeCycle.swift */; };
		16ED865B23E2EE3C00CB1766 /* ZMMissingUpdateEventsTranscoder.h in Headers */ = {isa = PBXBuildFile; fileRef = 54F8D6E419AB535700146664 /* ZMMissingUpdateEventsTranscoder.h */; settings = {ATTRIBUTES = (Public, ); }; };
		16ED865D23E30F7E00CB1766 /* ZMUserSesson+Proxy.swift in Sources */ = {isa = PBXBuildFile; fileRef = 16ED865C23E30F7E00CB1766 /* ZMUserSesson+Proxy.swift */; };
		16ED865F23E3145C00CB1766 /* ZMUserSession+Clients.swift in Sources */ = {isa = PBXBuildFile; fileRef = 16ED865E23E3145C00CB1766 /* ZMUserSession+Clients.swift */; };
		16F5F16C1E4092C00062F0AE /* NSManagedObjectContext+CTCallCenter.swift in Sources */ = {isa = PBXBuildFile; fileRef = 16F5F16B1E4092C00062F0AE /* NSManagedObjectContext+CTCallCenter.swift */; };
		16F6BB381EDEA659009EA803 /* SearchResult+AddressBook.swift in Sources */ = {isa = PBXBuildFile; fileRef = 16F6BB371EDEA659009EA803 /* SearchResult+AddressBook.swift */; };
		16F7343C250F588100AB93B1 /* ZMLocalNotificationTests_UnreadCount.swift in Sources */ = {isa = PBXBuildFile; fileRef = 16F7343B250F588100AB93B1 /* ZMLocalNotificationTests_UnreadCount.swift */; };
		16FF474C1F0D54B20044C491 /* SessionManager+Logs.swift in Sources */ = {isa = PBXBuildFile; fileRef = 16FF474B1F0D54B20044C491 /* SessionManager+Logs.swift */; };
<<<<<<< HEAD
=======
		1836188BC0E48C1AC1671FC2 /* ZMSyncStrategyTests.swift in Sources */ = {isa = PBXBuildFile; fileRef = 3D6B0837E10BD4D5E88805E3 /* ZMSyncStrategyTests.swift */; };
		1EB871501BF502A000AF5CE1 /* ZMUserTranscoder.h in Headers */ = {isa = PBXBuildFile; fileRef = 54F8D6EC19AB535700146664 /* ZMUserTranscoder.h */; settings = {ATTRIBUTES = (Public, ); }; };
>>>>>>> 58ef3712
		3E05F252192A4FBD00F22D80 /* UserSessionErrorTests.m in Sources */ = {isa = PBXBuildFile; fileRef = 3E05F250192A4FBD00F22D80 /* UserSessionErrorTests.m */; };
		3E1858BC1951D6DA005FE78F /* MemoryLeaksObserver.m in Sources */ = {isa = PBXBuildFile; fileRef = 3E1858B31951D69B005FE78F /* MemoryLeaksObserver.m */; };
		3E1860BA191A5D99000FE027 /* TestHost-main.m in Sources */ = {isa = PBXBuildFile; fileRef = 3E1860B6191A5D99000FE027 /* TestHost-main.m */; };
		3E1860BB191A5D99000FE027 /* TestHostAppDelegate.m in Sources */ = {isa = PBXBuildFile; fileRef = 3E1860B8191A5D99000FE027 /* TestHostAppDelegate.m */; };
		3E27131F1A8A68BF008EE50F /* Push.strings in Resources */ = {isa = PBXBuildFile; fileRef = 3E27131A1A8A68BF008EE50F /* Push.strings */; };
		3E2713211A8A68BF008EE50F /* Push.stringsdict in Resources */ = {isa = PBXBuildFile; fileRef = 3E27131C1A8A68BF008EE50F /* Push.stringsdict */; };
		3E288A6C19C859210031CFCE /* NotificationObservers.m in Sources */ = {isa = PBXBuildFile; fileRef = 3E288A6A19C859210031CFCE /* NotificationObservers.m */; };
		3E9848BD1A65253000F7B050 /* Hack.swift in Sources */ = {isa = PBXBuildFile; fileRef = 3E9848BC1A65253000F7B050 /* Hack.swift */; };
		3ED972FB1A0A65D800BAFC61 /* ZMBlacklistVerificatorTest.m in Sources */ = {isa = PBXBuildFile; fileRef = F9F11A061A0A630900F1DCEE /* ZMBlacklistVerificatorTest.m */; };
		54034F381BB1A6D900F4ED62 /* ZMUserSession+Logs.swift in Sources */ = {isa = PBXBuildFile; fileRef = 54034F371BB1A6D900F4ED62 /* ZMUserSession+Logs.swift */; };
		540818A61BCA647D00257CA7 /* ZMBlacklistVerificator+Testing.h in Headers */ = {isa = PBXBuildFile; fileRef = 540818A51BCA647D00257CA7 /* ZMBlacklistVerificator+Testing.h */; };
		540A0BA51954859E00FB7D61 /* ZMSyncStrategyTests.m in Sources */ = {isa = PBXBuildFile; fileRef = 85D85104C6D06FA902E3253C /* ZMSyncStrategyTests.m */; };
		541228451AEE422C00D9ED1C /* ZMAuthenticationStatusTests.m in Sources */ = {isa = PBXBuildFile; fileRef = 541228431AEE422C00D9ED1C /* ZMAuthenticationStatusTests.m */; };
		54131BC625C7F71400CE2CA2 /* LoginDelegate.swift in Sources */ = {isa = PBXBuildFile; fileRef = 54131BC525C7F71400CE2CA2 /* LoginDelegate.swift */; };
		54131BCE25C7FFCA00CE2CA2 /* SessionManager+AuthenticationStatusDelegate.swift in Sources */ = {isa = PBXBuildFile; fileRef = 54131BCD25C7FFCA00CE2CA2 /* SessionManager+AuthenticationStatusDelegate.swift */; };
		54131BE925C8495B00CE2CA2 /* NSManagedObjectContext+GenericAsyncQueue.swift in Sources */ = {isa = PBXBuildFile; fileRef = 54131BE825C8495B00CE2CA2 /* NSManagedObjectContext+GenericAsyncQueue.swift */; };
		54257C081DF1C94200107FE7 /* TopConversationsDirectory.swift in Sources */ = {isa = PBXBuildFile; fileRef = 54257C071DF1C94200107FE7 /* TopConversationsDirectory.swift */; };
		542DFEE61DDCA452000F5B95 /* UserProfileUpdateStatusTests.swift in Sources */ = {isa = PBXBuildFile; fileRef = 542DFEE51DDCA452000F5B95 /* UserProfileUpdateStatusTests.swift */; };
		542DFEE81DDCA4FD000F5B95 /* UserProfileUpdateRequestStrategyTests.swift in Sources */ = {isa = PBXBuildFile; fileRef = 542DFEE71DDCA4FD000F5B95 /* UserProfileUpdateRequestStrategyTests.swift */; };
		543095931DE76B170065367F /* random1.txt in Resources */ = {isa = PBXBuildFile; fileRef = 543095921DE76B170065367F /* random1.txt */; };
		543095951DE76B270065367F /* random2.txt in Resources */ = {isa = PBXBuildFile; fileRef = 543095941DE76B270065367F /* random2.txt */; };
		5430E9251BAA0D9F00395E05 /* WireSyncEngineLogs.h in Headers */ = {isa = PBXBuildFile; fileRef = 5430E9231BAA0D9F00395E05 /* WireSyncEngineLogs.h */; };
		5435C5551E13D9A0002D9766 /* NSManagedObjectContext+KeyValueStore.swift in Sources */ = {isa = PBXBuildFile; fileRef = 5435C5541E13D9A0002D9766 /* NSManagedObjectContext+KeyValueStore.swift */; };
		543ED0011D79E0EE00A9CDF3 /* ApplicationMock.swift in Sources */ = {isa = PBXBuildFile; fileRef = 543ED0001D79E0EE00A9CDF3 /* ApplicationMock.swift */; };
		544BA11A1A433DE400D3B852 /* WireSyncEngine.h in Headers */ = {isa = PBXBuildFile; fileRef = 542049EF196AB84B000D8A94 /* WireSyncEngine.h */; settings = {ATTRIBUTES = (Public, ); }; };
		544BA1271A433DE400D3B852 /* NSError+ZMUserSession.h in Headers */ = {isa = PBXBuildFile; fileRef = 3E05F247192A4F8900F22D80 /* NSError+ZMUserSession.h */; settings = {ATTRIBUTES = (Public, ); }; };
		544BA1311A433DE400D3B852 /* ZMNetworkState.h in Headers */ = {isa = PBXBuildFile; fileRef = 546D45FD19E29D92004C478D /* ZMNetworkState.h */; settings = {ATTRIBUTES = (Public, ); }; };
		544BA1571A43424F00D3B852 /* WireSyncEngine.framework in Frameworks */ = {isa = PBXBuildFile; fileRef = 549815931A43232400A7CE2E /* WireSyncEngine.framework */; };
		544F8FF31DDCD34600D1AB04 /* UserProfileUpdateNotifications.swift in Sources */ = {isa = PBXBuildFile; fileRef = 544F8FF21DDCD34600D1AB04 /* UserProfileUpdateNotifications.swift */; };
		545434A719AB6ADA003892D9 /* ZMConnectionTranscoderTest.m in Sources */ = {isa = PBXBuildFile; fileRef = 54F8D72B19AB677300146664 /* ZMConnectionTranscoderTest.m */; };
		545434A919AB6ADA003892D9 /* ZMConversationTranscoderTests.m in Sources */ = {isa = PBXBuildFile; fileRef = 54F8D72D19AB677300146664 /* ZMConversationTranscoderTests.m */; };
		545434AB19AB6ADA003892D9 /* ZMMissingUpdateEventsTranscoderTests.m in Sources */ = {isa = PBXBuildFile; fileRef = 54F8D72F19AB677300146664 /* ZMMissingUpdateEventsTranscoderTests.m */; };
		545434AC19AB6ADA003892D9 /* ZMSelfTranscoderTests.m in Sources */ = {isa = PBXBuildFile; fileRef = 54F8D73119AB677400146664 /* ZMSelfTranscoderTests.m */; };
<<<<<<< HEAD
		545816FA1E93E20700BFAF7E /* WireProtos.framework in Frameworks */ = {isa = PBXBuildFile; fileRef = 54E03A5B1E93CEED0089AC69 /* WireProtos.framework */; };
=======
		545434AE19AB6ADA003892D9 /* ZMUserTranscoderTests.m in Sources */ = {isa = PBXBuildFile; fileRef = 54F8D73319AB677400146664 /* ZMUserTranscoderTests.m */; };
>>>>>>> 58ef3712
		5458273E2541C3A9002B8F83 /* PresentationDelegate.swift in Sources */ = {isa = PBXBuildFile; fileRef = 5458273D2541C3A9002B8F83 /* PresentationDelegate.swift */; };
		5458AF841F7021B800E45977 /* PreLoginAuthenticationNotification.swift in Sources */ = {isa = PBXBuildFile; fileRef = 5458AF831F7021B800E45977 /* PreLoginAuthenticationNotification.swift */; };
		545F601C1D6C336D00C2C55B /* AddressBookSearchTests.swift in Sources */ = {isa = PBXBuildFile; fileRef = 545F601B1D6C336D00C2C55B /* AddressBookSearchTests.swift */; };
		545FC3341A5B003A005EEA26 /* ObjectTranscoderTests.m in Sources */ = {isa = PBXBuildFile; fileRef = 54F8D74919AB67B300146664 /* ObjectTranscoderTests.m */; };
		546392721D79D5210094EC66 /* Application.swift in Sources */ = {isa = PBXBuildFile; fileRef = 546392711D79D5210094EC66 /* Application.swift */; };
		5463C897193F3C74006799DE /* ZMTimingTests.m in Sources */ = {isa = PBXBuildFile; fileRef = 5463C890193F38A6006799DE /* ZMTimingTests.m */; };
		5467F1C41E0AE2EF008C1745 /* KeyValueStore.swift in Sources */ = {isa = PBXBuildFile; fileRef = 5467F1C31E0AE2EF008C1745 /* KeyValueStore.swift */; };
		5467F1C61E0AE421008C1745 /* KeyValueStore+AccessToken.swift in Sources */ = {isa = PBXBuildFile; fileRef = 5467F1C51E0AE421008C1745 /* KeyValueStore+AccessToken.swift */; };
		546F815C1E685F6E00775059 /* LocalNotificationDispatcherTests.swift in Sources */ = {isa = PBXBuildFile; fileRef = 546F815A1E685F1A00775059 /* LocalNotificationDispatcherTests.swift */; };
		5474C80A1921309400185A3A /* MessagingTest.m in Sources */ = {isa = PBXBuildFile; fileRef = 5474C8061921309400185A3A /* MessagingTest.m */; };
		5474C80C1921309400185A3A /* MessagingTestTests.m in Sources */ = {isa = PBXBuildFile; fileRef = 5474C8081921309400185A3A /* MessagingTestTests.m */; };
		54764B961C92FDC100BD25E3 /* 1900x1500.jpg in Resources */ = {isa = PBXBuildFile; fileRef = 54DFAE211C92D979004B1D15 /* 1900x1500.jpg */; };
		54764B991C9303D600BD25E3 /* medium.jpg in Resources */ = {isa = PBXBuildFile; fileRef = 54764B971C9303D600BD25E3 /* medium.jpg */; };
		54764B9A1C9303D600BD25E3 /* tiny.jpg in Resources */ = {isa = PBXBuildFile; fileRef = 54764B981C9303D600BD25E3 /* tiny.jpg */; };
		54764B9C1C930AEB00BD25E3 /* Lorem Ipsum.txt in Resources */ = {isa = PBXBuildFile; fileRef = 54764B9B1C930AEB00BD25E3 /* Lorem Ipsum.txt */; };
		54764B9F1C931E9400BD25E3 /* animated.gif in Resources */ = {isa = PBXBuildFile; fileRef = 54764B9D1C931E9400BD25E3 /* animated.gif */; };
		54764BA01C931E9400BD25E3 /* not_animated.gif in Resources */ = {isa = PBXBuildFile; fileRef = 54764B9E1C931E9400BD25E3 /* not_animated.gif */; };
		5478A1411DEC4048006F7268 /* UserProfile.swift in Sources */ = {isa = PBXBuildFile; fileRef = 5478A1401DEC4048006F7268 /* UserProfile.swift */; };
		547E5B581DDB4B800038D936 /* UserProfileUpdateStatus.swift in Sources */ = {isa = PBXBuildFile; fileRef = 547E5B571DDB4B800038D936 /* UserProfileUpdateStatus.swift */; };
		547E5B5A1DDB67390038D936 /* UserProfileUpdateRequestStrategy.swift in Sources */ = {isa = PBXBuildFile; fileRef = 547E5B591DDB67390038D936 /* UserProfileUpdateRequestStrategy.swift */; };
		548214071A025C54001AA4E0 /* ZMSimpleListRequestPaginatorTests.m in Sources */ = {isa = PBXBuildFile; fileRef = 548214051A025C54001AA4E0 /* ZMSimpleListRequestPaginatorTests.m */; };
		54880E3D194B5845007271AA /* ZMOperationLoopTests.m in Sources */ = {isa = PBXBuildFile; fileRef = 85D858D72B109C5D9A85645B /* ZMOperationLoopTests.m */; };
		548BBA1C195071E30041945E /* ZMUserSessionTests.m in Sources */ = {isa = PBXBuildFile; fileRef = 54610D32192C9D7200FE7201 /* ZMUserSessionTests.m */; };
		549552541D645683004F21F6 /* AddressBookTests.swift in Sources */ = {isa = PBXBuildFile; fileRef = 549552511D64567C004F21F6 /* AddressBookTests.swift */; };
		549710081F6FF5C100026EDD /* NotificationInContext+UserSession.swift in Sources */ = {isa = PBXBuildFile; fileRef = 549710071F6FF5C100026EDD /* NotificationInContext+UserSession.swift */; };
		5497100A1F6FFE9900026EDD /* ClientUpdateNotification.swift in Sources */ = {isa = PBXBuildFile; fileRef = 549710091F6FFE9900026EDD /* ClientUpdateNotification.swift */; };
		54973A361DD48CAB007F8702 /* NSManagedObject+EncryptionContext.swift in Sources */ = {isa = PBXBuildFile; fileRef = 54973A351DD48CAB007F8702 /* NSManagedObject+EncryptionContext.swift */; };
		549815CD1A432BC700A7CE2E /* ZMBlacklistDownloader.m in Sources */ = {isa = PBXBuildFile; fileRef = F9FD798619EE742600D70FCD /* ZMBlacklistDownloader.m */; };
		549815CE1A432BC700A7CE2E /* ZMBlacklistVerificator.m in Sources */ = {isa = PBXBuildFile; fileRef = F9FD798C19EE9B9A00D70FCD /* ZMBlacklistVerificator.m */; };
		549815DC1A432BC700A7CE2E /* NSError+ZMUserSession.m in Sources */ = {isa = PBXBuildFile; fileRef = 3E05F253192A50CC00F22D80 /* NSError+ZMUserSession.m */; };
		549816251A432BC800A7CE2E /* ZMSimpleListRequestPaginator.m in Sources */ = {isa = PBXBuildFile; fileRef = 548213FF1A0253CC001AA4E0 /* ZMSimpleListRequestPaginator.m */; };
		549816291A432BC800A7CE2E /* ZMConnectionTranscoder.m in Sources */ = {isa = PBXBuildFile; fileRef = 54F8D6DE19AB535700146664 /* ZMConnectionTranscoder.m */; };
		5498162B1A432BC800A7CE2E /* ZMConversationTranscoder.m in Sources */ = {isa = PBXBuildFile; fileRef = 54294A2019472D4E007BE3CE /* ZMConversationTranscoder.m */; };
		5498162D1A432BC800A7CE2E /* ZMMissingUpdateEventsTranscoder.m in Sources */ = {isa = PBXBuildFile; fileRef = 54F8D6E519AB535700146664 /* ZMMissingUpdateEventsTranscoder.m */; };
		5498162E1A432BC800A7CE2E /* ZMLastUpdateEventIDTranscoder.m in Sources */ = {isa = PBXBuildFile; fileRef = 5427B34E19D195A100CC18DC /* ZMLastUpdateEventIDTranscoder.m */; };
		549816301A432BC800A7CE2E /* ZMSelfStrategy.m in Sources */ = {isa = PBXBuildFile; fileRef = 54F8D6E919AB535700146664 /* ZMSelfStrategy.m */; };
		549816351A432BC800A7CE2E /* ZMLoginTranscoder.m in Sources */ = {isa = PBXBuildFile; fileRef = 54C11B9F19D1E4A100576A96 /* ZMLoginTranscoder.m */; };
		549816451A432BC800A7CE2E /* ZMOperationLoop.m in Sources */ = {isa = PBXBuildFile; fileRef = 85D8502FFC4412F91D0CC1A4 /* ZMOperationLoop.m */; };
		549816471A432BC800A7CE2E /* ZMSyncStrategy.m in Sources */ = {isa = PBXBuildFile; fileRef = 85D859D47B6EBF09E4137658 /* ZMSyncStrategy.m */; };
		5498165A1A432BC800A7CE2E /* ZMUpdateEventsBuffer.m in Sources */ = {isa = PBXBuildFile; fileRef = 54F7217919A611DE009A8AF5 /* ZMUpdateEventsBuffer.m */; };
		54991D581DEDCF2B007E282F /* AddressBook.swift in Sources */ = {isa = PBXBuildFile; fileRef = 54991D571DEDCF2B007E282F /* AddressBook.swift */; };
		54991D5A1DEDD07E007E282F /* ContactAddressBook.swift in Sources */ = {isa = PBXBuildFile; fileRef = 54991D591DEDD07E007E282F /* ContactAddressBook.swift */; };
		54A0A6311BCE9864001A3A4C /* ZMHotFix.m in Sources */ = {isa = PBXBuildFile; fileRef = F95ECF4D1B94A553009F91BA /* ZMHotFix.m */; };
		54A0A6321BCE9867001A3A4C /* ZMHotFixDirectory.m in Sources */ = {isa = PBXBuildFile; fileRef = 54DE26B21BC56E62002B5FBC /* ZMHotFixDirectory.m */; };
		54A170651B300696001B41A5 /* ProxiedRequestStrategy.swift in Sources */ = {isa = PBXBuildFile; fileRef = 54A170631B300696001B41A5 /* ProxiedRequestStrategy.swift */; };
		54A170691B300717001B41A5 /* ProxiedRequestStrategyTests.swift in Sources */ = {isa = PBXBuildFile; fileRef = 54A170671B300717001B41A5 /* ProxiedRequestStrategyTests.swift */; };
		54A227D61D6604A5009414C0 /* SynchronizationMocks.swift in Sources */ = {isa = PBXBuildFile; fileRef = 54A227D51D6604A5009414C0 /* SynchronizationMocks.swift */; };
		54A343471D6B589A004B65EA /* AddressBookSearch.swift in Sources */ = {isa = PBXBuildFile; fileRef = 54A343461D6B589A004B65EA /* AddressBookSearch.swift */; };
		54A3F24F1C08523500FE3A6B /* ZMOperationLoop.h in Headers */ = {isa = PBXBuildFile; fileRef = 85D85F3EC8565FD102AC0E5B /* ZMOperationLoop.h */; settings = {ATTRIBUTES = (Public, ); }; };
		54AB428E1DF5C5B400381F2C /* TopConversationsDirectoryTests.swift in Sources */ = {isa = PBXBuildFile; fileRef = 54AB428D1DF5C5B400381F2C /* TopConversationsDirectoryTests.swift */; };
		54BAB40D24A9EAC800EBC400 /* FeatureFlagRequestStrategyTests.swift in Sources */ = {isa = PBXBuildFile; fileRef = 54BAB40C24A9EAC800EBC400 /* FeatureFlagRequestStrategyTests.swift */; };
		54BFDF681BDA6F9A0034A3DB /* HistorySynchronizationStatus.swift in Sources */ = {isa = PBXBuildFile; fileRef = 54BFDF671BDA6F9A0034A3DB /* HistorySynchronizationStatus.swift */; };
		54BFDF6A1BDA87D20034A3DB /* HistorySynchronizationStatusTests.swift in Sources */ = {isa = PBXBuildFile; fileRef = 54BFDF691BDA87D20034A3DB /* HistorySynchronizationStatusTests.swift */; };
		54C11BAD19D1EB7500576A96 /* ZMLoginTranscoderTests.m in Sources */ = {isa = PBXBuildFile; fileRef = 54C11BAB19D1EB7500576A96 /* ZMLoginTranscoderTests.m */; };
		54C8A39C1F7536DB004961DF /* ZMOperationLoop+Notifications.swift in Sources */ = {isa = PBXBuildFile; fileRef = 54C8A39B1F7536DB004961DF /* ZMOperationLoop+Notifications.swift */; };
		54CB3FE124A34B8A00BA86DD /* FeatureFlagRequestStrategy.swift in Sources */ = {isa = PBXBuildFile; fileRef = 54CB3FE024A34B8A00BA86DD /* FeatureFlagRequestStrategy.swift */; };
		54D785011A37256C00F47798 /* ZMEncodedNSUUIDWithTimestampTests.m in Sources */ = {isa = PBXBuildFile; fileRef = 54D784FD1A37248000F47798 /* ZMEncodedNSUUIDWithTimestampTests.m */; };
		54D9331E1AE1643A00C0B91C /* ZMCredentials.h in Headers */ = {isa = PBXBuildFile; fileRef = 54D9331C1AE1643A00C0B91C /* ZMCredentials.h */; settings = {ATTRIBUTES = (Public, ); }; };
		54D933211AE1653000C0B91C /* ZMCredentials.m in Sources */ = {isa = PBXBuildFile; fileRef = 54D9331F1AE1653000C0B91C /* ZMCredentials.m */; };
		54DE26B31BC56E62002B5FBC /* ZMHotFixDirectory.h in Headers */ = {isa = PBXBuildFile; fileRef = 54DE26B11BC56E62002B5FBC /* ZMHotFixDirectory.h */; settings = {ATTRIBUTES = (Public, ); }; };
		54DE9BEB1DE74FFB00EFFB9C /* RandomHandleGenerator.swift in Sources */ = {isa = PBXBuildFile; fileRef = 54DE9BEA1DE74FFB00EFFB9C /* RandomHandleGenerator.swift */; };
		54DE9BEF1DE760A900EFFB9C /* RandomHandleGeneratorTests.swift in Sources */ = {isa = PBXBuildFile; fileRef = 54DE9BEC1DE75D4900EFFB9C /* RandomHandleGeneratorTests.swift */; };
		54E2C1E01E682DC400536569 /* LocalNotificationDispatcher.swift in Sources */ = {isa = PBXBuildFile; fileRef = 54E2C1DF1E682DC400536569 /* LocalNotificationDispatcher.swift */; };
		54F0A0951B3018D7003386BC /* ProxiedRequestsStatus.swift in Sources */ = {isa = PBXBuildFile; fileRef = 54F0A0931B3018D7003386BC /* ProxiedRequestsStatus.swift */; };
		54F4DC5A1A4438B300FDB6EA /* WireSyncEngine.framework in Frameworks */ = {isa = PBXBuildFile; fileRef = 549815931A43232400A7CE2E /* WireSyncEngine.framework */; };
		54FEAAA91BC7BB9C002DE521 /* ZMBlacklistDownloader+Testing.h in Headers */ = {isa = PBXBuildFile; fileRef = 54FEAAA81BC7BB9C002DE521 /* ZMBlacklistDownloader+Testing.h */; };
		54FF64291F73D00C00787EF2 /* NSManagedObjectContext+AuthenticationStatus.swift in Sources */ = {isa = PBXBuildFile; fileRef = 54FF64281F73D00C00787EF2 /* NSManagedObjectContext+AuthenticationStatus.swift */; };
		554FEE2122AFF20600B1A8A1 /* ZMUserSession+LegalHold.swift in Sources */ = {isa = PBXBuildFile; fileRef = 554FEE2022AFF20600B1A8A1 /* ZMUserSession+LegalHold.swift */; };
		5E0EB1F421008C1900B5DC2B /* CompanyLoginRequester.swift in Sources */ = {isa = PBXBuildFile; fileRef = 5E0EB1F321008C1900B5DC2B /* CompanyLoginRequester.swift */; };
		5E0EB1F72100A14A00B5DC2B /* CompanyLoginRequesterTests.swift in Sources */ = {isa = PBXBuildFile; fileRef = 5E0EB1F52100A13200B5DC2B /* CompanyLoginRequesterTests.swift */; };
		5E0EB1F92100A46F00B5DC2B /* MockCompanyLoginRequesterDelegate.swift in Sources */ = {isa = PBXBuildFile; fileRef = 5E0EB1F82100A46F00B5DC2B /* MockCompanyLoginRequesterDelegate.swift */; };
		5E1FD7A5210B2694003D2C3D /* NotificationAction.swift in Sources */ = {isa = PBXBuildFile; fileRef = 5E1FD7A4210B2694003D2C3D /* NotificationAction.swift */; };
		5E2C354D21A806A80034F1EE /* MockBackgroundActivityManager.swift in Sources */ = {isa = PBXBuildFile; fileRef = 5E2C354C21A806A80034F1EE /* MockBackgroundActivityManager.swift */; };
		5E6716912174CA6700522E61 /* MockUser+LoginCredentials.swift in Sources */ = {isa = PBXBuildFile; fileRef = 5E67168F2174CA6300522E61 /* MockUser+LoginCredentials.swift */; };
		5E8BB8992147CD3F00EEA64B /* AVSBridging.swift in Sources */ = {isa = PBXBuildFile; fileRef = 5E8BB8982147CD3F00EEA64B /* AVSBridging.swift */; };
		5E8BB89C2147CE1600EEA64B /* AVSCallMember.swift in Sources */ = {isa = PBXBuildFile; fileRef = 5E8BB89B2147CE1600EEA64B /* AVSCallMember.swift */; };
		5E8BB89E2147E9DF00EEA64B /* AVSWrapper+Handlers.swift in Sources */ = {isa = PBXBuildFile; fileRef = 5E8BB89D2147E9DF00EEA64B /* AVSWrapper+Handlers.swift */; };
		5E8BB8A02147F5BC00EEA64B /* CallSnapshot.swift in Sources */ = {isa = PBXBuildFile; fileRef = 5E8BB89F2147F5BC00EEA64B /* CallSnapshot.swift */; };
		5E8BB8A22147F89000EEA64B /* CallCenterSupport.swift in Sources */ = {isa = PBXBuildFile; fileRef = 5E8BB8A12147F89000EEA64B /* CallCenterSupport.swift */; };
		5E8BB8A52149130800EEA64B /* AVSBridgingTests.swift in Sources */ = {isa = PBXBuildFile; fileRef = 5E8BB8A3214912D100EEA64B /* AVSBridgingTests.swift */; };
		5E8EE1F720FDC6B900DB1F9B /* CompanyLoginRequestDetector.swift in Sources */ = {isa = PBXBuildFile; fileRef = 5E8EE1F620FDC6B900DB1F9B /* CompanyLoginRequestDetector.swift */; };
		5E8EE1FA20FDC7D700DB1F9B /* Pasteboard.swift in Sources */ = {isa = PBXBuildFile; fileRef = 5E8EE1F920FDC7D700DB1F9B /* Pasteboard.swift */; };
		5E8EE1FC20FDCCE200DB1F9B /* CompanyLoginRequestDetectorTests.swift in Sources */ = {isa = PBXBuildFile; fileRef = 5E8EE1FB20FDCCE200DB1F9B /* CompanyLoginRequestDetectorTests.swift */; };
		5E8EE1FE20FDCD1300DB1F9B /* MockPasteboard.swift in Sources */ = {isa = PBXBuildFile; fileRef = 5E8EE1FD20FDCD1300DB1F9B /* MockPasteboard.swift */; };
		5E9D326F2109C1740032FB06 /* CompanyLoginErrorCode.swift in Sources */ = {isa = PBXBuildFile; fileRef = 5E9D326E2109C1740032FB06 /* CompanyLoginErrorCode.swift */; };
		5E9D32712109C54B0032FB06 /* CompanyLoginActionTests.swift in Sources */ = {isa = PBXBuildFile; fileRef = 5E9D32702109C54B0032FB06 /* CompanyLoginActionTests.swift */; };
		5EC2C58F2137F5EE00C6CE35 /* CallClosedReason.swift in Sources */ = {isa = PBXBuildFile; fileRef = 5EC2C58E2137F5EE00C6CE35 /* CallClosedReason.swift */; };
		5EC2C5912137F80E00C6CE35 /* CallState.swift in Sources */ = {isa = PBXBuildFile; fileRef = 5EC2C5902137F80E00C6CE35 /* CallState.swift */; };
		5EC2C593213827BF00C6CE35 /* WireCallCenterV3+Events.swift in Sources */ = {isa = PBXBuildFile; fileRef = 5EC2C592213827BF00C6CE35 /* WireCallCenterV3+Events.swift */; };
		5EC3A468210B763000B76C78 /* NotificationUserInfo.swift in Sources */ = {isa = PBXBuildFile; fileRef = 5EC3A467210B763000B76C78 /* NotificationUserInfo.swift */; };
		5EDF03EC2245563C00C04007 /* LinkPreviewAssetUploadRequestStrategy+Helper.swift in Sources */ = {isa = PBXBuildFile; fileRef = 5EDF03EB2245563C00C04007 /* LinkPreviewAssetUploadRequestStrategy+Helper.swift */; };
		5EFE9C15212AB138007932A6 /* UnregisteredUser+Payload.swift in Sources */ = {isa = PBXBuildFile; fileRef = 5EFE9C14212AB138007932A6 /* UnregisteredUser+Payload.swift */; };
		5EFE9C17212AB945007932A6 /* RegistrationPhase.swift in Sources */ = {isa = PBXBuildFile; fileRef = 5EFE9C16212AB945007932A6 /* RegistrationPhase.swift */; };
		632A582025CC43DA00F0C4BD /* CallParticipantsListKind.swift in Sources */ = {isa = PBXBuildFile; fileRef = 632A581F25CC43DA00F0C4BD /* CallParticipantsListKind.swift */; };
		632A582225CD9DF900F0C4BD /* CallParticipantsKindTests.swift in Sources */ = {isa = PBXBuildFile; fileRef = 632A582125CD9DF900F0C4BD /* CallParticipantsKindTests.swift */; };
		634976E9268A185A00824A05 /* AVSVideoStreams.swift in Sources */ = {isa = PBXBuildFile; fileRef = 634976E8268A185A00824A05 /* AVSVideoStreams.swift */; };
		634976F8268A200C00824A05 /* AVSClient.swift in Sources */ = {isa = PBXBuildFile; fileRef = 634976F7268A200C00824A05 /* AVSClient.swift */; };
		634976FD268A205A00824A05 /* AVSClientList.swift in Sources */ = {isa = PBXBuildFile; fileRef = 634976FC268A205A00824A05 /* AVSClientList.swift */; };
		63497702268A20EC00824A05 /* AVSParticipantsChange.swift in Sources */ = {isa = PBXBuildFile; fileRef = 63497701268A20EC00824A05 /* AVSParticipantsChange.swift */; };
		6349770A268A250E00824A05 /* Encodable+JSONString.swift in Sources */ = {isa = PBXBuildFile; fileRef = 63497709268A250E00824A05 /* Encodable+JSONString.swift */; };
		6349771E268B7C4300824A05 /* AVSVideoStreamsTest.swift in Sources */ = {isa = PBXBuildFile; fileRef = 6349771D268B7C4300824A05 /* AVSVideoStreamsTest.swift */; };
		639290A4252CA53200046171 /* CallSnapshotTestFixture.swift in Sources */ = {isa = PBXBuildFile; fileRef = 639290A3252CA53100046171 /* CallSnapshotTestFixture.swift */; };
		639290A7252DEDB500046171 /* WireCallCenterV3+Degradation.swift in Sources */ = {isa = PBXBuildFile; fileRef = 639290A6252DEDB400046171 /* WireCallCenterV3+Degradation.swift */; };
		63EB9B2D258131F700B44635 /* AVSActiveSpeakerChange.swift in Sources */ = {isa = PBXBuildFile; fileRef = 63EB9B2C258131F700B44635 /* AVSActiveSpeakerChange.swift */; };
		63FE4B9E25C1D2EC002878E5 /* VideoGridPresentationMode.swift in Sources */ = {isa = PBXBuildFile; fileRef = 63FE4B9D25C1D2EC002878E5 /* VideoGridPresentationMode.swift */; };
		71AE6F20A2708DCF3BAD54F7 /* ZMOperationLoopTests.swift in Sources */ = {isa = PBXBuildFile; fileRef = C3BF3961360B7EB12679AF27 /* ZMOperationLoopTests.swift */; };
		7C1F4BF5203C4F67000537A8 /* Analytics+Push.swift in Sources */ = {isa = PBXBuildFile; fileRef = 7C1F4BF4203C4F67000537A8 /* Analytics+Push.swift */; };
		7C26879D21F7193800570AA9 /* EventProcessingTracker.swift in Sources */ = {isa = PBXBuildFile; fileRef = 7C26879C21F7193800570AA9 /* EventProcessingTracker.swift */; };
		7C419ED821F8D81D00B95770 /* EventProcessingTrackerTests.swift in Sources */ = {isa = PBXBuildFile; fileRef = 7C419ED621F8D7EB00B95770 /* EventProcessingTrackerTests.swift */; };
		7C5482DA225380160055F1AB /* CallReceivedResult.swift in Sources */ = {isa = PBXBuildFile; fileRef = 7C5482D9225380160055F1AB /* CallReceivedResult.swift */; };
		7C5B94F622DC6BC500A6F8BB /* JailbreakDetector.swift in Sources */ = {isa = PBXBuildFile; fileRef = 7C5B94F522DC6BC500A6F8BB /* JailbreakDetector.swift */; };
		7CD279842338B74600E638CD /* SessionManagerConfiguration.swift in Sources */ = {isa = PBXBuildFile; fileRef = 7CD279832338B74600E638CD /* SessionManagerConfiguration.swift */; };
		7CD279862338E31D00E638CD /* SessionManager+Authentication.swift in Sources */ = {isa = PBXBuildFile; fileRef = 7CD279852338E31D00E638CD /* SessionManager+Authentication.swift */; };
		7CD279882338E52000E638CD /* ProcessInfo+SystemBootTime.swift in Sources */ = {isa = PBXBuildFile; fileRef = 7CD279872338E52000E638CD /* ProcessInfo+SystemBootTime.swift */; };
		7CE017152317D07E00144905 /* ZMAuthenticationStatusTests.swift in Sources */ = {isa = PBXBuildFile; fileRef = 7CE017142317D07E00144905 /* ZMAuthenticationStatusTests.swift */; };
		7CE017172317D72A00144905 /* ZMCredentialsTests.swift in Sources */ = {isa = PBXBuildFile; fileRef = 7CE017162317D72A00144905 /* ZMCredentialsTests.swift */; };
		85D8522CF8DE246DDD5BD12C /* MockEntity.m in Sources */ = {isa = PBXBuildFile; fileRef = 85D85AAE7FA09852AB9B0D6A /* MockEntity.m */; };
		85D85EAFA1CB6E457D14E3B7 /* MockEntity2.m in Sources */ = {isa = PBXBuildFile; fileRef = 85D85C9E7A2AAAE14D4BC2CC /* MockEntity2.m */; };
		85D85EEDD5DD19FB747ED4A5 /* MockModelObjectContextFactory.m in Sources */ = {isa = PBXBuildFile; fileRef = 85D852DA0CD2C94CADB3B6FE /* MockModelObjectContextFactory.m */; };
		871667FA1BB2AE9C009C6EEA /* APSSignalingKeysStore.swift in Sources */ = {isa = PBXBuildFile; fileRef = 871667F91BB2AE9C009C6EEA /* APSSignalingKeysStore.swift */; };
		8717DFA71F6EF44E0087EFE4 /* SessionManager+Push.swift in Sources */ = {isa = PBXBuildFile; fileRef = 8717DFA61F6EF44E0087EFE4 /* SessionManager+Push.swift */; };
		872A2EE61FFFBC2A00900B22 /* ServiceUser.swift in Sources */ = {isa = PBXBuildFile; fileRef = 872A2EE51FFFBC2900900B22 /* ServiceUser.swift */; };
		872A2EFD2004B85F00900B22 /* ZMOperationLoop+Private.h in Headers */ = {isa = PBXBuildFile; fileRef = F962A8EF19FFD4DC00FD0F80 /* ZMOperationLoop+Private.h */; settings = {ATTRIBUTES = (Public, ); }; };
		872A2EFE2004B86D00900B22 /* ZMSyncStrategy.h in Headers */ = {isa = PBXBuildFile; fileRef = 85D853338EC38D9B021D71BF /* ZMSyncStrategy.h */; settings = {ATTRIBUTES = (Public, ); }; };
		872A2F002004B9EF00900B22 /* ZMUpdateEventsBuffer.h in Headers */ = {isa = PBXBuildFile; fileRef = 54F7217619A60E88009A8AF5 /* ZMUpdateEventsBuffer.h */; settings = {ATTRIBUTES = (Public, ); }; };
		872C99531DB525A1006A3BDE /* CallKitManagerTests.swift in Sources */ = {isa = PBXBuildFile; fileRef = 872C99511DB5256E006A3BDE /* CallKitManagerTests.swift */; };
		872C99591DB659E6006A3BDE /* ringing_from_them_long.caf in Resources */ = {isa = PBXBuildFile; fileRef = 872C99571DB659E6006A3BDE /* ringing_from_them_long.caf */; };
		872C995B1DB65D0D006A3BDE /* harp.m4a in Resources */ = {isa = PBXBuildFile; fileRef = 872C995A1DB65D0D006A3BDE /* harp.m4a */; };
		872C99601DB6722C006A3BDE /* CallKitDelegateTests+Mocking.m in Sources */ = {isa = PBXBuildFile; fileRef = 872C995F1DB6722C006A3BDE /* CallKitDelegateTests+Mocking.m */; };
		8737D554209217BD00E5A4AF /* URLActions.swift in Sources */ = {isa = PBXBuildFile; fileRef = 8737D553209217BD00E5A4AF /* URLActions.swift */; };
		873B893E20445F4400FBE254 /* ZMConversationAccessModeTests.swift in Sources */ = {isa = PBXBuildFile; fileRef = 873B893D20445F4400FBE254 /* ZMConversationAccessModeTests.swift */; };
		874A16902052BE5E001C6760 /* ZMUserSession+OpenConversation.swift in Sources */ = {isa = PBXBuildFile; fileRef = 874A168F2052BE5E001C6760 /* ZMUserSession+OpenConversation.swift */; };
		874A16922052BEC5001C6760 /* UserExpirationObserver.swift in Sources */ = {isa = PBXBuildFile; fileRef = 874A16912052BEC5001C6760 /* UserExpirationObserver.swift */; };
		874A16942052C64B001C6760 /* UserExpirationObserverTests.swift in Sources */ = {isa = PBXBuildFile; fileRef = 874A16932052C64B001C6760 /* UserExpirationObserverTests.swift */; };
		874A174A205812B6001C6760 /* ZMUserSessionTests.swift in Sources */ = {isa = PBXBuildFile; fileRef = 874A1749205812B6001C6760 /* ZMUserSessionTests.swift */; };
		874F142D1C16FD9700C15118 /* Device.swift in Sources */ = {isa = PBXBuildFile; fileRef = 874F142C1C16FD9700C15118 /* Device.swift */; };
		87508EA01D08264000162483 /* ZMSound.swift in Sources */ = {isa = PBXBuildFile; fileRef = 87508E9F1D08264000162483 /* ZMSound.swift */; };
		8751DA061F66BFA6000D308B /* ZMUserSession+Push.swift in Sources */ = {isa = PBXBuildFile; fileRef = 8751DA051F66BFA6000D308B /* ZMUserSession+Push.swift */; };
		8754B84A1F73C25400EC02AD /* ConversationListChangeInfo+UserSession.swift in Sources */ = {isa = PBXBuildFile; fileRef = 8754B8491F73C25400EC02AD /* ConversationListChangeInfo+UserSession.swift */; };
		8754B84C1F73C38900EC02AD /* MessageChangeInfo+UserSession.swift in Sources */ = {isa = PBXBuildFile; fileRef = 8754B84B1F73C38900EC02AD /* MessageChangeInfo+UserSession.swift */; };
		8766853C1F2A1AA00031081B /* UnauthenticatedSessionTests.swift in Sources */ = {isa = PBXBuildFile; fileRef = 8766853A1F2A1A860031081B /* UnauthenticatedSessionTests.swift */; };
		878ACB4620ADBBAA0016E68A /* Blacklist.swift in Sources */ = {isa = PBXBuildFile; fileRef = 878ACB4520ADBBAA0016E68A /* Blacklist.swift */; };
		878ACB4820AEFB980016E68A /* ZMUser+Consent.swift in Sources */ = {isa = PBXBuildFile; fileRef = 878ACB4720AEFB980016E68A /* ZMUser+Consent.swift */; };
		878ACB5920AF12C10016E68A /* ZMUserConsentTests.swift in Sources */ = {isa = PBXBuildFile; fileRef = 878ACB5820AF12C10016E68A /* ZMUserConsentTests.swift */; };
		879634401F7BEA4700FC79BA /* DispatchQueue+SerialAsync.swift in Sources */ = {isa = PBXBuildFile; fileRef = 8796343F1F7BEA4700FC79BA /* DispatchQueue+SerialAsync.swift */; };
		879634421F7BEC5100FC79BA /* DispatchQueueSerialAsyncTests.swift in Sources */ = {isa = PBXBuildFile; fileRef = 879634411F7BEC5100FC79BA /* DispatchQueueSerialAsyncTests.swift */; };
		8798607B1C3D48A400218A3E /* DeleteAccountRequestStrategy.swift in Sources */ = {isa = PBXBuildFile; fileRef = 8798607A1C3D48A400218A3E /* DeleteAccountRequestStrategy.swift */; };
		87AEA67D1EFBF46600C94BF3 /* DiskDatabaseTest.swift in Sources */ = {isa = PBXBuildFile; fileRef = 87AEA67B1EFBD27700C94BF3 /* DiskDatabaseTest.swift */; };
		87B30C5C1FA756220054DFB1 /* FlowManagerTests.swift in Sources */ = {isa = PBXBuildFile; fileRef = 87B30C5B1FA756220054DFB1 /* FlowManagerTests.swift */; };
		87D003FF1BB5810D00472E06 /* APSSignalingKeyStoreTests.swift in Sources */ = {isa = PBXBuildFile; fileRef = 87D003FE1BB5810D00472E06 /* APSSignalingKeyStoreTests.swift */; };
		87D2555921D6275800D03789 /* BuildTypeTests.swift in Sources */ = {isa = PBXBuildFile; fileRef = 87D2555821D6275800D03789 /* BuildTypeTests.swift */; };
		87D4625D1C3D526D00433469 /* DeleteAccountRequestStrategyTests.swift in Sources */ = {isa = PBXBuildFile; fileRef = 87D4625C1C3D526D00433469 /* DeleteAccountRequestStrategyTests.swift */; };
		A901FE9B258B562F003EAF5C /* CallParticipantTests.swift in Sources */ = {isa = PBXBuildFile; fileRef = A901FE9A258B562F003EAF5C /* CallParticipantTests.swift */; };
		A913C02223A7EDFB0048CE74 /* TeamRolesDownloadRequestStrategy.swift in Sources */ = {isa = PBXBuildFile; fileRef = A913C02123A7EDFA0048CE74 /* TeamRolesDownloadRequestStrategy.swift */; };
		A913C02423A7F1C00048CE74 /* TeamRolesDownloadRequestStrategyTests.swift in Sources */ = {isa = PBXBuildFile; fileRef = A913C02323A7F1C00048CE74 /* TeamRolesDownloadRequestStrategyTests.swift */; };
		A934C6E6266E0945008D9E68 /* ZMSyncStrategy.swift in Sources */ = {isa = PBXBuildFile; fileRef = A934C6E5266E0945008D9E68 /* ZMSyncStrategy.swift */; };
		A938BDC823A7964200D4C208 /* ConversationRoleDownstreamRequestStrategy.swift in Sources */ = {isa = PBXBuildFile; fileRef = A938BDC723A7964100D4C208 /* ConversationRoleDownstreamRequestStrategy.swift */; };
		A938BDCA23A7966700D4C208 /* ConversationRoleDownstreamRequestStrategyTests.swift in Sources */ = {isa = PBXBuildFile; fileRef = A938BDC923A7966700D4C208 /* ConversationRoleDownstreamRequestStrategyTests.swift */; };
		A93B528B250101AC0061255E /* ZMUserSession+Debugging.swift in Sources */ = {isa = PBXBuildFile; fileRef = A93B528A250101AC0061255E /* ZMUserSession+Debugging.swift */; };
		A95D0B1223F6B75A0057014F /* AVSLogObserver.swift in Sources */ = {isa = PBXBuildFile; fileRef = A95D0B1123F6B75A0057014F /* AVSLogObserver.swift */; };
		A9692F8A1986476900849241 /* NSString_NormalizationTests.m in Sources */ = {isa = PBXBuildFile; fileRef = A9692F881986476900849241 /* NSString_NormalizationTests.m */; };
		A97E4F56267CF681006FC545 /* ZMUserSessionTestsBase+ZMUserSessionConfiguration.swift in Sources */ = {isa = PBXBuildFile; fileRef = A97E4F55267CF681006FC545 /* ZMUserSessionTestsBase+ZMUserSessionConfiguration.swift */; };
		A97E4F5B267CFB2D006FC545 /* ZMUserSessionTests_NetworkState.swift in Sources */ = {isa = PBXBuildFile; fileRef = A97E4F5A267CFB2D006FC545 /* ZMUserSessionTests_NetworkState.swift */; };
		A9A2394E268DEC3D004B1C22 /* avs.xcframework in Frameworks */ = {isa = PBXBuildFile; fileRef = A9A2393E268DEC3C004B1C22 /* avs.xcframework */; };
		A9A23950268DEC3D004B1C22 /* HTMLString.xcframework in Frameworks */ = {isa = PBXBuildFile; fileRef = A9A2393F268DEC3C004B1C22 /* HTMLString.xcframework */; };
		A9A23952268DEC3D004B1C22 /* PINCache.xcframework in Frameworks */ = {isa = PBXBuildFile; fileRef = A9A23940268DEC3C004B1C22 /* PINCache.xcframework */; };
		A9A23954268DEC3D004B1C22 /* WireLinkPreview.xcframework in Frameworks */ = {isa = PBXBuildFile; fileRef = A9A23941268DEC3C004B1C22 /* WireLinkPreview.xcframework */; };
		A9A23956268DEC3D004B1C22 /* WireRequestStrategy.xcframework in Frameworks */ = {isa = PBXBuildFile; fileRef = A9A23942268DEC3C004B1C22 /* WireRequestStrategy.xcframework */; };
		A9A23958268DEC3D004B1C22 /* ZipArchive.xcframework in Frameworks */ = {isa = PBXBuildFile; fileRef = A9A23943268DEC3C004B1C22 /* ZipArchive.xcframework */; };
		A9A2395A268DEC3D004B1C22 /* WireImages.xcframework in Frameworks */ = {isa = PBXBuildFile; fileRef = A9A23944268DEC3C004B1C22 /* WireImages.xcframework */; };
		A9A2395C268DEC3D004B1C22 /* libPhoneNumberiOS.xcframework in Frameworks */ = {isa = PBXBuildFile; fileRef = A9A23945268DEC3C004B1C22 /* libPhoneNumberiOS.xcframework */; };
		A9A2395E268DEC3D004B1C22 /* WireDataModel.xcframework in Frameworks */ = {isa = PBXBuildFile; fileRef = A9A23946268DEC3C004B1C22 /* WireDataModel.xcframework */; };
		A9A23960268DEC3D004B1C22 /* WireProtos.xcframework in Frameworks */ = {isa = PBXBuildFile; fileRef = A9A23947268DEC3C004B1C22 /* WireProtos.xcframework */; };
		A9A23962268DEC3D004B1C22 /* WireCryptobox.xcframework in Frameworks */ = {isa = PBXBuildFile; fileRef = A9A23948268DEC3C004B1C22 /* WireCryptobox.xcframework */; };
		A9A23966268DEC3D004B1C22 /* SwiftProtobuf.xcframework in Frameworks */ = {isa = PBXBuildFile; fileRef = A9A2394A268DEC3C004B1C22 /* SwiftProtobuf.xcframework */; };
		A9A23968268DEC3D004B1C22 /* WireTransport.xcframework in Frameworks */ = {isa = PBXBuildFile; fileRef = A9A2394B268DEC3D004B1C22 /* WireTransport.xcframework */; };
		A9A2396A268DEC3D004B1C22 /* WireSystem.xcframework in Frameworks */ = {isa = PBXBuildFile; fileRef = A9A2394C268DEC3D004B1C22 /* WireSystem.xcframework */; };
		A9A2396C268DEC3D004B1C22 /* WireUtilities.xcframework in Frameworks */ = {isa = PBXBuildFile; fileRef = A9A2394D268DEC3D004B1C22 /* WireUtilities.xcframework */; };
		A9A23976268DEC53004B1C22 /* OCMock.xcframework in Frameworks */ = {isa = PBXBuildFile; fileRef = A9A23974268DEC53004B1C22 /* OCMock.xcframework */; };
		A9A23978268DEC53004B1C22 /* WireTesting.xcframework in Frameworks */ = {isa = PBXBuildFile; fileRef = A9A23975268DEC53004B1C22 /* WireTesting.xcframework */; };
		A9B53AAA24E12E240066FCC6 /* ZMAccountDeletedReason.swift in Sources */ = {isa = PBXBuildFile; fileRef = A9B53AA924E12E240066FCC6 /* ZMAccountDeletedReason.swift */; };
		A9C02605266F5B4B002E542B /* ZMClientRegistrationStatus.swift in Sources */ = {isa = PBXBuildFile; fileRef = A9C02604266F5B4B002E542B /* ZMClientRegistrationStatus.swift */; };
		A9C0260A266F5D1C002E542B /* ZMClientRegistrationStatusTests.swift in Sources */ = {isa = PBXBuildFile; fileRef = A9C02609266F5D1B002E542B /* ZMClientRegistrationStatusTests.swift */; };
		A9CCBA952696631100122380 /* WireMockTransport.xcframework in Frameworks */ = {isa = PBXBuildFile; fileRef = A9A23949268DEC3C004B1C22 /* WireMockTransport.xcframework */; };
		AF6415A41C9C17FF00A535F5 /* EncryptedBase64EncondedExternalMessageTestFixture.txt in Resources */ = {isa = PBXBuildFile; fileRef = AF6415A01C9C151700A535F5 /* EncryptedBase64EncondedExternalMessageTestFixture.txt */; };
		AF6415A51C9C180200A535F5 /* ExternalMessageTextFixture.txt in Resources */ = {isa = PBXBuildFile; fileRef = AF6415A11C9C151700A535F5 /* ExternalMessageTextFixture.txt */; };
		BF00441B1C737CE9007A6EA4 /* PushNotificationStatus.swift in Sources */ = {isa = PBXBuildFile; fileRef = BF00441A1C737CE9007A6EA4 /* PushNotificationStatus.swift */; };
		BF158D2F1CE087D8007C6F8A /* video.mp4 in Resources */ = {isa = PBXBuildFile; fileRef = BF158D2E1CE087D8007C6F8A /* video.mp4 */; };
		BF1F52C41ECC6DAF002FB553 /* ZMSimpleListRequestPaginator.h in Headers */ = {isa = PBXBuildFile; fileRef = 548213FE1A0253CC001AA4E0 /* ZMSimpleListRequestPaginator.h */; settings = {ATTRIBUTES = (Public, ); }; };
		BF2A9D511D6B536E00FA7DBC /* EventDecoder.swift in Sources */ = {isa = PBXBuildFile; fileRef = BF2A9D501D6B536E00FA7DBC /* EventDecoder.swift */; };
		BF2A9D551D6B5B9700FA7DBC /* EventDecoderTests.swift in Sources */ = {isa = PBXBuildFile; fileRef = BF2A9D541D6B5B9700FA7DBC /* EventDecoderTests.swift */; };
		BF2A9D581D6B5BDB00FA7DBC /* StoreUpdateEventTests.swift in Sources */ = {isa = PBXBuildFile; fileRef = BF2A9D571D6B5BDB00FA7DBC /* StoreUpdateEventTests.swift */; };
		BF2A9D5D1D6B63DB00FA7DBC /* StoreUpdateEvent.swift in Sources */ = {isa = PBXBuildFile; fileRef = BF2A9D5A1D6B63DB00FA7DBC /* StoreUpdateEvent.swift */; };
		BF2ADA001F41A3DF000980E8 /* SessionFactories.swift in Sources */ = {isa = PBXBuildFile; fileRef = BF2AD9FF1F41A3DF000980E8 /* SessionFactories.swift */; };
		BF2ADA021F41A450000980E8 /* BackendEnvironmentProvider+Cookie.swift in Sources */ = {isa = PBXBuildFile; fileRef = BF2ADA011F41A450000980E8 /* BackendEnvironmentProvider+Cookie.swift */; };
		BF3C1B1720DBE254001CE126 /* Conversation+MessageDestructionTimeout.swift in Sources */ = {isa = PBXBuildFile; fileRef = BF3C1B1620DBE254001CE126 /* Conversation+MessageDestructionTimeout.swift */; };
		BF44A3511C71D5FC00C6928E /* store127.wiredatabase in Resources */ = {isa = PBXBuildFile; fileRef = BF44A3501C71D5FC00C6928E /* store127.wiredatabase */; };
		BF491CD11F03D7CF0055EE44 /* PermissionsDownloadRequestStrategy.swift in Sources */ = {isa = PBXBuildFile; fileRef = BF491CD01F03D7CF0055EE44 /* PermissionsDownloadRequestStrategy.swift */; };
		BF491CD51F03E0FC0055EE44 /* PermissionsDownloadRequestStrategyTests.swift in Sources */ = {isa = PBXBuildFile; fileRef = BF491CD41F03E0FC0055EE44 /* PermissionsDownloadRequestStrategyTests.swift */; };
		BF50CFA71F39ACE8007833A4 /* MockUserInfoParser.swift in Sources */ = {isa = PBXBuildFile; fileRef = BF50CFA51F39ABCF007833A4 /* MockUserInfoParser.swift */; };
		BF6D5D031C4948830049F712 /* WireSyncEngine124.momd in Resources */ = {isa = PBXBuildFile; fileRef = BF6D5D021C4948830049F712 /* WireSyncEngine124.momd */; };
		BF6D5D051C494D730049F712 /* WireSyncEngine125.momd in Resources */ = {isa = PBXBuildFile; fileRef = BF6D5D041C494D730049F712 /* WireSyncEngine125.momd */; };
		BF735CFA1E70003D003BC61F /* SystemMessageCallObserver.swift in Sources */ = {isa = PBXBuildFile; fileRef = BF735CF91E70003D003BC61F /* SystemMessageCallObserver.swift */; };
		BF80542B2102175800E97053 /* CompanyLoginVerificationTokenTests.swift in Sources */ = {isa = PBXBuildFile; fileRef = BF80542A2102175800E97053 /* CompanyLoginVerificationTokenTests.swift */; };
		BF8367311C52651900364B37 /* store125.wiredatabase in Resources */ = {isa = PBXBuildFile; fileRef = BF8367301C52651900364B37 /* store125.wiredatabase */; };
		BFCE9A5B1C4E4C4D00951B3D /* store124.wiredatabase in Resources */ = {isa = PBXBuildFile; fileRef = BFCE9A581C4E4C4D00951B3D /* store124.wiredatabase */; };
		BFE7FCBF2101E50700D1165F /* CompanyLoginVerificationToken.swift in Sources */ = {isa = PBXBuildFile; fileRef = BFE7FCBE2101E50700D1165F /* CompanyLoginVerificationToken.swift */; };
		D522571E2062552800562561 /* AssetDeletionRequestStrategy.swift in Sources */ = {isa = PBXBuildFile; fileRef = D522571D2062552800562561 /* AssetDeletionRequestStrategy.swift */; };
		D5225720206261AA00562561 /* AssetDeletionStatus.swift in Sources */ = {isa = PBXBuildFile; fileRef = D522571F206261AA00562561 /* AssetDeletionStatus.swift */; };
		D52257232062637500562561 /* DeletableAssetIdentifierProvider.swift in Sources */ = {isa = PBXBuildFile; fileRef = D52257222062637500562561 /* DeletableAssetIdentifierProvider.swift */; };
		D55272EA2062732100F542BE /* AssetDeletionStatusTests.swift in Sources */ = {isa = PBXBuildFile; fileRef = D55272E92062732100F542BE /* AssetDeletionStatusTests.swift */; };
		D55272EC2062733F00F542BE /* AssetDeletionRequestStrategyTests.swift in Sources */ = {isa = PBXBuildFile; fileRef = D55272EB2062733F00F542BE /* AssetDeletionRequestStrategyTests.swift */; };
		D5D10DA4203AE43200145497 /* Conversation+AccessMode.swift in Sources */ = {isa = PBXBuildFile; fileRef = D5D10DA3203AE43200145497 /* Conversation+AccessMode.swift */; };
		EE01E0371F90DD67001AA33C /* audio.m4a in Resources */ = {isa = PBXBuildFile; fileRef = EE01E0361F90DABC001AA33C /* audio.m4a */; };
		EE01E0391F90FEC1001AA33C /* ZMLocalNotificationTests_ExpiredMessage.swift in Sources */ = {isa = PBXBuildFile; fileRef = EE01E0381F90FEC1001AA33C /* ZMLocalNotificationTests_ExpiredMessage.swift */; };
		EE1108B723D1B367005DC663 /* TypingUsers.swift in Sources */ = {isa = PBXBuildFile; fileRef = EE1108B623D1B367005DC663 /* TypingUsers.swift */; };
		EE1108F923D1F945005DC663 /* TypingUsersTimeout.swift in Sources */ = {isa = PBXBuildFile; fileRef = EE1108F823D1F945005DC663 /* TypingUsersTimeout.swift */; };
		EE1108FB23D2087F005DC663 /* Typing.swift in Sources */ = {isa = PBXBuildFile; fileRef = EE1108FA23D2087F005DC663 /* Typing.swift */; };
		EE1DEBB323D5A6930087EE1F /* TypingTests.swift in Sources */ = {isa = PBXBuildFile; fileRef = EE1DEBB223D5A6930087EE1F /* TypingTests.swift */; };
		EE1DEBB523D5AEE50087EE1F /* TypingUsersTimeoutTests.swift in Sources */ = {isa = PBXBuildFile; fileRef = EE1DEBB423D5AEE50087EE1F /* TypingUsersTimeoutTests.swift */; };
		EE1DEBB723D5B62C0087EE1F /* TypingUsersTests.swift in Sources */ = {isa = PBXBuildFile; fileRef = EE1DEBB623D5B62C0087EE1F /* TypingUsersTests.swift */; };
		EE1DEBB923D5B9BC0087EE1F /* ZMConversation+TypingUsersTests.swift in Sources */ = {isa = PBXBuildFile; fileRef = EE1DEBB823D5B9BC0087EE1F /* ZMConversation+TypingUsersTests.swift */; };
		EE1DEBBE23D5E12F0087EE1F /* TypingUsersTimeout+Key.swift in Sources */ = {isa = PBXBuildFile; fileRef = EE1DEBBC23D5E0390087EE1F /* TypingUsersTimeout+Key.swift */; };
		EE1DEBC423D5F1970087EE1F /* Conversation+TypingUsers.swift in Sources */ = {isa = PBXBuildFile; fileRef = EE1DEBC223D5F1920087EE1F /* Conversation+TypingUsers.swift */; };
		EE1DEBC723D5F1F30087EE1F /* NSManagedObjectContext+TypingUsers.swift in Sources */ = {isa = PBXBuildFile; fileRef = EE1DEBC523D5F1D00087EE1F /* NSManagedObjectContext+TypingUsers.swift */; };
		EE419B58256FEA3D004618E2 /* ZMUserSession.Configuration.swift in Sources */ = {isa = PBXBuildFile; fileRef = EE419B57256FEA3D004618E2 /* ZMUserSession.Configuration.swift */; };
		EE5BF6351F8F907C00B49D06 /* ZMLocalNotificationTests.swift in Sources */ = {isa = PBXBuildFile; fileRef = EE5BF6341F8F907C00B49D06 /* ZMLocalNotificationTests.swift */; };
		EE5BF6371F8F9D6100B49D06 /* ZMLocalNotificationTests_Event.swift in Sources */ = {isa = PBXBuildFile; fileRef = EE5BF6361F8F9D6100B49D06 /* ZMLocalNotificationTests_Event.swift */; };
		EE5FEF0521E8948F00E24F7F /* ZMUserSession+DarwinNotificationCenter.swift in Sources */ = {isa = PBXBuildFile; fileRef = EE5FEF0421E8948F00E24F7F /* ZMUserSession+DarwinNotificationCenter.swift */; };
		EE6654642445D4EE00CBF8D3 /* MockAddressBook.swift in Sources */ = {isa = PBXBuildFile; fileRef = EE6654632445D4EE00CBF8D3 /* MockAddressBook.swift */; };
		EE95DECD247C0049001EA010 /* SessionManagerConfigurationTests.swift in Sources */ = {isa = PBXBuildFile; fileRef = EE95DECC247C0049001EA010 /* SessionManagerConfigurationTests.swift */; };
		EEA2773A211DCFF1004AF00F /* UserNotificationCenter.swift in Sources */ = {isa = PBXBuildFile; fileRef = EEA27739211DCFF1004AF00F /* UserNotificationCenter.swift */; };
		EEA2773D211DE4C9004AF00F /* UserNotificationCenterMock.swift in Sources */ = {isa = PBXBuildFile; fileRef = EEA2773C211DE4C9004AF00F /* UserNotificationCenterMock.swift */; };
		EEE186B4259CC92D008707CA /* ZMUserSession+AppLock.swift in Sources */ = {isa = PBXBuildFile; fileRef = EEE186B3259CC92D008707CA /* ZMUserSession+AppLock.swift */; };
		EEE186B6259CCA14008707CA /* SessionManager+AppLock.swift in Sources */ = {isa = PBXBuildFile; fileRef = EEE186B5259CCA14008707CA /* SessionManager+AppLock.swift */; };
		EEEA75FA1F8A6142006D1070 /* ZMLocalNotification+ExpiredMessages.swift in Sources */ = {isa = PBXBuildFile; fileRef = EEEA75F51F8A613F006D1070 /* ZMLocalNotification+ExpiredMessages.swift */; };
		EEEA75FB1F8A6142006D1070 /* ZMLocalNotification+Events.swift in Sources */ = {isa = PBXBuildFile; fileRef = EEEA75F61F8A6140006D1070 /* ZMLocalNotification+Events.swift */; };
		EEEA75FC1F8A6142006D1070 /* ZMLocalNotification+Calling.swift in Sources */ = {isa = PBXBuildFile; fileRef = EEEA75F71F8A6141006D1070 /* ZMLocalNotification+Calling.swift */; };
		EEEA75FD1F8A6142006D1070 /* ZMLocalNotification.swift in Sources */ = {isa = PBXBuildFile; fileRef = EEEA75F81F8A6141006D1070 /* ZMLocalNotification.swift */; };
		EEEED9A823F6BC00008C94CA /* SelfUserProvider.swift in Sources */ = {isa = PBXBuildFile; fileRef = EEEED9A723F6BC00008C94CA /* SelfUserProvider.swift */; };
		EEEED9AA23F6BD75008C94CA /* ZMUserSession+SelfUserProvider.swift in Sources */ = {isa = PBXBuildFile; fileRef = EEEED9A923F6BD75008C94CA /* ZMUserSession+SelfUserProvider.swift */; };
		EEF4010123A8DFC6007B1A97 /* Conversation+Role.swift in Sources */ = {isa = PBXBuildFile; fileRef = EEF4010023A8DFC6007B1A97 /* Conversation+Role.swift */; };
		EEF4010323A8E1EF007B1A97 /* Conversation_RoleTests.swift in Sources */ = {isa = PBXBuildFile; fileRef = EEF4010223A8E1EF007B1A97 /* Conversation_RoleTests.swift */; };
		EF169DDF22E85BA100B74D4A /* ZMConversationSource.swift in Sources */ = {isa = PBXBuildFile; fileRef = EF169DDE22E85BA100B74D4A /* ZMConversationSource.swift */; };
		EF2CB12722D5E58B00350B0A /* TeamImageAssetUpdateStrategy.swift in Sources */ = {isa = PBXBuildFile; fileRef = EF2CB12622D5E58B00350B0A /* TeamImageAssetUpdateStrategy.swift */; };
		EF2CB12A22D5E5BF00350B0A /* TeamImageAssetUpdateStrategyTests.swift in Sources */ = {isa = PBXBuildFile; fileRef = EF2CB12822D5E5BB00350B0A /* TeamImageAssetUpdateStrategyTests.swift */; };
		EFC8281C1FB343B600E27E21 /* RegistationCredentialVerificationStrategy.swift in Sources */ = {isa = PBXBuildFile; fileRef = EFC8281B1FB343B600E27E21 /* RegistationCredentialVerificationStrategy.swift */; };
		EFC8281E1FB34F9600E27E21 /* EmailVerificationStrategyTests.swift in Sources */ = {isa = PBXBuildFile; fileRef = EFC8281D1FB34F9600E27E21 /* EmailVerificationStrategyTests.swift */; };
		EFC828221FB356CE00E27E21 /* RegistrationStatusTests.swift in Sources */ = {isa = PBXBuildFile; fileRef = EFC828211FB356CE00E27E21 /* RegistrationStatusTests.swift */; };
		EFF9403E2240FE5D004F3115 /* URL+DeepLink.swift in Sources */ = {isa = PBXBuildFile; fileRef = EFF9403D2240FE5D004F3115 /* URL+DeepLink.swift */; };
		EFF940402240FF12004F3115 /* DeepLinkError.swift in Sources */ = {isa = PBXBuildFile; fileRef = EFF9403F2240FF12004F3115 /* DeepLinkError.swift */; };
		F11E35D62040172200D4D5DB /* ZMHotFixTests.swift in Sources */ = {isa = PBXBuildFile; fileRef = F11E35D52040172200D4D5DB /* ZMHotFixTests.swift */; };
		F130BF282062C05600DBE261 /* SessionManager+Backup.swift in Sources */ = {isa = PBXBuildFile; fileRef = F130BF272062C05600DBE261 /* SessionManager+Backup.swift */; };
		F132C105203F02C700C58933 /* ZMConversationTranscoder.h in Headers */ = {isa = PBXBuildFile; fileRef = 54294A1F19472D4E007BE3CE /* ZMConversationTranscoder.h */; settings = {ATTRIBUTES = (Public, ); }; };
		F132C114203F20AB00C58933 /* ZMHotFixDirectoryTests.swift in Sources */ = {isa = PBXBuildFile; fileRef = F132C113203F20AB00C58933 /* ZMHotFixDirectoryTests.swift */; };
		F148F6671FB9AA7600BD6909 /* UnregisteredTeam.swift in Sources */ = {isa = PBXBuildFile; fileRef = F148F6661FB9AA7600BD6909 /* UnregisteredTeam.swift */; };
		F148F6691FBAF55800BD6909 /* TeamRegistrationStrategyTests.swift in Sources */ = {isa = PBXBuildFile; fileRef = F148F6681FBAF55800BD6909 /* TeamRegistrationStrategyTests.swift */; };
		F148F66B1FBAFAF600BD6909 /* RegistrationStatusTestHelper.swift in Sources */ = {isa = PBXBuildFile; fileRef = F148F66A1FBAFAF600BD6909 /* RegistrationStatusTestHelper.swift */; };
		F16558D1225F3F2A00EA2F2A /* SessionManager+SwitchBackend.swift in Sources */ = {isa = PBXBuildFile; fileRef = F16558D0225F3F2A00EA2F2A /* SessionManager+SwitchBackend.swift */; };
		F16C8BC42040715800677D31 /* ZMUpdateEvent+Testing.swift in Sources */ = {isa = PBXBuildFile; fileRef = F16C8BC32040715800677D31 /* ZMUpdateEvent+Testing.swift */; };
		F16C8BE82044129700677D31 /* ZMConversationTranscoder.swift in Sources */ = {isa = PBXBuildFile; fileRef = F16C8BE72044129700677D31 /* ZMConversationTranscoder.swift */; };
		F170AF211E78013A0033DC33 /* UserImageAssetUpdateStrategyTests.swift in Sources */ = {isa = PBXBuildFile; fileRef = F170AF1F1E7800CF0033DC33 /* UserImageAssetUpdateStrategyTests.swift */; };
		F19E559E22B399AE005C792D /* UUID+SafeLogging.swift in Sources */ = {isa = PBXBuildFile; fileRef = F19E559D22B399AE005C792D /* UUID+SafeLogging.swift */; };
		F19E55A022B3A2C5005C792D /* UNNotification+SafeLogging.swift in Sources */ = {isa = PBXBuildFile; fileRef = F19E559F22B3A2C5005C792D /* UNNotification+SafeLogging.swift */; };
		F19E55A222B3A3FA005C792D /* UNNotificationResponse+SafeLogging.swift in Sources */ = {isa = PBXBuildFile; fileRef = F19E55A122B3A3FA005C792D /* UNNotificationResponse+SafeLogging.swift */; };
		F19E55A422B3A740005C792D /* PKPushPayload+SafeLogging.swift in Sources */ = {isa = PBXBuildFile; fileRef = F19E55A322B3A740005C792D /* PKPushPayload+SafeLogging.swift */; };
		F19E55A622B3AAA8005C792D /* PKPushCredentials+SafeLogging.swift in Sources */ = {isa = PBXBuildFile; fileRef = F19E55A522B3AAA8005C792D /* PKPushCredentials+SafeLogging.swift */; };
		F19F1D141EFBC18E00275E27 /* UnauthenticatedSession.swift in Sources */ = {isa = PBXBuildFile; fileRef = F19F1D131EFBC18E00275E27 /* UnauthenticatedSession.swift */; };
		F19F1D1D1EFBC2F000275E27 /* ZMAuthenticationStatus_Internal.h in Headers */ = {isa = PBXBuildFile; fileRef = F19F1D191EFBC2F000275E27 /* ZMAuthenticationStatus_Internal.h */; };
		F19F1D1E1EFBC2F000275E27 /* ZMAuthenticationStatus.h in Headers */ = {isa = PBXBuildFile; fileRef = F19F1D1A1EFBC2F000275E27 /* ZMAuthenticationStatus.h */; settings = {ATTRIBUTES = (Public, ); }; };
		F19F1D1F1EFBC2F000275E27 /* ZMAuthenticationStatus.m in Sources */ = {isa = PBXBuildFile; fileRef = F19F1D1B1EFBC2F000275E27 /* ZMAuthenticationStatus.m */; };
		F19F1D271EFBC34E00275E27 /* ZMUserSessionRegistrationNotification.h in Headers */ = {isa = PBXBuildFile; fileRef = F19F1D231EFBC34E00275E27 /* ZMUserSessionRegistrationNotification.h */; settings = {ATTRIBUTES = (Public, ); }; };
		F19F1D281EFBC34E00275E27 /* ZMUserSessionRegistrationNotification.m in Sources */ = {isa = PBXBuildFile; fileRef = F19F1D241EFBC34E00275E27 /* ZMUserSessionRegistrationNotification.m */; };
		F19F1D311EFBCBD300275E27 /* ZMLoginTranscoder.h in Headers */ = {isa = PBXBuildFile; fileRef = 54C11B9E19D1E4A100576A96 /* ZMLoginTranscoder.h */; settings = {ATTRIBUTES = (Public, ); }; };
		F19F1D331EFBE3FE00275E27 /* UnauthenticatedOperationLoop.swift in Sources */ = {isa = PBXBuildFile; fileRef = F19F1D321EFBE3FE00275E27 /* UnauthenticatedOperationLoop.swift */; };
		F19F1D381EFBF61800275E27 /* SessionManager.swift in Sources */ = {isa = PBXBuildFile; fileRef = F19F1D371EFBF61800275E27 /* SessionManager.swift */; };
		F19F1D3A1EFBFD2B00275E27 /* BuildType.swift in Sources */ = {isa = PBXBuildFile; fileRef = F19F1D391EFBFD2B00275E27 /* BuildType.swift */; };
		F19F4F3A1E5F1AE400F4D8FF /* UserProfileImageUpdateStatus.swift in Sources */ = {isa = PBXBuildFile; fileRef = F19F4F391E5F1AE400F4D8FF /* UserProfileImageUpdateStatus.swift */; };
		F19F4F3C1E604AA700F4D8FF /* UserImageAssetUpdateStrategy.swift in Sources */ = {isa = PBXBuildFile; fileRef = F19F4F3B1E604AA700F4D8FF /* UserImageAssetUpdateStrategy.swift */; };
		F19F4F4D1E646C3C00F4D8FF /* UserProfileImageUpdateStatusTests.swift in Sources */ = {isa = PBXBuildFile; fileRef = F19F4F4C1E646C3C00F4D8FF /* UserProfileImageUpdateStatusTests.swift */; };
		F19F4F4F1E6575F700F4D8FF /* UserProfileImageOwner.swift in Sources */ = {isa = PBXBuildFile; fileRef = F19F4F4E1E6575F700F4D8FF /* UserProfileImageOwner.swift */; };
		F1A94BD21F010287003083D9 /* UnauthenticatedSession+Login.swift in Sources */ = {isa = PBXBuildFile; fileRef = F1A94BD11F010287003083D9 /* UnauthenticatedSession+Login.swift */; };
		F1A989BA1FD03E1B00B8A82E /* ZMLocalizable.strings in Resources */ = {isa = PBXBuildFile; fileRef = F1A989BC1FD03E1B00B8A82E /* ZMLocalizable.strings */; };
		F1AE5F6F21F73388009CDBBC /* ZMUserSessionTests+Timers.swift in Sources */ = {isa = PBXBuildFile; fileRef = F1AE5F6E21F73388009CDBBC /* ZMUserSessionTests+Timers.swift */; };
		F1B5D53D2181FDA300986911 /* NetworkQuality.swift in Sources */ = {isa = PBXBuildFile; fileRef = F1B5D53C2181FDA300986911 /* NetworkQuality.swift */; };
		F1C1E70D21F74667007FBDA1 /* ZMUserSession+Timers.swift in Sources */ = {isa = PBXBuildFile; fileRef = F1AE5F6C21F72FC6009CDBBC /* ZMUserSession+Timers.swift */; };
		F1C1F3EE1FCF0C85007273E3 /* ZMUserSessionErrorCode+Localized.swift in Sources */ = {isa = PBXBuildFile; fileRef = F1C1F3ED1FCF0C85007273E3 /* ZMUserSessionErrorCode+Localized.swift */; };
		F1C1F3F01FCF18C5007273E3 /* NSError+Localized.swift in Sources */ = {isa = PBXBuildFile; fileRef = F1C1F3EF1FCF18C5007273E3 /* NSError+Localized.swift */; };
		F1C51FE71FB49660009C2269 /* RegistrationStatus.swift in Sources */ = {isa = PBXBuildFile; fileRef = F1C51FE61FB49660009C2269 /* RegistrationStatus.swift */; };
		F1C51FE91FB4A9C7009C2269 /* RegistrationStrategy.swift in Sources */ = {isa = PBXBuildFile; fileRef = F1C51FE81FB4A9C7009C2269 /* RegistrationStrategy.swift */; };
		F1E48003207E3789008D4299 /* Default-568h@2x.png in Resources */ = {isa = PBXBuildFile; fileRef = F1E48002207E3789008D4299 /* Default-568h@2x.png */; };
		F1EB0E78200501C70040D73E /* NotificationsTracker.swift in Sources */ = {isa = PBXBuildFile; fileRef = F1EB0E77200501C70040D73E /* NotificationsTracker.swift */; };
		F1FE8027200684F200A438CF /* NotificationsTrackingTests.swift in Sources */ = {isa = PBXBuildFile; fileRef = F1FE8025200684DB00A438CF /* NotificationsTrackingTests.swift */; };
		F905C47F1E79A86A00AF34A5 /* WireCallCenterV3Tests.swift in Sources */ = {isa = PBXBuildFile; fileRef = F905C47E1E79A86A00AF34A5 /* WireCallCenterV3Tests.swift */; };
		F90EC5A31E7BF1AC00A6779E /* AVSWrapper.swift in Sources */ = {isa = PBXBuildFile; fileRef = F90EC5A21E7BF1AC00A6779E /* AVSWrapper.swift */; };
		F9245BED1CBF95A8009D1E85 /* ZMHotFixDirectory+Swift.swift in Sources */ = {isa = PBXBuildFile; fileRef = F9245BEC1CBF95A8009D1E85 /* ZMHotFixDirectory+Swift.swift */; };
		F925468E1C63B61000CE2D7C /* MessagingTest+EventFactory.m in Sources */ = {isa = PBXBuildFile; fileRef = F925468D1C63B61000CE2D7C /* MessagingTest+EventFactory.m */; };
		F92CA9651F153622007D8570 /* ZMUserSessionTests+FileRelocation.swift in Sources */ = {isa = PBXBuildFile; fileRef = F92CA9641F153622007D8570 /* ZMUserSessionTests+FileRelocation.swift */; };
		F93A75F21C1F219800252586 /* ConversationStatusStrategy.swift in Sources */ = {isa = PBXBuildFile; fileRef = F93A75F11C1F219800252586 /* ConversationStatusStrategy.swift */; };
		F9410F631DE44C2E007451FF /* TypingStrategyTests.swift in Sources */ = {isa = PBXBuildFile; fileRef = F9410F621DE44C2E007451FF /* TypingStrategyTests.swift */; };
		F9410F651DE49C13007451FF /* PushTokenStrategy.swift in Sources */ = {isa = PBXBuildFile; fileRef = F9410F641DE49C13007451FF /* PushTokenStrategy.swift */; };
		F9410F681DE4BE42007451FF /* PushTokenStrategyTests.swift in Sources */ = {isa = PBXBuildFile; fileRef = F9410F671DE4BE42007451FF /* PushTokenStrategyTests.swift */; };
		F94F6B331E54B9C000D46A29 /* CallingRequestStrategyTests.swift in Sources */ = {isa = PBXBuildFile; fileRef = F94F6B321E54B9C000D46A29 /* CallingRequestStrategyTests.swift */; };
		F95706541DE5D1CC0087442C /* SearchUserImageStrategy.swift in Sources */ = {isa = PBXBuildFile; fileRef = F95706531DE5D1CC0087442C /* SearchUserImageStrategy.swift */; };
		F95ECF4E1B94A553009F91BA /* ZMHotFix.h in Headers */ = {isa = PBXBuildFile; fileRef = F95ECF4C1B94A553009F91BA /* ZMHotFix.h */; settings = {ATTRIBUTES = (Public, ); }; };
		F95ECF511B94BD05009F91BA /* ZMHotFixTests.m in Sources */ = {isa = PBXBuildFile; fileRef = F95ECF501B94BD05009F91BA /* ZMHotFixTests.m */; };
		F95FFBD11EB8A478004031CB /* CallSystemMessageGeneratorTests.swift in Sources */ = {isa = PBXBuildFile; fileRef = F95FFBCF1EB8A44D004031CB /* CallSystemMessageGeneratorTests.swift */; };
		F96C8E821D7ECECF004B6D87 /* ZMLocalNotificationTests_Message.swift in Sources */ = {isa = PBXBuildFile; fileRef = F96C8E811D7ECECF004B6D87 /* ZMLocalNotificationTests_Message.swift */; };
		F96C8E8A1D7F6F8C004B6D87 /* ZMLocalNotificationTests_SystemMessage.swift in Sources */ = {isa = PBXBuildFile; fileRef = F96C8E891D7F6F8C004B6D87 /* ZMLocalNotificationTests_SystemMessage.swift */; };
		F96DBEEA1DF9A570008FE832 /* ZMSyncStrategy+ManagedObjectChanges.h in Headers */ = {isa = PBXBuildFile; fileRef = F96DBEE81DF9A570008FE832 /* ZMSyncStrategy+ManagedObjectChanges.h */; };
		F96DBEEB1DF9A570008FE832 /* ZMSyncStrategy+ManagedObjectChanges.m in Sources */ = {isa = PBXBuildFile; fileRef = F96DBEE91DF9A570008FE832 /* ZMSyncStrategy+ManagedObjectChanges.m */; };
		F98EDCD71D82B913001E65CB /* LocalNotificationContentType.swift in Sources */ = {isa = PBXBuildFile; fileRef = F98EDCCD1D82B913001E65CB /* LocalNotificationContentType.swift */; };
		F98EDCEB1D82B924001E65CB /* NotificationSound.swift in Sources */ = {isa = PBXBuildFile; fileRef = F98EDCDF1D82B924001E65CB /* NotificationSound.swift */; };
		F98EDCF31D82B924001E65CB /* ZMLocalNotificationSet.swift in Sources */ = {isa = PBXBuildFile; fileRef = F98EDCE71D82B924001E65CB /* ZMLocalNotificationSet.swift */; };
		F991CE151CB55512004D8465 /* ZMConversation+Testing.m in Sources */ = {isa = PBXBuildFile; fileRef = F991CE121CB55512004D8465 /* ZMConversation+Testing.m */; };
		F991CE161CB55512004D8465 /* ZMUser+Testing.m in Sources */ = {isa = PBXBuildFile; fileRef = F991CE141CB55512004D8465 /* ZMUser+Testing.m */; };
		F99298591BE110490058D42F /* ZMClientRegistrationStatusTests.m in Sources */ = {isa = PBXBuildFile; fileRef = F99298581BE110490058D42F /* ZMClientRegistrationStatusTests.m */; };
		F992985B1BE143570058D42F /* ZMClientRegistrationStatus+Internal.h in Headers */ = {isa = PBXBuildFile; fileRef = F992985A1BE1404D0058D42F /* ZMClientRegistrationStatus+Internal.h */; settings = {ATTRIBUTES = (Public, ); }; };
		F9AB00221F0CDAF00037B437 /* FileRelocator.swift in Sources */ = {isa = PBXBuildFile; fileRef = F9AB00211F0CDAF00037B437 /* FileRelocator.swift */; };
		F9ABE84F1EFD568B00D83214 /* TeamDownloadRequestStrategy.swift in Sources */ = {isa = PBXBuildFile; fileRef = F9ABE84B1EFD568B00D83214 /* TeamDownloadRequestStrategy.swift */; };
		F9ABE8511EFD568B00D83214 /* TeamRequestFactory.swift in Sources */ = {isa = PBXBuildFile; fileRef = F9ABE84D1EFD568B00D83214 /* TeamRequestFactory.swift */; };
		F9ABE8561EFD56BF00D83214 /* TeamDownloadRequestStrategyTests.swift in Sources */ = {isa = PBXBuildFile; fileRef = F9ABE8531EFD56BF00D83214 /* TeamDownloadRequestStrategyTests.swift */; };
		F9ABE8571EFD56BF00D83214 /* TeamDownloadRequestStrategy+EventsTests.swift in Sources */ = {isa = PBXBuildFile; fileRef = F9ABE8541EFD56BF00D83214 /* TeamDownloadRequestStrategy+EventsTests.swift */; };
		F9B171F61C0EF21100E6EEC6 /* ClientUpdateStatus.swift in Sources */ = {isa = PBXBuildFile; fileRef = F9B171F51C0EF21100E6EEC6 /* ClientUpdateStatus.swift */; };
		F9B171F81C0F00E700E6EEC6 /* ClientUpdateStatusTests.swift in Sources */ = {isa = PBXBuildFile; fileRef = F9B171F71C0F00E700E6EEC6 /* ClientUpdateStatusTests.swift */; };
		F9B71F4C1CB2B841001DB03F /* NSManagedObjectContext+TestHelpers.m in Sources */ = {isa = PBXBuildFile; fileRef = F9B71F4B1CB2B841001DB03F /* NSManagedObjectContext+TestHelpers.m */; };
		F9B8308C1DEEDC2900FF6FE7 /* SyncStatus.swift in Sources */ = {isa = PBXBuildFile; fileRef = F9B8308B1DEEDC2900FF6FE7 /* SyncStatus.swift */; };
		F9C598AD1A0947B300B1F760 /* ZMBlacklistDownloaderTest.m in Sources */ = {isa = PBXBuildFile; fileRef = F9FD798919EE962F00D70FCD /* ZMBlacklistDownloaderTest.m */; };
		F9C9A4F01CAD29190039E10C /* store128.wiredatabase in Resources */ = {isa = PBXBuildFile; fileRef = F9C9A4ED1CAD290B0039E10C /* store128.wiredatabase */; };
		F9D1CD141DF6C131002F6E80 /* SyncStatusTests.swift in Sources */ = {isa = PBXBuildFile; fileRef = F9D1CD131DF6C131002F6E80 /* SyncStatusTests.swift */; };
		F9DAC54F1C2035660001F11E /* ConversationStatusStrategyTests.swift in Sources */ = {isa = PBXBuildFile; fileRef = F9DAC54D1C2034E70001F11E /* ConversationStatusStrategyTests.swift */; };
		F9E4779F1D216467003A99AC /* ZMLocalNotificationSetTests.swift in Sources */ = {isa = PBXBuildFile; fileRef = F9E4779D1D21640E003A99AC /* ZMLocalNotificationSetTests.swift */; };
		F9E577211E77EC6D0065EFE4 /* WireCallCenterV3+Notifications.swift in Sources */ = {isa = PBXBuildFile; fileRef = F9E577201E77EC6D0065EFE4 /* WireCallCenterV3+Notifications.swift */; };
		F9F631421DE3524100416938 /* TypingStrategy.swift in Sources */ = {isa = PBXBuildFile; fileRef = F9F631411DE3524100416938 /* TypingStrategy.swift */; };
		F9F846351ED307F70087C1A4 /* CallParticipantsSnapshotTests.swift in Sources */ = {isa = PBXBuildFile; fileRef = F9F846331ED307F10087C1A4 /* CallParticipantsSnapshotTests.swift */; };
		F9F9F5621D75D62100AE6499 /* RequestStrategyTestBase.swift in Sources */ = {isa = PBXBuildFile; fileRef = F9F9F5611D75D62100AE6499 /* RequestStrategyTestBase.swift */; };
		F9FD167B1BDFCDAD00725F5C /* ZMClientRegistrationStatus.h in Headers */ = {isa = PBXBuildFile; fileRef = F9FD16791BDFCDAD00725F5C /* ZMClientRegistrationStatus.h */; settings = {ATTRIBUTES = (Public, ); }; };
		F9FD167C1BDFCDAD00725F5C /* ZMClientRegistrationStatus.m in Sources */ = {isa = PBXBuildFile; fileRef = F9FD167A1BDFCDAD00725F5C /* ZMClientRegistrationStatus.m */; };
/* End PBXBuildFile section */

/* Begin PBXContainerItemProxy section */
		169BA1D825ECDBA300374343 /* PBXContainerItemProxy */ = {
			isa = PBXContainerItemProxy;
			containerPortal = 540029AB1918CA8500578793 /* Project object */;
			proxyType = 1;
			remoteGlobalIDString = 549815921A43232400A7CE2E;
			remoteInfo = "WireSyncEngine-ios";
		};
		169BA1DD25ECDBC800374343 /* PBXContainerItemProxy */ = {
			isa = PBXContainerItemProxy;
			containerPortal = 540029AB1918CA8500578793 /* Project object */;
			proxyType = 1;
			remoteGlobalIDString = 3E186087191A56F6000FE027;
			remoteInfo = "WireSyncEngine Test Host";
		};
		3E1860D0191A649D000FE027 /* PBXContainerItemProxy */ = {
			isa = PBXContainerItemProxy;
			containerPortal = 540029AB1918CA8500578793 /* Project object */;
			proxyType = 1;
			remoteGlobalIDString = 3E186087191A56F6000FE027;
			remoteInfo = "WireSyncEngine Test Host";
		};
		54F4DC571A4438AC00FDB6EA /* PBXContainerItemProxy */ = {
			isa = PBXContainerItemProxy;
			containerPortal = 540029AB1918CA8500578793 /* Project object */;
			proxyType = 1;
			remoteGlobalIDString = 549815921A43232400A7CE2E;
			remoteInfo = "WireSyncEngine-ios.framework";
		};
		A9FF8088195B17B3002CD44B /* PBXContainerItemProxy */ = {
			isa = PBXContainerItemProxy;
			containerPortal = 540029AB1918CA8500578793 /* Project object */;
			proxyType = 1;
			remoteGlobalIDString = 3E186087191A56F6000FE027;
			remoteInfo = "WireSyncEngine Test Host";
		};
/* End PBXContainerItemProxy section */

/* Begin PBXCopyFilesBuildPhase section */
		1658E91F26C53FDC003D0090 /* Embed Frameworks */ = {
			isa = PBXCopyFilesBuildPhase;
			buildActionMask = 2147483647;
			dstPath = "";
			dstSubfolderSpec = 10;
			files = (
				1658E91E26C53FDB003D0090 /* Starscream.xcframework in Embed Frameworks */,
			);
			name = "Embed Frameworks";
			runOnlyForDeploymentPostprocessing = 0;
		};
/* End PBXCopyFilesBuildPhase section */

/* Begin PBXFileReference section */
		068E655924C8223400403926 /* LocalNotificationContentTypeTest.swift */ = {isa = PBXFileReference; lastKnownFileType = sourcecode.swift; path = LocalNotificationContentTypeTest.swift; sourceTree = "<group>"; };
		06B99C7A242B51A300FEAFDE /* SignatureRequestStrategy.swift */ = {isa = PBXFileReference; lastKnownFileType = sourcecode.swift; path = SignatureRequestStrategy.swift; sourceTree = "<group>"; };
		06BBF6EC246EB56B00A26626 /* ConversationTests+List.swift */ = {isa = PBXFileReference; lastKnownFileType = sourcecode.swift; path = "ConversationTests+List.swift"; sourceTree = "<group>"; };
		06BBF6EF246ECB2400A26626 /* ConversationTests+Archiving.swift */ = {isa = PBXFileReference; lastKnownFileType = sourcecode.swift; path = "ConversationTests+Archiving.swift"; sourceTree = "<group>"; };
		06BBF6F2246EF28800A26626 /* ConversationTests+LastRead.swift */ = {isa = PBXFileReference; lastKnownFileType = sourcecode.swift; path = "ConversationTests+LastRead.swift"; sourceTree = "<group>"; };
		06BBF6F5246EF65600A26626 /* ConversationTests+ClearingHistory.swift */ = {isa = PBXFileReference; lastKnownFileType = sourcecode.swift; path = "ConversationTests+ClearingHistory.swift"; sourceTree = "<group>"; };
		06BBF6F7246EF67400A26626 /* ConversationTests+Reactions.swift */ = {isa = PBXFileReference; lastKnownFileType = sourcecode.swift; path = "ConversationTests+Reactions.swift"; sourceTree = "<group>"; };
		06BBF6FB247288DD00A26626 /* FileTransferTests+Swift.swift */ = {isa = PBXFileReference; lastKnownFileType = sourcecode.swift; path = "FileTransferTests+Swift.swift"; sourceTree = "<group>"; };
		06BBF6FE2472F3AC00A26626 /* SendAndReceiveMessagesTests+Swift.swift */ = {isa = PBXFileReference; lastKnownFileType = sourcecode.swift; path = "SendAndReceiveMessagesTests+Swift.swift"; sourceTree = "<group>"; };
		06BBF7002473D51D00A26626 /* MessagingTest+Swift.swift */ = {isa = PBXFileReference; lastKnownFileType = sourcecode.swift; path = "MessagingTest+Swift.swift"; sourceTree = "<group>"; };
		06EF5181266E2C8F0073920F /* Conversation+Join.swift */ = {isa = PBXFileReference; lastKnownFileType = sourcecode.swift; path = "Conversation+Join.swift"; sourceTree = "<group>"; };
		06EF5186266E445F0073920F /* ConversationTests+Join.swift */ = {isa = PBXFileReference; lastKnownFileType = sourcecode.swift; path = "ConversationTests+Join.swift"; sourceTree = "<group>"; };
		06F98D5E24379143007E914A /* SignatureRequestStrategyTests.swift */ = {isa = PBXFileReference; lastKnownFileType = sourcecode.swift; path = SignatureRequestStrategyTests.swift; sourceTree = "<group>"; };
		0920833C1BA84F3100F82B29 /* UserClientRequestStrategyTests.swift */ = {isa = PBXFileReference; fileEncoding = 4; lastKnownFileType = sourcecode.swift; path = UserClientRequestStrategyTests.swift; sourceTree = "<group>"; };
		0920833F1BA95EE100F82B29 /* UserClientRequestFactory.swift */ = {isa = PBXFileReference; fileEncoding = 4; lastKnownFileType = sourcecode.swift; path = UserClientRequestFactory.swift; sourceTree = "<group>"; };
		0920C4D81B305FF500C55728 /* UserSessionGiphyRequestStateTests.swift */ = {isa = PBXFileReference; fileEncoding = 4; lastKnownFileType = sourcecode.swift; path = UserSessionGiphyRequestStateTests.swift; sourceTree = "<group>"; };
		09284B6A1B8272C300EEE10E /* WireSyncEngine Test Host.entitlements */ = {isa = PBXFileReference; lastKnownFileType = text.xml; path = "WireSyncEngine Test Host.entitlements"; sourceTree = "<group>"; };
		093694441BA9633300F36B3A /* UserClientRequestFactoryTests.swift */ = {isa = PBXFileReference; fileEncoding = 4; lastKnownFileType = sourcecode.swift; path = UserClientRequestFactoryTests.swift; sourceTree = "<group>"; };
		09531F131AE960E300B8556A /* ZMLoginCodeRequestTranscoder.h */ = {isa = PBXFileReference; fileEncoding = 4; lastKnownFileType = sourcecode.c.h; path = ZMLoginCodeRequestTranscoder.h; sourceTree = "<group>"; };
		09531F141AE960E300B8556A /* ZMLoginCodeRequestTranscoder.m */ = {isa = PBXFileReference; fileEncoding = 4; lastKnownFileType = sourcecode.c.objc; path = ZMLoginCodeRequestTranscoder.m; sourceTree = "<group>"; };
		09531F1A1AE9644800B8556A /* ZMLoginCodeRequestTranscoderTests.m */ = {isa = PBXFileReference; fileEncoding = 4; lastKnownFileType = sourcecode.c.objc; path = ZMLoginCodeRequestTranscoderTests.m; sourceTree = "<group>"; };
		098CFBBA1B7B9C94000B02B1 /* BaseTestSwiftHelpers.swift */ = {isa = PBXFileReference; fileEncoding = 4; lastKnownFileType = sourcecode.swift; path = BaseTestSwiftHelpers.swift; sourceTree = "<group>"; };
		09914E501BD6613600C10BF8 /* ConversationTests+OTR.m */ = {isa = PBXFileReference; fileEncoding = 4; lastKnownFileType = sourcecode.c.objc; name = "ConversationTests+OTR.m"; path = "../E2EE/ConversationTests+OTR.m"; sourceTree = "<group>"; };
		09914E521BD6613D00C10BF8 /* ZMDecodedAPSMessageTest.m */ = {isa = PBXFileReference; fileEncoding = 4; lastKnownFileType = sourcecode.c.objc; path = ZMDecodedAPSMessageTest.m; sourceTree = "<group>"; };
		0994E1DD1B835C4900A51721 /* ios-test-host.xcconfig */ = {isa = PBXFileReference; lastKnownFileType = text.xcconfig; path = "ios-test-host.xcconfig"; sourceTree = "<group>"; };
		0994E1DE1B835C4900A51721 /* ios-test-target.xcconfig */ = {isa = PBXFileReference; lastKnownFileType = text.xcconfig; path = "ios-test-target.xcconfig"; sourceTree = "<group>"; };
		0994E1E21B835C4900A51721 /* project-common.xcconfig */ = {isa = PBXFileReference; lastKnownFileType = text.xcconfig; path = "project-common.xcconfig"; sourceTree = "<group>"; };
		0994E1E31B835C4900A51721 /* project-debug.xcconfig */ = {isa = PBXFileReference; lastKnownFileType = text.xcconfig; path = "project-debug.xcconfig"; sourceTree = "<group>"; };
		0994E1E41B835C4900A51721 /* project.xcconfig */ = {isa = PBXFileReference; lastKnownFileType = text.xcconfig; path = project.xcconfig; sourceTree = "<group>"; };
		0994E1E81B835C4900A51721 /* tests.xcconfig */ = {isa = PBXFileReference; lastKnownFileType = text.xcconfig; path = tests.xcconfig; sourceTree = "<group>"; };
		0994E1E91B835C4900A51721 /* warnings-debug.xcconfig */ = {isa = PBXFileReference; lastKnownFileType = text.xcconfig; path = "warnings-debug.xcconfig"; sourceTree = "<group>"; };
		0994E1EA1B835C4900A51721 /* warnings.xcconfig */ = {isa = PBXFileReference; lastKnownFileType = text.xcconfig; path = warnings.xcconfig; sourceTree = "<group>"; };
		0994E1F01B835C4900A51721 /* WireSyncEngine.xcconfig */ = {isa = PBXFileReference; lastKnownFileType = text.xcconfig; path = WireSyncEngine.xcconfig; sourceTree = "<group>"; };
		0994E1F11B835D1100A51721 /* version.xcconfig */ = {isa = PBXFileReference; lastKnownFileType = text.xcconfig; path = version.xcconfig; sourceTree = "<group>"; };
		09B730941B3045E400A5CCC9 /* ProxiedRequestStatusTests.swift */ = {isa = PBXFileReference; fileEncoding = 4; lastKnownFileType = sourcecode.swift; path = ProxiedRequestStatusTests.swift; sourceTree = "<group>"; };
		09BCDB8C1BCE7F000020DCC7 /* ZMAPSMessageDecoder.h */ = {isa = PBXFileReference; fileEncoding = 4; lastKnownFileType = sourcecode.c.h; path = ZMAPSMessageDecoder.h; sourceTree = "<group>"; };
		09BCDB8D1BCE7F000020DCC7 /* ZMAPSMessageDecoder.m */ = {isa = PBXFileReference; fileEncoding = 4; lastKnownFileType = sourcecode.c.objc; path = ZMAPSMessageDecoder.m; sourceTree = "<group>"; };
		09C77C521BA6C77000E2163F /* UserClientRequestStrategy.swift */ = {isa = PBXFileReference; fileEncoding = 4; lastKnownFileType = sourcecode.swift; path = UserClientRequestStrategy.swift; sourceTree = "<group>"; };
		09CC4AB71B7CB8B700201C63 /* Cartfile */ = {isa = PBXFileReference; lastKnownFileType = text; path = Cartfile; sourceTree = "<group>"; };
		09CC4AB81B7CB8BF00201C63 /* Cartfile.private */ = {isa = PBXFileReference; lastKnownFileType = text; path = Cartfile.private; sourceTree = "<group>"; };
		09D7CE621AE94D4200CC5F45 /* ZMCredentials+Internal.h */ = {isa = PBXFileReference; fileEncoding = 4; lastKnownFileType = sourcecode.c.h; path = "ZMCredentials+Internal.h"; sourceTree = "<group>"; };
		160195601E30C9CF00ACBFAC /* LocalNotificationDispatcherCallingTests.swift */ = {isa = PBXFileReference; fileEncoding = 4; lastKnownFileType = sourcecode.swift; path = LocalNotificationDispatcherCallingTests.swift; sourceTree = "<group>"; };
		16030DC821B01B7500F8032E /* Conversation+ReadReceiptMode.swift */ = {isa = PBXFileReference; lastKnownFileType = sourcecode.swift; path = "Conversation+ReadReceiptMode.swift"; sourceTree = "<group>"; };
		16085B321F71811A000B9F22 /* UserChangeInfo+UserSession.swift */ = {isa = PBXFileReference; fileEncoding = 4; lastKnownFileType = sourcecode.swift; path = "UserChangeInfo+UserSession.swift"; sourceTree = "<group>"; };
		16085B341F719E6D000B9F22 /* NetworkStateRecorder.swift */ = {isa = PBXFileReference; fileEncoding = 4; lastKnownFileType = sourcecode.swift; path = NetworkStateRecorder.swift; sourceTree = "<group>"; };
		160C31261E6434500012E4BC /* OperationStatus.swift */ = {isa = PBXFileReference; fileEncoding = 4; lastKnownFileType = sourcecode.swift; path = OperationStatus.swift; sourceTree = "<group>"; };
		160C31401E6DDFC30012E4BC /* VoiceChannelV3Tests.swift */ = {isa = PBXFileReference; fileEncoding = 4; lastKnownFileType = sourcecode.swift; path = VoiceChannelV3Tests.swift; sourceTree = "<group>"; };
		160C31431E8049320012E4BC /* ApplicationStatusDirectory.swift */ = {isa = PBXFileReference; fileEncoding = 4; lastKnownFileType = sourcecode.swift; path = ApplicationStatusDirectory.swift; sourceTree = "<group>"; };
		160C31491E82AC170012E4BC /* OperationStatusTests.swift */ = {isa = PBXFileReference; fileEncoding = 4; lastKnownFileType = sourcecode.swift; path = OperationStatusTests.swift; sourceTree = "<group>"; };
		161681342077721600BCF33A /* ZMOperationLoop+OperationStatus.swift */ = {isa = PBXFileReference; lastKnownFileType = sourcecode.swift; path = "ZMOperationLoop+OperationStatus.swift"; sourceTree = "<group>"; };
		16168136207790F600BCF33A /* Conversation+Participants.swift */ = {isa = PBXFileReference; lastKnownFileType = sourcecode.swift; path = "Conversation+Participants.swift"; sourceTree = "<group>"; };
		161927222459E08E00DDD9EB /* UserClientEventConsumerTests.swift */ = {isa = PBXFileReference; lastKnownFileType = sourcecode.swift; path = UserClientEventConsumerTests.swift; sourceTree = "<group>"; };
		161ACB1523F1AFB000ABFF33 /* SessionManager+CallKitManagerDelegate.swift */ = {isa = PBXFileReference; lastKnownFileType = sourcecode.swift; path = "SessionManager+CallKitManagerDelegate.swift"; sourceTree = "<group>"; };
		161ACB2323F432CC00ABFF33 /* SessionManager+URLActions.swift */ = {isa = PBXFileReference; lastKnownFileType = sourcecode.swift; path = "SessionManager+URLActions.swift"; sourceTree = "<group>"; };
		161ACB2C23F5BA0200ABFF33 /* DeepLinkURLActionProcessor.swift */ = {isa = PBXFileReference; lastKnownFileType = sourcecode.swift; path = DeepLinkURLActionProcessor.swift; sourceTree = "<group>"; };
		161ACB2E23F5BACA00ABFF33 /* ConnectToBotURLActionProcessor.swift */ = {isa = PBXFileReference; lastKnownFileType = sourcecode.swift; path = ConnectToBotURLActionProcessor.swift; sourceTree = "<group>"; };
		161ACB3123F5BBA100ABFF33 /* CompanyLoginURLActionProcessor.swift */ = {isa = PBXFileReference; lastKnownFileType = sourcecode.swift; path = CompanyLoginURLActionProcessor.swift; sourceTree = "<group>"; };
		161ACB3923F6BAFE00ABFF33 /* URLActionTests.swift */ = {isa = PBXFileReference; lastKnownFileType = sourcecode.swift; path = URLActionTests.swift; sourceTree = "<group>"; };
		161ACB3B23F6BE7F00ABFF33 /* SessionManagerTests+URLActions.swift */ = {isa = PBXFileReference; lastKnownFileType = sourcecode.swift; path = "SessionManagerTests+URLActions.swift"; sourceTree = "<group>"; };
		161ACB3E23F6E4C200ABFF33 /* DeepLinkURLActionProcessorTests.swift */ = {isa = PBXFileReference; lastKnownFileType = sourcecode.swift; path = DeepLinkURLActionProcessorTests.swift; sourceTree = "<group>"; };
		161ACB4223F6EE4800ABFF33 /* CompanyLoginURLActionProcessorTests.swift */ = {isa = PBXFileReference; lastKnownFileType = sourcecode.swift; path = CompanyLoginURLActionProcessorTests.swift; sourceTree = "<group>"; };
		161C886223FADDE400CB0B8E /* ConnectToBotURLActionProcessorTests.swift */ = {isa = PBXFileReference; lastKnownFileType = sourcecode.swift; path = ConnectToBotURLActionProcessorTests.swift; sourceTree = "<group>"; };
		161C886423FD248A00CB0B8E /* RecordingMockTransportSession.swift */ = {isa = PBXFileReference; lastKnownFileType = sourcecode.swift; path = RecordingMockTransportSession.swift; sourceTree = "<group>"; };
		161C887623FD4CFD00CB0B8E /* MockPushChannel.swift */ = {isa = PBXFileReference; lastKnownFileType = sourcecode.swift; path = MockPushChannel.swift; sourceTree = "<group>"; };
		161D3AC82134013C0053D39A /* Logging.swift */ = {isa = PBXFileReference; lastKnownFileType = sourcecode.swift; path = Logging.swift; sourceTree = "<group>"; };
		1621D2701D770FB1007108C2 /* ZMSyncStateDelegate.h */ = {isa = PBXFileReference; fileEncoding = 4; lastKnownFileType = sourcecode.c.h; path = ZMSyncStateDelegate.h; sourceTree = "<group>"; };
		1626344620D79C22000D4063 /* ZMUserSessionTests+PushNotifications.swift */ = {isa = PBXFileReference; lastKnownFileType = sourcecode.swift; path = "ZMUserSessionTests+PushNotifications.swift"; sourceTree = "<group>"; };
		1626344820D7DB81000D4063 /* PushNotificationCategory.swift */ = {isa = PBXFileReference; lastKnownFileType = sourcecode.swift; path = PushNotificationCategory.swift; sourceTree = "<group>"; };
		162A81D3202B453000F6200C /* SessionManager+AVS.swift */ = {isa = PBXFileReference; lastKnownFileType = sourcecode.swift; path = "SessionManager+AVS.swift"; sourceTree = "<group>"; };
		162A81D5202B5BC600F6200C /* SessionManagerAVSTests.swift */ = {isa = PBXFileReference; lastKnownFileType = sourcecode.swift; path = SessionManagerAVSTests.swift; sourceTree = "<group>"; };
		162DEE101F87B9800034C8F9 /* ZMUserSession+Calling.swift */ = {isa = PBXFileReference; fileEncoding = 4; lastKnownFileType = sourcecode.swift; path = "ZMUserSession+Calling.swift"; sourceTree = "<group>"; };
		1634958A1F0254CB004E80DB /* SessionManager+ServerConnection.swift */ = {isa = PBXFileReference; fileEncoding = 4; lastKnownFileType = sourcecode.swift; path = "SessionManager+ServerConnection.swift"; sourceTree = "<group>"; };
		1636EAFE23F6FCCC00CD9527 /* MockPresentationDelegate.swift */ = {isa = PBXFileReference; lastKnownFileType = sourcecode.swift; path = MockPresentationDelegate.swift; sourceTree = "<group>"; };
		1639A8262260CE5000868AB9 /* ZMLocalNotification+AvailabilityAlert.swift */ = {isa = PBXFileReference; lastKnownFileType = sourcecode.swift; path = "ZMLocalNotification+AvailabilityAlert.swift"; sourceTree = "<group>"; };
		1639A8532264C52600868AB9 /* ZMLocalNotificationTests_Alerts.swift */ = {isa = PBXFileReference; lastKnownFileType = sourcecode.swift; path = ZMLocalNotificationTests_Alerts.swift; sourceTree = "<group>"; };
		163BB8111EE1A65A00DF9384 /* IntegrationTest+Search.swift */ = {isa = PBXFileReference; fileEncoding = 4; lastKnownFileType = sourcecode.swift; path = "IntegrationTest+Search.swift"; sourceTree = "<group>"; };
		163BB8151EE1B1AC00DF9384 /* SearchTests.swift */ = {isa = PBXFileReference; fileEncoding = 4; lastKnownFileType = sourcecode.swift; path = SearchTests.swift; sourceTree = "<group>"; };
		163FB9922052EA4600E74F83 /* OperationLoopNewRequestObserver.swift */ = {isa = PBXFileReference; lastKnownFileType = sourcecode.swift; path = OperationLoopNewRequestObserver.swift; sourceTree = "<group>"; };
		163FB9962057E25600E74F83 /* NSManagedObjectContext+LastNotificationID.swift */ = {isa = PBXFileReference; lastKnownFileType = sourcecode.swift; path = "NSManagedObjectContext+LastNotificationID.swift"; sourceTree = "<group>"; };
		163FB9982057E3F200E74F83 /* AuthenticationStatusProvider.swift */ = {isa = PBXFileReference; lastKnownFileType = sourcecode.swift; path = AuthenticationStatusProvider.swift; sourceTree = "<group>"; };
		1645ECF72448A0A3007A82D6 /* Decodable+JSON.swift */ = {isa = PBXFileReference; lastKnownFileType = sourcecode.swift; path = "Decodable+JSON.swift"; sourceTree = "<group>"; };
		1645ECFB2449CE75007A82D6 /* TeamMembersDownloadRequestStrategy.swift */ = {isa = PBXFileReference; lastKnownFileType = sourcecode.swift; path = TeamMembersDownloadRequestStrategy.swift; sourceTree = "<group>"; };
		1645ED1A244DE345007A82D6 /* TeamMembersDownloadRequestStrategy.swift */ = {isa = PBXFileReference; lastKnownFileType = sourcecode.swift; path = TeamMembersDownloadRequestStrategy.swift; sourceTree = "<group>"; };
		16466C0D1F9F7EDF00E3F970 /* ZMConversationTranscoderTests.swift */ = {isa = PBXFileReference; lastKnownFileType = sourcecode.swift; path = ZMConversationTranscoderTests.swift; sourceTree = "<group>"; };
		164C29A21ECF437E0026562A /* SearchRequestTests.swift */ = {isa = PBXFileReference; fileEncoding = 4; lastKnownFileType = sourcecode.swift; path = SearchRequestTests.swift; sourceTree = "<group>"; };
		164C29A41ECF47D80026562A /* SearchDirectoryTests.swift */ = {isa = PBXFileReference; fileEncoding = 4; lastKnownFileType = sourcecode.swift; path = SearchDirectoryTests.swift; sourceTree = "<group>"; };
		164C29A61ED2D7B00026562A /* SearchResult.swift */ = {isa = PBXFileReference; fileEncoding = 4; lastKnownFileType = sourcecode.swift; path = SearchResult.swift; sourceTree = "<group>"; };
		164CB465207CC47700A2010F /* Conversation+ParticipantsTests.swift */ = {isa = PBXFileReference; lastKnownFileType = sourcecode.swift; path = "Conversation+ParticipantsTests.swift"; sourceTree = "<group>"; };
		164EAF9B1F4455FA00B628C4 /* ZMUserSession+Actions.swift */ = {isa = PBXFileReference; fileEncoding = 4; lastKnownFileType = sourcecode.swift; path = "ZMUserSession+Actions.swift"; sourceTree = "<group>"; };
		16519D37231D3B1700C9D76D /* Conversation+Deletion.swift */ = {isa = PBXFileReference; lastKnownFileType = sourcecode.swift; path = "Conversation+Deletion.swift"; sourceTree = "<group>"; };
		16519D5B231EA13A00C9D76D /* ConversationTests+Deletion.swift */ = {isa = PBXFileReference; lastKnownFileType = sourcecode.swift; path = "ConversationTests+Deletion.swift"; sourceTree = "<group>"; };
		16519D6C231EAAF300C9D76D /* Conversation+DeletionTests.swift */ = {isa = PBXFileReference; lastKnownFileType = sourcecode.swift; path = "Conversation+DeletionTests.swift"; sourceTree = "<group>"; };
		16519D7C2320087100C9D76D /* SlowSyncTests+ExistingData.swift */ = {isa = PBXFileReference; lastKnownFileType = sourcecode.swift; path = "SlowSyncTests+ExistingData.swift"; sourceTree = "<group>"; };
		1658C2361F503CF800889F22 /* FlowManager.swift */ = {isa = PBXFileReference; fileEncoding = 4; lastKnownFileType = sourcecode.swift; path = FlowManager.swift; sourceTree = "<group>"; };
		1658C2381F5404ED00889F22 /* FlowManagerMock.swift */ = {isa = PBXFileReference; fileEncoding = 4; lastKnownFileType = sourcecode.swift; path = FlowManagerMock.swift; sourceTree = "<group>"; };
		1658E91C26C53FDB003D0090 /* Starscream.xcframework */ = {isa = PBXFileReference; lastKnownFileType = wrapper.xcframework; name = Starscream.xcframework; path = Carthage/Build/Starscream.xcframework; sourceTree = "<group>"; };
		1659114E1DEF1F6E007FA847 /* LocalNotificationDispatcher+Calling.swift */ = {isa = PBXFileReference; fileEncoding = 4; lastKnownFileType = sourcecode.swift; path = "LocalNotificationDispatcher+Calling.swift"; sourceTree = "<group>"; };
		165911521DEF38EC007FA847 /* CallStateObserver.swift */ = {isa = PBXFileReference; fileEncoding = 4; lastKnownFileType = sourcecode.swift; name = CallStateObserver.swift; path = ../UserSession/CallStateObserver.swift; sourceTree = "<group>"; };
		165BB94B2004D6490077EFD5 /* SessionManager+UserActivity.swift */ = {isa = PBXFileReference; lastKnownFileType = sourcecode.swift; path = "SessionManager+UserActivity.swift"; sourceTree = "<group>"; };
		165D3A141E1D3EF30052E654 /* WireCallCenterV3.swift */ = {isa = PBXFileReference; fileEncoding = 4; lastKnownFileType = sourcecode.swift; path = WireCallCenterV3.swift; sourceTree = "<group>"; };
		165D3A171E1D43870052E654 /* VoiceChannelV3.swift */ = {isa = PBXFileReference; fileEncoding = 4; lastKnownFileType = sourcecode.swift; path = VoiceChannelV3.swift; sourceTree = "<group>"; };
		165D3A181E1D43870052E654 /* VoiceChannel.swift */ = {isa = PBXFileReference; fileEncoding = 4; lastKnownFileType = sourcecode.swift; path = VoiceChannel.swift; sourceTree = "<group>"; };
		165D3A1A1E1D43870052E654 /* WireCallCenterV3Mock.swift */ = {isa = PBXFileReference; fileEncoding = 4; lastKnownFileType = sourcecode.swift; path = WireCallCenterV3Mock.swift; sourceTree = "<group>"; };
		165D3A3C1E1D60520052E654 /* ZMConversation+VoiceChannel.swift */ = {isa = PBXFileReference; fileEncoding = 4; lastKnownFileType = sourcecode.swift; path = "ZMConversation+VoiceChannel.swift"; sourceTree = "<group>"; };
		1660AA081ECCAC900056D403 /* SearchDirectory.swift */ = {isa = PBXFileReference; fileEncoding = 4; lastKnownFileType = sourcecode.swift; path = SearchDirectory.swift; sourceTree = "<group>"; };
		1660AA0A1ECCAF4E0056D403 /* SearchRequest.swift */ = {isa = PBXFileReference; fileEncoding = 4; lastKnownFileType = sourcecode.swift; path = SearchRequest.swift; sourceTree = "<group>"; };
		1660AA0C1ECDB0250056D403 /* SearchTask.swift */ = {isa = PBXFileReference; fileEncoding = 4; lastKnownFileType = sourcecode.swift; path = SearchTask.swift; sourceTree = "<group>"; };
		1660AA0E1ECE0C870056D403 /* SearchResultTests.swift */ = {isa = PBXFileReference; fileEncoding = 4; lastKnownFileType = sourcecode.swift; path = SearchResultTests.swift; sourceTree = "<group>"; };
		1660AA101ECE3C1C0056D403 /* SearchTaskTests.swift */ = {isa = PBXFileReference; fileEncoding = 4; lastKnownFileType = sourcecode.swift; path = SearchTaskTests.swift; sourceTree = "<group>"; };
		166264732166093800300F45 /* CallEventStatus.swift */ = {isa = PBXFileReference; lastKnownFileType = sourcecode.swift; path = CallEventStatus.swift; sourceTree = "<group>"; };
		1662648121661C9F00300F45 /* ZMOperatonLoop+Background.swift */ = {isa = PBXFileReference; lastKnownFileType = sourcecode.swift; path = "ZMOperatonLoop+Background.swift"; sourceTree = "<group>"; };
		166264922166517A00300F45 /* CallEventStatusTests.swift */ = {isa = PBXFileReference; lastKnownFileType = sourcecode.swift; path = CallEventStatusTests.swift; sourceTree = "<group>"; };
		1662B0F623D9B29C00B8C7C5 /* UnauthenticatedSession+DomainLookup.swift */ = {isa = PBXFileReference; lastKnownFileType = sourcecode.swift; path = "UnauthenticatedSession+DomainLookup.swift"; sourceTree = "<group>"; };
		1662B0F823D9CE8F00B8C7C5 /* UnauthenticatedSessionTests+DomainLookup.swift */ = {isa = PBXFileReference; lastKnownFileType = sourcecode.swift; path = "UnauthenticatedSessionTests+DomainLookup.swift"; sourceTree = "<group>"; };
		166507802459D7CA005300C1 /* UserClientEventConsumer.swift */ = {isa = PBXFileReference; lastKnownFileType = sourcecode.swift; path = UserClientEventConsumer.swift; sourceTree = "<group>"; };
		166A8BF21E015F3B00F5EEEA /* WireCallCenterV3Factory.swift */ = {isa = PBXFileReference; fileEncoding = 4; lastKnownFileType = sourcecode.swift; path = WireCallCenterV3Factory.swift; sourceTree = "<group>"; };
		166A8BF81E02C7D500F5EEEA /* ZMHotFix+PendingChanges.swift */ = {isa = PBXFileReference; fileEncoding = 4; lastKnownFileType = sourcecode.swift; path = "ZMHotFix+PendingChanges.swift"; sourceTree = "<group>"; };
		166B2B5D23E86522003E8581 /* ZMUserSession.swift */ = {isa = PBXFileReference; lastKnownFileType = sourcecode.swift; path = ZMUserSession.swift; sourceTree = "<group>"; };
		166B2B6D23EB2CD3003E8581 /* DatabaseTest.swift */ = {isa = PBXFileReference; lastKnownFileType = sourcecode.swift; path = DatabaseTest.swift; sourceTree = "<group>"; };
		166D18A3230EBFFA001288CD /* MediaManager.swift */ = {isa = PBXFileReference; lastKnownFileType = sourcecode.swift; path = MediaManager.swift; sourceTree = "<group>"; };
		166D18A5230EC418001288CD /* MockMediaManager.swift */ = {isa = PBXFileReference; lastKnownFileType = sourcecode.swift; path = MockMediaManager.swift; sourceTree = "<group>"; };
		166D191C231569DD001288CD /* SessionManagerTests+MessageRetention.swift */ = {isa = PBXFileReference; lastKnownFileType = sourcecode.swift; path = "SessionManagerTests+MessageRetention.swift"; sourceTree = "<group>"; };
		166D191E23157EBE001288CD /* IntegrationTest+Messages.swift */ = {isa = PBXFileReference; lastKnownFileType = sourcecode.swift; path = "IntegrationTest+Messages.swift"; sourceTree = "<group>"; };
		166DCDB92555ADD1004F4F59 /* SessionManager+EncryptionAtRest.swift */ = {isa = PBXFileReference; lastKnownFileType = sourcecode.swift; path = "SessionManager+EncryptionAtRest.swift"; sourceTree = "<group>"; };
		166E47CC255E785900C161C8 /* StrategyDirectory.swift */ = {isa = PBXFileReference; lastKnownFileType = sourcecode.swift; path = StrategyDirectory.swift; sourceTree = "<group>"; };
		166E47D2255EF0BD00C161C8 /* MockStrategyDirectory.swift */ = {isa = PBXFileReference; lastKnownFileType = sourcecode.swift; path = MockStrategyDirectory.swift; sourceTree = "<group>"; };
		1671F9FE1E2FAF50009F3150 /* ZMLocalNotificationForTests_CallState.swift */ = {isa = PBXFileReference; fileEncoding = 4; lastKnownFileType = sourcecode.swift; path = ZMLocalNotificationForTests_CallState.swift; sourceTree = "<group>"; };
		1672A64423473EA100380537 /* LabelDownstreamRequestStrategy.swift */ = {isa = PBXFileReference; lastKnownFileType = sourcecode.swift; path = LabelDownstreamRequestStrategy.swift; sourceTree = "<group>"; };
		1672A652234784B500380537 /* LabelDownstreamRequestStrategyTests.swift */ = {isa = PBXFileReference; lastKnownFileType = sourcecode.swift; path = LabelDownstreamRequestStrategyTests.swift; sourceTree = "<group>"; };
		1673C35224CB36D800AE2714 /* ZMUserSessionTests+EncryptionAtRest.swift */ = {isa = PBXFileReference; lastKnownFileType = sourcecode.swift; path = "ZMUserSessionTests+EncryptionAtRest.swift"; sourceTree = "<group>"; };
		1675532B21B16D1E009C9FEA /* ConversationTests+ReceiptMode.swift */ = {isa = PBXFileReference; lastKnownFileType = sourcecode.swift; path = "ConversationTests+ReceiptMode.swift"; sourceTree = "<group>"; };
		1679D1CB1EF9730C007B0DF5 /* ZMUserSessionTestsBase+Calling.swift */ = {isa = PBXFileReference; fileEncoding = 4; lastKnownFileType = sourcecode.swift; path = "ZMUserSessionTestsBase+Calling.swift"; sourceTree = "<group>"; };
		167F383A23E0416E006B6AA9 /* UnauthenticatedSession+SSO.swift */ = {isa = PBXFileReference; lastKnownFileType = sourcecode.swift; path = "UnauthenticatedSession+SSO.swift"; sourceTree = "<group>"; };
		167F383C23E04A93006B6AA9 /* UnauthenticatedSessionTests+SSO.swift */ = {isa = PBXFileReference; lastKnownFileType = sourcecode.swift; path = "UnauthenticatedSessionTests+SSO.swift"; sourceTree = "<group>"; };
		168474252252579A004DE9EC /* ZMUserSessionTests+Syncing.swift */ = {isa = PBXFileReference; lastKnownFileType = sourcecode.swift; path = "ZMUserSessionTests+Syncing.swift"; sourceTree = "<group>"; };
		16849B1B23EDA1FD00C025A8 /* MockUpdateEventProcessor.swift */ = {isa = PBXFileReference; lastKnownFileType = sourcecode.swift; path = MockUpdateEventProcessor.swift; sourceTree = "<group>"; };
		16849B1F23EDB32B00C025A8 /* MockSessionManager.swift */ = {isa = PBXFileReference; lastKnownFileType = sourcecode.swift; path = MockSessionManager.swift; sourceTree = "<group>"; };
		168818A025F1512400BB51C3 /* AllTests.xctestplan */ = {isa = PBXFileReference; lastKnownFileType = text; path = AllTests.xctestplan; sourceTree = "<group>"; };
		168818AB25F1533A00BB51C3 /* IntegrationTests.xctestplan */ = {isa = PBXFileReference; lastKnownFileType = text; path = IntegrationTests.xctestplan; sourceTree = "<group>"; };
		168CF42620077C54009FCB89 /* TeamInvitationStatus.swift */ = {isa = PBXFileReference; lastKnownFileType = sourcecode.swift; path = TeamInvitationStatus.swift; sourceTree = "<group>"; };
		168CF4282007840A009FCB89 /* Team+Invite.swift */ = {isa = PBXFileReference; lastKnownFileType = sourcecode.swift; path = "Team+Invite.swift"; sourceTree = "<group>"; };
		168CF42A20079A02009FCB89 /* TeamInvitationRequestStrategy.swift */ = {isa = PBXFileReference; lastKnownFileType = sourcecode.swift; path = TeamInvitationRequestStrategy.swift; sourceTree = "<group>"; };
		168CF42C2007BCA0009FCB89 /* TeamInvitationRequestStrategyTests.swift */ = {isa = PBXFileReference; lastKnownFileType = sourcecode.swift; path = TeamInvitationRequestStrategyTests.swift; sourceTree = "<group>"; };
		168CF42E2007BCD9009FCB89 /* TeamInvitationStatusTests.swift */ = {isa = PBXFileReference; lastKnownFileType = sourcecode.swift; path = TeamInvitationStatusTests.swift; sourceTree = "<group>"; };
		168E96DC220C6EB700FC92FA /* UserTests+AccountDeletion.swift */ = {isa = PBXFileReference; lastKnownFileType = sourcecode.swift; path = "UserTests+AccountDeletion.swift"; sourceTree = "<group>"; };
		16904A83207E078C00C92806 /* ConversationTests+Participants.swift */ = {isa = PBXFileReference; lastKnownFileType = sourcecode.swift; path = "ConversationTests+Participants.swift"; sourceTree = "<group>"; };
		1693151025836E5800709F15 /* EventProcessor.swift */ = {isa = PBXFileReference; lastKnownFileType = sourcecode.swift; path = EventProcessor.swift; sourceTree = "<group>"; };
		1693151E2588CF9500709F15 /* EventProcessorTests.swift */ = {isa = PBXFileReference; lastKnownFileType = sourcecode.swift; path = EventProcessorTests.swift; sourceTree = "<group>"; };
		16962EE120286A4C0069D88D /* LocalNotificationType+Localization.swift */ = {isa = PBXFileReference; lastKnownFileType = sourcecode.swift; path = "LocalNotificationType+Localization.swift"; sourceTree = "<group>"; };
		16962EE320286D690069D88D /* LocalNotificationType+Configuration.swift */ = {isa = PBXFileReference; lastKnownFileType = sourcecode.swift; path = "LocalNotificationType+Configuration.swift"; sourceTree = "<group>"; };
		169BA1D225ECDBA300374343 /* IntegrationTests.xctest */ = {isa = PBXFileReference; explicitFileType = wrapper.cfbundle; includeInIndex = 0; path = IntegrationTests.xctest; sourceTree = BUILT_PRODUCTS_DIR; };
		169BA1D625ECDBA300374343 /* IntegrationTests-Info.plist */ = {isa = PBXFileReference; lastKnownFileType = text.plist.xml; path = "IntegrationTests-Info.plist"; sourceTree = "<group>"; };
		169BA1F725ECF8F700374343 /* MockAppLock.swift */ = {isa = PBXFileReference; lastKnownFileType = sourcecode.swift; path = MockAppLock.swift; sourceTree = "<group>"; };
		169BA1FE25ED0DAD00374343 /* ZMUserSession+Messages.swift */ = {isa = PBXFileReference; lastKnownFileType = sourcecode.swift; path = "ZMUserSession+Messages.swift"; sourceTree = "<group>"; };
		169BA23C25EF6E2A00374343 /* MockRegistrationStatusDelegate.swift */ = {isa = PBXFileReference; lastKnownFileType = sourcecode.swift; path = MockRegistrationStatusDelegate.swift; sourceTree = "<group>"; };
		169BA24025EF6F6700374343 /* ZMConversation+Testing.swift */ = {isa = PBXFileReference; lastKnownFileType = sourcecode.swift; path = "ZMConversation+Testing.swift"; sourceTree = "<group>"; };
		169BA24325EF6FFA00374343 /* MockAnalytics.swift */ = {isa = PBXFileReference; lastKnownFileType = sourcecode.swift; path = MockAnalytics.swift; sourceTree = "<group>"; };
		169BA24B25EF753100374343 /* MockReachability.swift */ = {isa = PBXFileReference; lastKnownFileType = sourcecode.swift; path = MockReachability.swift; sourceTree = "<group>"; };
		169BA25125EF778E00374343 /* TestUserProfileUpdateObserver.swift */ = {isa = PBXFileReference; lastKnownFileType = sourcecode.swift; path = TestUserProfileUpdateObserver.swift; sourceTree = "<group>"; };
		169BC10E22BD17FF0003159B /* LegalHoldRequestStrategyTests.swift */ = {isa = PBXFileReference; lastKnownFileType = sourcecode.swift; path = LegalHoldRequestStrategyTests.swift; sourceTree = "<group>"; };
		169E303120D29C200012C219 /* PushRegistryMock.swift */ = {isa = PBXFileReference; lastKnownFileType = sourcecode.swift; path = PushRegistryMock.swift; sourceTree = "<group>"; };
		169E55F52518FF810092CD53 /* EventProcessingPerformanceTests.swift */ = {isa = PBXFileReference; lastKnownFileType = sourcecode.swift; path = EventProcessingPerformanceTests.swift; sourceTree = "<group>"; };
		16A5FE20215B584200AEEBBD /* MockLinkPreviewDetector.swift */ = {isa = PBXFileReference; lastKnownFileType = sourcecode.swift; path = MockLinkPreviewDetector.swift; sourceTree = "<group>"; };
		16A5FE22215B5FD000AEEBBD /* LinkPreviewTests.swift */ = {isa = PBXFileReference; lastKnownFileType = sourcecode.swift; path = LinkPreviewTests.swift; sourceTree = "<group>"; };
		16A702CF1E92998100B8410D /* ApplicationStatusDirectoryTests.swift */ = {isa = PBXFileReference; fileEncoding = 4; lastKnownFileType = sourcecode.swift; path = ApplicationStatusDirectoryTests.swift; sourceTree = "<group>"; };
		16A764601F3E0B0B00564F21 /* CallKitManager.swift */ = {isa = PBXFileReference; fileEncoding = 4; lastKnownFileType = sourcecode.swift; path = CallKitManager.swift; sourceTree = "<group>"; };
		16A86B8322A7E57100A674F8 /* ConversationTests+LegalHold.swift */ = {isa = PBXFileReference; lastKnownFileType = sourcecode.swift; path = "ConversationTests+LegalHold.swift"; sourceTree = "<group>"; };
		16AD86B71F7292EB00E4C797 /* TypingChange.swift */ = {isa = PBXFileReference; fileEncoding = 4; lastKnownFileType = sourcecode.swift; path = TypingChange.swift; sourceTree = "<group>"; };
		16C4BD9F20A309CD00BCDB17 /* CallParticipantSnapshot.swift */ = {isa = PBXFileReference; lastKnownFileType = sourcecode.swift; path = CallParticipantSnapshot.swift; sourceTree = "<group>"; };
		16CD6A262681BA9000B9A73A /* ZMUser+FederatedConnection.swift */ = {isa = PBXFileReference; lastKnownFileType = sourcecode.swift; path = "ZMUser+FederatedConnection.swift"; sourceTree = "<group>"; };
		16D0A118234B999600A83F87 /* LabelUpstreamRequestStrategyTests.swift */ = {isa = PBXFileReference; lastKnownFileType = sourcecode.swift; path = LabelUpstreamRequestStrategyTests.swift; sourceTree = "<group>"; };
		16D0A11C234C8CD700A83F87 /* LabelUpstreamRequestStrategy.swift */ = {isa = PBXFileReference; lastKnownFileType = sourcecode.swift; path = LabelUpstreamRequestStrategy.swift; sourceTree = "<group>"; };
		16D1383A1FD6A6F4001B4411 /* AvailabilityTests.swift */ = {isa = PBXFileReference; lastKnownFileType = sourcecode.swift; path = AvailabilityTests.swift; sourceTree = "<group>"; };
		16D3FCDE1E365ABC0052A535 /* CallStateObserverTests.swift */ = {isa = PBXFileReference; fileEncoding = 4; lastKnownFileType = sourcecode.swift; path = CallStateObserverTests.swift; sourceTree = "<group>"; };
		16D3FCE41E37A8050052A535 /* NSManagedObjectContext+ServerTimeDelta.swift */ = {isa = PBXFileReference; fileEncoding = 4; lastKnownFileType = sourcecode.swift; path = "NSManagedObjectContext+ServerTimeDelta.swift"; sourceTree = "<group>"; };
		16D3FD011E3A5C0D0052A535 /* ZMConversationVoiceChannelRouterTests.swift */ = {isa = PBXFileReference; fileEncoding = 4; lastKnownFileType = sourcecode.swift; path = ZMConversationVoiceChannelRouterTests.swift; sourceTree = "<group>"; };
		16D9E8B922BCD39200FA463F /* LegalHoldRequestStrategy.swift */ = {isa = PBXFileReference; lastKnownFileType = sourcecode.swift; path = LegalHoldRequestStrategy.swift; sourceTree = "<group>"; };
		16DABFAD1DCF98D3001973E3 /* CallingRequestStrategy.swift */ = {isa = PBXFileReference; fileEncoding = 4; lastKnownFileType = sourcecode.swift; path = CallingRequestStrategy.swift; sourceTree = "<group>"; };
		16DCAD641B0F9447008C1DD9 /* NSURL+LaunchOptions.h */ = {isa = PBXFileReference; fileEncoding = 4; lastKnownFileType = sourcecode.c.h; path = "NSURL+LaunchOptions.h"; sourceTree = "<group>"; };
		16DCAD651B0F9447008C1DD9 /* NSURL+LaunchOptions.m */ = {isa = PBXFileReference; fileEncoding = 4; lastKnownFileType = sourcecode.c.objc; path = "NSURL+LaunchOptions.m"; sourceTree = "<group>"; };
		16DCAD6D1B1476FE008C1DD9 /* NSURL+LaunchOptionsTests.m */ = {isa = PBXFileReference; fileEncoding = 4; lastKnownFileType = sourcecode.c.objc; path = "NSURL+LaunchOptionsTests.m"; sourceTree = "<group>"; };
		16DCB91B213449620002E910 /* ZMOperationLoop+PushChannel.swift */ = {isa = PBXFileReference; lastKnownFileType = sourcecode.swift; path = "ZMOperationLoop+PushChannel.swift"; sourceTree = "<group>"; };
		16E0FB86232F8933000E3235 /* ZMUserSession+Authentication.swift */ = {isa = PBXFileReference; lastKnownFileType = sourcecode.swift; path = "ZMUserSession+Authentication.swift"; sourceTree = "<group>"; };
		16E0FBB4233119FE000E3235 /* ZMUserSessionTests+Authentication.swift */ = {isa = PBXFileReference; lastKnownFileType = sourcecode.swift; path = "ZMUserSessionTests+Authentication.swift"; sourceTree = "<group>"; };
		16E6F26124B371190015B249 /* ZMUserSession+EncryptionAtRest.swift */ = {isa = PBXFileReference; lastKnownFileType = sourcecode.swift; path = "ZMUserSession+EncryptionAtRest.swift"; sourceTree = "<group>"; };
		16ED865923E2E91900CB1766 /* ZMUserSession+LifeCycle.swift */ = {isa = PBXFileReference; lastKnownFileType = sourcecode.swift; path = "ZMUserSession+LifeCycle.swift"; sourceTree = "<group>"; };
		16ED865C23E30F7E00CB1766 /* ZMUserSesson+Proxy.swift */ = {isa = PBXFileReference; lastKnownFileType = sourcecode.swift; path = "ZMUserSesson+Proxy.swift"; sourceTree = "<group>"; };
		16ED865E23E3145C00CB1766 /* ZMUserSession+Clients.swift */ = {isa = PBXFileReference; lastKnownFileType = sourcecode.swift; path = "ZMUserSession+Clients.swift"; sourceTree = "<group>"; };
		16F5F16B1E4092C00062F0AE /* NSManagedObjectContext+CTCallCenter.swift */ = {isa = PBXFileReference; fileEncoding = 4; lastKnownFileType = sourcecode.swift; path = "NSManagedObjectContext+CTCallCenter.swift"; sourceTree = "<group>"; };
		16F6BB371EDEA659009EA803 /* SearchResult+AddressBook.swift */ = {isa = PBXFileReference; fileEncoding = 4; lastKnownFileType = sourcecode.swift; path = "SearchResult+AddressBook.swift"; sourceTree = "<group>"; };
		16F7343B250F588100AB93B1 /* ZMLocalNotificationTests_UnreadCount.swift */ = {isa = PBXFileReference; lastKnownFileType = sourcecode.swift; path = ZMLocalNotificationTests_UnreadCount.swift; sourceTree = "<group>"; };
		16FF47431F0BF5C70044C491 /* IntegrationTest.swift */ = {isa = PBXFileReference; fileEncoding = 4; lastKnownFileType = sourcecode.swift; path = IntegrationTest.swift; sourceTree = "<group>"; };
		16FF47461F0CD58A0044C491 /* IntegrationTest.m */ = {isa = PBXFileReference; fileEncoding = 4; lastKnownFileType = sourcecode.c.objc; path = IntegrationTest.m; sourceTree = "<group>"; };
		16FF47481F0CD6610044C491 /* IntegrationTest.h */ = {isa = PBXFileReference; lastKnownFileType = sourcecode.c.h; path = IntegrationTest.h; sourceTree = "<group>"; };
		16FF474B1F0D54B20044C491 /* SessionManager+Logs.swift */ = {isa = PBXFileReference; fileEncoding = 4; lastKnownFileType = sourcecode.swift; path = "SessionManager+Logs.swift"; sourceTree = "<group>"; };
		3D6B0837E10BD4D5E88805E3 /* ZMSyncStrategyTests.swift */ = {isa = PBXFileReference; lastKnownFileType = sourcecode.swift; path = ZMSyncStrategyTests.swift; sourceTree = "<group>"; };
		3E05F247192A4F8900F22D80 /* NSError+ZMUserSession.h */ = {isa = PBXFileReference; fileEncoding = 4; lastKnownFileType = sourcecode.c.h; path = "NSError+ZMUserSession.h"; sourceTree = "<group>"; };
		3E05F250192A4FBD00F22D80 /* UserSessionErrorTests.m */ = {isa = PBXFileReference; fileEncoding = 4; lastKnownFileType = sourcecode.c.objc; path = UserSessionErrorTests.m; sourceTree = "<group>"; };
		3E05F253192A50CC00F22D80 /* NSError+ZMUserSession.m */ = {isa = PBXFileReference; fileEncoding = 4; lastKnownFileType = sourcecode.c.objc; path = "NSError+ZMUserSession.m"; sourceTree = "<group>"; };
		3E05F254192A50CC00F22D80 /* NSError+ZMUserSessionInternal.h */ = {isa = PBXFileReference; fileEncoding = 4; lastKnownFileType = sourcecode.c.h; path = "NSError+ZMUserSessionInternal.h"; sourceTree = "<group>"; };
		3E1858B21951D69B005FE78F /* MemoryLeaksObserver.h */ = {isa = PBXFileReference; fileEncoding = 4; lastKnownFileType = sourcecode.c.h; path = MemoryLeaksObserver.h; sourceTree = "<group>"; };
		3E1858B31951D69B005FE78F /* MemoryLeaksObserver.m */ = {isa = PBXFileReference; fileEncoding = 4; lastKnownFileType = sourcecode.c.objc; path = MemoryLeaksObserver.m; sourceTree = "<group>"; };
		3E18605C191A4F3B000FE027 /* WireSyncEngine-iOS.pch */ = {isa = PBXFileReference; lastKnownFileType = sourcecode.c.h; path = "WireSyncEngine-iOS.pch"; sourceTree = "<group>"; };
		3E18605F191A4F6A000FE027 /* README.md */ = {isa = PBXFileReference; lastKnownFileType = text; path = README.md; sourceTree = "<group>"; };
		3E186088191A56F6000FE027 /* WireSyncEngine Test Host.app */ = {isa = PBXFileReference; explicitFileType = wrapper.application; includeInIndex = 0; path = "WireSyncEngine Test Host.app"; sourceTree = BUILT_PRODUCTS_DIR; };
		3E1860B4191A5D99000FE027 /* Test-Host-Info.plist */ = {isa = PBXFileReference; fileEncoding = 4; lastKnownFileType = text.plist.xml; path = "Test-Host-Info.plist"; sourceTree = "<group>"; };
		3E1860B5191A5D99000FE027 /* Test-Host-Prefix.pch */ = {isa = PBXFileReference; fileEncoding = 4; lastKnownFileType = sourcecode.c.h; path = "Test-Host-Prefix.pch"; sourceTree = "<group>"; };
		3E1860B6191A5D99000FE027 /* TestHost-main.m */ = {isa = PBXFileReference; fileEncoding = 4; lastKnownFileType = sourcecode.c.objc; path = "TestHost-main.m"; sourceTree = "<group>"; };
		3E1860B7191A5D99000FE027 /* TestHostAppDelegate.h */ = {isa = PBXFileReference; fileEncoding = 4; lastKnownFileType = sourcecode.c.h; path = TestHostAppDelegate.h; sourceTree = "<group>"; };
		3E1860B8191A5D99000FE027 /* TestHostAppDelegate.m */ = {isa = PBXFileReference; fileEncoding = 4; lastKnownFileType = sourcecode.c.objc; path = TestHostAppDelegate.m; sourceTree = "<group>"; };
		3E1860C3191A649D000FE027 /* UnitTests.xctest */ = {isa = PBXFileReference; explicitFileType = wrapper.cfbundle; includeInIndex = 0; path = UnitTests.xctest; sourceTree = BUILT_PRODUCTS_DIR; };
		3E2712FE1A891781008EE50F /* UnitTests-Info.plist */ = {isa = PBXFileReference; lastKnownFileType = text.plist.xml; path = "UnitTests-Info.plist"; sourceTree = "<group>"; };
		3E288A6919C859210031CFCE /* NotificationObservers.h */ = {isa = PBXFileReference; fileEncoding = 4; lastKnownFileType = sourcecode.c.h; path = NotificationObservers.h; sourceTree = "<group>"; };
		3E288A6A19C859210031CFCE /* NotificationObservers.m */ = {isa = PBXFileReference; fileEncoding = 4; lastKnownFileType = sourcecode.c.objc; path = NotificationObservers.m; sourceTree = "<group>"; };
		3E6CD176194F435F00BAE83E /* ConversationsTests.m */ = {isa = PBXFileReference; fileEncoding = 4; lastKnownFileType = sourcecode.c.objc; path = ConversationsTests.m; sourceTree = "<group>"; };
		3E799CF2192140300020A438 /* WireSyncEngine-Tests.pch */ = {isa = PBXFileReference; lastKnownFileType = sourcecode.c.h; path = "WireSyncEngine-Tests.pch"; sourceTree = "<group>"; };
		3E9848BC1A65253000F7B050 /* Hack.swift */ = {isa = PBXFileReference; fileEncoding = 4; lastKnownFileType = sourcecode.swift; path = Hack.swift; sourceTree = "<group>"; };
		3EEA678A199D079600AF7665 /* UserTests.m */ = {isa = PBXFileReference; fileEncoding = 4; lastKnownFileType = sourcecode.c.objc; path = UserTests.m; sourceTree = "<group>"; };
		54034F371BB1A6D900F4ED62 /* ZMUserSession+Logs.swift */ = {isa = PBXFileReference; fileEncoding = 4; lastKnownFileType = sourcecode.swift; path = "ZMUserSession+Logs.swift"; sourceTree = "<group>"; };
		540818A51BCA647D00257CA7 /* ZMBlacklistVerificator+Testing.h */ = {isa = PBXFileReference; fileEncoding = 4; lastKnownFileType = sourcecode.c.h; path = "ZMBlacklistVerificator+Testing.h"; sourceTree = "<group>"; };
		541228431AEE422C00D9ED1C /* ZMAuthenticationStatusTests.m */ = {isa = PBXFileReference; fileEncoding = 4; lastKnownFileType = sourcecode.c.objc; path = ZMAuthenticationStatusTests.m; sourceTree = "<group>"; };
		54131BC525C7F71400CE2CA2 /* LoginDelegate.swift */ = {isa = PBXFileReference; lastKnownFileType = sourcecode.swift; path = LoginDelegate.swift; sourceTree = "<group>"; };
		54131BCD25C7FFCA00CE2CA2 /* SessionManager+AuthenticationStatusDelegate.swift */ = {isa = PBXFileReference; lastKnownFileType = sourcecode.swift; path = "SessionManager+AuthenticationStatusDelegate.swift"; sourceTree = "<group>"; };
		54131BE825C8495B00CE2CA2 /* NSManagedObjectContext+GenericAsyncQueue.swift */ = {isa = PBXFileReference; lastKnownFileType = sourcecode.swift; path = "NSManagedObjectContext+GenericAsyncQueue.swift"; sourceTree = "<group>"; };
		54188DCA19D19DE200DA40E4 /* ZMLastUpdateEventIDTranscoderTests.m */ = {isa = PBXFileReference; fileEncoding = 4; lastKnownFileType = sourcecode.c.objc; path = ZMLastUpdateEventIDTranscoderTests.m; sourceTree = "<group>"; };
		541918EB195AD9D100A5023D /* SendAndReceiveMessagesTests.m */ = {isa = PBXFileReference; fileEncoding = 4; lastKnownFileType = sourcecode.c.objc; path = SendAndReceiveMessagesTests.m; sourceTree = "<group>"; };
		542049EF196AB84B000D8A94 /* WireSyncEngine.h */ = {isa = PBXFileReference; lastKnownFileType = sourcecode.c.h; path = WireSyncEngine.h; sourceTree = "<group>"; };
		5422E96E1BD5A4FD005A7C77 /* OTRTests.swift */ = {isa = PBXFileReference; fileEncoding = 4; lastKnownFileType = sourcecode.swift; path = OTRTests.swift; sourceTree = "<group>"; };
		5423B999191A4A1B0044347D /* en */ = {isa = PBXFileReference; lastKnownFileType = text.plist.strings; name = en; path = en.lproj/InfoPlist.strings; sourceTree = "<group>"; };
		54257C071DF1C94200107FE7 /* TopConversationsDirectory.swift */ = {isa = PBXFileReference; fileEncoding = 4; lastKnownFileType = sourcecode.swift; path = TopConversationsDirectory.swift; sourceTree = "<group>"; };
		5427B34619D17ACE00CC18DC /* ZMMissingUpdateEventsTranscoder+Internal.h */ = {isa = PBXFileReference; fileEncoding = 4; lastKnownFileType = sourcecode.c.h; path = "ZMMissingUpdateEventsTranscoder+Internal.h"; sourceTree = "<group>"; };
		5427B34D19D195A100CC18DC /* ZMLastUpdateEventIDTranscoder.h */ = {isa = PBXFileReference; fileEncoding = 4; lastKnownFileType = sourcecode.c.h; path = ZMLastUpdateEventIDTranscoder.h; sourceTree = "<group>"; };
		5427B34E19D195A100CC18DC /* ZMLastUpdateEventIDTranscoder.m */ = {isa = PBXFileReference; fileEncoding = 4; lastKnownFileType = sourcecode.c.objc; lineEnding = 0; path = ZMLastUpdateEventIDTranscoder.m; sourceTree = "<group>"; xcLanguageSpecificationIdentifier = xcode.lang.objc; };
		5427B35319D1965A00CC18DC /* ZMLastUpdateEventIDTranscoder+Internal.h */ = {isa = PBXFileReference; fileEncoding = 4; lastKnownFileType = sourcecode.c.h; path = "ZMLastUpdateEventIDTranscoder+Internal.h"; sourceTree = "<group>"; };
		54294A1F19472D4E007BE3CE /* ZMConversationTranscoder.h */ = {isa = PBXFileReference; fileEncoding = 4; lastKnownFileType = sourcecode.c.h; path = ZMConversationTranscoder.h; sourceTree = "<group>"; };
		54294A2019472D4E007BE3CE /* ZMConversationTranscoder.m */ = {isa = PBXFileReference; fileEncoding = 4; lastKnownFileType = sourcecode.c.objc; lineEnding = 0; path = ZMConversationTranscoder.m; sourceTree = "<group>"; xcLanguageSpecificationIdentifier = xcode.lang.objc; };
		542DFEE51DDCA452000F5B95 /* UserProfileUpdateStatusTests.swift */ = {isa = PBXFileReference; fileEncoding = 4; lastKnownFileType = sourcecode.swift; path = UserProfileUpdateStatusTests.swift; sourceTree = "<group>"; };
		542DFEE71DDCA4FD000F5B95 /* UserProfileUpdateRequestStrategyTests.swift */ = {isa = PBXFileReference; fileEncoding = 4; lastKnownFileType = sourcecode.swift; path = UserProfileUpdateRequestStrategyTests.swift; sourceTree = "<group>"; };
		543095921DE76B170065367F /* random1.txt */ = {isa = PBXFileReference; fileEncoding = 4; lastKnownFileType = text; path = random1.txt; sourceTree = "<group>"; };
		543095941DE76B270065367F /* random2.txt */ = {isa = PBXFileReference; fileEncoding = 4; lastKnownFileType = text; path = random2.txt; sourceTree = "<group>"; };
		5430E9231BAA0D9F00395E05 /* WireSyncEngineLogs.h */ = {isa = PBXFileReference; fileEncoding = 4; lastKnownFileType = sourcecode.c.h; path = WireSyncEngineLogs.h; sourceTree = "<group>"; };
		5430FF141CE4A359004ECFFE /* FileTransferTests.m */ = {isa = PBXFileReference; fileEncoding = 4; lastKnownFileType = sourcecode.c.objc; path = FileTransferTests.m; sourceTree = "<group>"; };
		5435C5541E13D9A0002D9766 /* NSManagedObjectContext+KeyValueStore.swift */ = {isa = PBXFileReference; fileEncoding = 4; lastKnownFileType = sourcecode.swift; path = "NSManagedObjectContext+KeyValueStore.swift"; sourceTree = "<group>"; };
		543ED0001D79E0EE00A9CDF3 /* ApplicationMock.swift */ = {isa = PBXFileReference; fileEncoding = 4; lastKnownFileType = sourcecode.swift; path = ApplicationMock.swift; sourceTree = "<group>"; };
		5447E4651AECDC5000411FCD /* ZMUserSessionTestsBase.h */ = {isa = PBXFileReference; fileEncoding = 4; lastKnownFileType = sourcecode.c.h; path = ZMUserSessionTestsBase.h; sourceTree = "<group>"; };
		5447E4661AECDE6500411FCD /* ZMUserSessionTestsBase.m */ = {isa = PBXFileReference; fileEncoding = 4; lastKnownFileType = sourcecode.c.objc; path = ZMUserSessionTestsBase.m; sourceTree = "<group>"; };
		544F8FF21DDCD34600D1AB04 /* UserProfileUpdateNotifications.swift */ = {isa = PBXFileReference; fileEncoding = 4; lastKnownFileType = sourcecode.swift; path = UserProfileUpdateNotifications.swift; sourceTree = "<group>"; };
		545643D41C62C1A800A2129C /* ConversationTestsBase.h */ = {isa = PBXFileReference; fileEncoding = 4; lastKnownFileType = sourcecode.c.h; path = ConversationTestsBase.h; sourceTree = "<group>"; };
		545643D51C62C1A800A2129C /* ConversationTestsBase.m */ = {isa = PBXFileReference; fileEncoding = 4; lastKnownFileType = sourcecode.c.objc; path = ConversationTestsBase.m; sourceTree = "<group>"; };
		5458273D2541C3A9002B8F83 /* PresentationDelegate.swift */ = {isa = PBXFileReference; lastKnownFileType = sourcecode.swift; path = PresentationDelegate.swift; sourceTree = "<group>"; };
		5458AF831F7021B800E45977 /* PreLoginAuthenticationNotification.swift */ = {isa = PBXFileReference; fileEncoding = 4; lastKnownFileType = sourcecode.swift; path = PreLoginAuthenticationNotification.swift; sourceTree = "<group>"; };
		545F3DBA1AAF64FB00BF817B /* APNSTests.m */ = {isa = PBXFileReference; fileEncoding = 4; lastKnownFileType = sourcecode.c.objc; lineEnding = 0; path = APNSTests.m; sourceTree = "<group>"; xcLanguageSpecificationIdentifier = xcode.lang.objc; };
		545F601B1D6C336D00C2C55B /* AddressBookSearchTests.swift */ = {isa = PBXFileReference; fileEncoding = 4; lastKnownFileType = sourcecode.swift; path = AddressBookSearchTests.swift; sourceTree = "<group>"; };
		54610D32192C9D7200FE7201 /* ZMUserSessionTests.m */ = {isa = PBXFileReference; fileEncoding = 4; lastKnownFileType = sourcecode.c.objc; path = ZMUserSessionTests.m; sourceTree = "<group>"; };
		546392711D79D5210094EC66 /* Application.swift */ = {isa = PBXFileReference; fileEncoding = 4; lastKnownFileType = sourcecode.swift; path = Application.swift; sourceTree = "<group>"; };
		5463C88F193F38A6006799DE /* ZMTimingTests.h */ = {isa = PBXFileReference; fileEncoding = 4; lastKnownFileType = sourcecode.c.h; path = ZMTimingTests.h; sourceTree = "<group>"; };
		5463C890193F38A6006799DE /* ZMTimingTests.m */ = {isa = PBXFileReference; fileEncoding = 4; lastKnownFileType = sourcecode.c.objc; path = ZMTimingTests.m; sourceTree = "<group>"; };
		5467F1C31E0AE2EF008C1745 /* KeyValueStore.swift */ = {isa = PBXFileReference; fileEncoding = 4; lastKnownFileType = sourcecode.swift; path = KeyValueStore.swift; sourceTree = "<group>"; };
		5467F1C51E0AE421008C1745 /* KeyValueStore+AccessToken.swift */ = {isa = PBXFileReference; fileEncoding = 4; lastKnownFileType = sourcecode.swift; path = "KeyValueStore+AccessToken.swift"; sourceTree = "<group>"; };
		546BAD5F19F8149B007C4938 /* ZMSyncStrategy+Internal.h */ = {isa = PBXFileReference; fileEncoding = 4; lastKnownFileType = sourcecode.c.h; path = "ZMSyncStrategy+Internal.h"; sourceTree = "<group>"; };
		546D45FD19E29D92004C478D /* ZMNetworkState.h */ = {isa = PBXFileReference; fileEncoding = 4; lastKnownFileType = sourcecode.c.h; path = ZMNetworkState.h; sourceTree = "<group>"; };
		546F815A1E685F1A00775059 /* LocalNotificationDispatcherTests.swift */ = {isa = PBXFileReference; fileEncoding = 4; lastKnownFileType = sourcecode.swift; path = LocalNotificationDispatcherTests.swift; sourceTree = "<group>"; };
		5474C8051921309400185A3A /* MessagingTest.h */ = {isa = PBXFileReference; fileEncoding = 4; lastKnownFileType = sourcecode.c.h; path = MessagingTest.h; sourceTree = "<group>"; };
		5474C8061921309400185A3A /* MessagingTest.m */ = {isa = PBXFileReference; fileEncoding = 4; lastKnownFileType = sourcecode.c.objc; path = MessagingTest.m; sourceTree = "<group>"; };
		5474C8081921309400185A3A /* MessagingTestTests.m */ = {isa = PBXFileReference; fileEncoding = 4; lastKnownFileType = sourcecode.c.objc; path = MessagingTestTests.m; sourceTree = "<group>"; };
		54764B971C9303D600BD25E3 /* medium.jpg */ = {isa = PBXFileReference; lastKnownFileType = image.jpeg; path = medium.jpg; sourceTree = "<group>"; };
		54764B981C9303D600BD25E3 /* tiny.jpg */ = {isa = PBXFileReference; lastKnownFileType = image.jpeg; path = tiny.jpg; sourceTree = "<group>"; };
		54764B9B1C930AEB00BD25E3 /* Lorem Ipsum.txt */ = {isa = PBXFileReference; fileEncoding = 4; lastKnownFileType = text; path = "Lorem Ipsum.txt"; sourceTree = "<group>"; };
		54764B9D1C931E9400BD25E3 /* animated.gif */ = {isa = PBXFileReference; lastKnownFileType = image.gif; path = animated.gif; sourceTree = "<group>"; };
		54764B9E1C931E9400BD25E3 /* not_animated.gif */ = {isa = PBXFileReference; lastKnownFileType = image.gif; path = not_animated.gif; sourceTree = "<group>"; };
		5478A1401DEC4048006F7268 /* UserProfile.swift */ = {isa = PBXFileReference; fileEncoding = 4; lastKnownFileType = sourcecode.swift; path = UserProfile.swift; sourceTree = "<group>"; };
		547E5B571DDB4B800038D936 /* UserProfileUpdateStatus.swift */ = {isa = PBXFileReference; fileEncoding = 4; lastKnownFileType = sourcecode.swift; path = UserProfileUpdateStatus.swift; sourceTree = "<group>"; };
		547E5B591DDB67390038D936 /* UserProfileUpdateRequestStrategy.swift */ = {isa = PBXFileReference; fileEncoding = 4; lastKnownFileType = sourcecode.swift; path = UserProfileUpdateRequestStrategy.swift; sourceTree = "<group>"; };
		548213FE1A0253CC001AA4E0 /* ZMSimpleListRequestPaginator.h */ = {isa = PBXFileReference; fileEncoding = 4; lastKnownFileType = sourcecode.c.h; path = ZMSimpleListRequestPaginator.h; sourceTree = "<group>"; };
		548213FF1A0253CC001AA4E0 /* ZMSimpleListRequestPaginator.m */ = {isa = PBXFileReference; fileEncoding = 4; lastKnownFileType = sourcecode.c.objc; path = ZMSimpleListRequestPaginator.m; sourceTree = "<group>"; };
		548214051A025C54001AA4E0 /* ZMSimpleListRequestPaginatorTests.m */ = {isa = PBXFileReference; fileEncoding = 4; lastKnownFileType = sourcecode.c.objc; path = ZMSimpleListRequestPaginatorTests.m; sourceTree = "<group>"; };
		548214081A027B66001AA4E0 /* ZMSimpleListRequestPaginator+Internal.h */ = {isa = PBXFileReference; fileEncoding = 4; lastKnownFileType = sourcecode.c.h; path = "ZMSimpleListRequestPaginator+Internal.h"; sourceTree = "<group>"; };
		54877C9419922C0B0097FB58 /* UserProfileTests.m */ = {isa = PBXFileReference; fileEncoding = 4; lastKnownFileType = sourcecode.c.objc; path = UserProfileTests.m; sourceTree = "<group>"; };
		5492C6C319ACCCA8008F41E2 /* ConnectionTests.m */ = {isa = PBXFileReference; fileEncoding = 4; lastKnownFileType = sourcecode.c.objc; lineEnding = 0; path = ConnectionTests.m; sourceTree = "<group>"; xcLanguageSpecificationIdentifier = xcode.lang.objc; };
		549552511D64567C004F21F6 /* AddressBookTests.swift */ = {isa = PBXFileReference; fileEncoding = 4; lastKnownFileType = sourcecode.swift; path = AddressBookTests.swift; sourceTree = "<group>"; };
		549710071F6FF5C100026EDD /* NotificationInContext+UserSession.swift */ = {isa = PBXFileReference; fileEncoding = 4; lastKnownFileType = sourcecode.swift; path = "NotificationInContext+UserSession.swift"; sourceTree = "<group>"; };
		549710091F6FFE9900026EDD /* ClientUpdateNotification.swift */ = {isa = PBXFileReference; fileEncoding = 4; lastKnownFileType = sourcecode.swift; path = ClientUpdateNotification.swift; sourceTree = "<group>"; };
		54973A351DD48CAB007F8702 /* NSManagedObject+EncryptionContext.swift */ = {isa = PBXFileReference; fileEncoding = 4; lastKnownFileType = sourcecode.swift; path = "NSManagedObject+EncryptionContext.swift"; sourceTree = "<group>"; };
		549815931A43232400A7CE2E /* WireSyncEngine.framework */ = {isa = PBXFileReference; explicitFileType = wrapper.framework; includeInIndex = 0; path = WireSyncEngine.framework; sourceTree = BUILT_PRODUCTS_DIR; };
		549815961A43232400A7CE2E /* WireSyncEngine-ios-Info.plist */ = {isa = PBXFileReference; lastKnownFileType = text.plist.xml; path = "WireSyncEngine-ios-Info.plist"; sourceTree = "<group>"; };
		54991D571DEDCF2B007E282F /* AddressBook.swift */ = {isa = PBXFileReference; fileEncoding = 4; lastKnownFileType = sourcecode.swift; path = AddressBook.swift; sourceTree = "<group>"; };
		54991D591DEDD07E007E282F /* ContactAddressBook.swift */ = {isa = PBXFileReference; fileEncoding = 4; lastKnownFileType = sourcecode.swift; path = ContactAddressBook.swift; sourceTree = "<group>"; };
		54A170631B300696001B41A5 /* ProxiedRequestStrategy.swift */ = {isa = PBXFileReference; fileEncoding = 4; lastKnownFileType = sourcecode.swift; path = ProxiedRequestStrategy.swift; sourceTree = "<group>"; };
		54A170671B300717001B41A5 /* ProxiedRequestStrategyTests.swift */ = {isa = PBXFileReference; fileEncoding = 4; lastKnownFileType = sourcecode.swift; path = ProxiedRequestStrategyTests.swift; sourceTree = "<group>"; };
		54A227D51D6604A5009414C0 /* SynchronizationMocks.swift */ = {isa = PBXFileReference; fileEncoding = 4; lastKnownFileType = sourcecode.swift; lineEnding = 0; path = SynchronizationMocks.swift; sourceTree = "<group>"; xcLanguageSpecificationIdentifier = xcode.lang.swift; };
		54A343461D6B589A004B65EA /* AddressBookSearch.swift */ = {isa = PBXFileReference; fileEncoding = 4; lastKnownFileType = sourcecode.swift; path = AddressBookSearch.swift; sourceTree = "<group>"; };
		54A3ACC21A261603008AF8DF /* BackgroundTests.m */ = {isa = PBXFileReference; fileEncoding = 4; lastKnownFileType = sourcecode.c.objc; path = BackgroundTests.m; sourceTree = "<group>"; };
		54AB428D1DF5C5B400381F2C /* TopConversationsDirectoryTests.swift */ = {isa = PBXFileReference; fileEncoding = 4; lastKnownFileType = sourcecode.swift; path = TopConversationsDirectoryTests.swift; sourceTree = "<group>"; };
		54ADA7611E3B3CBE00B90C7D /* IntegrationTest+Encryption.swift */ = {isa = PBXFileReference; fileEncoding = 4; lastKnownFileType = sourcecode.swift; path = "IntegrationTest+Encryption.swift"; sourceTree = "<group>"; };
		54BAB40C24A9EAC800EBC400 /* FeatureFlagRequestStrategyTests.swift */ = {isa = PBXFileReference; lastKnownFileType = sourcecode.swift; path = FeatureFlagRequestStrategyTests.swift; sourceTree = "<group>"; };
		54BD32D01A5ACCF9008EB1B0 /* Test-Bridging-Header.h */ = {isa = PBXFileReference; fileEncoding = 4; lastKnownFileType = sourcecode.c.h; path = "Test-Bridging-Header.h"; sourceTree = "<group>"; };
		54BDC60019C2FE4F00B22C03 /* ZMConnectionTranscoder+Internal.h */ = {isa = PBXFileReference; fileEncoding = 4; lastKnownFileType = sourcecode.c.h; path = "ZMConnectionTranscoder+Internal.h"; sourceTree = "<group>"; };
		54BFDF671BDA6F9A0034A3DB /* HistorySynchronizationStatus.swift */ = {isa = PBXFileReference; fileEncoding = 4; lastKnownFileType = sourcecode.swift; path = HistorySynchronizationStatus.swift; sourceTree = "<group>"; };
		54BFDF691BDA87D20034A3DB /* HistorySynchronizationStatusTests.swift */ = {isa = PBXFileReference; fileEncoding = 4; lastKnownFileType = sourcecode.swift; path = HistorySynchronizationStatusTests.swift; sourceTree = "<group>"; };
		54C11B9E19D1E4A100576A96 /* ZMLoginTranscoder.h */ = {isa = PBXFileReference; fileEncoding = 4; lastKnownFileType = sourcecode.c.h; path = ZMLoginTranscoder.h; sourceTree = "<group>"; };
		54C11B9F19D1E4A100576A96 /* ZMLoginTranscoder.m */ = {isa = PBXFileReference; fileEncoding = 4; lastKnownFileType = sourcecode.c.objc; path = ZMLoginTranscoder.m; sourceTree = "<group>"; };
		54C11BA819D1E70900576A96 /* ZMLoginTranscoder+Internal.h */ = {isa = PBXFileReference; fileEncoding = 4; lastKnownFileType = sourcecode.c.h; path = "ZMLoginTranscoder+Internal.h"; sourceTree = "<group>"; };
		54C11BAB19D1EB7500576A96 /* ZMLoginTranscoderTests.m */ = {isa = PBXFileReference; fileEncoding = 4; lastKnownFileType = sourcecode.c.objc; path = ZMLoginTranscoderTests.m; sourceTree = "<group>"; };
		54C8A39B1F7536DB004961DF /* ZMOperationLoop+Notifications.swift */ = {isa = PBXFileReference; fileEncoding = 4; lastKnownFileType = sourcecode.swift; path = "ZMOperationLoop+Notifications.swift"; sourceTree = "<group>"; };
		54CB3FE024A34B8A00BA86DD /* FeatureFlagRequestStrategy.swift */ = {isa = PBXFileReference; lastKnownFileType = sourcecode.swift; path = FeatureFlagRequestStrategy.swift; sourceTree = "<group>"; };
		54D784FD1A37248000F47798 /* ZMEncodedNSUUIDWithTimestampTests.m */ = {isa = PBXFileReference; fileEncoding = 4; lastKnownFileType = sourcecode.c.objc; path = ZMEncodedNSUUIDWithTimestampTests.m; sourceTree = "<group>"; };
		54D9331C1AE1643A00C0B91C /* ZMCredentials.h */ = {isa = PBXFileReference; fileEncoding = 4; lastKnownFileType = sourcecode.c.h; path = ZMCredentials.h; sourceTree = "<group>"; };
		54D9331F1AE1653000C0B91C /* ZMCredentials.m */ = {isa = PBXFileReference; fileEncoding = 4; lastKnownFileType = sourcecode.c.objc; path = ZMCredentials.m; sourceTree = "<group>"; };
		54DE26B11BC56E62002B5FBC /* ZMHotFixDirectory.h */ = {isa = PBXFileReference; fileEncoding = 4; lastKnownFileType = sourcecode.c.h; path = ZMHotFixDirectory.h; sourceTree = "<group>"; };
		54DE26B21BC56E62002B5FBC /* ZMHotFixDirectory.m */ = {isa = PBXFileReference; fileEncoding = 4; lastKnownFileType = sourcecode.c.objc; path = ZMHotFixDirectory.m; sourceTree = "<group>"; };
		54DE9BEA1DE74FFB00EFFB9C /* RandomHandleGenerator.swift */ = {isa = PBXFileReference; fileEncoding = 4; lastKnownFileType = sourcecode.swift; path = RandomHandleGenerator.swift; sourceTree = "<group>"; };
		54DE9BEC1DE75D4900EFFB9C /* RandomHandleGeneratorTests.swift */ = {isa = PBXFileReference; fileEncoding = 4; lastKnownFileType = sourcecode.swift; path = RandomHandleGeneratorTests.swift; sourceTree = "<group>"; };
		54DFAE211C92D979004B1D15 /* 1900x1500.jpg */ = {isa = PBXFileReference; lastKnownFileType = image.jpeg; path = 1900x1500.jpg; sourceTree = "<group>"; };
		54DFB8EE1B30649000F1C736 /* GiphyTests.m */ = {isa = PBXFileReference; fileEncoding = 4; lastKnownFileType = sourcecode.c.objc; path = GiphyTests.m; sourceTree = "<group>"; };
		54E2C1DF1E682DC400536569 /* LocalNotificationDispatcher.swift */ = {isa = PBXFileReference; fileEncoding = 4; lastKnownFileType = sourcecode.swift; path = LocalNotificationDispatcher.swift; sourceTree = "<group>"; };
		54E4DD0D1DE4A9A200FEF192 /* UserHandleTests.swift */ = {isa = PBXFileReference; fileEncoding = 4; lastKnownFileType = sourcecode.swift; path = UserHandleTests.swift; sourceTree = "<group>"; };
		54EBDDEA1966B2B000B23C36 /* ZMConversationTranscoder+Internal.h */ = {isa = PBXFileReference; lastKnownFileType = sourcecode.c.h; path = "ZMConversationTranscoder+Internal.h"; sourceTree = "<group>"; };
		54F0A0931B3018D7003386BC /* ProxiedRequestsStatus.swift */ = {isa = PBXFileReference; fileEncoding = 4; lastKnownFileType = sourcecode.swift; path = ProxiedRequestsStatus.swift; sourceTree = "<group>"; };
		54F7217619A60E88009A8AF5 /* ZMUpdateEventsBuffer.h */ = {isa = PBXFileReference; fileEncoding = 4; lastKnownFileType = sourcecode.c.h; path = ZMUpdateEventsBuffer.h; sourceTree = "<group>"; };
		54F7217919A611DE009A8AF5 /* ZMUpdateEventsBuffer.m */ = {isa = PBXFileReference; fileEncoding = 4; lastKnownFileType = sourcecode.c.objc; path = ZMUpdateEventsBuffer.m; sourceTree = "<group>"; };
		54F8D6DD19AB535700146664 /* ZMConnectionTranscoder.h */ = {isa = PBXFileReference; fileEncoding = 4; lastKnownFileType = sourcecode.c.h; path = ZMConnectionTranscoder.h; sourceTree = "<group>"; };
		54F8D6DE19AB535700146664 /* ZMConnectionTranscoder.m */ = {isa = PBXFileReference; fileEncoding = 4; lastKnownFileType = sourcecode.c.objc; lineEnding = 0; path = ZMConnectionTranscoder.m; sourceTree = "<group>"; xcLanguageSpecificationIdentifier = xcode.lang.objc; };
		54F8D6E419AB535700146664 /* ZMMissingUpdateEventsTranscoder.h */ = {isa = PBXFileReference; fileEncoding = 4; lastKnownFileType = sourcecode.c.h; path = ZMMissingUpdateEventsTranscoder.h; sourceTree = "<group>"; };
		54F8D6E519AB535700146664 /* ZMMissingUpdateEventsTranscoder.m */ = {isa = PBXFileReference; fileEncoding = 4; lastKnownFileType = sourcecode.c.objc; lineEnding = 0; path = ZMMissingUpdateEventsTranscoder.m; sourceTree = "<group>"; xcLanguageSpecificationIdentifier = xcode.lang.objc; };
		54F8D6E819AB535700146664 /* ZMSelfStrategy.h */ = {isa = PBXFileReference; fileEncoding = 4; lastKnownFileType = sourcecode.c.h; path = ZMSelfStrategy.h; sourceTree = "<group>"; };
		54F8D6E919AB535700146664 /* ZMSelfStrategy.m */ = {isa = PBXFileReference; fileEncoding = 4; lastKnownFileType = sourcecode.c.objc; path = ZMSelfStrategy.m; sourceTree = "<group>"; };
		54F8D72B19AB677300146664 /* ZMConnectionTranscoderTest.m */ = {isa = PBXFileReference; fileEncoding = 4; lastKnownFileType = sourcecode.c.objc; path = ZMConnectionTranscoderTest.m; sourceTree = "<group>"; };
		54F8D72D19AB677300146664 /* ZMConversationTranscoderTests.m */ = {isa = PBXFileReference; fileEncoding = 4; lastKnownFileType = sourcecode.c.objc; path = ZMConversationTranscoderTests.m; sourceTree = "<group>"; };
		54F8D72F19AB677300146664 /* ZMMissingUpdateEventsTranscoderTests.m */ = {isa = PBXFileReference; fileEncoding = 4; lastKnownFileType = sourcecode.c.objc; path = ZMMissingUpdateEventsTranscoderTests.m; sourceTree = "<group>"; };
		54F8D73119AB677400146664 /* ZMSelfTranscoderTests.m */ = {isa = PBXFileReference; fileEncoding = 4; lastKnownFileType = sourcecode.c.objc; path = ZMSelfTranscoderTests.m; sourceTree = "<group>"; };
		54F8D74819AB67B300146664 /* ObjectTranscoderTests.h */ = {isa = PBXFileReference; fileEncoding = 4; lastKnownFileType = sourcecode.c.h; path = ObjectTranscoderTests.h; sourceTree = "<group>"; };
		54F8D74919AB67B300146664 /* ObjectTranscoderTests.m */ = {isa = PBXFileReference; fileEncoding = 4; lastKnownFileType = sourcecode.c.objc; path = ObjectTranscoderTests.m; sourceTree = "<group>"; };
		54FC8A0F192CD55000D3C016 /* LoginFlowTests.m */ = {isa = PBXFileReference; fileEncoding = 4; lastKnownFileType = sourcecode.c.objc; path = LoginFlowTests.m; sourceTree = "<group>"; };
		54FEAAA81BC7BB9C002DE521 /* ZMBlacklistDownloader+Testing.h */ = {isa = PBXFileReference; fileEncoding = 4; lastKnownFileType = sourcecode.c.h; path = "ZMBlacklistDownloader+Testing.h"; sourceTree = "<group>"; };
		54FF64281F73D00C00787EF2 /* NSManagedObjectContext+AuthenticationStatus.swift */ = {isa = PBXFileReference; fileEncoding = 4; lastKnownFileType = sourcecode.swift; path = "NSManagedObjectContext+AuthenticationStatus.swift"; sourceTree = "<group>"; };
		5502C6E922B7D4DA000684B7 /* ZMUserSessionLegalHoldTests.swift */ = {isa = PBXFileReference; lastKnownFileType = sourcecode.swift; path = ZMUserSessionLegalHoldTests.swift; sourceTree = "<group>"; };
		554FEE2022AFF20600B1A8A1 /* ZMUserSession+LegalHold.swift */ = {isa = PBXFileReference; lastKnownFileType = sourcecode.swift; path = "ZMUserSession+LegalHold.swift"; sourceTree = "<group>"; };
		5E0EB1F321008C1900B5DC2B /* CompanyLoginRequester.swift */ = {isa = PBXFileReference; lastKnownFileType = sourcecode.swift; path = CompanyLoginRequester.swift; sourceTree = "<group>"; };
		5E0EB1F52100A13200B5DC2B /* CompanyLoginRequesterTests.swift */ = {isa = PBXFileReference; lastKnownFileType = sourcecode.swift; path = CompanyLoginRequesterTests.swift; sourceTree = "<group>"; };
		5E0EB1F82100A46F00B5DC2B /* MockCompanyLoginRequesterDelegate.swift */ = {isa = PBXFileReference; lastKnownFileType = sourcecode.swift; path = MockCompanyLoginRequesterDelegate.swift; sourceTree = "<group>"; };
		5E1FD7A4210B2694003D2C3D /* NotificationAction.swift */ = {isa = PBXFileReference; lastKnownFileType = sourcecode.swift; path = NotificationAction.swift; sourceTree = "<group>"; };
		5E2C354C21A806A80034F1EE /* MockBackgroundActivityManager.swift */ = {isa = PBXFileReference; lastKnownFileType = sourcecode.swift; path = MockBackgroundActivityManager.swift; sourceTree = "<group>"; };
		5E67168F2174CA6300522E61 /* MockUser+LoginCredentials.swift */ = {isa = PBXFileReference; lastKnownFileType = sourcecode.swift; path = "MockUser+LoginCredentials.swift"; sourceTree = "<group>"; };
		5E8BB8982147CD3F00EEA64B /* AVSBridging.swift */ = {isa = PBXFileReference; lastKnownFileType = sourcecode.swift; path = AVSBridging.swift; sourceTree = "<group>"; };
		5E8BB89B2147CE1600EEA64B /* AVSCallMember.swift */ = {isa = PBXFileReference; lastKnownFileType = sourcecode.swift; path = AVSCallMember.swift; sourceTree = "<group>"; };
		5E8BB89D2147E9DF00EEA64B /* AVSWrapper+Handlers.swift */ = {isa = PBXFileReference; lastKnownFileType = sourcecode.swift; path = "AVSWrapper+Handlers.swift"; sourceTree = "<group>"; };
		5E8BB89F2147F5BC00EEA64B /* CallSnapshot.swift */ = {isa = PBXFileReference; lastKnownFileType = sourcecode.swift; path = CallSnapshot.swift; sourceTree = "<group>"; };
		5E8BB8A12147F89000EEA64B /* CallCenterSupport.swift */ = {isa = PBXFileReference; lastKnownFileType = sourcecode.swift; path = CallCenterSupport.swift; sourceTree = "<group>"; };
		5E8BB8A3214912D100EEA64B /* AVSBridgingTests.swift */ = {isa = PBXFileReference; lastKnownFileType = sourcecode.swift; path = AVSBridgingTests.swift; sourceTree = "<group>"; };
		5E8EE1F620FDC6B900DB1F9B /* CompanyLoginRequestDetector.swift */ = {isa = PBXFileReference; lastKnownFileType = sourcecode.swift; path = CompanyLoginRequestDetector.swift; sourceTree = "<group>"; };
		5E8EE1F920FDC7D700DB1F9B /* Pasteboard.swift */ = {isa = PBXFileReference; lastKnownFileType = sourcecode.swift; path = Pasteboard.swift; sourceTree = "<group>"; };
		5E8EE1FB20FDCCE200DB1F9B /* CompanyLoginRequestDetectorTests.swift */ = {isa = PBXFileReference; lastKnownFileType = sourcecode.swift; path = CompanyLoginRequestDetectorTests.swift; sourceTree = "<group>"; };
		5E8EE1FD20FDCD1300DB1F9B /* MockPasteboard.swift */ = {isa = PBXFileReference; lastKnownFileType = sourcecode.swift; path = MockPasteboard.swift; sourceTree = "<group>"; };
		5E9D326E2109C1740032FB06 /* CompanyLoginErrorCode.swift */ = {isa = PBXFileReference; lastKnownFileType = sourcecode.swift; path = CompanyLoginErrorCode.swift; sourceTree = "<group>"; };
		5E9D32702109C54B0032FB06 /* CompanyLoginActionTests.swift */ = {isa = PBXFileReference; lastKnownFileType = sourcecode.swift; path = CompanyLoginActionTests.swift; sourceTree = "<group>"; };
		5EC2C58E2137F5EE00C6CE35 /* CallClosedReason.swift */ = {isa = PBXFileReference; lastKnownFileType = sourcecode.swift; path = CallClosedReason.swift; sourceTree = "<group>"; };
		5EC2C5902137F80E00C6CE35 /* CallState.swift */ = {isa = PBXFileReference; lastKnownFileType = sourcecode.swift; path = CallState.swift; sourceTree = "<group>"; };
		5EC2C592213827BF00C6CE35 /* WireCallCenterV3+Events.swift */ = {isa = PBXFileReference; lastKnownFileType = sourcecode.swift; path = "WireCallCenterV3+Events.swift"; sourceTree = "<group>"; };
		5EC3A467210B763000B76C78 /* NotificationUserInfo.swift */ = {isa = PBXFileReference; lastKnownFileType = sourcecode.swift; path = NotificationUserInfo.swift; sourceTree = "<group>"; };
		5EDF03EB2245563C00C04007 /* LinkPreviewAssetUploadRequestStrategy+Helper.swift */ = {isa = PBXFileReference; lastKnownFileType = sourcecode.swift; path = "LinkPreviewAssetUploadRequestStrategy+Helper.swift"; sourceTree = "<group>"; };
		5EFE9C14212AB138007932A6 /* UnregisteredUser+Payload.swift */ = {isa = PBXFileReference; lastKnownFileType = sourcecode.swift; path = "UnregisteredUser+Payload.swift"; sourceTree = "<group>"; };
		5EFE9C16212AB945007932A6 /* RegistrationPhase.swift */ = {isa = PBXFileReference; lastKnownFileType = sourcecode.swift; path = RegistrationPhase.swift; sourceTree = "<group>"; };
		632A581F25CC43DA00F0C4BD /* CallParticipantsListKind.swift */ = {isa = PBXFileReference; lastKnownFileType = sourcecode.swift; path = CallParticipantsListKind.swift; sourceTree = "<group>"; };
		632A582125CD9DF900F0C4BD /* CallParticipantsKindTests.swift */ = {isa = PBXFileReference; lastKnownFileType = sourcecode.swift; path = CallParticipantsKindTests.swift; sourceTree = "<group>"; };
		63495E4623FFF098002A7C59 /* ConversationTests+OTR.swift */ = {isa = PBXFileReference; lastKnownFileType = sourcecode.swift; path = "ConversationTests+OTR.swift"; sourceTree = "<group>"; };
		634976E8268A185A00824A05 /* AVSVideoStreams.swift */ = {isa = PBXFileReference; lastKnownFileType = sourcecode.swift; path = AVSVideoStreams.swift; sourceTree = "<group>"; };
		634976F7268A200C00824A05 /* AVSClient.swift */ = {isa = PBXFileReference; lastKnownFileType = sourcecode.swift; path = AVSClient.swift; sourceTree = "<group>"; };
		634976FC268A205A00824A05 /* AVSClientList.swift */ = {isa = PBXFileReference; lastKnownFileType = sourcecode.swift; path = AVSClientList.swift; sourceTree = "<group>"; };
		63497701268A20EC00824A05 /* AVSParticipantsChange.swift */ = {isa = PBXFileReference; lastKnownFileType = sourcecode.swift; path = AVSParticipantsChange.swift; sourceTree = "<group>"; };
		63497709268A250E00824A05 /* Encodable+JSONString.swift */ = {isa = PBXFileReference; lastKnownFileType = sourcecode.swift; path = "Encodable+JSONString.swift"; sourceTree = "<group>"; };
		6349771D268B7C4300824A05 /* AVSVideoStreamsTest.swift */ = {isa = PBXFileReference; lastKnownFileType = sourcecode.swift; path = AVSVideoStreamsTest.swift; sourceTree = "<group>"; };
		639290A3252CA53100046171 /* CallSnapshotTestFixture.swift */ = {isa = PBXFileReference; lastKnownFileType = sourcecode.swift; path = CallSnapshotTestFixture.swift; sourceTree = "<group>"; };
		639290A6252DEDB400046171 /* WireCallCenterV3+Degradation.swift */ = {isa = PBXFileReference; lastKnownFileType = sourcecode.swift; path = "WireCallCenterV3+Degradation.swift"; sourceTree = "<group>"; };
		63EB9B2C258131F700B44635 /* AVSActiveSpeakerChange.swift */ = {isa = PBXFileReference; lastKnownFileType = sourcecode.swift; path = AVSActiveSpeakerChange.swift; sourceTree = "<group>"; };
		63F65F02246D5A9600534A69 /* PushChannelTests.swift */ = {isa = PBXFileReference; lastKnownFileType = sourcecode.swift; path = PushChannelTests.swift; sourceTree = "<group>"; };
		63F65F04246D972900534A69 /* ConversationTests+MessageEditing.swift */ = {isa = PBXFileReference; lastKnownFileType = sourcecode.swift; path = "ConversationTests+MessageEditing.swift"; sourceTree = "<group>"; };
		63F65F1224729B4C00534A69 /* APNSTests+Swift.swift */ = {isa = PBXFileReference; lastKnownFileType = sourcecode.swift; path = "APNSTests+Swift.swift"; sourceTree = "<group>"; };
		63F65F212474153E00534A69 /* APNSTestsBase.h */ = {isa = PBXFileReference; lastKnownFileType = sourcecode.c.h; path = APNSTestsBase.h; sourceTree = "<group>"; };
		63F65F222474378200534A69 /* APNSTestsBase.m */ = {isa = PBXFileReference; lastKnownFileType = sourcecode.c.objc; path = APNSTestsBase.m; sourceTree = "<group>"; };
		63FE4B9D25C1D2EC002878E5 /* VideoGridPresentationMode.swift */ = {isa = PBXFileReference; lastKnownFileType = sourcecode.swift; path = VideoGridPresentationMode.swift; sourceTree = "<group>"; };
		7C1F4BF4203C4F67000537A8 /* Analytics+Push.swift */ = {isa = PBXFileReference; lastKnownFileType = sourcecode.swift; path = "Analytics+Push.swift"; sourceTree = "<group>"; };
		7C26879C21F7193800570AA9 /* EventProcessingTracker.swift */ = {isa = PBXFileReference; lastKnownFileType = sourcecode.swift; path = EventProcessingTracker.swift; sourceTree = "<group>"; };
		7C419ED621F8D7EB00B95770 /* EventProcessingTrackerTests.swift */ = {isa = PBXFileReference; lastKnownFileType = sourcecode.swift; path = EventProcessingTrackerTests.swift; sourceTree = "<group>"; };
		7C5482D9225380160055F1AB /* CallReceivedResult.swift */ = {isa = PBXFileReference; lastKnownFileType = sourcecode.swift; path = CallReceivedResult.swift; sourceTree = "<group>"; };
		7C5B94F522DC6BC500A6F8BB /* JailbreakDetector.swift */ = {isa = PBXFileReference; fileEncoding = 4; lastKnownFileType = sourcecode.swift; path = JailbreakDetector.swift; sourceTree = "<group>"; };
		7CD279832338B74600E638CD /* SessionManagerConfiguration.swift */ = {isa = PBXFileReference; lastKnownFileType = sourcecode.swift; path = SessionManagerConfiguration.swift; sourceTree = "<group>"; };
		7CD279852338E31D00E638CD /* SessionManager+Authentication.swift */ = {isa = PBXFileReference; lastKnownFileType = sourcecode.swift; path = "SessionManager+Authentication.swift"; sourceTree = "<group>"; };
		7CD279872338E52000E638CD /* ProcessInfo+SystemBootTime.swift */ = {isa = PBXFileReference; lastKnownFileType = sourcecode.swift; path = "ProcessInfo+SystemBootTime.swift"; sourceTree = "<group>"; };
		7CE017142317D07E00144905 /* ZMAuthenticationStatusTests.swift */ = {isa = PBXFileReference; lastKnownFileType = sourcecode.swift; path = ZMAuthenticationStatusTests.swift; sourceTree = "<group>"; };
		7CE017162317D72A00144905 /* ZMCredentialsTests.swift */ = {isa = PBXFileReference; lastKnownFileType = sourcecode.swift; path = ZMCredentialsTests.swift; sourceTree = "<group>"; };
		85D8502FFC4412F91D0CC1A4 /* ZMOperationLoop.m */ = {isa = PBXFileReference; fileEncoding = 4; lastKnownFileType = sourcecode.c.objc; path = ZMOperationLoop.m; sourceTree = "<group>"; };
		85D85104C6D06FA902E3253C /* ZMSyncStrategyTests.m */ = {isa = PBXFileReference; fileEncoding = 4; lastKnownFileType = sourcecode.c.objc; path = ZMSyncStrategyTests.m; sourceTree = "<group>"; };
		85D85110893896EBA6E879CE /* MockEntity2.h */ = {isa = PBXFileReference; fileEncoding = 4; lastKnownFileType = sourcecode.c.h; path = MockEntity2.h; sourceTree = "<group>"; };
		85D852DA0CD2C94CADB3B6FE /* MockModelObjectContextFactory.m */ = {isa = PBXFileReference; fileEncoding = 4; lastKnownFileType = sourcecode.c.objc; path = MockModelObjectContextFactory.m; sourceTree = "<group>"; };
		85D853338EC38D9B021D71BF /* ZMSyncStrategy.h */ = {isa = PBXFileReference; fileEncoding = 4; lastKnownFileType = sourcecode.c.h; path = ZMSyncStrategy.h; sourceTree = "<group>"; };
		85D858D72B109C5D9A85645B /* ZMOperationLoopTests.m */ = {isa = PBXFileReference; fileEncoding = 4; lastKnownFileType = sourcecode.c.objc; path = ZMOperationLoopTests.m; sourceTree = "<group>"; };
		85D859D47B6EBF09E4137658 /* ZMSyncStrategy.m */ = {isa = PBXFileReference; fileEncoding = 4; lastKnownFileType = sourcecode.c.objc; path = ZMSyncStrategy.m; sourceTree = "<group>"; };
		85D85A3CF8F1D3B0D2532954 /* MockModelObjectContextFactory.h */ = {isa = PBXFileReference; fileEncoding = 4; lastKnownFileType = sourcecode.c.h; path = MockModelObjectContextFactory.h; sourceTree = "<group>"; };
		85D85AAE7FA09852AB9B0D6A /* MockEntity.m */ = {isa = PBXFileReference; fileEncoding = 4; lastKnownFileType = sourcecode.c.objc; path = MockEntity.m; sourceTree = "<group>"; };
		85D85BDE1EC2D916896D3132 /* MockEntity.h */ = {isa = PBXFileReference; fileEncoding = 4; lastKnownFileType = sourcecode.c.h; path = MockEntity.h; sourceTree = "<group>"; };
		85D85C9E7A2AAAE14D4BC2CC /* MockEntity2.m */ = {isa = PBXFileReference; fileEncoding = 4; lastKnownFileType = sourcecode.c.objc; path = MockEntity2.m; sourceTree = "<group>"; };
		85D85D997334755E841D13EA /* SlowSyncTests.m */ = {isa = PBXFileReference; fileEncoding = 4; lastKnownFileType = sourcecode.c.objc; path = SlowSyncTests.m; sourceTree = "<group>"; };
		85D85F3EC8565FD102AC0E5B /* ZMOperationLoop.h */ = {isa = PBXFileReference; fileEncoding = 4; lastKnownFileType = sourcecode.c.h; path = ZMOperationLoop.h; sourceTree = "<group>"; };
		871667F91BB2AE9C009C6EEA /* APSSignalingKeysStore.swift */ = {isa = PBXFileReference; fileEncoding = 4; lastKnownFileType = sourcecode.swift; path = APSSignalingKeysStore.swift; sourceTree = "<group>"; };
		8717DFA61F6EF44E0087EFE4 /* SessionManager+Push.swift */ = {isa = PBXFileReference; fileEncoding = 4; lastKnownFileType = sourcecode.swift; path = "SessionManager+Push.swift"; sourceTree = "<group>"; };
		872A2EE51FFFBC2900900B22 /* ServiceUser.swift */ = {isa = PBXFileReference; fileEncoding = 4; lastKnownFileType = sourcecode.swift; path = ServiceUser.swift; sourceTree = "<group>"; };
		872A2EE71FFFBC3900900B22 /* ServiceUserTests.swift */ = {isa = PBXFileReference; lastKnownFileType = sourcecode.swift; path = ServiceUserTests.swift; sourceTree = "<group>"; };
		872C99511DB5256E006A3BDE /* CallKitManagerTests.swift */ = {isa = PBXFileReference; fileEncoding = 4; lastKnownFileType = sourcecode.swift; path = CallKitManagerTests.swift; sourceTree = "<group>"; };
		872C99571DB659E6006A3BDE /* ringing_from_them_long.caf */ = {isa = PBXFileReference; lastKnownFileType = file; path = ringing_from_them_long.caf; sourceTree = "<group>"; };
		872C995A1DB65D0D006A3BDE /* harp.m4a */ = {isa = PBXFileReference; lastKnownFileType = file; path = harp.m4a; sourceTree = "<group>"; };
		872C995E1DB6722C006A3BDE /* CallKitDelegateTests+Mocking.h */ = {isa = PBXFileReference; fileEncoding = 4; lastKnownFileType = sourcecode.c.h; path = "CallKitDelegateTests+Mocking.h"; sourceTree = "<group>"; };
		872C995F1DB6722C006A3BDE /* CallKitDelegateTests+Mocking.m */ = {isa = PBXFileReference; fileEncoding = 4; lastKnownFileType = sourcecode.c.objc; path = "CallKitDelegateTests+Mocking.m"; sourceTree = "<group>"; };
		8737D553209217BD00E5A4AF /* URLActions.swift */ = {isa = PBXFileReference; lastKnownFileType = sourcecode.swift; path = URLActions.swift; sourceTree = "<group>"; };
		873B893D20445F4400FBE254 /* ZMConversationAccessModeTests.swift */ = {isa = PBXFileReference; lastKnownFileType = sourcecode.swift; path = ZMConversationAccessModeTests.swift; sourceTree = "<group>"; };
		874A168F2052BE5E001C6760 /* ZMUserSession+OpenConversation.swift */ = {isa = PBXFileReference; lastKnownFileType = sourcecode.swift; path = "ZMUserSession+OpenConversation.swift"; sourceTree = "<group>"; };
		874A16912052BEC5001C6760 /* UserExpirationObserver.swift */ = {isa = PBXFileReference; lastKnownFileType = sourcecode.swift; path = UserExpirationObserver.swift; sourceTree = "<group>"; };
		874A16932052C64B001C6760 /* UserExpirationObserverTests.swift */ = {isa = PBXFileReference; lastKnownFileType = sourcecode.swift; path = UserExpirationObserverTests.swift; sourceTree = "<group>"; };
		874A1749205812B6001C6760 /* ZMUserSessionTests.swift */ = {isa = PBXFileReference; lastKnownFileType = sourcecode.swift; path = ZMUserSessionTests.swift; sourceTree = "<group>"; };
		874F142C1C16FD9700C15118 /* Device.swift */ = {isa = PBXFileReference; fileEncoding = 4; lastKnownFileType = sourcecode.swift; path = Device.swift; sourceTree = "<group>"; };
		87508E9F1D08264000162483 /* ZMSound.swift */ = {isa = PBXFileReference; fileEncoding = 4; lastKnownFileType = sourcecode.swift; path = ZMSound.swift; sourceTree = "<group>"; };
		8751DA051F66BFA6000D308B /* ZMUserSession+Push.swift */ = {isa = PBXFileReference; fileEncoding = 4; lastKnownFileType = sourcecode.swift; path = "ZMUserSession+Push.swift"; sourceTree = "<group>"; };
		8754B8491F73C25400EC02AD /* ConversationListChangeInfo+UserSession.swift */ = {isa = PBXFileReference; fileEncoding = 4; lastKnownFileType = sourcecode.swift; path = "ConversationListChangeInfo+UserSession.swift"; sourceTree = "<group>"; };
		8754B84B1F73C38900EC02AD /* MessageChangeInfo+UserSession.swift */ = {isa = PBXFileReference; fileEncoding = 4; lastKnownFileType = sourcecode.swift; path = "MessageChangeInfo+UserSession.swift"; sourceTree = "<group>"; };
		8766853A1F2A1A860031081B /* UnauthenticatedSessionTests.swift */ = {isa = PBXFileReference; fileEncoding = 4; lastKnownFileType = sourcecode.swift; path = UnauthenticatedSessionTests.swift; sourceTree = "<group>"; };
		878ACB4520ADBBAA0016E68A /* Blacklist.swift */ = {isa = PBXFileReference; lastKnownFileType = sourcecode.swift; path = Blacklist.swift; sourceTree = "<group>"; };
		878ACB4720AEFB980016E68A /* ZMUser+Consent.swift */ = {isa = PBXFileReference; lastKnownFileType = sourcecode.swift; path = "ZMUser+Consent.swift"; sourceTree = "<group>"; };
		878ACB5820AF12C10016E68A /* ZMUserConsentTests.swift */ = {isa = PBXFileReference; lastKnownFileType = sourcecode.swift; path = ZMUserConsentTests.swift; sourceTree = "<group>"; };
		8796343F1F7BEA4700FC79BA /* DispatchQueue+SerialAsync.swift */ = {isa = PBXFileReference; fileEncoding = 4; lastKnownFileType = sourcecode.swift; path = "DispatchQueue+SerialAsync.swift"; sourceTree = "<group>"; };
		879634411F7BEC5100FC79BA /* DispatchQueueSerialAsyncTests.swift */ = {isa = PBXFileReference; fileEncoding = 4; lastKnownFileType = sourcecode.swift; path = DispatchQueueSerialAsyncTests.swift; sourceTree = "<group>"; };
		8798607A1C3D48A400218A3E /* DeleteAccountRequestStrategy.swift */ = {isa = PBXFileReference; fileEncoding = 4; lastKnownFileType = sourcecode.swift; path = DeleteAccountRequestStrategy.swift; sourceTree = "<group>"; };
		87AEA67B1EFBD27700C94BF3 /* DiskDatabaseTest.swift */ = {isa = PBXFileReference; fileEncoding = 4; lastKnownFileType = sourcecode.swift; path = DiskDatabaseTest.swift; sourceTree = "<group>"; };
		87B30C5B1FA756220054DFB1 /* FlowManagerTests.swift */ = {isa = PBXFileReference; lastKnownFileType = sourcecode.swift; path = FlowManagerTests.swift; sourceTree = "<group>"; };
		87D003FE1BB5810D00472E06 /* APSSignalingKeyStoreTests.swift */ = {isa = PBXFileReference; fileEncoding = 4; lastKnownFileType = sourcecode.swift; path = APSSignalingKeyStoreTests.swift; sourceTree = "<group>"; };
		87D2555821D6275800D03789 /* BuildTypeTests.swift */ = {isa = PBXFileReference; lastKnownFileType = sourcecode.swift; path = BuildTypeTests.swift; sourceTree = "<group>"; };
		87D4625C1C3D526D00433469 /* DeleteAccountRequestStrategyTests.swift */ = {isa = PBXFileReference; fileEncoding = 4; lastKnownFileType = sourcecode.swift; path = DeleteAccountRequestStrategyTests.swift; sourceTree = "<group>"; };
		87DF28C61F680495007E1702 /* PushDispatcherTests.swift */ = {isa = PBXFileReference; fileEncoding = 4; lastKnownFileType = sourcecode.swift; path = PushDispatcherTests.swift; sourceTree = "<group>"; };
		A0387BDC1F692EF9FB237767 /* ZMSyncStrategyTests.h */ = {isa = PBXFileReference; lastKnownFileType = sourcecode.c.h; path = ZMSyncStrategyTests.h; sourceTree = "<group>"; };
		A901FE9A258B562F003EAF5C /* CallParticipantTests.swift */ = {isa = PBXFileReference; lastKnownFileType = sourcecode.swift; path = CallParticipantTests.swift; sourceTree = "<group>"; };
		A913C02123A7EDFA0048CE74 /* TeamRolesDownloadRequestStrategy.swift */ = {isa = PBXFileReference; lastKnownFileType = sourcecode.swift; path = TeamRolesDownloadRequestStrategy.swift; sourceTree = "<group>"; };
		A913C02323A7F1C00048CE74 /* TeamRolesDownloadRequestStrategyTests.swift */ = {isa = PBXFileReference; lastKnownFileType = sourcecode.swift; path = TeamRolesDownloadRequestStrategyTests.swift; sourceTree = "<group>"; };
		A934C6E5266E0945008D9E68 /* ZMSyncStrategy.swift */ = {isa = PBXFileReference; fileEncoding = 4; lastKnownFileType = sourcecode.swift; path = ZMSyncStrategy.swift; sourceTree = "<group>"; };
		A93724C226984D2F005FD532 /* ios.xcconfig */ = {isa = PBXFileReference; lastKnownFileType = text.xcconfig; name = ios.xcconfig; path = "Carthage/Checkouts/wire-ios-system/Resources/Configurations/zmc-config/ios.xcconfig"; sourceTree = SOURCE_ROOT; };
		A938BDC723A7964100D4C208 /* ConversationRoleDownstreamRequestStrategy.swift */ = {isa = PBXFileReference; fileEncoding = 4; lastKnownFileType = sourcecode.swift; path = ConversationRoleDownstreamRequestStrategy.swift; sourceTree = "<group>"; };
		A938BDC923A7966700D4C208 /* ConversationRoleDownstreamRequestStrategyTests.swift */ = {isa = PBXFileReference; fileEncoding = 4; lastKnownFileType = sourcecode.swift; path = ConversationRoleDownstreamRequestStrategyTests.swift; sourceTree = "<group>"; };
		A93B528A250101AC0061255E /* ZMUserSession+Debugging.swift */ = {isa = PBXFileReference; lastKnownFileType = sourcecode.swift; path = "ZMUserSession+Debugging.swift"; sourceTree = "<group>"; };
		A95D0B1123F6B75A0057014F /* AVSLogObserver.swift */ = {isa = PBXFileReference; fileEncoding = 4; lastKnownFileType = sourcecode.swift; path = AVSLogObserver.swift; sourceTree = "<group>"; };
		A9692F881986476900849241 /* NSString_NormalizationTests.m */ = {isa = PBXFileReference; fileEncoding = 4; lastKnownFileType = sourcecode.c.objc; path = NSString_NormalizationTests.m; sourceTree = "<group>"; };
		A97E4F55267CF681006FC545 /* ZMUserSessionTestsBase+ZMUserSessionConfiguration.swift */ = {isa = PBXFileReference; lastKnownFileType = sourcecode.swift; path = "ZMUserSessionTestsBase+ZMUserSessionConfiguration.swift"; sourceTree = "<group>"; };
		A97E4F5A267CFB2D006FC545 /* ZMUserSessionTests_NetworkState.swift */ = {isa = PBXFileReference; lastKnownFileType = sourcecode.swift; path = ZMUserSessionTests_NetworkState.swift; sourceTree = "<group>"; };
		A9A2393E268DEC3C004B1C22 /* avs.xcframework */ = {isa = PBXFileReference; lastKnownFileType = wrapper.xcframework; name = avs.xcframework; path = Carthage/Build/avs.xcframework; sourceTree = "<group>"; };
		A9A2393F268DEC3C004B1C22 /* HTMLString.xcframework */ = {isa = PBXFileReference; lastKnownFileType = wrapper.xcframework; name = HTMLString.xcframework; path = Carthage/Build/HTMLString.xcframework; sourceTree = "<group>"; };
		A9A23940268DEC3C004B1C22 /* PINCache.xcframework */ = {isa = PBXFileReference; lastKnownFileType = wrapper.xcframework; name = PINCache.xcframework; path = Carthage/Build/PINCache.xcframework; sourceTree = "<group>"; };
		A9A23941268DEC3C004B1C22 /* WireLinkPreview.xcframework */ = {isa = PBXFileReference; lastKnownFileType = wrapper.xcframework; name = WireLinkPreview.xcframework; path = Carthage/Build/WireLinkPreview.xcframework; sourceTree = "<group>"; };
		A9A23942268DEC3C004B1C22 /* WireRequestStrategy.xcframework */ = {isa = PBXFileReference; lastKnownFileType = wrapper.xcframework; name = WireRequestStrategy.xcframework; path = Carthage/Build/WireRequestStrategy.xcframework; sourceTree = "<group>"; };
		A9A23943268DEC3C004B1C22 /* ZipArchive.xcframework */ = {isa = PBXFileReference; lastKnownFileType = wrapper.xcframework; name = ZipArchive.xcframework; path = Carthage/Build/ZipArchive.xcframework; sourceTree = "<group>"; };
		A9A23944268DEC3C004B1C22 /* WireImages.xcframework */ = {isa = PBXFileReference; lastKnownFileType = wrapper.xcframework; name = WireImages.xcframework; path = Carthage/Build/WireImages.xcframework; sourceTree = "<group>"; };
		A9A23945268DEC3C004B1C22 /* libPhoneNumberiOS.xcframework */ = {isa = PBXFileReference; lastKnownFileType = wrapper.xcframework; name = libPhoneNumberiOS.xcframework; path = Carthage/Build/libPhoneNumberiOS.xcframework; sourceTree = "<group>"; };
		A9A23946268DEC3C004B1C22 /* WireDataModel.xcframework */ = {isa = PBXFileReference; lastKnownFileType = wrapper.xcframework; name = WireDataModel.xcframework; path = Carthage/Build/WireDataModel.xcframework; sourceTree = "<group>"; };
		A9A23947268DEC3C004B1C22 /* WireProtos.xcframework */ = {isa = PBXFileReference; lastKnownFileType = wrapper.xcframework; name = WireProtos.xcframework; path = Carthage/Build/WireProtos.xcframework; sourceTree = "<group>"; };
		A9A23948268DEC3C004B1C22 /* WireCryptobox.xcframework */ = {isa = PBXFileReference; lastKnownFileType = wrapper.xcframework; name = WireCryptobox.xcframework; path = Carthage/Build/WireCryptobox.xcframework; sourceTree = "<group>"; };
		A9A23949268DEC3C004B1C22 /* WireMockTransport.xcframework */ = {isa = PBXFileReference; lastKnownFileType = wrapper.xcframework; name = WireMockTransport.xcframework; path = Carthage/Build/WireMockTransport.xcframework; sourceTree = "<group>"; };
		A9A2394A268DEC3C004B1C22 /* SwiftProtobuf.xcframework */ = {isa = PBXFileReference; lastKnownFileType = wrapper.xcframework; name = SwiftProtobuf.xcframework; path = Carthage/Build/SwiftProtobuf.xcframework; sourceTree = "<group>"; };
		A9A2394B268DEC3D004B1C22 /* WireTransport.xcframework */ = {isa = PBXFileReference; lastKnownFileType = wrapper.xcframework; name = WireTransport.xcframework; path = Carthage/Build/WireTransport.xcframework; sourceTree = "<group>"; };
		A9A2394C268DEC3D004B1C22 /* WireSystem.xcframework */ = {isa = PBXFileReference; lastKnownFileType = wrapper.xcframework; name = WireSystem.xcframework; path = Carthage/Build/WireSystem.xcframework; sourceTree = "<group>"; };
		A9A2394D268DEC3D004B1C22 /* WireUtilities.xcframework */ = {isa = PBXFileReference; lastKnownFileType = wrapper.xcframework; name = WireUtilities.xcframework; path = Carthage/Build/WireUtilities.xcframework; sourceTree = "<group>"; };
		A9A23974268DEC53004B1C22 /* OCMock.xcframework */ = {isa = PBXFileReference; lastKnownFileType = wrapper.xcframework; name = OCMock.xcframework; path = Carthage/Build/OCMock.xcframework; sourceTree = "<group>"; };
		A9A23975268DEC53004B1C22 /* WireTesting.xcframework */ = {isa = PBXFileReference; lastKnownFileType = wrapper.xcframework; name = WireTesting.xcframework; path = Carthage/Build/WireTesting.xcframework; sourceTree = "<group>"; };
		A9B53AA924E12E240066FCC6 /* ZMAccountDeletedReason.swift */ = {isa = PBXFileReference; lastKnownFileType = sourcecode.swift; path = ZMAccountDeletedReason.swift; sourceTree = "<group>"; };
		A9C02604266F5B4B002E542B /* ZMClientRegistrationStatus.swift */ = {isa = PBXFileReference; fileEncoding = 4; lastKnownFileType = sourcecode.swift; path = ZMClientRegistrationStatus.swift; sourceTree = "<group>"; };
		A9C02609266F5D1B002E542B /* ZMClientRegistrationStatusTests.swift */ = {isa = PBXFileReference; lastKnownFileType = sourcecode.swift; path = ZMClientRegistrationStatusTests.swift; sourceTree = "<group>"; };
		A9C02611266F5DB8002E542B /* ZMClientRegistrationStatusTests.h */ = {isa = PBXFileReference; lastKnownFileType = sourcecode.c.h; path = ZMClientRegistrationStatusTests.h; sourceTree = "<group>"; };
		A9C02620266F630E002E542B /* UserProfileTests.h */ = {isa = PBXFileReference; lastKnownFileType = sourcecode.c.h; path = UserProfileTests.h; sourceTree = "<group>"; };
		A9F269C6257800940021B99A /* UserTests.swift */ = {isa = PBXFileReference; lastKnownFileType = sourcecode.swift; path = UserTests.swift; sourceTree = "<group>"; };
		AF6415A01C9C151700A535F5 /* EncryptedBase64EncondedExternalMessageTestFixture.txt */ = {isa = PBXFileReference; fileEncoding = 4; lastKnownFileType = text; path = EncryptedBase64EncondedExternalMessageTestFixture.txt; sourceTree = "<group>"; };
		AF6415A11C9C151700A535F5 /* ExternalMessageTextFixture.txt */ = {isa = PBXFileReference; fileEncoding = 4; lastKnownFileType = text; path = ExternalMessageTextFixture.txt; sourceTree = "<group>"; };
		B40964971DAD3D110098667A /* ja */ = {isa = PBXFileReference; lastKnownFileType = text.plist.strings; name = ja; path = ja.lproj/Push.strings; sourceTree = "<group>"; };
		B40964981DAD3D110098667A /* ja */ = {isa = PBXFileReference; lastKnownFileType = text.plist.stringsdict; name = ja; path = ja.lproj/Push.stringsdict; sourceTree = "<group>"; };
		B40964991DAD3D170098667A /* it */ = {isa = PBXFileReference; lastKnownFileType = text.plist.strings; name = it; path = it.lproj/Push.strings; sourceTree = "<group>"; };
		B409649A1DAD3D170098667A /* it */ = {isa = PBXFileReference; lastKnownFileType = text.plist.stringsdict; name = it; path = it.lproj/Push.stringsdict; sourceTree = "<group>"; };
		B409649B1DAD3D1E0098667A /* nl */ = {isa = PBXFileReference; lastKnownFileType = text.plist.strings; name = nl; path = nl.lproj/Push.strings; sourceTree = "<group>"; };
		B409649C1DAD3D1E0098667A /* nl */ = {isa = PBXFileReference; lastKnownFileType = text.plist.stringsdict; name = nl; path = nl.lproj/Push.stringsdict; sourceTree = "<group>"; };
		B409649D1DAD3D260098667A /* tr */ = {isa = PBXFileReference; lastKnownFileType = text.plist.strings; name = tr; path = tr.lproj/Push.strings; sourceTree = "<group>"; };
		B409649E1DAD3D260098667A /* tr */ = {isa = PBXFileReference; lastKnownFileType = text.plist.stringsdict; name = tr; path = tr.lproj/Push.stringsdict; sourceTree = "<group>"; };
		B40CD09F1DB7997E0008DA45 /* fr */ = {isa = PBXFileReference; lastKnownFileType = text.plist.strings; name = fr; path = fr.lproj/Push.strings; sourceTree = "<group>"; };
		B40CD0A01DB7997E0008DA45 /* fr */ = {isa = PBXFileReference; lastKnownFileType = text.plist.stringsdict; name = fr; path = fr.lproj/Push.stringsdict; sourceTree = "<group>"; };
		B40CD0A11DB799850008DA45 /* da */ = {isa = PBXFileReference; lastKnownFileType = text.plist.strings; name = da; path = da.lproj/Push.strings; sourceTree = "<group>"; };
		B40CD0A21DB799850008DA45 /* da */ = {isa = PBXFileReference; lastKnownFileType = text.plist.stringsdict; name = da; path = da.lproj/Push.stringsdict; sourceTree = "<group>"; };
		B40DC79C1D01A61600CEF65C /* pt-BR */ = {isa = PBXFileReference; lastKnownFileType = text.plist.strings; name = "pt-BR"; path = "pt-BR.lproj/Push.strings"; sourceTree = "<group>"; };
		B40DC79D1D01A61600CEF65C /* pt-BR */ = {isa = PBXFileReference; lastKnownFileType = text.plist.stringsdict; name = "pt-BR"; path = "pt-BR.lproj/Push.stringsdict"; sourceTree = "<group>"; };
		B422BB981DCCC3F60076EAD5 /* ar */ = {isa = PBXFileReference; lastKnownFileType = text.plist.strings; name = ar; path = ar.lproj/Push.strings; sourceTree = "<group>"; };
		B422BB991DCCC3F60076EAD5 /* ar */ = {isa = PBXFileReference; lastKnownFileType = text.plist.stringsdict; name = ar; path = ar.lproj/Push.stringsdict; sourceTree = "<group>"; };
		B42430E01E55CB6B00D73D1B /* pl */ = {isa = PBXFileReference; lastKnownFileType = text.plist.strings; name = pl; path = pl.lproj/Push.strings; sourceTree = "<group>"; };
		B42430E11E55CB6B00D73D1B /* pl */ = {isa = PBXFileReference; lastKnownFileType = text.plist.stringsdict; name = pl; path = pl.lproj/Push.stringsdict; sourceTree = "<group>"; };
		B42783671E363D3A00747363 /* fi */ = {isa = PBXFileReference; lastKnownFileType = text.plist.strings; name = fi; path = fi.lproj/Push.strings; sourceTree = "<group>"; };
		B42783681E363D3A00747363 /* fi */ = {isa = PBXFileReference; lastKnownFileType = text.plist.stringsdict; name = fi; path = fi.lproj/Push.stringsdict; sourceTree = "<group>"; };
		B432ADBF1E02DE9500147768 /* et */ = {isa = PBXFileReference; lastKnownFileType = text.plist.strings; name = et; path = et.lproj/Push.strings; sourceTree = "<group>"; };
		B432ADC01E02DE9500147768 /* et */ = {isa = PBXFileReference; lastKnownFileType = text.plist.stringsdict; name = et; path = et.lproj/Push.stringsdict; sourceTree = "<group>"; };
		B49AFC271DCCCB3D006B753B /* zh-Hans */ = {isa = PBXFileReference; lastKnownFileType = text.plist.strings; name = "zh-Hans"; path = "zh-Hans.lproj/Push.strings"; sourceTree = "<group>"; };
		B49AFC281DCCCB3D006B753B /* zh-Hans */ = {isa = PBXFileReference; lastKnownFileType = text.plist.stringsdict; name = "zh-Hans"; path = "zh-Hans.lproj/Push.stringsdict"; sourceTree = "<group>"; };
		B4A124851DDCB58900FD9D66 /* sl */ = {isa = PBXFileReference; lastKnownFileType = text.plist.strings; name = sl; path = sl.lproj/Push.strings; sourceTree = "<group>"; };
		B4A124861DDCB58A00FD9D66 /* sl */ = {isa = PBXFileReference; lastKnownFileType = text.plist.stringsdict; name = sl; path = sl.lproj/Push.stringsdict; sourceTree = "<group>"; };
		B4D37F921D7EEA3F00D0C1BC /* es */ = {isa = PBXFileReference; lastKnownFileType = text.plist.strings; name = es; path = es.lproj/Push.strings; sourceTree = "<group>"; };
		B4D37F931D7EEA3F00D0C1BC /* es */ = {isa = PBXFileReference; lastKnownFileType = text.plist.stringsdict; name = es; path = es.lproj/Push.stringsdict; sourceTree = "<group>"; };
		B4D37F941D7EEA5100D0C1BC /* uk */ = {isa = PBXFileReference; lastKnownFileType = text.plist.strings; name = uk; path = uk.lproj/Push.strings; sourceTree = "<group>"; };
		B4D37F951D7EEA5100D0C1BC /* uk */ = {isa = PBXFileReference; lastKnownFileType = text.plist.stringsdict; name = uk; path = uk.lproj/Push.stringsdict; sourceTree = "<group>"; };
		B4D37F961D7EEA5B00D0C1BC /* ru */ = {isa = PBXFileReference; lastKnownFileType = text.plist.strings; name = ru; path = ru.lproj/Push.strings; sourceTree = "<group>"; };
		B4D37F971D7EEA5B00D0C1BC /* ru */ = {isa = PBXFileReference; lastKnownFileType = text.plist.stringsdict; name = ru; path = ru.lproj/Push.stringsdict; sourceTree = "<group>"; };
		BF00441A1C737CE9007A6EA4 /* PushNotificationStatus.swift */ = {isa = PBXFileReference; fileEncoding = 4; lastKnownFileType = sourcecode.swift; path = PushNotificationStatus.swift; sourceTree = "<group>"; };
		BF158D2E1CE087D8007C6F8A /* video.mp4 */ = {isa = PBXFileReference; lastKnownFileType = file; path = video.mp4; sourceTree = "<group>"; };
		BF1F52CB1ECDD778002FB553 /* SlowSyncTests+Teams.swift */ = {isa = PBXFileReference; fileEncoding = 4; lastKnownFileType = sourcecode.swift; path = "SlowSyncTests+Teams.swift"; sourceTree = "<group>"; };
		BF2A9D501D6B536E00FA7DBC /* EventDecoder.swift */ = {isa = PBXFileReference; fileEncoding = 4; lastKnownFileType = sourcecode.swift; name = EventDecoder.swift; path = Decoding/EventDecoder.swift; sourceTree = "<group>"; };
		BF2A9D541D6B5B9700FA7DBC /* EventDecoderTests.swift */ = {isa = PBXFileReference; fileEncoding = 4; lastKnownFileType = sourcecode.swift; path = EventDecoderTests.swift; sourceTree = "<group>"; };
		BF2A9D571D6B5BDB00FA7DBC /* StoreUpdateEventTests.swift */ = {isa = PBXFileReference; fileEncoding = 4; lastKnownFileType = sourcecode.swift; path = StoreUpdateEventTests.swift; sourceTree = "<group>"; };
		BF2A9D5A1D6B63DB00FA7DBC /* StoreUpdateEvent.swift */ = {isa = PBXFileReference; fileEncoding = 4; lastKnownFileType = sourcecode.swift; name = StoreUpdateEvent.swift; path = Decoding/StoreUpdateEvent.swift; sourceTree = "<group>"; };
		BF2AD9FF1F41A3DF000980E8 /* SessionFactories.swift */ = {isa = PBXFileReference; fileEncoding = 4; lastKnownFileType = sourcecode.swift; path = SessionFactories.swift; sourceTree = "<group>"; };
		BF2ADA011F41A450000980E8 /* BackendEnvironmentProvider+Cookie.swift */ = {isa = PBXFileReference; fileEncoding = 4; lastKnownFileType = sourcecode.swift; path = "BackendEnvironmentProvider+Cookie.swift"; sourceTree = "<group>"; };
		BF3C1B1620DBE254001CE126 /* Conversation+MessageDestructionTimeout.swift */ = {isa = PBXFileReference; fileEncoding = 4; lastKnownFileType = sourcecode.swift; path = "Conversation+MessageDestructionTimeout.swift"; sourceTree = "<group>"; };
		BF3C1B1820DBE3B2001CE126 /* ConversationTests+MessageTimer.swift */ = {isa = PBXFileReference; lastKnownFileType = sourcecode.swift; path = "ConversationTests+MessageTimer.swift"; sourceTree = "<group>"; };
		BF40AC711D096A0E00287E29 /* AnalyticsTests.swift */ = {isa = PBXFileReference; fileEncoding = 4; lastKnownFileType = sourcecode.swift; path = AnalyticsTests.swift; sourceTree = "<group>"; };
		BF44A3501C71D5FC00C6928E /* store127.wiredatabase */ = {isa = PBXFileReference; lastKnownFileType = file; path = store127.wiredatabase; sourceTree = "<group>"; };
		BF491CD01F03D7CF0055EE44 /* PermissionsDownloadRequestStrategy.swift */ = {isa = PBXFileReference; fileEncoding = 4; lastKnownFileType = sourcecode.swift; path = PermissionsDownloadRequestStrategy.swift; sourceTree = "<group>"; };
		BF491CD41F03E0FC0055EE44 /* PermissionsDownloadRequestStrategyTests.swift */ = {isa = PBXFileReference; fileEncoding = 4; lastKnownFileType = sourcecode.swift; path = PermissionsDownloadRequestStrategyTests.swift; sourceTree = "<group>"; };
		BF50CFA51F39ABCF007833A4 /* MockUserInfoParser.swift */ = {isa = PBXFileReference; fileEncoding = 4; lastKnownFileType = sourcecode.swift; path = MockUserInfoParser.swift; sourceTree = "<group>"; };
		BF6D5D021C4948830049F712 /* WireSyncEngine124.momd */ = {isa = PBXFileReference; lastKnownFileType = folder; path = WireSyncEngine124.momd; sourceTree = "<group>"; };
		BF6D5D041C494D730049F712 /* WireSyncEngine125.momd */ = {isa = PBXFileReference; lastKnownFileType = folder; path = WireSyncEngine125.momd; sourceTree = "<group>"; };
		BF735CF91E70003D003BC61F /* SystemMessageCallObserver.swift */ = {isa = PBXFileReference; fileEncoding = 4; lastKnownFileType = sourcecode.swift; path = SystemMessageCallObserver.swift; sourceTree = "<group>"; };
		BF80542A2102175800E97053 /* CompanyLoginVerificationTokenTests.swift */ = {isa = PBXFileReference; lastKnownFileType = sourcecode.swift; path = CompanyLoginVerificationTokenTests.swift; sourceTree = "<group>"; };
		BF8367301C52651900364B37 /* store125.wiredatabase */ = {isa = PBXFileReference; lastKnownFileType = file; path = store125.wiredatabase; sourceTree = "<group>"; };
		BFAB67AF1E535B4B00D67C1A /* TextSearchTests.swift */ = {isa = PBXFileReference; fileEncoding = 4; lastKnownFileType = sourcecode.swift; path = TextSearchTests.swift; sourceTree = "<group>"; };
		BFB524CD1C7722EC006BCE23 /* PushNotificationStatusTests.swift */ = {isa = PBXFileReference; fileEncoding = 4; lastKnownFileType = sourcecode.swift; path = PushNotificationStatusTests.swift; sourceTree = "<group>"; };
		BFCE9A581C4E4C4D00951B3D /* store124.wiredatabase */ = {isa = PBXFileReference; lastKnownFileType = file; path = store124.wiredatabase; sourceTree = "<group>"; };
		BFE53F541D5A2F7000398378 /* DeleteMessagesTests.swift */ = {isa = PBXFileReference; fileEncoding = 4; lastKnownFileType = sourcecode.swift; path = DeleteMessagesTests.swift; sourceTree = "<group>"; };
		BFE7FCBE2101E50700D1165F /* CompanyLoginVerificationToken.swift */ = {isa = PBXFileReference; lastKnownFileType = sourcecode.swift; path = CompanyLoginVerificationToken.swift; sourceTree = "<group>"; };
		C3BF3961360B7EB12679AF27 /* ZMOperationLoopTests.swift */ = {isa = PBXFileReference; fileEncoding = 4; lastKnownFileType = sourcecode.swift; path = ZMOperationLoopTests.swift; sourceTree = "<group>"; };
		D522571D2062552800562561 /* AssetDeletionRequestStrategy.swift */ = {isa = PBXFileReference; lastKnownFileType = sourcecode.swift; path = AssetDeletionRequestStrategy.swift; sourceTree = "<group>"; };
		D522571F206261AA00562561 /* AssetDeletionStatus.swift */ = {isa = PBXFileReference; lastKnownFileType = sourcecode.swift; path = AssetDeletionStatus.swift; sourceTree = "<group>"; };
		D52257222062637500562561 /* DeletableAssetIdentifierProvider.swift */ = {isa = PBXFileReference; lastKnownFileType = sourcecode.swift; path = DeletableAssetIdentifierProvider.swift; sourceTree = "<group>"; };
		D55272E92062732100F542BE /* AssetDeletionStatusTests.swift */ = {isa = PBXFileReference; lastKnownFileType = sourcecode.swift; path = AssetDeletionStatusTests.swift; sourceTree = "<group>"; };
		D55272EB2062733F00F542BE /* AssetDeletionRequestStrategyTests.swift */ = {isa = PBXFileReference; lastKnownFileType = sourcecode.swift; path = AssetDeletionRequestStrategyTests.swift; sourceTree = "<group>"; };
		D59F3A11206929AF0023474F /* SessionManagerTests+Backup.swift */ = {isa = PBXFileReference; lastKnownFileType = sourcecode.swift; path = "SessionManagerTests+Backup.swift"; sourceTree = "<group>"; };
		D5D10DA3203AE43200145497 /* Conversation+AccessMode.swift */ = {isa = PBXFileReference; lastKnownFileType = sourcecode.swift; path = "Conversation+AccessMode.swift"; sourceTree = "<group>"; };
		EBD7B55754FDA4E74F1006FD /* ZMOperationLoopTests.h */ = {isa = PBXFileReference; lastKnownFileType = sourcecode.c.h; path = ZMOperationLoopTests.h; sourceTree = "<group>"; };
		EE01E0361F90DABC001AA33C /* audio.m4a */ = {isa = PBXFileReference; lastKnownFileType = file; path = audio.m4a; sourceTree = "<group>"; };
		EE01E0381F90FEC1001AA33C /* ZMLocalNotificationTests_ExpiredMessage.swift */ = {isa = PBXFileReference; lastKnownFileType = sourcecode.swift; path = ZMLocalNotificationTests_ExpiredMessage.swift; sourceTree = "<group>"; };
		EE1108B623D1B367005DC663 /* TypingUsers.swift */ = {isa = PBXFileReference; lastKnownFileType = sourcecode.swift; path = TypingUsers.swift; sourceTree = "<group>"; };
		EE1108F823D1F945005DC663 /* TypingUsersTimeout.swift */ = {isa = PBXFileReference; lastKnownFileType = sourcecode.swift; path = TypingUsersTimeout.swift; sourceTree = "<group>"; };
		EE1108FA23D2087F005DC663 /* Typing.swift */ = {isa = PBXFileReference; lastKnownFileType = sourcecode.swift; path = Typing.swift; sourceTree = "<group>"; };
		EE1108FC23D59720005DC663 /* IsTypingTests.swift */ = {isa = PBXFileReference; lastKnownFileType = sourcecode.swift; path = IsTypingTests.swift; sourceTree = "<group>"; };
		EE1DEBB223D5A6930087EE1F /* TypingTests.swift */ = {isa = PBXFileReference; lastKnownFileType = sourcecode.swift; path = TypingTests.swift; sourceTree = "<group>"; };
		EE1DEBB423D5AEE50087EE1F /* TypingUsersTimeoutTests.swift */ = {isa = PBXFileReference; lastKnownFileType = sourcecode.swift; path = TypingUsersTimeoutTests.swift; sourceTree = "<group>"; };
		EE1DEBB623D5B62C0087EE1F /* TypingUsersTests.swift */ = {isa = PBXFileReference; lastKnownFileType = sourcecode.swift; path = TypingUsersTests.swift; sourceTree = "<group>"; };
		EE1DEBB823D5B9BC0087EE1F /* ZMConversation+TypingUsersTests.swift */ = {isa = PBXFileReference; lastKnownFileType = sourcecode.swift; path = "ZMConversation+TypingUsersTests.swift"; sourceTree = "<group>"; };
		EE1DEBBC23D5E0390087EE1F /* TypingUsersTimeout+Key.swift */ = {isa = PBXFileReference; lastKnownFileType = sourcecode.swift; path = "TypingUsersTimeout+Key.swift"; sourceTree = "<group>"; };
		EE1DEBC223D5F1920087EE1F /* Conversation+TypingUsers.swift */ = {isa = PBXFileReference; lastKnownFileType = sourcecode.swift; path = "Conversation+TypingUsers.swift"; sourceTree = "<group>"; };
		EE1DEBC523D5F1D00087EE1F /* NSManagedObjectContext+TypingUsers.swift */ = {isa = PBXFileReference; lastKnownFileType = sourcecode.swift; path = "NSManagedObjectContext+TypingUsers.swift"; sourceTree = "<group>"; };
		EE419B57256FEA3D004618E2 /* ZMUserSession.Configuration.swift */ = {isa = PBXFileReference; lastKnownFileType = sourcecode.swift; path = ZMUserSession.Configuration.swift; sourceTree = "<group>"; };
		EE5BF6341F8F907C00B49D06 /* ZMLocalNotificationTests.swift */ = {isa = PBXFileReference; lastKnownFileType = sourcecode.swift; name = ZMLocalNotificationTests.swift; path = Tests/Source/Notifications/PushNotifications/ZMLocalNotificationTests.swift; sourceTree = SOURCE_ROOT; };
		EE5BF6361F8F9D6100B49D06 /* ZMLocalNotificationTests_Event.swift */ = {isa = PBXFileReference; lastKnownFileType = sourcecode.swift; name = ZMLocalNotificationTests_Event.swift; path = Tests/Source/Notifications/PushNotifications/ZMLocalNotificationTests_Event.swift; sourceTree = SOURCE_ROOT; };
		EE5FEF0421E8948F00E24F7F /* ZMUserSession+DarwinNotificationCenter.swift */ = {isa = PBXFileReference; lastKnownFileType = sourcecode.swift; path = "ZMUserSession+DarwinNotificationCenter.swift"; sourceTree = "<group>"; };
		EE6654632445D4EE00CBF8D3 /* MockAddressBook.swift */ = {isa = PBXFileReference; fileEncoding = 4; lastKnownFileType = sourcecode.swift; path = MockAddressBook.swift; sourceTree = "<group>"; };
		EE95DECC247C0049001EA010 /* SessionManagerConfigurationTests.swift */ = {isa = PBXFileReference; lastKnownFileType = sourcecode.swift; path = SessionManagerConfigurationTests.swift; sourceTree = "<group>"; };
		EEA1ED4025BEBABF006D07D3 /* AppLockIntegrationTests.swift */ = {isa = PBXFileReference; lastKnownFileType = sourcecode.swift; path = AppLockIntegrationTests.swift; sourceTree = "<group>"; };
		EEA27739211DCFF1004AF00F /* UserNotificationCenter.swift */ = {isa = PBXFileReference; lastKnownFileType = sourcecode.swift; path = UserNotificationCenter.swift; sourceTree = "<group>"; };
		EEA2773C211DE4C9004AF00F /* UserNotificationCenterMock.swift */ = {isa = PBXFileReference; lastKnownFileType = sourcecode.swift; path = UserNotificationCenterMock.swift; sourceTree = "<group>"; };
		EEB568181FA22FBE003ADA3A /* ZMLocalNotificationLocalizationTests.swift */ = {isa = PBXFileReference; lastKnownFileType = sourcecode.swift; name = ZMLocalNotificationLocalizationTests.swift; path = Tests/Source/Notifications/PushNotifications/ZMLocalNotificationLocalizationTests.swift; sourceTree = SOURCE_ROOT; };
		EEE186B3259CC92D008707CA /* ZMUserSession+AppLock.swift */ = {isa = PBXFileReference; lastKnownFileType = sourcecode.swift; path = "ZMUserSession+AppLock.swift"; sourceTree = "<group>"; };
		EEE186B5259CCA14008707CA /* SessionManager+AppLock.swift */ = {isa = PBXFileReference; lastKnownFileType = sourcecode.swift; path = "SessionManager+AppLock.swift"; sourceTree = "<group>"; };
		EEEA75F51F8A613F006D1070 /* ZMLocalNotification+ExpiredMessages.swift */ = {isa = PBXFileReference; fileEncoding = 4; lastKnownFileType = sourcecode.swift; path = "ZMLocalNotification+ExpiredMessages.swift"; sourceTree = "<group>"; };
		EEEA75F61F8A6140006D1070 /* ZMLocalNotification+Events.swift */ = {isa = PBXFileReference; fileEncoding = 4; lastKnownFileType = sourcecode.swift; path = "ZMLocalNotification+Events.swift"; sourceTree = "<group>"; };
		EEEA75F71F8A6141006D1070 /* ZMLocalNotification+Calling.swift */ = {isa = PBXFileReference; fileEncoding = 4; lastKnownFileType = sourcecode.swift; path = "ZMLocalNotification+Calling.swift"; sourceTree = "<group>"; };
		EEEA75F81F8A6141006D1070 /* ZMLocalNotification.swift */ = {isa = PBXFileReference; fileEncoding = 4; lastKnownFileType = sourcecode.swift; path = ZMLocalNotification.swift; sourceTree = "<group>"; };
		EEEED9A723F6BC00008C94CA /* SelfUserProvider.swift */ = {isa = PBXFileReference; lastKnownFileType = sourcecode.swift; path = SelfUserProvider.swift; sourceTree = "<group>"; };
		EEEED9A923F6BD75008C94CA /* ZMUserSession+SelfUserProvider.swift */ = {isa = PBXFileReference; lastKnownFileType = sourcecode.swift; path = "ZMUserSession+SelfUserProvider.swift"; sourceTree = "<group>"; };
		EEF4010023A8DFC6007B1A97 /* Conversation+Role.swift */ = {isa = PBXFileReference; lastKnownFileType = sourcecode.swift; path = "Conversation+Role.swift"; sourceTree = "<group>"; };
		EEF4010223A8E1EF007B1A97 /* Conversation_RoleTests.swift */ = {isa = PBXFileReference; lastKnownFileType = sourcecode.swift; name = Conversation_RoleTests.swift; path = "Tests/Source/Data Model/Conversation_RoleTests.swift"; sourceTree = SOURCE_ROOT; };
		EF169DDE22E85BA100B74D4A /* ZMConversationSource.swift */ = {isa = PBXFileReference; lastKnownFileType = sourcecode.swift; path = ZMConversationSource.swift; sourceTree = "<group>"; };
		EF2CB12622D5E58B00350B0A /* TeamImageAssetUpdateStrategy.swift */ = {isa = PBXFileReference; lastKnownFileType = sourcecode.swift; path = TeamImageAssetUpdateStrategy.swift; sourceTree = "<group>"; };
		EF2CB12822D5E5BB00350B0A /* TeamImageAssetUpdateStrategyTests.swift */ = {isa = PBXFileReference; lastKnownFileType = sourcecode.swift; path = TeamImageAssetUpdateStrategyTests.swift; sourceTree = "<group>"; };
		EF797FE71FB5E8DB00F7FF21 /* RegistrationTests.swift */ = {isa = PBXFileReference; lastKnownFileType = sourcecode.swift; path = RegistrationTests.swift; sourceTree = "<group>"; };
		EFC8281B1FB343B600E27E21 /* RegistationCredentialVerificationStrategy.swift */ = {isa = PBXFileReference; lastKnownFileType = sourcecode.swift; path = RegistationCredentialVerificationStrategy.swift; sourceTree = "<group>"; };
		EFC8281D1FB34F9600E27E21 /* EmailVerificationStrategyTests.swift */ = {isa = PBXFileReference; lastKnownFileType = sourcecode.swift; path = EmailVerificationStrategyTests.swift; sourceTree = "<group>"; };
		EFC828211FB356CE00E27E21 /* RegistrationStatusTests.swift */ = {isa = PBXFileReference; fileEncoding = 4; lastKnownFileType = sourcecode.swift; path = RegistrationStatusTests.swift; sourceTree = "<group>"; };
		EFF9403D2240FE5D004F3115 /* URL+DeepLink.swift */ = {isa = PBXFileReference; lastKnownFileType = sourcecode.swift; path = "URL+DeepLink.swift"; sourceTree = "<group>"; };
		EFF9403F2240FF12004F3115 /* DeepLinkError.swift */ = {isa = PBXFileReference; lastKnownFileType = sourcecode.swift; path = DeepLinkError.swift; sourceTree = "<group>"; };
		F11E35D52040172200D4D5DB /* ZMHotFixTests.swift */ = {isa = PBXFileReference; lastKnownFileType = sourcecode.swift; path = ZMHotFixTests.swift; sourceTree = "<group>"; };
		F130BF272062C05600DBE261 /* SessionManager+Backup.swift */ = {isa = PBXFileReference; lastKnownFileType = sourcecode.swift; path = "SessionManager+Backup.swift"; sourceTree = "<group>"; };
		F132C113203F20AB00C58933 /* ZMHotFixDirectoryTests.swift */ = {isa = PBXFileReference; lastKnownFileType = sourcecode.swift; path = ZMHotFixDirectoryTests.swift; sourceTree = "<group>"; };
		F13A26E020456002004F8E47 /* ConversationTests+Guests.swift */ = {isa = PBXFileReference; lastKnownFileType = sourcecode.swift; path = "ConversationTests+Guests.swift"; sourceTree = "<group>"; };
		F14417221FD946F100CB2850 /* zh-Hant */ = {isa = PBXFileReference; lastKnownFileType = text.plist.strings; name = "zh-Hant"; path = "zh-Hant.lproj/Push.strings"; sourceTree = "<group>"; };
		F14417231FD946F200CB2850 /* zh-Hant */ = {isa = PBXFileReference; lastKnownFileType = text.plist.stringsdict; name = "zh-Hant"; path = "zh-Hant.lproj/Push.stringsdict"; sourceTree = "<group>"; };
		F14417241FD946F200CB2850 /* zh-Hant */ = {isa = PBXFileReference; lastKnownFileType = text.plist.strings; name = "zh-Hant"; path = "zh-Hant.lproj/ZMLocalizable.strings"; sourceTree = "<group>"; };
		F14417251FD9470E00CB2850 /* lt */ = {isa = PBXFileReference; lastKnownFileType = text.plist.strings; name = lt; path = lt.lproj/Push.strings; sourceTree = "<group>"; };
		F14417261FD9470E00CB2850 /* lt */ = {isa = PBXFileReference; lastKnownFileType = text.plist.stringsdict; name = lt; path = lt.lproj/Push.stringsdict; sourceTree = "<group>"; };
		F14417271FD9470E00CB2850 /* lt */ = {isa = PBXFileReference; lastKnownFileType = text.plist.strings; name = lt; path = lt.lproj/ZMLocalizable.strings; sourceTree = "<group>"; };
		F148F6661FB9AA7600BD6909 /* UnregisteredTeam.swift */ = {isa = PBXFileReference; lastKnownFileType = sourcecode.swift; path = UnregisteredTeam.swift; sourceTree = "<group>"; };
		F148F6681FBAF55800BD6909 /* TeamRegistrationStrategyTests.swift */ = {isa = PBXFileReference; lastKnownFileType = sourcecode.swift; path = TeamRegistrationStrategyTests.swift; sourceTree = "<group>"; };
		F148F66A1FBAFAF600BD6909 /* RegistrationStatusTestHelper.swift */ = {isa = PBXFileReference; lastKnownFileType = sourcecode.swift; path = RegistrationStatusTestHelper.swift; sourceTree = "<group>"; };
		F159F4131F1E3134001B7D80 /* SessionManagerTests.swift */ = {isa = PBXFileReference; fileEncoding = 4; lastKnownFileType = sourcecode.swift; path = SessionManagerTests.swift; sourceTree = "<group>"; };
		F16558D0225F3F2A00EA2F2A /* SessionManager+SwitchBackend.swift */ = {isa = PBXFileReference; lastKnownFileType = sourcecode.swift; path = "SessionManager+SwitchBackend.swift"; sourceTree = "<group>"; };
		F16C8BC32040715800677D31 /* ZMUpdateEvent+Testing.swift */ = {isa = PBXFileReference; lastKnownFileType = sourcecode.swift; path = "ZMUpdateEvent+Testing.swift"; sourceTree = "<group>"; };
		F16C8BE72044129700677D31 /* ZMConversationTranscoder.swift */ = {isa = PBXFileReference; lastKnownFileType = sourcecode.swift; path = ZMConversationTranscoder.swift; sourceTree = "<group>"; };
		F170AF1F1E7800CF0033DC33 /* UserImageAssetUpdateStrategyTests.swift */ = {isa = PBXFileReference; fileEncoding = 4; lastKnownFileType = sourcecode.swift; path = UserImageAssetUpdateStrategyTests.swift; sourceTree = "<group>"; };
		F188BB852223F372002BF204 /* UserRichProfileIntegrationTests.swift */ = {isa = PBXFileReference; fileEncoding = 4; lastKnownFileType = sourcecode.swift; path = UserRichProfileIntegrationTests.swift; sourceTree = "<group>"; };
		F190E0A81E8D516D003E81F8 /* UserProfileImageV3Tests.swift */ = {isa = PBXFileReference; fileEncoding = 4; lastKnownFileType = sourcecode.swift; path = UserProfileImageV3Tests.swift; sourceTree = "<group>"; };
		F190E0DB1E8E7BA1003E81F8 /* SlowSyncTests+Swift.swift */ = {isa = PBXFileReference; fileEncoding = 4; lastKnownFileType = sourcecode.swift; path = "SlowSyncTests+Swift.swift"; sourceTree = "<group>"; };
		F19E559D22B399AE005C792D /* UUID+SafeLogging.swift */ = {isa = PBXFileReference; lastKnownFileType = sourcecode.swift; path = "UUID+SafeLogging.swift"; sourceTree = "<group>"; };
		F19E559F22B3A2C5005C792D /* UNNotification+SafeLogging.swift */ = {isa = PBXFileReference; lastKnownFileType = sourcecode.swift; path = "UNNotification+SafeLogging.swift"; sourceTree = "<group>"; };
		F19E55A122B3A3FA005C792D /* UNNotificationResponse+SafeLogging.swift */ = {isa = PBXFileReference; lastKnownFileType = sourcecode.swift; path = "UNNotificationResponse+SafeLogging.swift"; sourceTree = "<group>"; };
		F19E55A322B3A740005C792D /* PKPushPayload+SafeLogging.swift */ = {isa = PBXFileReference; lastKnownFileType = sourcecode.swift; path = "PKPushPayload+SafeLogging.swift"; sourceTree = "<group>"; };
		F19E55A522B3AAA8005C792D /* PKPushCredentials+SafeLogging.swift */ = {isa = PBXFileReference; lastKnownFileType = sourcecode.swift; path = "PKPushCredentials+SafeLogging.swift"; sourceTree = "<group>"; };
		F19F1D131EFBC18E00275E27 /* UnauthenticatedSession.swift */ = {isa = PBXFileReference; fileEncoding = 4; lastKnownFileType = sourcecode.swift; path = UnauthenticatedSession.swift; sourceTree = "<group>"; };
		F19F1D191EFBC2F000275E27 /* ZMAuthenticationStatus_Internal.h */ = {isa = PBXFileReference; fileEncoding = 4; lastKnownFileType = sourcecode.c.h; path = ZMAuthenticationStatus_Internal.h; sourceTree = "<group>"; };
		F19F1D1A1EFBC2F000275E27 /* ZMAuthenticationStatus.h */ = {isa = PBXFileReference; fileEncoding = 4; lastKnownFileType = sourcecode.c.h; path = ZMAuthenticationStatus.h; sourceTree = "<group>"; };
		F19F1D1B1EFBC2F000275E27 /* ZMAuthenticationStatus.m */ = {isa = PBXFileReference; fileEncoding = 4; lastKnownFileType = sourcecode.c.objc; path = ZMAuthenticationStatus.m; sourceTree = "<group>"; };
		F19F1D231EFBC34E00275E27 /* ZMUserSessionRegistrationNotification.h */ = {isa = PBXFileReference; fileEncoding = 4; lastKnownFileType = sourcecode.c.h; path = ZMUserSessionRegistrationNotification.h; sourceTree = "<group>"; };
		F19F1D241EFBC34E00275E27 /* ZMUserSessionRegistrationNotification.m */ = {isa = PBXFileReference; fileEncoding = 4; lastKnownFileType = sourcecode.c.objc; path = ZMUserSessionRegistrationNotification.m; sourceTree = "<group>"; };
		F19F1D321EFBE3FE00275E27 /* UnauthenticatedOperationLoop.swift */ = {isa = PBXFileReference; fileEncoding = 4; lastKnownFileType = sourcecode.swift; path = UnauthenticatedOperationLoop.swift; sourceTree = "<group>"; };
		F19F1D371EFBF61800275E27 /* SessionManager.swift */ = {isa = PBXFileReference; fileEncoding = 4; lastKnownFileType = sourcecode.swift; path = SessionManager.swift; sourceTree = "<group>"; };
		F19F1D391EFBFD2B00275E27 /* BuildType.swift */ = {isa = PBXFileReference; fileEncoding = 4; lastKnownFileType = sourcecode.swift; path = BuildType.swift; sourceTree = "<group>"; };
		F19F4F391E5F1AE400F4D8FF /* UserProfileImageUpdateStatus.swift */ = {isa = PBXFileReference; fileEncoding = 4; lastKnownFileType = sourcecode.swift; path = UserProfileImageUpdateStatus.swift; sourceTree = "<group>"; };
		F19F4F3B1E604AA700F4D8FF /* UserImageAssetUpdateStrategy.swift */ = {isa = PBXFileReference; fileEncoding = 4; lastKnownFileType = sourcecode.swift; path = UserImageAssetUpdateStrategy.swift; sourceTree = "<group>"; };
		F19F4F4C1E646C3C00F4D8FF /* UserProfileImageUpdateStatusTests.swift */ = {isa = PBXFileReference; fileEncoding = 4; lastKnownFileType = sourcecode.swift; path = UserProfileImageUpdateStatusTests.swift; sourceTree = "<group>"; };
		F19F4F4E1E6575F700F4D8FF /* UserProfileImageOwner.swift */ = {isa = PBXFileReference; fileEncoding = 4; lastKnownFileType = sourcecode.swift; path = UserProfileImageOwner.swift; sourceTree = "<group>"; };
		F1A94BD11F010287003083D9 /* UnauthenticatedSession+Login.swift */ = {isa = PBXFileReference; fileEncoding = 4; lastKnownFileType = sourcecode.swift; path = "UnauthenticatedSession+Login.swift"; sourceTree = "<group>"; };
		F1A989BD1FD03E2200B8A82E /* Base */ = {isa = PBXFileReference; lastKnownFileType = text.plist.strings; name = Base; path = Base.lproj/ZMLocalizable.strings; sourceTree = "<group>"; };
		F1A989BE1FD03E2400B8A82E /* pt-BR */ = {isa = PBXFileReference; lastKnownFileType = text.plist.strings; name = "pt-BR"; path = "pt-BR.lproj/ZMLocalizable.strings"; sourceTree = "<group>"; };
		F1A989BF1FD03E2500B8A82E /* es */ = {isa = PBXFileReference; lastKnownFileType = text.plist.strings; name = es; path = es.lproj/ZMLocalizable.strings; sourceTree = "<group>"; };
		F1A989C01FD03E2600B8A82E /* uk */ = {isa = PBXFileReference; lastKnownFileType = text.plist.strings; name = uk; path = uk.lproj/ZMLocalizable.strings; sourceTree = "<group>"; };
		F1A989C11FD03E2600B8A82E /* ru */ = {isa = PBXFileReference; lastKnownFileType = text.plist.strings; name = ru; path = ru.lproj/ZMLocalizable.strings; sourceTree = "<group>"; };
		F1A989C21FD03E2700B8A82E /* ja */ = {isa = PBXFileReference; lastKnownFileType = text.plist.strings; name = ja; path = ja.lproj/ZMLocalizable.strings; sourceTree = "<group>"; };
		F1A989C31FD03E2700B8A82E /* it */ = {isa = PBXFileReference; lastKnownFileType = text.plist.strings; name = it; path = it.lproj/ZMLocalizable.strings; sourceTree = "<group>"; };
		F1A989C41FD03E2800B8A82E /* nl */ = {isa = PBXFileReference; lastKnownFileType = text.plist.strings; name = nl; path = nl.lproj/ZMLocalizable.strings; sourceTree = "<group>"; };
		F1A989C51FD03E2800B8A82E /* tr */ = {isa = PBXFileReference; lastKnownFileType = text.plist.strings; name = tr; path = tr.lproj/ZMLocalizable.strings; sourceTree = "<group>"; };
		F1A989C61FD03E2900B8A82E /* fr */ = {isa = PBXFileReference; lastKnownFileType = text.plist.strings; name = fr; path = fr.lproj/ZMLocalizable.strings; sourceTree = "<group>"; };
		F1A989C71FD03E2A00B8A82E /* ar */ = {isa = PBXFileReference; lastKnownFileType = text.plist.strings; name = ar; path = ar.lproj/ZMLocalizable.strings; sourceTree = "<group>"; };
		F1A989C81FD03E2B00B8A82E /* da */ = {isa = PBXFileReference; lastKnownFileType = text.plist.strings; name = da; path = da.lproj/ZMLocalizable.strings; sourceTree = "<group>"; };
		F1A989C91FD03E2B00B8A82E /* zh-Hans */ = {isa = PBXFileReference; lastKnownFileType = text.plist.strings; name = "zh-Hans"; path = "zh-Hans.lproj/ZMLocalizable.strings"; sourceTree = "<group>"; };
		F1A989CA1FD03E2C00B8A82E /* sl */ = {isa = PBXFileReference; lastKnownFileType = text.plist.strings; name = sl; path = sl.lproj/ZMLocalizable.strings; sourceTree = "<group>"; };
		F1A989CB1FD03E2C00B8A82E /* fi */ = {isa = PBXFileReference; lastKnownFileType = text.plist.strings; name = fi; path = fi.lproj/ZMLocalizable.strings; sourceTree = "<group>"; };
		F1A989CC1FD03E2D00B8A82E /* et */ = {isa = PBXFileReference; lastKnownFileType = text.plist.strings; name = et; path = et.lproj/ZMLocalizable.strings; sourceTree = "<group>"; };
		F1A989CD1FD03E2E00B8A82E /* pl */ = {isa = PBXFileReference; lastKnownFileType = text.plist.strings; name = pl; path = pl.lproj/ZMLocalizable.strings; sourceTree = "<group>"; };
		F1A989CE1FD0579F00B8A82E /* de */ = {isa = PBXFileReference; lastKnownFileType = text.plist.strings; name = de; path = de.lproj/ZMLocalizable.strings; sourceTree = "<group>"; };
		F1AE5F6C21F72FC6009CDBBC /* ZMUserSession+Timers.swift */ = {isa = PBXFileReference; lastKnownFileType = sourcecode.swift; path = "ZMUserSession+Timers.swift"; sourceTree = "<group>"; };
		F1AE5F6E21F73388009CDBBC /* ZMUserSessionTests+Timers.swift */ = {isa = PBXFileReference; lastKnownFileType = sourcecode.swift; path = "ZMUserSessionTests+Timers.swift"; sourceTree = "<group>"; };
		F1B5D53C2181FDA300986911 /* NetworkQuality.swift */ = {isa = PBXFileReference; lastKnownFileType = sourcecode.swift; path = NetworkQuality.swift; sourceTree = "<group>"; };
		F1C1F3ED1FCF0C85007273E3 /* ZMUserSessionErrorCode+Localized.swift */ = {isa = PBXFileReference; lastKnownFileType = sourcecode.swift; path = "ZMUserSessionErrorCode+Localized.swift"; sourceTree = "<group>"; };
		F1C1F3EF1FCF18C5007273E3 /* NSError+Localized.swift */ = {isa = PBXFileReference; lastKnownFileType = sourcecode.swift; path = "NSError+Localized.swift"; sourceTree = "<group>"; };
		F1C51FE61FB49660009C2269 /* RegistrationStatus.swift */ = {isa = PBXFileReference; lastKnownFileType = sourcecode.swift; path = RegistrationStatus.swift; sourceTree = "<group>"; };
		F1C51FE81FB4A9C7009C2269 /* RegistrationStrategy.swift */ = {isa = PBXFileReference; lastKnownFileType = sourcecode.swift; path = RegistrationStrategy.swift; sourceTree = "<group>"; };
		F1E48002207E3789008D4299 /* Default-568h@2x.png */ = {isa = PBXFileReference; lastKnownFileType = image.png; path = "Default-568h@2x.png"; sourceTree = "<group>"; };
		F1EB0E77200501C70040D73E /* NotificationsTracker.swift */ = {isa = PBXFileReference; lastKnownFileType = sourcecode.swift; path = NotificationsTracker.swift; sourceTree = "<group>"; };
		F1F3FE8620F36DEC00B0BAF3 /* PushNotificationTokenTests.swift */ = {isa = PBXFileReference; lastKnownFileType = sourcecode.swift; path = PushNotificationTokenTests.swift; sourceTree = "<group>"; };
		F1FE8025200684DB00A438CF /* NotificationsTrackingTests.swift */ = {isa = PBXFileReference; fileEncoding = 4; lastKnownFileType = sourcecode.swift; path = NotificationsTrackingTests.swift; sourceTree = "<group>"; };
		F905C47E1E79A86A00AF34A5 /* WireCallCenterV3Tests.swift */ = {isa = PBXFileReference; fileEncoding = 4; lastKnownFileType = sourcecode.swift; path = WireCallCenterV3Tests.swift; sourceTree = "<group>"; };
		F90EC5A21E7BF1AC00A6779E /* AVSWrapper.swift */ = {isa = PBXFileReference; fileEncoding = 4; lastKnownFileType = sourcecode.swift; path = AVSWrapper.swift; sourceTree = "<group>"; };
		F91CA6AC1BECBD3F000EE5C2 /* Base */ = {isa = PBXFileReference; lastKnownFileType = text.plist.strings; name = Base; path = Base.lproj/Push.strings; sourceTree = "<group>"; };
		F91CA6AD1BECBD46000EE5C2 /* Base */ = {isa = PBXFileReference; lastKnownFileType = text.plist.stringsdict; name = Base; path = Base.lproj/Push.stringsdict; sourceTree = "<group>"; };
		F91CA6AE1BECBD51000EE5C2 /* de */ = {isa = PBXFileReference; lastKnownFileType = text.plist.strings; name = de; path = de.lproj/Push.strings; sourceTree = "<group>"; };
		F91CA6AF1BECBD51000EE5C2 /* de */ = {isa = PBXFileReference; lastKnownFileType = text.plist.stringsdict; name = de; path = de.lproj/Push.stringsdict; sourceTree = "<group>"; };
		F920F4D51DA3DCF8002B860B /* ConversationTests+Ephemeral.swift */ = {isa = PBXFileReference; fileEncoding = 4; lastKnownFileType = sourcecode.swift; path = "ConversationTests+Ephemeral.swift"; sourceTree = "<group>"; };
		F9245BEC1CBF95A8009D1E85 /* ZMHotFixDirectory+Swift.swift */ = {isa = PBXFileReference; fileEncoding = 4; lastKnownFileType = sourcecode.swift; path = "ZMHotFixDirectory+Swift.swift"; sourceTree = "<group>"; };
		F925468C1C63B61000CE2D7C /* MessagingTest+EventFactory.h */ = {isa = PBXFileReference; fileEncoding = 4; lastKnownFileType = sourcecode.c.h; path = "MessagingTest+EventFactory.h"; sourceTree = "<group>"; };
		F925468D1C63B61000CE2D7C /* MessagingTest+EventFactory.m */ = {isa = PBXFileReference; fileEncoding = 4; lastKnownFileType = sourcecode.c.objc; path = "MessagingTest+EventFactory.m"; sourceTree = "<group>"; };
		F92CA9641F153622007D8570 /* ZMUserSessionTests+FileRelocation.swift */ = {isa = PBXFileReference; fileEncoding = 4; lastKnownFileType = sourcecode.swift; path = "ZMUserSessionTests+FileRelocation.swift"; sourceTree = "<group>"; };
		F93A75F11C1F219800252586 /* ConversationStatusStrategy.swift */ = {isa = PBXFileReference; fileEncoding = 4; lastKnownFileType = sourcecode.swift; path = ConversationStatusStrategy.swift; sourceTree = "<group>"; };
		F93C4C6F1E1E8B77007E9CEE /* Cartfile.resolved */ = {isa = PBXFileReference; fileEncoding = 4; lastKnownFileType = text; path = Cartfile.resolved; sourceTree = "<group>"; };
		F93F3A581ED5A67E003CD185 /* TeamTests.swift */ = {isa = PBXFileReference; fileEncoding = 4; lastKnownFileType = sourcecode.swift; path = TeamTests.swift; sourceTree = "<group>"; };
		F9410F621DE44C2E007451FF /* TypingStrategyTests.swift */ = {isa = PBXFileReference; fileEncoding = 4; lastKnownFileType = sourcecode.swift; path = TypingStrategyTests.swift; sourceTree = "<group>"; };
		F9410F641DE49C13007451FF /* PushTokenStrategy.swift */ = {isa = PBXFileReference; fileEncoding = 4; lastKnownFileType = sourcecode.swift; name = PushTokenStrategy.swift; path = Source/Synchronization/Strategies/PushTokenStrategy.swift; sourceTree = SOURCE_ROOT; };
		F9410F671DE4BE42007451FF /* PushTokenStrategyTests.swift */ = {isa = PBXFileReference; fileEncoding = 4; lastKnownFileType = sourcecode.swift; path = PushTokenStrategyTests.swift; sourceTree = "<group>"; };
		F94F6B321E54B9C000D46A29 /* CallingRequestStrategyTests.swift */ = {isa = PBXFileReference; fileEncoding = 4; lastKnownFileType = sourcecode.swift; path = CallingRequestStrategyTests.swift; sourceTree = "<group>"; };
		F95706531DE5D1CC0087442C /* SearchUserImageStrategy.swift */ = {isa = PBXFileReference; fileEncoding = 4; lastKnownFileType = sourcecode.swift; path = SearchUserImageStrategy.swift; sourceTree = "<group>"; };
		F95706581DE5F6D40087442C /* SearchUserImageStrategyTests.swift */ = {isa = PBXFileReference; fileEncoding = 4; lastKnownFileType = sourcecode.swift; path = SearchUserImageStrategyTests.swift; sourceTree = "<group>"; };
		F95ECF4C1B94A553009F91BA /* ZMHotFix.h */ = {isa = PBXFileReference; fileEncoding = 4; lastKnownFileType = sourcecode.c.h; path = ZMHotFix.h; sourceTree = "<group>"; };
		F95ECF4D1B94A553009F91BA /* ZMHotFix.m */ = {isa = PBXFileReference; fileEncoding = 4; lastKnownFileType = sourcecode.c.objc; path = ZMHotFix.m; sourceTree = "<group>"; };
		F95ECF501B94BD05009F91BA /* ZMHotFixTests.m */ = {isa = PBXFileReference; fileEncoding = 4; lastKnownFileType = sourcecode.c.objc; path = ZMHotFixTests.m; sourceTree = "<group>"; };
		F95FFBCF1EB8A44D004031CB /* CallSystemMessageGeneratorTests.swift */ = {isa = PBXFileReference; fileEncoding = 4; lastKnownFileType = sourcecode.swift; path = CallSystemMessageGeneratorTests.swift; sourceTree = "<group>"; };
		F962A8EF19FFD4DC00FD0F80 /* ZMOperationLoop+Private.h */ = {isa = PBXFileReference; lastKnownFileType = sourcecode.c.h; path = "ZMOperationLoop+Private.h"; sourceTree = "<group>"; };
		F9644AE91E83CDD100A1887B /* CallingV3Tests.swift */ = {isa = PBXFileReference; fileEncoding = 4; lastKnownFileType = sourcecode.swift; path = CallingV3Tests.swift; sourceTree = "<group>"; };
		F964700B1D5C720D00A81A92 /* ConversationTests+MessageEditing.m */ = {isa = PBXFileReference; fileEncoding = 4; lastKnownFileType = sourcecode.c.objc; path = "ConversationTests+MessageEditing.m"; sourceTree = "<group>"; };
		F96C8E811D7ECECF004B6D87 /* ZMLocalNotificationTests_Message.swift */ = {isa = PBXFileReference; fileEncoding = 4; lastKnownFileType = sourcecode.swift; path = ZMLocalNotificationTests_Message.swift; sourceTree = "<group>"; };
		F96C8E891D7F6F8C004B6D87 /* ZMLocalNotificationTests_SystemMessage.swift */ = {isa = PBXFileReference; fileEncoding = 4; lastKnownFileType = sourcecode.swift; path = ZMLocalNotificationTests_SystemMessage.swift; sourceTree = "<group>"; };
		F96DBEE81DF9A570008FE832 /* ZMSyncStrategy+ManagedObjectChanges.h */ = {isa = PBXFileReference; fileEncoding = 4; lastKnownFileType = sourcecode.c.h; path = "ZMSyncStrategy+ManagedObjectChanges.h"; sourceTree = "<group>"; };
		F96DBEE91DF9A570008FE832 /* ZMSyncStrategy+ManagedObjectChanges.m */ = {isa = PBXFileReference; fileEncoding = 4; lastKnownFileType = sourcecode.c.objc; path = "ZMSyncStrategy+ManagedObjectChanges.m"; sourceTree = "<group>"; };
		F98EDCCD1D82B913001E65CB /* LocalNotificationContentType.swift */ = {isa = PBXFileReference; fileEncoding = 4; lastKnownFileType = sourcecode.swift; path = LocalNotificationContentType.swift; sourceTree = "<group>"; };
		F98EDCDF1D82B924001E65CB /* NotificationSound.swift */ = {isa = PBXFileReference; fileEncoding = 4; lastKnownFileType = sourcecode.swift; path = NotificationSound.swift; sourceTree = "<group>"; };
		F98EDCE71D82B924001E65CB /* ZMLocalNotificationSet.swift */ = {isa = PBXFileReference; fileEncoding = 4; lastKnownFileType = sourcecode.swift; path = ZMLocalNotificationSet.swift; sourceTree = "<group>"; };
		F991CE111CB55512004D8465 /* ZMConversation+Testing.h */ = {isa = PBXFileReference; fileEncoding = 4; lastKnownFileType = sourcecode.c.h; path = "ZMConversation+Testing.h"; sourceTree = "<group>"; };
		F991CE121CB55512004D8465 /* ZMConversation+Testing.m */ = {isa = PBXFileReference; fileEncoding = 4; lastKnownFileType = sourcecode.c.objc; path = "ZMConversation+Testing.m"; sourceTree = "<group>"; };
		F991CE131CB55512004D8465 /* ZMUser+Testing.h */ = {isa = PBXFileReference; fileEncoding = 4; lastKnownFileType = sourcecode.c.h; path = "ZMUser+Testing.h"; sourceTree = "<group>"; };
		F991CE141CB55512004D8465 /* ZMUser+Testing.m */ = {isa = PBXFileReference; fileEncoding = 4; lastKnownFileType = sourcecode.c.objc; path = "ZMUser+Testing.m"; sourceTree = "<group>"; };
		F99298581BE110490058D42F /* ZMClientRegistrationStatusTests.m */ = {isa = PBXFileReference; fileEncoding = 4; lastKnownFileType = sourcecode.c.objc; path = ZMClientRegistrationStatusTests.m; sourceTree = "<group>"; };
		F992985A1BE1404D0058D42F /* ZMClientRegistrationStatus+Internal.h */ = {isa = PBXFileReference; lastKnownFileType = sourcecode.c.h; path = "ZMClientRegistrationStatus+Internal.h"; sourceTree = "<group>"; };
		F9AB00211F0CDAF00037B437 /* FileRelocator.swift */ = {isa = PBXFileReference; fileEncoding = 4; lastKnownFileType = sourcecode.swift; path = FileRelocator.swift; sourceTree = "<group>"; };
		F9ABE84B1EFD568B00D83214 /* TeamDownloadRequestStrategy.swift */ = {isa = PBXFileReference; fileEncoding = 4; lastKnownFileType = sourcecode.swift; path = TeamDownloadRequestStrategy.swift; sourceTree = "<group>"; };
		F9ABE84D1EFD568B00D83214 /* TeamRequestFactory.swift */ = {isa = PBXFileReference; fileEncoding = 4; lastKnownFileType = sourcecode.swift; path = TeamRequestFactory.swift; sourceTree = "<group>"; };
		F9ABE8531EFD56BF00D83214 /* TeamDownloadRequestStrategyTests.swift */ = {isa = PBXFileReference; fileEncoding = 4; lastKnownFileType = sourcecode.swift; path = TeamDownloadRequestStrategyTests.swift; sourceTree = "<group>"; };
		F9ABE8541EFD56BF00D83214 /* TeamDownloadRequestStrategy+EventsTests.swift */ = {isa = PBXFileReference; fileEncoding = 4; lastKnownFileType = sourcecode.swift; path = "TeamDownloadRequestStrategy+EventsTests.swift"; sourceTree = "<group>"; };
		F9B171F51C0EF21100E6EEC6 /* ClientUpdateStatus.swift */ = {isa = PBXFileReference; fileEncoding = 4; lastKnownFileType = sourcecode.swift; path = ClientUpdateStatus.swift; sourceTree = "<group>"; };
		F9B171F71C0F00E700E6EEC6 /* ClientUpdateStatusTests.swift */ = {isa = PBXFileReference; fileEncoding = 4; lastKnownFileType = sourcecode.swift; path = ClientUpdateStatusTests.swift; sourceTree = "<group>"; };
		F9B171F91C0F320200E6EEC6 /* ClientManagementTests.m */ = {isa = PBXFileReference; fileEncoding = 4; lastKnownFileType = sourcecode.c.objc; path = ClientManagementTests.m; sourceTree = "<group>"; };
		F9B71F4A1CB2B841001DB03F /* NSManagedObjectContext+TestHelpers.h */ = {isa = PBXFileReference; fileEncoding = 4; lastKnownFileType = sourcecode.c.h; path = "NSManagedObjectContext+TestHelpers.h"; sourceTree = "<group>"; };
		F9B71F4B1CB2B841001DB03F /* NSManagedObjectContext+TestHelpers.m */ = {isa = PBXFileReference; fileEncoding = 4; lastKnownFileType = sourcecode.c.objc; path = "NSManagedObjectContext+TestHelpers.m"; sourceTree = "<group>"; };
		F9B8308B1DEEDC2900FF6FE7 /* SyncStatus.swift */ = {isa = PBXFileReference; fileEncoding = 4; lastKnownFileType = sourcecode.swift; path = SyncStatus.swift; sourceTree = "<group>"; };
		F9C9A4ED1CAD290B0039E10C /* store128.wiredatabase */ = {isa = PBXFileReference; lastKnownFileType = file; path = store128.wiredatabase; sourceTree = "<group>"; };
		F9D1CD131DF6C131002F6E80 /* SyncStatusTests.swift */ = {isa = PBXFileReference; fileEncoding = 4; lastKnownFileType = sourcecode.swift; lineEnding = 0; path = SyncStatusTests.swift; sourceTree = "<group>"; xcLanguageSpecificationIdentifier = xcode.lang.swift; };
		F9DAC54D1C2034E70001F11E /* ConversationStatusStrategyTests.swift */ = {isa = PBXFileReference; fileEncoding = 4; lastKnownFileType = sourcecode.swift; path = ConversationStatusStrategyTests.swift; sourceTree = "<group>"; };
		F9E3AB511BEA017300C1A6AA /* ZMSelfStrategy+Internal.h */ = {isa = PBXFileReference; fileEncoding = 4; lastKnownFileType = sourcecode.c.h; path = "ZMSelfStrategy+Internal.h"; sourceTree = "<group>"; };
		F9E462D91D7043C60036CFA7 /* ConversationTests+DeliveryConfirmation.swift */ = {isa = PBXFileReference; fileEncoding = 4; lastKnownFileType = sourcecode.swift; path = "ConversationTests+DeliveryConfirmation.swift"; sourceTree = "<group>"; };
		F9E4779D1D21640E003A99AC /* ZMLocalNotificationSetTests.swift */ = {isa = PBXFileReference; fileEncoding = 4; lastKnownFileType = sourcecode.swift; path = ZMLocalNotificationSetTests.swift; sourceTree = "<group>"; };
		F9E577201E77EC6D0065EFE4 /* WireCallCenterV3+Notifications.swift */ = {isa = PBXFileReference; fileEncoding = 4; lastKnownFileType = sourcecode.swift; path = "WireCallCenterV3+Notifications.swift"; sourceTree = "<group>"; };
		F9F11A061A0A630900F1DCEE /* ZMBlacklistVerificatorTest.m */ = {isa = PBXFileReference; fileEncoding = 4; lastKnownFileType = sourcecode.c.objc; path = ZMBlacklistVerificatorTest.m; sourceTree = "<group>"; };
		F9F631411DE3524100416938 /* TypingStrategy.swift */ = {isa = PBXFileReference; fileEncoding = 4; lastKnownFileType = sourcecode.swift; path = TypingStrategy.swift; sourceTree = "<group>"; };
		F9F846331ED307F10087C1A4 /* CallParticipantsSnapshotTests.swift */ = {isa = PBXFileReference; fileEncoding = 4; lastKnownFileType = sourcecode.swift; path = CallParticipantsSnapshotTests.swift; sourceTree = "<group>"; };
		F9F9F5611D75D62100AE6499 /* RequestStrategyTestBase.swift */ = {isa = PBXFileReference; fileEncoding = 4; lastKnownFileType = sourcecode.swift; path = RequestStrategyTestBase.swift; sourceTree = "<group>"; };
		F9FD16791BDFCDAD00725F5C /* ZMClientRegistrationStatus.h */ = {isa = PBXFileReference; fileEncoding = 4; lastKnownFileType = sourcecode.c.h; path = ZMClientRegistrationStatus.h; sourceTree = "<group>"; };
		F9FD167A1BDFCDAD00725F5C /* ZMClientRegistrationStatus.m */ = {isa = PBXFileReference; fileEncoding = 4; lastKnownFileType = sourcecode.c.objc; path = ZMClientRegistrationStatus.m; sourceTree = "<group>"; };
		F9FD798519EE742600D70FCD /* ZMBlacklistDownloader.h */ = {isa = PBXFileReference; fileEncoding = 4; lastKnownFileType = sourcecode.c.h; path = ZMBlacklistDownloader.h; sourceTree = "<group>"; };
		F9FD798619EE742600D70FCD /* ZMBlacklistDownloader.m */ = {isa = PBXFileReference; fileEncoding = 4; lastKnownFileType = sourcecode.c.objc; path = ZMBlacklistDownloader.m; sourceTree = "<group>"; };
		F9FD798919EE962F00D70FCD /* ZMBlacklistDownloaderTest.m */ = {isa = PBXFileReference; fileEncoding = 4; lastKnownFileType = sourcecode.c.objc; path = ZMBlacklistDownloaderTest.m; sourceTree = "<group>"; };
		F9FD798B19EE9B9A00D70FCD /* ZMBlacklistVerificator.h */ = {isa = PBXFileReference; fileEncoding = 4; lastKnownFileType = sourcecode.c.h; path = ZMBlacklistVerificator.h; sourceTree = "<group>"; };
		F9FD798C19EE9B9A00D70FCD /* ZMBlacklistVerificator.m */ = {isa = PBXFileReference; fileEncoding = 4; lastKnownFileType = sourcecode.c.objc; path = ZMBlacklistVerificator.m; sourceTree = "<group>"; };
/* End PBXFileReference section */

/* Begin PBXFrameworksBuildPhase section */
		169BA1CF25ECDBA300374343 /* Frameworks */ = {
			isa = PBXFrameworksBuildPhase;
			buildActionMask = 2147483647;
			files = (
				169BA1D725ECDBA300374343 /* WireSyncEngine.framework in Frameworks */,
			);
			runOnlyForDeploymentPostprocessing = 0;
		};
		3E186085191A56F6000FE027 /* Frameworks */ = {
			isa = PBXFrameworksBuildPhase;
			buildActionMask = 2147483647;
			files = (
				544BA1571A43424F00D3B852 /* WireSyncEngine.framework in Frameworks */,
				A9A23978268DEC53004B1C22 /* WireTesting.xcframework in Frameworks */,
				A9CCBA952696631100122380 /* WireMockTransport.xcframework in Frameworks */,
				A9A23976268DEC53004B1C22 /* OCMock.xcframework in Frameworks */,
			);
			runOnlyForDeploymentPostprocessing = 0;
		};
		3E1860C0191A649D000FE027 /* Frameworks */ = {
			isa = PBXFrameworksBuildPhase;
			buildActionMask = 2147483647;
			files = (
				54F4DC5A1A4438B300FDB6EA /* WireSyncEngine.framework in Frameworks */,
			);
			runOnlyForDeploymentPostprocessing = 0;
		};
		5498158F1A43232400A7CE2E /* Frameworks */ = {
			isa = PBXFrameworksBuildPhase;
			buildActionMask = 2147483647;
			files = (
				A9A2394E268DEC3D004B1C22 /* avs.xcframework in Frameworks */,
				A9A2395C268DEC3D004B1C22 /* libPhoneNumberiOS.xcframework in Frameworks */,
				1658E91D26C53FDB003D0090 /* Starscream.xcframework in Frameworks */,
				A9A23954268DEC3D004B1C22 /* WireLinkPreview.xcframework in Frameworks */,
				A9A2396C268DEC3D004B1C22 /* WireUtilities.xcframework in Frameworks */,
				A9A2395E268DEC3D004B1C22 /* WireDataModel.xcframework in Frameworks */,
				A9A2395A268DEC3D004B1C22 /* WireImages.xcframework in Frameworks */,
				A9A23960268DEC3D004B1C22 /* WireProtos.xcframework in Frameworks */,
				A9A23958268DEC3D004B1C22 /* ZipArchive.xcframework in Frameworks */,
				A9A23952268DEC3D004B1C22 /* PINCache.xcframework in Frameworks */,
				A9A23956268DEC3D004B1C22 /* WireRequestStrategy.xcframework in Frameworks */,
				A9A23962268DEC3D004B1C22 /* WireCryptobox.xcframework in Frameworks */,
				A9A23950268DEC3D004B1C22 /* HTMLString.xcframework in Frameworks */,
				A9A2396A268DEC3D004B1C22 /* WireSystem.xcframework in Frameworks */,
				A9A23968268DEC3D004B1C22 /* WireTransport.xcframework in Frameworks */,
				A9A23966268DEC3D004B1C22 /* SwiftProtobuf.xcframework in Frameworks */,
			);
			runOnlyForDeploymentPostprocessing = 0;
		};
/* End PBXFrameworksBuildPhase section */

/* Begin PBXGroup section */
		0928E38F1BA2CFF60057232E /* E2EE */ = {
			isa = PBXGroup;
			children = (
				871667F91BB2AE9C009C6EEA /* APSSignalingKeysStore.swift */,
				09BCDB8C1BCE7F000020DCC7 /* ZMAPSMessageDecoder.h */,
				09BCDB8D1BCE7F000020DCC7 /* ZMAPSMessageDecoder.m */,
			);
			path = E2EE;
			sourceTree = "<group>";
		};
		0994E1DB1B835C4900A51721 /* zmc-config */ = {
			isa = PBXGroup;
			children = (
				A93724C226984D2F005FD532 /* ios.xcconfig */,
				0994E1DD1B835C4900A51721 /* ios-test-host.xcconfig */,
				0994E1DE1B835C4900A51721 /* ios-test-target.xcconfig */,
				0994E1E21B835C4900A51721 /* project-common.xcconfig */,
				0994E1E31B835C4900A51721 /* project-debug.xcconfig */,
				0994E1E41B835C4900A51721 /* project.xcconfig */,
				0994E1E81B835C4900A51721 /* tests.xcconfig */,
				0994E1E91B835C4900A51721 /* warnings-debug.xcconfig */,
				0994E1EA1B835C4900A51721 /* warnings.xcconfig */,
			);
			path = "zmc-config";
			sourceTree = "<group>";
		};
		09C77C3C1BA2E38D00E2163F /* E2EE */ = {
			isa = PBXGroup;
			children = (
				F9F9F5611D75D62100AE6499 /* RequestStrategyTestBase.swift */,
				0920833C1BA84F3100F82B29 /* UserClientRequestStrategyTests.swift */,
				161927222459E08E00DDD9EB /* UserClientEventConsumerTests.swift */,
				093694441BA9633300F36B3A /* UserClientRequestFactoryTests.swift */,
				87D003FE1BB5810D00472E06 /* APSSignalingKeyStoreTests.swift */,
				09914E521BD6613D00C10BF8 /* ZMDecodedAPSMessageTest.m */,
			);
			path = E2EE;
			sourceTree = "<group>";
		};
		161ACB2B23F5B9E900ABFF33 /* URLActionProcessors */ = {
			isa = PBXGroup;
			children = (
				161ACB2C23F5BA0200ABFF33 /* DeepLinkURLActionProcessor.swift */,
				161ACB2E23F5BACA00ABFF33 /* ConnectToBotURLActionProcessor.swift */,
			);
			path = URLActionProcessors;
			sourceTree = "<group>";
		};
		161ACB3023F5BB7E00ABFF33 /* URLActionProcessors */ = {
			isa = PBXGroup;
			children = (
				161ACB3123F5BBA100ABFF33 /* CompanyLoginURLActionProcessor.swift */,
			);
			path = URLActionProcessors;
			sourceTree = "<group>";
		};
		161ACB3D23F6E49400ABFF33 /* URLActionProcessors */ = {
			isa = PBXGroup;
			children = (
				161ACB3E23F6E4C200ABFF33 /* DeepLinkURLActionProcessorTests.swift */,
				161C886223FADDE400CB0B8E /* ConnectToBotURLActionProcessorTests.swift */,
			);
			name = URLActionProcessors;
			sourceTree = "<group>";
		};
		161ACB4023F6EDF900ABFF33 /* UnauthenticatedSession */ = {
			isa = PBXGroup;
			children = (
				161ACB4123F6EE1E00ABFF33 /* URLActionProcessors */,
			);
			path = UnauthenticatedSession;
			sourceTree = "<group>";
		};
		161ACB4123F6EE1E00ABFF33 /* URLActionProcessors */ = {
			isa = PBXGroup;
			children = (
				161ACB4223F6EE4800ABFF33 /* CompanyLoginURLActionProcessorTests.swift */,
			);
			path = URLActionProcessors;
			sourceTree = "<group>";
		};
		1688189C25F150E100BB51C3 /* TestsPlans */ = {
			isa = PBXGroup;
			children = (
				168818A025F1512400BB51C3 /* AllTests.xctestplan */,
				168818AB25F1533A00BB51C3 /* IntegrationTests.xctestplan */,
			);
			path = TestsPlans;
			sourceTree = "<group>";
		};
		169BA1F625ECF8C300374343 /* Mocks */ = {
			isa = PBXGroup;
			children = (
				169BA1F725ECF8F700374343 /* MockAppLock.swift */,
				169BA23C25EF6E2A00374343 /* MockRegistrationStatusDelegate.swift */,
				169BA24325EF6FFA00374343 /* MockAnalytics.swift */,
				169BA24B25EF753100374343 /* MockReachability.swift */,
			);
			path = Mocks;
			sourceTree = "<group>";
		};
		169BA25025EF777300374343 /* Recorders */ = {
			isa = PBXGroup;
			children = (
				169BA25125EF778E00374343 /* TestUserProfileUpdateObserver.swift */,
			);
			path = Recorders;
			sourceTree = "<group>";
		};
		3E18605A191A4EF8000FE027 /* Resources */ = {
			isa = PBXGroup;
			children = (
				54764B9D1C931E9400BD25E3 /* animated.gif */,
				54764B9E1C931E9400BD25E3 /* not_animated.gif */,
				54764B971C9303D600BD25E3 /* medium.jpg */,
				54764B981C9303D600BD25E3 /* tiny.jpg */,
				AF6415A01C9C151700A535F5 /* EncryptedBase64EncondedExternalMessageTestFixture.txt */,
				AF6415A11C9C151700A535F5 /* ExternalMessageTextFixture.txt */,
				EE01E0361F90DABC001AA33C /* audio.m4a */,
				BF158D2E1CE087D8007C6F8A /* video.mp4 */,
				54DFAE211C92D979004B1D15 /* 1900x1500.jpg */,
				F9C9A4F11CAD2A200039E10C /* DB Ficture 1.28 */,
				BF44A3521C71D60100C6928E /* DB Fixture 1.27 */,
				BF72DF111C4D257C002B324F /* DB Fixture 1.24 */,
				BF72DF101C4D256B002B324F /* DB Fixture 1.25 / 1.26 */,
				5423B998191A4A1B0044347D /* InfoPlist.strings */,
				3E2712FE1A891781008EE50F /* UnitTests-Info.plist */,
				169BA1D625ECDBA300374343 /* IntegrationTests-Info.plist */,
				54764B9B1C930AEB00BD25E3 /* Lorem Ipsum.txt */,
			);
			path = Resources;
			sourceTree = "<group>";
		};
		3E18605B191A4F28000FE027 /* Public */ = {
			isa = PBXGroup;
			children = (
				542049EF196AB84B000D8A94 /* WireSyncEngine.h */,
				A9B53AA924E12E240066FCC6 /* ZMAccountDeletedReason.swift */,
				3E05F247192A4F8900F22D80 /* NSError+ZMUserSession.h */,
				54D9331C1AE1643A00C0B91C /* ZMCredentials.h */,
				546D45FD19E29D92004C478D /* ZMNetworkState.h */,
			);
			path = Public;
			sourceTree = "<group>";
		};
		3E18605E191A4F4F000FE027 /* Resources */ = {
			isa = PBXGroup;
			children = (
				3E799CC9192134900020A438 /* Configurations */,
				3E27131A1A8A68BF008EE50F /* Push.strings */,
				3E27131C1A8A68BF008EE50F /* Push.stringsdict */,
				549815961A43232400A7CE2E /* WireSyncEngine-ios-Info.plist */,
				F1A989BC1FD03E1B00B8A82E /* ZMLocalizable.strings */,
				543095921DE76B170065367F /* random1.txt */,
				543095941DE76B270065367F /* random2.txt */,
			);
			path = Resources;
			sourceTree = "<group>";
		};
		3E1860B3191A5D1D000FE027 /* iOS Test Host */ = {
			isa = PBXGroup;
			children = (
				3E1860B4191A5D99000FE027 /* Test-Host-Info.plist */,
				3E1860B5191A5D99000FE027 /* Test-Host-Prefix.pch */,
				3E1860B6191A5D99000FE027 /* TestHost-main.m */,
				3E1860B7191A5D99000FE027 /* TestHostAppDelegate.h */,
				3E1860B8191A5D99000FE027 /* TestHostAppDelegate.m */,
				F1E48002207E3789008D4299 /* Default-568h@2x.png */,
				3E9848BC1A65253000F7B050 /* Hack.swift */,
				872C995A1DB65D0D006A3BDE /* harp.m4a */,
				872C99571DB659E6006A3BDE /* ringing_from_them_long.caf */,
			);
			path = "iOS Test Host";
			sourceTree = "<group>";
		};
		3E799CC9192134900020A438 /* Configurations */ = {
			isa = PBXGroup;
			children = (
				0994E1DB1B835C4900A51721 /* zmc-config */,
				0994E1F01B835C4900A51721 /* WireSyncEngine.xcconfig */,
				0994E1F11B835D1100A51721 /* version.xcconfig */,
			);
			path = Configurations;
			sourceTree = "<group>";
		};
		3E89FFA3191B6E15002D3A3E /* Data Model */ = {
			isa = PBXGroup;
			children = (
				EEEED9A723F6BC00008C94CA /* SelfUserProvider.swift */,
				EE1108FA23D2087F005DC663 /* Typing.swift */,
				EE1108F823D1F945005DC663 /* TypingUsersTimeout.swift */,
				EE1DEBBC23D5E0390087EE1F /* TypingUsersTimeout+Key.swift */,
				EE1108B623D1B367005DC663 /* TypingUsers.swift */,
				5435C5541E13D9A0002D9766 /* NSManagedObjectContext+KeyValueStore.swift */,
				16D3FCE41E37A8050052A535 /* NSManagedObjectContext+ServerTimeDelta.swift */,
				16F5F16B1E4092C00062F0AE /* NSManagedObjectContext+CTCallCenter.swift */,
				163FB9962057E25600E74F83 /* NSManagedObjectContext+LastNotificationID.swift */,
				EE1DEBC523D5F1D00087EE1F /* NSManagedObjectContext+TypingUsers.swift */,
				16085B321F71811A000B9F22 /* UserChangeInfo+UserSession.swift */,
				8754B8491F73C25400EC02AD /* ConversationListChangeInfo+UserSession.swift */,
				8754B84B1F73C38900EC02AD /* MessageChangeInfo+UserSession.swift */,
				872A2EE51FFFBC2900900B22 /* ServiceUser.swift */,
				168CF4282007840A009FCB89 /* Team+Invite.swift */,
				BF3C1B1620DBE254001CE126 /* Conversation+MessageDestructionTimeout.swift */,
				D5D10DA3203AE43200145497 /* Conversation+AccessMode.swift */,
				16030DC821B01B7500F8032E /* Conversation+ReadReceiptMode.swift */,
				16168136207790F600BCF33A /* Conversation+Participants.swift */,
				06EF5181266E2C8F0073920F /* Conversation+Join.swift */,
				16519D37231D3B1700C9D76D /* Conversation+Deletion.swift */,
				EEF4010023A8DFC6007B1A97 /* Conversation+Role.swift */,
				EE1DEBC223D5F1920087EE1F /* Conversation+TypingUsers.swift */,
				878ACB4720AEFB980016E68A /* ZMUser+Consent.swift */,
				16CD6A262681BA9000B9A73A /* ZMUser+FederatedConnection.swift */,
			);
			path = "Data Model";
			sourceTree = "<group>";
		};
		3EAD6A08199BB6C800D519DB /* Calling */ = {
			isa = PBXGroup;
			children = (
				634976ED268A18B000824A05 /* AVS */,
				165D3A181E1D43870052E654 /* VoiceChannel.swift */,
				165D3A171E1D43870052E654 /* VoiceChannelV3.swift */,
				165D3A3C1E1D60520052E654 /* ZMConversation+VoiceChannel.swift */,
				16A764601F3E0B0B00564F21 /* CallKitManager.swift */,
				1658C2361F503CF800889F22 /* FlowManager.swift */,
				166D18A3230EBFFA001288CD /* MediaManager.swift */,
				BF735CF91E70003D003BC61F /* SystemMessageCallObserver.swift */,
				165911521DEF38EC007FA847 /* CallStateObserver.swift */,
				5E8BB89F2147F5BC00EEA64B /* CallSnapshot.swift */,
				16C4BD9F20A309CD00BCDB17 /* CallParticipantSnapshot.swift */,
				632A581F25CC43DA00F0C4BD /* CallParticipantsListKind.swift */,
				5EC2C5902137F80E00C6CE35 /* CallState.swift */,
				F1B5D53C2181FDA300986911 /* NetworkQuality.swift */,
				5EC2C58E2137F5EE00C6CE35 /* CallClosedReason.swift */,
				7C5482D9225380160055F1AB /* CallReceivedResult.swift */,
				5E8BB8A12147F89000EEA64B /* CallCenterSupport.swift */,
				165D3A141E1D3EF30052E654 /* WireCallCenterV3.swift */,
				639290A6252DEDB400046171 /* WireCallCenterV3+Degradation.swift */,
				5EC2C592213827BF00C6CE35 /* WireCallCenterV3+Events.swift */,
				F9E577201E77EC6D0065EFE4 /* WireCallCenterV3+Notifications.swift */,
				166A8BF21E015F3B00F5EEEA /* WireCallCenterV3Factory.swift */,
				63FE4B9D25C1D2EC002878E5 /* VideoGridPresentationMode.swift */,
			);
			path = Calling;
			sourceTree = "<group>";
		};
		3EAD6A0F199BBE5D00D519DB /* Calling */ = {
			isa = PBXGroup;
			children = (
				16D3FCDE1E365ABC0052A535 /* CallStateObserverTests.swift */,
				160C31401E6DDFC30012E4BC /* VoiceChannelV3Tests.swift */,
				872C99511DB5256E006A3BDE /* CallKitManagerTests.swift */,
				872C995E1DB6722C006A3BDE /* CallKitDelegateTests+Mocking.h */,
				872C995F1DB6722C006A3BDE /* CallKitDelegateTests+Mocking.m */,
				165D3A1A1E1D43870052E654 /* WireCallCenterV3Mock.swift */,
				F905C47E1E79A86A00AF34A5 /* WireCallCenterV3Tests.swift */,
				1658C2381F5404ED00889F22 /* FlowManagerMock.swift */,
				F95FFBCF1EB8A44D004031CB /* CallSystemMessageGeneratorTests.swift */,
				F9F846331ED307F10087C1A4 /* CallParticipantsSnapshotTests.swift */,
				87B30C5B1FA756220054DFB1 /* FlowManagerTests.swift */,
				5E8BB8A3214912D100EEA64B /* AVSBridgingTests.swift */,
				166D18A5230EC418001288CD /* MockMediaManager.swift */,
				639290A3252CA53100046171 /* CallSnapshotTestFixture.swift */,
				A901FE9A258B562F003EAF5C /* CallParticipantTests.swift */,
				632A582125CD9DF900F0C4BD /* CallParticipantsKindTests.swift */,
				6349771D268B7C4300824A05 /* AVSVideoStreamsTest.swift */,
			);
			path = Calling;
			sourceTree = "<group>";
		};
		540029AA1918CA8500578793 = {
			isa = PBXGroup;
			children = (
				09284B6A1B8272C300EEE10E /* WireSyncEngine Test Host.entitlements */,
				09CC4AB71B7CB8B700201C63 /* Cartfile */,
				F93C4C6F1E1E8B77007E9CEE /* Cartfile.resolved */,
				09CC4AB81B7CB8BF00201C63 /* Cartfile.private */,
				3E18605F191A4F6A000FE027 /* README.md */,
				5423B98C191A49CD0044347D /* Source */,
				3E18605E191A4F4F000FE027 /* Resources */,
				5423B997191A4A1B0044347D /* Tests */,
				1688189C25F150E100BB51C3 /* TestsPlans */,
				540029B61918CA8500578793 /* Frameworks */,
				540029B51918CA8500578793 /* Products */,
			);
			indentWidth = 4;
			sourceTree = "<group>";
			tabWidth = 4;
		};
		540029B51918CA8500578793 /* Products */ = {
			isa = PBXGroup;
			children = (
				3E186088191A56F6000FE027 /* WireSyncEngine Test Host.app */,
				3E1860C3191A649D000FE027 /* UnitTests.xctest */,
				549815931A43232400A7CE2E /* WireSyncEngine.framework */,
				169BA1D225ECDBA300374343 /* IntegrationTests.xctest */,
			);
			name = Products;
			sourceTree = "<group>";
		};
		540029B61918CA8500578793 /* Frameworks */ = {
			isa = PBXGroup;
			children = (
				1658E91C26C53FDB003D0090 /* Starscream.xcframework */,
				A9A23974268DEC53004B1C22 /* OCMock.xcframework */,
				A9A23975268DEC53004B1C22 /* WireTesting.xcframework */,
				A9A2393E268DEC3C004B1C22 /* avs.xcframework */,
				A9A2393F268DEC3C004B1C22 /* HTMLString.xcframework */,
				A9A23945268DEC3C004B1C22 /* libPhoneNumberiOS.xcframework */,
				A9A23940268DEC3C004B1C22 /* PINCache.xcframework */,
				A9A2394A268DEC3C004B1C22 /* SwiftProtobuf.xcframework */,
				A9A23948268DEC3C004B1C22 /* WireCryptobox.xcframework */,
				A9A23946268DEC3C004B1C22 /* WireDataModel.xcframework */,
				A9A23944268DEC3C004B1C22 /* WireImages.xcframework */,
				A9A23941268DEC3C004B1C22 /* WireLinkPreview.xcframework */,
				A9A23949268DEC3C004B1C22 /* WireMockTransport.xcframework */,
				A9A23947268DEC3C004B1C22 /* WireProtos.xcframework */,
				A9A23942268DEC3C004B1C22 /* WireRequestStrategy.xcframework */,
				A9A2394C268DEC3D004B1C22 /* WireSystem.xcframework */,
				A9A2394B268DEC3D004B1C22 /* WireTransport.xcframework */,
				A9A2394D268DEC3D004B1C22 /* WireUtilities.xcframework */,
				A9A23943268DEC3C004B1C22 /* ZipArchive.xcframework */,
			);
			name = Frameworks;
			sourceTree = "<group>";
		};
		5423B98C191A49CD0044347D /* Source */ = {
			isa = PBXGroup;
			children = (
				EFF9403C2240FE12004F3115 /* DeepLink */,
				54B2A0821DAE71F100BB40B1 /* Analytics */,
				0928E38F1BA2CFF60057232E /* E2EE */,
				A9EADFFF19DBF20A00FD386C /* Utility */,
				A926F1E0196C12ED0045BB47 /* Registration */,
				A957B4B91962FB610060EE03 /* Notifications */,
				54BAF1BB19212EBA008042FB /* UserSession */,
				F19F1D361EFBF60A00275E27 /* SessionManager */,
				F19F1D121EFBC17A00275E27 /* UnauthenticatedSession */,
				3E89FFA3191B6E15002D3A3E /* Data Model */,
				85D85DBFC1F3A95767DEEA45 /* Synchronization */,
				3EAD6A08199BB6C800D519DB /* Calling */,
				3E18605B191A4F28000FE027 /* Public */,
				3E18605C191A4F3B000FE027 /* WireSyncEngine-iOS.pch */,
			);
			path = Source;
			sourceTree = "<group>";
		};
		5423B997191A4A1B0044347D /* Tests */ = {
			isa = PBXGroup;
			children = (
				5474C7DC1921303400185A3A /* Source */,
				3E1860B3191A5D1D000FE027 /* iOS Test Host */,
				3E18605A191A4EF8000FE027 /* Resources */,
			);
			path = Tests;
			sourceTree = "<group>";
		};
		5474C7DC1921303400185A3A /* Source */ = {
			isa = PBXGroup;
			children = (
				169BA25025EF777300374343 /* Recorders */,
				169BA1F625ECF8C300374343 /* Mocks */,
				09C77C3C1BA2E38D00E2163F /* E2EE */,
				54C2F6751A6FA988003D09D9 /* Notifications */,
				A9EAE00A19DBF24100FD386C /* Utility */,
				54CEC9BB19AB34CE006817BB /* Registration */,
				5474C7EB1921303400185A3A /* UserSession */,
				F159F4121F1E310C001B7D80 /* SessionManager */,
				161ACB4023F6EDF900ABFF33 /* UnauthenticatedSession */,
				5474C7DD1921303400185A3A /* Data Model */,
				85D850FC5E45F9F688A64419 /* Synchronization */,
				54FC8A0E192CD52800D3C016 /* Integration */,
				3EAD6A0F199BBE5D00D519DB /* Calling */,
				3E799CF2192140300020A438 /* WireSyncEngine-Tests.pch */,
				098CFBBA1B7B9C94000B02B1 /* BaseTestSwiftHelpers.swift */,
				5474C8051921309400185A3A /* MessagingTest.h */,
				5474C8061921309400185A3A /* MessagingTest.m */,
				06BBF7002473D51D00A26626 /* MessagingTest+Swift.swift */,
				5474C8081921309400185A3A /* MessagingTestTests.m */,
				3E1858B21951D69B005FE78F /* MemoryLeaksObserver.h */,
				3E1858B31951D69B005FE78F /* MemoryLeaksObserver.m */,
				5463C88F193F38A6006799DE /* ZMTimingTests.h */,
				5463C890193F38A6006799DE /* ZMTimingTests.m */,
				5E2C354C21A806A80034F1EE /* MockBackgroundActivityManager.swift */,
				16849B1B23EDA1FD00C025A8 /* MockUpdateEventProcessor.swift */,
				16849B1F23EDB32B00C025A8 /* MockSessionManager.swift */,
				1636EAFE23F6FCCC00CD9527 /* MockPresentationDelegate.swift */,
				161C887623FD4CFD00CB0B8E /* MockPushChannel.swift */,
				161C886423FD248A00CB0B8E /* RecordingMockTransportSession.swift */,
				54BD32D01A5ACCF9008EB1B0 /* Test-Bridging-Header.h */,
				16A5FE20215B584200AEEBBD /* MockLinkPreviewDetector.swift */,
				166B2B6D23EB2CD3003E8581 /* DatabaseTest.swift */,
				87AEA67B1EFBD27700C94BF3 /* DiskDatabaseTest.swift */,
				5E8EE1FD20FDCD1300DB1F9B /* MockPasteboard.swift */,
				5E0EB1F82100A46F00B5DC2B /* MockCompanyLoginRequesterDelegate.swift */,
				EE6654632445D4EE00CBF8D3 /* MockAddressBook.swift */,
			);
			path = Source;
			sourceTree = "<group>";
		};
		5474C7DD1921303400185A3A /* Data Model */ = {
			isa = PBXGroup;
			children = (
				F991CE111CB55512004D8465 /* ZMConversation+Testing.h */,
				F991CE121CB55512004D8465 /* ZMConversation+Testing.m */,
				169BA24025EF6F6700374343 /* ZMConversation+Testing.swift */,
				F991CE131CB55512004D8465 /* ZMUser+Testing.h */,
				F991CE141CB55512004D8465 /* ZMUser+Testing.m */,
				F9B71F4A1CB2B841001DB03F /* NSManagedObjectContext+TestHelpers.h */,
				F9B71F4B1CB2B841001DB03F /* NSManagedObjectContext+TestHelpers.m */,
				85D856D10F3CD0262DCB5730 /* MockDataModel */,
				EE1DEBB223D5A6930087EE1F /* TypingTests.swift */,
				EE1DEBB423D5AEE50087EE1F /* TypingUsersTimeoutTests.swift */,
				EE1DEBB823D5B9BC0087EE1F /* ZMConversation+TypingUsersTests.swift */,
				EE1DEBB623D5B62C0087EE1F /* TypingUsersTests.swift */,
				16AD86B71F7292EB00E4C797 /* TypingChange.swift */,
				16D3FD011E3A5C0D0052A535 /* ZMConversationVoiceChannelRouterTests.swift */,
				164CB465207CC47700A2010F /* Conversation+ParticipantsTests.swift */,
				16519D6C231EAAF300C9D76D /* Conversation+DeletionTests.swift */,
				872A2EE71FFFBC3900900B22 /* ServiceUserTests.swift */,
				878ACB5820AF12C10016E68A /* ZMUserConsentTests.swift */,
			);
			path = "Data Model";
			sourceTree = "<group>";
		};
		5474C7EB1921303400185A3A /* UserSession */ = {
			isa = PBXGroup;
			children = (
				161ACB3D23F6E49400ABFF33 /* URLActionProcessors */,
				549127E819E7FDAB005871F5 /* Search */,
				EEF4010223A8E1EF007B1A97 /* Conversation_RoleTests.swift */,
				5447E4651AECDC5000411FCD /* ZMUserSessionTestsBase.h */,
				5447E4661AECDE6500411FCD /* ZMUserSessionTestsBase.m */,
				A97E4F55267CF681006FC545 /* ZMUserSessionTestsBase+ZMUserSessionConfiguration.swift */,
				1679D1CB1EF9730C007B0DF5 /* ZMUserSessionTestsBase+Calling.swift */,
				54610D32192C9D7200FE7201 /* ZMUserSessionTests.m */,
				A97E4F5A267CFB2D006FC545 /* ZMUserSessionTests_NetworkState.swift */,
				1626344620D79C22000D4063 /* ZMUserSessionTests+PushNotifications.swift */,
				F92CA9641F153622007D8570 /* ZMUserSessionTests+FileRelocation.swift */,
				F1AE5F6E21F73388009CDBBC /* ZMUserSessionTests+Timers.swift */,
				168474252252579A004DE9EC /* ZMUserSessionTests+Syncing.swift */,
				16E0FBB4233119FE000E3235 /* ZMUserSessionTests+Authentication.swift */,
				1673C35224CB36D800AE2714 /* ZMUserSessionTests+EncryptionAtRest.swift */,
				0920C4D81B305FF500C55728 /* UserSessionGiphyRequestStateTests.swift */,
				541228431AEE422C00D9ED1C /* ZMAuthenticationStatusTests.m */,
				7CE017142317D07E00144905 /* ZMAuthenticationStatusTests.swift */,
				A9C02611266F5DB8002E542B /* ZMClientRegistrationStatusTests.h */,
				F99298581BE110490058D42F /* ZMClientRegistrationStatusTests.m */,
				A9C02609266F5D1B002E542B /* ZMClientRegistrationStatusTests.swift */,
				F9B171F71C0F00E700E6EEC6 /* ClientUpdateStatusTests.swift */,
				54BFDF691BDA87D20034A3DB /* HistorySynchronizationStatusTests.swift */,
				09B730941B3045E400A5CCC9 /* ProxiedRequestStatusTests.swift */,
				BFB524CD1C7722EC006BCE23 /* PushNotificationStatusTests.swift */,
				7CE017162317D72A00144905 /* ZMCredentialsTests.swift */,
				542DFEE51DDCA452000F5B95 /* UserProfileUpdateStatusTests.swift */,
				F19F4F4C1E646C3C00F4D8FF /* UserProfileImageUpdateStatusTests.swift */,
				3E05F250192A4FBD00F22D80 /* UserSessionErrorTests.m */,
				A9692F881986476900849241 /* NSString_NormalizationTests.m */,
				F9FD798919EE962F00D70FCD /* ZMBlacklistDownloaderTest.m */,
				F9F11A061A0A630900F1DCEE /* ZMBlacklistVerificatorTest.m */,
				54D784FD1A37248000F47798 /* ZMEncodedNSUUIDWithTimestampTests.m */,
				16DCAD6D1B1476FE008C1DD9 /* NSURL+LaunchOptionsTests.m */,
				F9D1CD131DF6C131002F6E80 /* SyncStatusTests.swift */,
				160C31491E82AC170012E4BC /* OperationStatusTests.swift */,
				16A702CF1E92998100B8410D /* ApplicationStatusDirectoryTests.swift */,
				8766853A1F2A1A860031081B /* UnauthenticatedSessionTests.swift */,
				1662B0F823D9CE8F00B8C7C5 /* UnauthenticatedSessionTests+DomainLookup.swift */,
				167F383C23E04A93006B6AA9 /* UnauthenticatedSessionTests+SSO.swift */,
				16085B341F719E6D000B9F22 /* NetworkStateRecorder.swift */,
				168CF42E2007BCD9009FCB89 /* TeamInvitationStatusTests.swift */,
				D55272E92062732100F542BE /* AssetDeletionStatusTests.swift */,
				874A16932052C64B001C6760 /* UserExpirationObserverTests.swift */,
				874A1749205812B6001C6760 /* ZMUserSessionTests.swift */,
				166264922166517A00300F45 /* CallEventStatusTests.swift */,
				87D2555821D6275800D03789 /* BuildTypeTests.swift */,
			);
			path = UserSession;
			sourceTree = "<group>";
		};
		549127E819E7FDAB005871F5 /* Search */ = {
			isa = PBXGroup;
			children = (
				1660AA0E1ECE0C870056D403 /* SearchResultTests.swift */,
				1660AA101ECE3C1C0056D403 /* SearchTaskTests.swift */,
				164C29A21ECF437E0026562A /* SearchRequestTests.swift */,
				164C29A41ECF47D80026562A /* SearchDirectoryTests.swift */,
				545F601B1D6C336D00C2C55B /* AddressBookSearchTests.swift */,
				54AB428D1DF5C5B400381F2C /* TopConversationsDirectoryTests.swift */,
			);
			name = Search;
			sourceTree = "<group>";
		};
		54A170621B30068B001B41A5 /* Strategies */ = {
			isa = PBXGroup;
			children = (
				BF491CD01F03D7CF0055EE44 /* PermissionsDownloadRequestStrategy.swift */,
				F9ABE84B1EFD568B00D83214 /* TeamDownloadRequestStrategy.swift */,
				A913C02123A7EDFA0048CE74 /* TeamRolesDownloadRequestStrategy.swift */,
				1645ECFB2449CE75007A82D6 /* TeamMembersDownloadRequestStrategy.swift */,
				F9ABE84D1EFD568B00D83214 /* TeamRequestFactory.swift */,
				16D9E8B922BCD39200FA463F /* LegalHoldRequestStrategy.swift */,
				F9410F641DE49C13007451FF /* PushTokenStrategy.swift */,
				F9F631411DE3524100416938 /* TypingStrategy.swift */,
				F95706531DE5D1CC0087442C /* SearchUserImageStrategy.swift */,
				54A170631B300696001B41A5 /* ProxiedRequestStrategy.swift */,
				09C77C521BA6C77000E2163F /* UserClientRequestStrategy.swift */,
				0920833F1BA95EE100F82B29 /* UserClientRequestFactory.swift */,
				166507802459D7CA005300C1 /* UserClientEventConsumer.swift */,
				8798607A1C3D48A400218A3E /* DeleteAccountRequestStrategy.swift */,
				16DABFAD1DCF98D3001973E3 /* CallingRequestStrategy.swift */,
				547E5B591DDB67390038D936 /* UserProfileUpdateRequestStrategy.swift */,
				F19F4F3B1E604AA700F4D8FF /* UserImageAssetUpdateStrategy.swift */,
				EF2CB12622D5E58B00350B0A /* TeamImageAssetUpdateStrategy.swift */,
				F1C51FE81FB4A9C7009C2269 /* RegistrationStrategy.swift */,
				EFC8281B1FB343B600E27E21 /* RegistationCredentialVerificationStrategy.swift */,
				168CF42A20079A02009FCB89 /* TeamInvitationRequestStrategy.swift */,
				1672A64423473EA100380537 /* LabelDownstreamRequestStrategy.swift */,
				16D0A11C234C8CD700A83F87 /* LabelUpstreamRequestStrategy.swift */,
				A938BDC723A7964100D4C208 /* ConversationRoleDownstreamRequestStrategy.swift */,
				06B99C7A242B51A300FEAFDE /* SignatureRequestStrategy.swift */,
				54CB3FE024A34B8A00BA86DD /* FeatureFlagRequestStrategy.swift */,
				D5225721206261C100562561 /* Asset Deletion */,
			);
			path = Strategies;
			sourceTree = "<group>";
		};
		54A170661B300700001B41A5 /* Strategies */ = {
			isa = PBXGroup;
			children = (
				BF491CD41F03E0FC0055EE44 /* PermissionsDownloadRequestStrategyTests.swift */,
				169BC10E22BD17FF0003159B /* LegalHoldRequestStrategyTests.swift */,
				1645ED1A244DE345007A82D6 /* TeamMembersDownloadRequestStrategy.swift */,
				F9ABE8531EFD56BF00D83214 /* TeamDownloadRequestStrategyTests.swift */,
				F9ABE8541EFD56BF00D83214 /* TeamDownloadRequestStrategy+EventsTests.swift */,
				A913C02323A7F1C00048CE74 /* TeamRolesDownloadRequestStrategyTests.swift */,
				D55272EB2062733F00F542BE /* AssetDeletionRequestStrategyTests.swift */,
				F94F6B321E54B9C000D46A29 /* CallingRequestStrategyTests.swift */,
				F9410F671DE4BE42007451FF /* PushTokenStrategyTests.swift */,
				F9410F621DE44C2E007451FF /* TypingStrategyTests.swift */,
				F95706581DE5F6D40087442C /* SearchUserImageStrategyTests.swift */,
				54A170671B300717001B41A5 /* ProxiedRequestStrategyTests.swift */,
				87D4625C1C3D526D00433469 /* DeleteAccountRequestStrategyTests.swift */,
				F170AF1F1E7800CF0033DC33 /* UserImageAssetUpdateStrategyTests.swift */,
				EF2CB12822D5E5BB00350B0A /* TeamImageAssetUpdateStrategyTests.swift */,
				F148F66A1FBAFAF600BD6909 /* RegistrationStatusTestHelper.swift */,
				EFC8281D1FB34F9600E27E21 /* EmailVerificationStrategyTests.swift */,
				EFC828211FB356CE00E27E21 /* RegistrationStatusTests.swift */,
				F148F6681FBAF55800BD6909 /* TeamRegistrationStrategyTests.swift */,
				168CF42C2007BCA0009FCB89 /* TeamInvitationRequestStrategyTests.swift */,
				1672A652234784B500380537 /* LabelDownstreamRequestStrategyTests.swift */,
				16D0A118234B999600A83F87 /* LabelUpstreamRequestStrategyTests.swift */,
				A938BDC923A7966700D4C208 /* ConversationRoleDownstreamRequestStrategyTests.swift */,
				06F98D5E24379143007E914A /* SignatureRequestStrategyTests.swift */,
				54BAB40C24A9EAC800EBC400 /* FeatureFlagRequestStrategyTests.swift */,
			);
			path = Strategies;
			sourceTree = "<group>";
		};
		54B2A0821DAE71F100BB40B1 /* Analytics */ = {
			isa = PBXGroup;
			children = (
				F1EB0E77200501C70040D73E /* NotificationsTracker.swift */,
				7C1F4BF4203C4F67000537A8 /* Analytics+Push.swift */,
			);
			path = Analytics;
			sourceTree = "<group>";
		};
		54BAF1BB19212EBA008042FB /* UserSession */ = {
			isa = PBXGroup;
			children = (
				161ACB2B23F5B9E900ABFF33 /* URLActionProcessors */,
				874A168E2052BE32001C6760 /* OpenConversationObserver */,
				F9FD798019EE73C500D70FCD /* VersionBlacklist */,
				A9BABE5E19BA1EF300E9E5A3 /* Search */,
				F9AB00211F0CDAF00037B437 /* FileRelocator.swift */,
				166B2B5D23E86522003E8581 /* ZMUserSession.swift */,
				EEE186B3259CC92D008707CA /* ZMUserSession+AppLock.swift */,
				EE419B57256FEA3D004618E2 /* ZMUserSession.Configuration.swift */,
				A93B528A250101AC0061255E /* ZMUserSession+Debugging.swift */,
				EEEED9A923F6BD75008C94CA /* ZMUserSession+SelfUserProvider.swift */,
				164EAF9B1F4455FA00B628C4 /* ZMUserSession+Actions.swift */,
				16ED865923E2E91900CB1766 /* ZMUserSession+LifeCycle.swift */,
				16E0FB86232F8933000E3235 /* ZMUserSession+Authentication.swift */,
				16ED865C23E30F7E00CB1766 /* ZMUserSesson+Proxy.swift */,
				54034F371BB1A6D900F4ED62 /* ZMUserSession+Logs.swift */,
				8751DA051F66BFA6000D308B /* ZMUserSession+Push.swift */,
				162DEE101F87B9800034C8F9 /* ZMUserSession+Calling.swift */,
				F1AE5F6C21F72FC6009CDBBC /* ZMUserSession+Timers.swift */,
				EE5FEF0421E8948F00E24F7F /* ZMUserSession+DarwinNotificationCenter.swift */,
				554FEE2022AFF20600B1A8A1 /* ZMUserSession+LegalHold.swift */,
				16ED865E23E3145C00CB1766 /* ZMUserSession+Clients.swift */,
				16E6F26124B371190015B249 /* ZMUserSession+EncryptionAtRest.swift */,
				3E05F253192A50CC00F22D80 /* NSError+ZMUserSession.m */,
				3E05F254192A50CC00F22D80 /* NSError+ZMUserSessionInternal.h */,
				F1C1F3EF1FCF18C5007273E3 /* NSError+Localized.swift */,
				F1C1F3ED1FCF0C85007273E3 /* ZMUserSessionErrorCode+Localized.swift */,
				16DCAD641B0F9447008C1DD9 /* NSURL+LaunchOptions.h */,
				16DCAD651B0F9447008C1DD9 /* NSURL+LaunchOptions.m */,
				54F0A0931B3018D7003386BC /* ProxiedRequestsStatus.swift */,
				54BFDF671BDA6F9A0034A3DB /* HistorySynchronizationStatus.swift */,
				F9FD16791BDFCDAD00725F5C /* ZMClientRegistrationStatus.h */,
				F992985A1BE1404D0058D42F /* ZMClientRegistrationStatus+Internal.h */,
				F9FD167A1BDFCDAD00725F5C /* ZMClientRegistrationStatus.m */,
				A9C02604266F5B4B002E542B /* ZMClientRegistrationStatus.swift */,
				54973A351DD48CAB007F8702 /* NSManagedObject+EncryptionContext.swift */,
				163FB9982057E3F200E74F83 /* AuthenticationStatusProvider.swift */,
				F9B171F51C0EF21100E6EEC6 /* ClientUpdateStatus.swift */,
				BF00441A1C737CE9007A6EA4 /* PushNotificationStatus.swift */,
				F9B8308B1DEEDC2900FF6FE7 /* SyncStatus.swift */,
				166264732166093800300F45 /* CallEventStatus.swift */,
				160C31261E6434500012E4BC /* OperationStatus.swift */,
				549710091F6FFE9900026EDD /* ClientUpdateNotification.swift */,
				F19F4F4E1E6575F700F4D8FF /* UserProfileImageOwner.swift */,
				F19F4F391E5F1AE400F4D8FF /* UserProfileImageUpdateStatus.swift */,
				547E5B571DDB4B800038D936 /* UserProfileUpdateStatus.swift */,
				168CF42620077C54009FCB89 /* TeamInvitationStatus.swift */,
				5478A1401DEC4048006F7268 /* UserProfile.swift */,
				5467F1C31E0AE2EF008C1745 /* KeyValueStore.swift */,
				5467F1C51E0AE421008C1745 /* KeyValueStore+AccessToken.swift */,
				544F8FF21DDCD34600D1AB04 /* UserProfileUpdateNotifications.swift */,
				54D9331F1AE1653000C0B91C /* ZMCredentials.m */,
				09D7CE621AE94D4200CC5F45 /* ZMCredentials+Internal.h */,
				F19F1D391EFBFD2B00275E27 /* BuildType.swift */,
				549710071F6FF5C100026EDD /* NotificationInContext+UserSession.swift */,
				5458AF831F7021B800E45977 /* PreLoginAuthenticationNotification.swift */,
			);
			path = UserSession;
			sourceTree = "<group>";
		};
		54C2F6751A6FA988003D09D9 /* Notifications */ = {
			isa = PBXGroup;
			children = (
				54C2F67C1A6FA988003D09D9 /* PushNotifications */,
			);
			path = Notifications;
			sourceTree = "<group>";
		};
		54C2F67C1A6FA988003D09D9 /* PushNotifications */ = {
			isa = PBXGroup;
			children = (
				F1FE8025200684DB00A438CF /* NotificationsTrackingTests.swift */,
				EE5BF6341F8F907C00B49D06 /* ZMLocalNotificationTests.swift */,
				EE5BF6361F8F9D6100B49D06 /* ZMLocalNotificationTests_Event.swift */,
				1639A8532264C52600868AB9 /* ZMLocalNotificationTests_Alerts.swift */,
				EE01E0381F90FEC1001AA33C /* ZMLocalNotificationTests_ExpiredMessage.swift */,
				16F7343B250F588100AB93B1 /* ZMLocalNotificationTests_UnreadCount.swift */,
				546F815A1E685F1A00775059 /* LocalNotificationDispatcherTests.swift */,
				160195601E30C9CF00ACBFAC /* LocalNotificationDispatcherCallingTests.swift */,
				F9E4779D1D21640E003A99AC /* ZMLocalNotificationSetTests.swift */,
				F96C8E811D7ECECF004B6D87 /* ZMLocalNotificationTests_Message.swift */,
				1671F9FE1E2FAF50009F3150 /* ZMLocalNotificationForTests_CallState.swift */,
				F96C8E891D7F6F8C004B6D87 /* ZMLocalNotificationTests_SystemMessage.swift */,
				EEB568181FA22FBE003ADA3A /* ZMLocalNotificationLocalizationTests.swift */,
				068E655924C8223400403926 /* LocalNotificationContentTypeTest.swift */,
			);
			path = PushNotifications;
			sourceTree = "<group>";
		};
		54CEC9BB19AB34CE006817BB /* Registration */ = {
			isa = PBXGroup;
			children = (
				549552511D64567C004F21F6 /* AddressBookTests.swift */,
				54DE9BEC1DE75D4900EFFB9C /* RandomHandleGeneratorTests.swift */,
				5E8EE1FB20FDCCE200DB1F9B /* CompanyLoginRequestDetectorTests.swift */,
				5E0EB1F52100A13200B5DC2B /* CompanyLoginRequesterTests.swift */,
				BF80542A2102175800E97053 /* CompanyLoginVerificationTokenTests.swift */,
				5E9D32702109C54B0032FB06 /* CompanyLoginActionTests.swift */,
			);
			path = Registration;
			sourceTree = "<group>";
		};
		54F8D6D619AB525400146664 /* Transcoders */ = {
			isa = PBXGroup;
			children = (
				A9AC349319C2F316003C1A5C /* Helper */,
				54F8D6DD19AB535700146664 /* ZMConnectionTranscoder.h */,
				54F8D6DE19AB535700146664 /* ZMConnectionTranscoder.m */,
				54BDC60019C2FE4F00B22C03 /* ZMConnectionTranscoder+Internal.h */,
				54294A1F19472D4E007BE3CE /* ZMConversationTranscoder.h */,
				EF169DDE22E85BA100B74D4A /* ZMConversationSource.swift */,
				54EBDDEA1966B2B000B23C36 /* ZMConversationTranscoder+Internal.h */,
				54294A2019472D4E007BE3CE /* ZMConversationTranscoder.m */,
				F16C8BE72044129700677D31 /* ZMConversationTranscoder.swift */,
				F93A75F11C1F219800252586 /* ConversationStatusStrategy.swift */,
				54F8D6E419AB535700146664 /* ZMMissingUpdateEventsTranscoder.h */,
				5427B34619D17ACE00CC18DC /* ZMMissingUpdateEventsTranscoder+Internal.h */,
				54F8D6E519AB535700146664 /* ZMMissingUpdateEventsTranscoder.m */,
				5427B34D19D195A100CC18DC /* ZMLastUpdateEventIDTranscoder.h */,
				5427B35319D1965A00CC18DC /* ZMLastUpdateEventIDTranscoder+Internal.h */,
				5427B34E19D195A100CC18DC /* ZMLastUpdateEventIDTranscoder.m */,
				54F8D6E819AB535700146664 /* ZMSelfStrategy.h */,
				F9E3AB511BEA017300C1A6AA /* ZMSelfStrategy+Internal.h */,
				54F8D6E919AB535700146664 /* ZMSelfStrategy.m */,
				54C11B9E19D1E4A100576A96 /* ZMLoginTranscoder.h */,
				54C11BA819D1E70900576A96 /* ZMLoginTranscoder+Internal.h */,
				54C11B9F19D1E4A100576A96 /* ZMLoginTranscoder.m */,
				09531F131AE960E300B8556A /* ZMLoginCodeRequestTranscoder.h */,
				09531F141AE960E300B8556A /* ZMLoginCodeRequestTranscoder.m */,
			);
			path = Transcoders;
			sourceTree = "<group>";
		};
		54F8D72919AB66CB00146664 /* Transcoders */ = {
			isa = PBXGroup;
			children = (
				A97042E019E2BEC700FE746B /* Helper */,
				54F8D74819AB67B300146664 /* ObjectTranscoderTests.h */,
				54F8D74919AB67B300146664 /* ObjectTranscoderTests.m */,
				54F8D72B19AB677300146664 /* ZMConnectionTranscoderTest.m */,
				54F8D72D19AB677300146664 /* ZMConversationTranscoderTests.m */,
				16466C0D1F9F7EDF00E3F970 /* ZMConversationTranscoderTests.swift */,
				F9DAC54D1C2034E70001F11E /* ConversationStatusStrategyTests.swift */,
				54F8D72F19AB677300146664 /* ZMMissingUpdateEventsTranscoderTests.m */,
				54188DCA19D19DE200DA40E4 /* ZMLastUpdateEventIDTranscoderTests.m */,
				54F8D73119AB677400146664 /* ZMSelfTranscoderTests.m */,
				542DFEE71DDCA4FD000F5B95 /* UserProfileUpdateRequestStrategyTests.swift */,
				54C11BAB19D1EB7500576A96 /* ZMLoginTranscoderTests.m */,
				BF50CFA51F39ABCF007833A4 /* MockUserInfoParser.swift */,
				09531F1A1AE9644800B8556A /* ZMLoginCodeRequestTranscoderTests.m */,
			);
			path = Transcoders;
			sourceTree = "<group>";
		};
		54FC8A0E192CD52800D3C016 /* Integration */ = {
			isa = PBXGroup;
			children = (
				F9644AE91E83CDD100A1887B /* CallingV3Tests.swift */,
				16FF47481F0CD6610044C491 /* IntegrationTest.h */,
				16FF47461F0CD58A0044C491 /* IntegrationTest.m */,
				16FF47431F0BF5C70044C491 /* IntegrationTest.swift */,
				54ADA7611E3B3CBE00B90C7D /* IntegrationTest+Encryption.swift */,
				166D191E23157EBE001288CD /* IntegrationTest+Messages.swift */,
				163BB8111EE1A65A00DF9384 /* IntegrationTest+Search.swift */,
				3E288A6919C859210031CFCE /* NotificationObservers.h */,
				3E288A6A19C859210031CFCE /* NotificationObservers.m */,
				54FC8A0F192CD55000D3C016 /* LoginFlowTests.m */,
				85D85D997334755E841D13EA /* SlowSyncTests.m */,
				16519D7C2320087100C9D76D /* SlowSyncTests+ExistingData.swift */,
				BF1F52CB1ECDD778002FB553 /* SlowSyncTests+Teams.swift */,
				F190E0DB1E8E7BA1003E81F8 /* SlowSyncTests+Swift.swift */,
				545643D41C62C1A800A2129C /* ConversationTestsBase.h */,
				545643D51C62C1A800A2129C /* ConversationTestsBase.m */,
				3E6CD176194F435F00BAE83E /* ConversationsTests.m */,
				BFE53F541D5A2F7000398378 /* DeleteMessagesTests.swift */,
				BFAB67AF1E535B4B00D67C1A /* TextSearchTests.swift */,
				16D1383A1FD6A6F4001B4411 /* AvailabilityTests.swift */,
				F964700B1D5C720D00A81A92 /* ConversationTests+MessageEditing.m */,
				63F65F04246D972900534A69 /* ConversationTests+MessageEditing.swift */,
				F9E462D91D7043C60036CFA7 /* ConversationTests+DeliveryConfirmation.swift */,
				F920F4D51DA3DCF8002B860B /* ConversationTests+Ephemeral.swift */,
				F13A26E020456002004F8E47 /* ConversationTests+Guests.swift */,
				BF3C1B1820DBE3B2001CE126 /* ConversationTests+MessageTimer.swift */,
				1675532B21B16D1E009C9FEA /* ConversationTests+ReceiptMode.swift */,
				06BBF6EC246EB56B00A26626 /* ConversationTests+List.swift */,
				16904A83207E078C00C92806 /* ConversationTests+Participants.swift */,
				06BBF6EF246ECB2400A26626 /* ConversationTests+Archiving.swift */,
				06BBF6F7246EF67400A26626 /* ConversationTests+Reactions.swift */,
				06BBF6F2246EF28800A26626 /* ConversationTests+LastRead.swift */,
				06BBF6F5246EF65600A26626 /* ConversationTests+ClearingHistory.swift */,
				16519D5B231EA13A00C9D76D /* ConversationTests+Deletion.swift */,
				06EF5186266E445F0073920F /* ConversationTests+Join.swift */,
				09914E501BD6613600C10BF8 /* ConversationTests+OTR.m */,
				63495E4623FFF098002A7C59 /* ConversationTests+OTR.swift */,
				16A86B8322A7E57100A674F8 /* ConversationTests+LegalHold.swift */,
				5430FF141CE4A359004ECFFE /* FileTransferTests.m */,
				06BBF6FB247288DD00A26626 /* FileTransferTests+Swift.swift */,
				541918EB195AD9D100A5023D /* SendAndReceiveMessagesTests.m */,
				06BBF6FE2472F3AC00A26626 /* SendAndReceiveMessagesTests+Swift.swift */,
				163BB8151EE1B1AC00DF9384 /* SearchTests.swift */,
				A9C02620266F630E002E542B /* UserProfileTests.h */,
				54877C9419922C0B0097FB58 /* UserProfileTests.m */,
				F190E0A81E8D516D003E81F8 /* UserProfileImageV3Tests.swift */,
				3EEA678A199D079600AF7665 /* UserTests.m */,
				A9F269C6257800940021B99A /* UserTests.swift */,
				168E96DC220C6EB700FC92FA /* UserTests+AccountDeletion.swift */,
				54E4DD0D1DE4A9A200FEF192 /* UserHandleTests.swift */,
				63F65F02246D5A9600534A69 /* PushChannelTests.swift */,
				63F65F212474153E00534A69 /* APNSTestsBase.h */,
				63F65F222474378200534A69 /* APNSTestsBase.m */,
				545F3DBA1AAF64FB00BF817B /* APNSTests.m */,
				63F65F1224729B4C00534A69 /* APNSTests+Swift.swift */,
				F1F3FE8620F36DEC00B0BAF3 /* PushNotificationTokenTests.swift */,
				5492C6C319ACCCA8008F41E2 /* ConnectionTests.m */,
				54A3ACC21A261603008AF8DF /* BackgroundTests.m */,
				EE1108FC23D59720005DC663 /* IsTypingTests.swift */,
				54DFB8EE1B30649000F1C736 /* GiphyTests.m */,
				5422E96E1BD5A4FD005A7C77 /* OTRTests.swift */,
				F9B171F91C0F320200E6EEC6 /* ClientManagementTests.m */,
				16A5FE22215B5FD000AEEBBD /* LinkPreviewTests.swift */,
				F93F3A581ED5A67E003CD185 /* TeamTests.swift */,
				EF797FE71FB5E8DB00F7FF21 /* RegistrationTests.swift */,
				F188BB852223F372002BF204 /* UserRichProfileIntegrationTests.swift */,
				5502C6E922B7D4DA000684B7 /* ZMUserSessionLegalHoldTests.swift */,
				169E55F52518FF810092CD53 /* EventProcessingPerformanceTests.swift */,
				EEA1ED4025BEBABF006D07D3 /* AppLockIntegrationTests.swift */,
			);
			path = Integration;
			sourceTree = "<group>";
		};
		5E8EE1F820FDC7C900DB1F9B /* Company */ = {
			isa = PBXGroup;
			children = (
				5E8EE1F620FDC6B900DB1F9B /* CompanyLoginRequestDetector.swift */,
				5E0EB1F321008C1900B5DC2B /* CompanyLoginRequester.swift */,
				BFE7FCBE2101E50700D1165F /* CompanyLoginVerificationToken.swift */,
				5E9D326E2109C1740032FB06 /* CompanyLoginErrorCode.swift */,
			);
			path = Company;
			sourceTree = "<group>";
		};
		5EC3A469210F110E00B76C78 /* Content */ = {
			isa = PBXGroup;
			children = (
				EEEA75F81F8A6141006D1070 /* ZMLocalNotification.swift */,
				EEEA75F71F8A6141006D1070 /* ZMLocalNotification+Calling.swift */,
				EEEA75F61F8A6140006D1070 /* ZMLocalNotification+Events.swift */,
				1639A8262260CE5000868AB9 /* ZMLocalNotification+AvailabilityAlert.swift */,
				EEEA75F51F8A613F006D1070 /* ZMLocalNotification+ExpiredMessages.swift */,
			);
			path = Content;
			sourceTree = "<group>";
		};
		634976ED268A18B000824A05 /* AVS */ = {
			isa = PBXGroup;
			children = (
				634976E8268A185A00824A05 /* AVSVideoStreams.swift */,
				63EB9B2C258131F700B44635 /* AVSActiveSpeakerChange.swift */,
				5E8BB89B2147CE1600EEA64B /* AVSCallMember.swift */,
				634976F7268A200C00824A05 /* AVSClient.swift */,
				634976FC268A205A00824A05 /* AVSClientList.swift */,
				63497701268A20EC00824A05 /* AVSParticipantsChange.swift */,
				5E8BB89D2147E9DF00EEA64B /* AVSWrapper+Handlers.swift */,
				F90EC5A21E7BF1AC00A6779E /* AVSWrapper.swift */,
				5E8BB8982147CD3F00EEA64B /* AVSBridging.swift */,
				63497709268A250E00824A05 /* Encodable+JSONString.swift */,
			);
			path = AVS;
			sourceTree = "<group>";
		};
		85D850FC5E45F9F688A64419 /* Synchronization */ = {
			isa = PBXGroup;
			children = (
				54F8D72919AB66CB00146664 /* Transcoders */,
				BF2A9D561D6B5BB000FA7DBC /* Decoding */,
				54A170661B300700001B41A5 /* Strategies */,
				85D85104C6D06FA902E3253C /* ZMSyncStrategyTests.m */,
				85D858D72B109C5D9A85645B /* ZMOperationLoopTests.m */,
				F95ECF501B94BD05009F91BA /* ZMHotFixTests.m */,
				F11E35D52040172200D4D5DB /* ZMHotFixTests.swift */,
				F132C113203F20AB00C58933 /* ZMHotFixDirectoryTests.swift */,
				54A227D51D6604A5009414C0 /* SynchronizationMocks.swift */,
				873B893D20445F4400FBE254 /* ZMConversationAccessModeTests.swift */,
				7C419ED621F8D7EB00B95770 /* EventProcessingTrackerTests.swift */,
				166E47D2255EF0BD00C161C8 /* MockStrategyDirectory.swift */,
				1693151E2588CF9500709F15 /* EventProcessorTests.swift */,
				A0387BDC1F692EF9FB237767 /* ZMSyncStrategyTests.h */,
				3D6B0837E10BD4D5E88805E3 /* ZMSyncStrategyTests.swift */,
				EBD7B55754FDA4E74F1006FD /* ZMOperationLoopTests.h */,
				C3BF3961360B7EB12679AF27 /* ZMOperationLoopTests.swift */,
			);
			path = Synchronization;
			sourceTree = "<group>";
		};
		85D856D10F3CD0262DCB5730 /* MockDataModel */ = {
			isa = PBXGroup;
			children = (
				85D85BDE1EC2D916896D3132 /* MockEntity.h */,
				85D85AAE7FA09852AB9B0D6A /* MockEntity.m */,
				85D85110893896EBA6E879CE /* MockEntity2.h */,
				85D85C9E7A2AAAE14D4BC2CC /* MockEntity2.m */,
				85D85A3CF8F1D3B0D2532954 /* MockModelObjectContextFactory.h */,
				85D852DA0CD2C94CADB3B6FE /* MockModelObjectContextFactory.m */,
			);
			path = MockDataModel;
			sourceTree = "<group>";
		};
		85D85DBFC1F3A95767DEEA45 /* Synchronization */ = {
			isa = PBXGroup;
			children = (
				54F8D6D619AB525400146664 /* Transcoders */,
				54A170621B30068B001B41A5 /* Strategies */,
				BF2A9D591D6B639C00FA7DBC /* Decoding */,
				85D85F3EC8565FD102AC0E5B /* ZMOperationLoop.h */,
				F962A8EF19FFD4DC00FD0F80 /* ZMOperationLoop+Private.h */,
				85D8502FFC4412F91D0CC1A4 /* ZMOperationLoop.m */,
				54C8A39B1F7536DB004961DF /* ZMOperationLoop+Notifications.swift */,
				161681342077721600BCF33A /* ZMOperationLoop+OperationStatus.swift */,
				16DCB91B213449620002E910 /* ZMOperationLoop+PushChannel.swift */,
				1662648121661C9F00300F45 /* ZMOperatonLoop+Background.swift */,
				166E47CC255E785900C161C8 /* StrategyDirectory.swift */,
				85D853338EC38D9B021D71BF /* ZMSyncStrategy.h */,
				546BAD5F19F8149B007C4938 /* ZMSyncStrategy+Internal.h */,
				85D859D47B6EBF09E4137658 /* ZMSyncStrategy.m */,
				A934C6E5266E0945008D9E68 /* ZMSyncStrategy.swift */,
				F96DBEE81DF9A570008FE832 /* ZMSyncStrategy+ManagedObjectChanges.h */,
				F96DBEE91DF9A570008FE832 /* ZMSyncStrategy+ManagedObjectChanges.m */,
				1693151025836E5800709F15 /* EventProcessor.swift */,
				160C31431E8049320012E4BC /* ApplicationStatusDirectory.swift */,
				1621D2701D770FB1007108C2 /* ZMSyncStateDelegate.h */,
				54F7217619A60E88009A8AF5 /* ZMUpdateEventsBuffer.h */,
				54F7217919A611DE009A8AF5 /* ZMUpdateEventsBuffer.m */,
				F95ECF4C1B94A553009F91BA /* ZMHotFix.h */,
				F95ECF4D1B94A553009F91BA /* ZMHotFix.m */,
				54DE26B11BC56E62002B5FBC /* ZMHotFixDirectory.h */,
				54DE26B21BC56E62002B5FBC /* ZMHotFixDirectory.m */,
				F9245BEC1CBF95A8009D1E85 /* ZMHotFixDirectory+Swift.swift */,
				166A8BF81E02C7D500F5EEEA /* ZMHotFix+PendingChanges.swift */,
				7C26879C21F7193800570AA9 /* EventProcessingTracker.swift */,
				5EDF03EB2245563C00C04007 /* LinkPreviewAssetUploadRequestStrategy+Helper.swift */,
			);
			path = Synchronization;
			sourceTree = "<group>";
		};
		874A168E2052BE32001C6760 /* OpenConversationObserver */ = {
			isa = PBXGroup;
			children = (
				874A168F2052BE5E001C6760 /* ZMUserSession+OpenConversation.swift */,
				874A16912052BEC5001C6760 /* UserExpirationObserver.swift */,
			);
			path = OpenConversationObserver;
			sourceTree = "<group>";
		};
		A926F1E0196C12ED0045BB47 /* Registration */ = {
			isa = PBXGroup;
			children = (
				5EFE9C16212AB945007932A6 /* RegistrationPhase.swift */,
				F1C51FE61FB49660009C2269 /* RegistrationStatus.swift */,
				F148F6661FB9AA7600BD6909 /* UnregisteredTeam.swift */,
				5EFE9C14212AB138007932A6 /* UnregisteredUser+Payload.swift */,
				54991D571DEDCF2B007E282F /* AddressBook.swift */,
				54991D591DEDD07E007E282F /* ContactAddressBook.swift */,
				54DE9BEA1DE74FFB00EFFB9C /* RandomHandleGenerator.swift */,
				5E8EE1F820FDC7C900DB1F9B /* Company */,
			);
			path = Registration;
			sourceTree = "<group>";
		};
		A957B4B91962FB610060EE03 /* Notifications */ = {
			isa = PBXGroup;
			children = (
				F928651C19F7A3D30097539C /* Push Notifications */,
			);
			path = Notifications;
			sourceTree = "<group>";
		};
		A97042E019E2BEC700FE746B /* Helper */ = {
			isa = PBXGroup;
			children = (
				548214051A025C54001AA4E0 /* ZMSimpleListRequestPaginatorTests.m */,
				F925468C1C63B61000CE2D7C /* MessagingTest+EventFactory.h */,
				F925468D1C63B61000CE2D7C /* MessagingTest+EventFactory.m */,
			);
			path = Helper;
			sourceTree = "<group>";
		};
		A9AC349319C2F316003C1A5C /* Helper */ = {
			isa = PBXGroup;
			children = (
				548213FE1A0253CC001AA4E0 /* ZMSimpleListRequestPaginator.h */,
				548214081A027B66001AA4E0 /* ZMSimpleListRequestPaginator+Internal.h */,
				548213FF1A0253CC001AA4E0 /* ZMSimpleListRequestPaginator.m */,
			);
			path = Helper;
			sourceTree = "<group>";
		};
		A9BABE5E19BA1EF300E9E5A3 /* Search */ = {
			isa = PBXGroup;
			children = (
				54A343461D6B589A004B65EA /* AddressBookSearch.swift */,
				1660AA081ECCAC900056D403 /* SearchDirectory.swift */,
				1660AA0C1ECDB0250056D403 /* SearchTask.swift */,
				164C29A61ED2D7B00026562A /* SearchResult.swift */,
				16F6BB371EDEA659009EA803 /* SearchResult+AddressBook.swift */,
				1660AA0A1ECCAF4E0056D403 /* SearchRequest.swift */,
				54257C071DF1C94200107FE7 /* TopConversationsDirectory.swift */,
			);
			path = Search;
			sourceTree = "<group>";
		};
		A9EADFFF19DBF20A00FD386C /* Utility */ = {
			isa = PBXGroup;
			children = (
				5430E9231BAA0D9F00395E05 /* WireSyncEngineLogs.h */,
				874F142C1C16FD9700C15118 /* Device.swift */,
				87508E9F1D08264000162483 /* ZMSound.swift */,
				546392711D79D5210094EC66 /* Application.swift */,
				8796343F1F7BEA4700FC79BA /* DispatchQueue+SerialAsync.swift */,
				54131BE825C8495B00CE2CA2 /* NSManagedObjectContext+GenericAsyncQueue.swift */,
				5E8EE1F920FDC7D700DB1F9B /* Pasteboard.swift */,
				161D3AC82134013C0053D39A /* Logging.swift */,
				F19E559D22B399AE005C792D /* UUID+SafeLogging.swift */,
				1645ECF72448A0A3007A82D6 /* Decodable+JSON.swift */,
			);
			path = Utility;
			sourceTree = "<group>";
		};
		A9EAE00A19DBF24100FD386C /* Utility */ = {
			isa = PBXGroup;
			children = (
				BF40AC711D096A0E00287E29 /* AnalyticsTests.swift */,
				543ED0001D79E0EE00A9CDF3 /* ApplicationMock.swift */,
				879634411F7BEC5100FC79BA /* DispatchQueueSerialAsyncTests.swift */,
				F16C8BC32040715800677D31 /* ZMUpdateEvent+Testing.swift */,
				163FB9922052EA4600E74F83 /* OperationLoopNewRequestObserver.swift */,
				169E303120D29C200012C219 /* PushRegistryMock.swift */,
				EEA2773C211DE4C9004AF00F /* UserNotificationCenterMock.swift */,
				5E67168F2174CA6300522E61 /* MockUser+LoginCredentials.swift */,
				169BA1FE25ED0DAD00374343 /* ZMUserSession+Messages.swift */,
			);
			path = Utility;
			sourceTree = "<group>";
		};
		BF2A9D561D6B5BB000FA7DBC /* Decoding */ = {
			isa = PBXGroup;
			children = (
				BF2A9D541D6B5B9700FA7DBC /* EventDecoderTests.swift */,
				BF2A9D571D6B5BDB00FA7DBC /* StoreUpdateEventTests.swift */,
			);
			name = Decoding;
			sourceTree = "<group>";
		};
		BF2A9D591D6B639C00FA7DBC /* Decoding */ = {
			isa = PBXGroup;
			children = (
				BF2A9D501D6B536E00FA7DBC /* EventDecoder.swift */,
				BF2A9D5A1D6B63DB00FA7DBC /* StoreUpdateEvent.swift */,
			);
			name = Decoding;
			sourceTree = "<group>";
		};
		BF44A3521C71D60100C6928E /* DB Fixture 1.27 */ = {
			isa = PBXGroup;
			children = (
				BF44A3501C71D5FC00C6928E /* store127.wiredatabase */,
			);
			name = "DB Fixture 1.27";
			sourceTree = "<group>";
		};
		BF72DF101C4D256B002B324F /* DB Fixture 1.25 / 1.26 */ = {
			isa = PBXGroup;
			children = (
				BF8367301C52651900364B37 /* store125.wiredatabase */,
				BF6D5D041C494D730049F712 /* WireSyncEngine125.momd */,
			);
			name = "DB Fixture 1.25 / 1.26";
			sourceTree = "<group>";
		};
		BF72DF111C4D257C002B324F /* DB Fixture 1.24 */ = {
			isa = PBXGroup;
			children = (
				BFCE9A581C4E4C4D00951B3D /* store124.wiredatabase */,
				BF6D5D021C4948830049F712 /* WireSyncEngine124.momd */,
			);
			name = "DB Fixture 1.24";
			sourceTree = "<group>";
		};
		D5225721206261C100562561 /* Asset Deletion */ = {
			isa = PBXGroup;
			children = (
				D522571D2062552800562561 /* AssetDeletionRequestStrategy.swift */,
				D522571F206261AA00562561 /* AssetDeletionStatus.swift */,
				D52257222062637500562561 /* DeletableAssetIdentifierProvider.swift */,
			);
			path = "Asset Deletion";
			sourceTree = "<group>";
		};
		EFF9403C2240FE12004F3115 /* DeepLink */ = {
			isa = PBXGroup;
			children = (
				EFF9403D2240FE5D004F3115 /* URL+DeepLink.swift */,
				EFF9403F2240FF12004F3115 /* DeepLinkError.swift */,
			);
			path = DeepLink;
			sourceTree = "<group>";
		};
		F159F4121F1E310C001B7D80 /* SessionManager */ = {
			isa = PBXGroup;
			children = (
				F159F4131F1E3134001B7D80 /* SessionManagerTests.swift */,
				166D191C231569DD001288CD /* SessionManagerTests+MessageRetention.swift */,
				D59F3A11206929AF0023474F /* SessionManagerTests+Backup.swift */,
				161ACB3B23F6BE7F00ABFF33 /* SessionManagerTests+URLActions.swift */,
				162A81D5202B5BC600F6200C /* SessionManagerAVSTests.swift */,
				EE95DECC247C0049001EA010 /* SessionManagerConfigurationTests.swift */,
				87DF28C61F680495007E1702 /* PushDispatcherTests.swift */,
				161ACB3923F6BAFE00ABFF33 /* URLActionTests.swift */,
			);
			path = SessionManager;
			sourceTree = "<group>";
		};
		F19F1D121EFBC17A00275E27 /* UnauthenticatedSession */ = {
			isa = PBXGroup;
			children = (
				161ACB3023F5BB7E00ABFF33 /* URLActionProcessors */,
				F19F1D231EFBC34E00275E27 /* ZMUserSessionRegistrationNotification.h */,
				F19F1D241EFBC34E00275E27 /* ZMUserSessionRegistrationNotification.m */,
				F19F1D191EFBC2F000275E27 /* ZMAuthenticationStatus_Internal.h */,
				F19F1D1A1EFBC2F000275E27 /* ZMAuthenticationStatus.h */,
				F19F1D1B1EFBC2F000275E27 /* ZMAuthenticationStatus.m */,
				54FF64281F73D00C00787EF2 /* NSManagedObjectContext+AuthenticationStatus.swift */,
				F19F1D131EFBC18E00275E27 /* UnauthenticatedSession.swift */,
				167F383A23E0416E006B6AA9 /* UnauthenticatedSession+SSO.swift */,
				1662B0F623D9B29C00B8C7C5 /* UnauthenticatedSession+DomainLookup.swift */,
				F1A94BD11F010287003083D9 /* UnauthenticatedSession+Login.swift */,
				F19F1D321EFBE3FE00275E27 /* UnauthenticatedOperationLoop.swift */,
			);
			path = UnauthenticatedSession;
			sourceTree = "<group>";
		};
		F19F1D361EFBF60A00275E27 /* SessionManager */ = {
			isa = PBXGroup;
			children = (
				A95D0B1123F6B75A0057014F /* AVSLogObserver.swift */,
				7C5B94F522DC6BC500A6F8BB /* JailbreakDetector.swift */,
				54131BC525C7F71400CE2CA2 /* LoginDelegate.swift */,
				BF2AD9FF1F41A3DF000980E8 /* SessionFactories.swift */,
				F19F1D371EFBF61800275E27 /* SessionManager.swift */,
				EEE186B5259CCA14008707CA /* SessionManager+AppLock.swift */,
				16FF474B1F0D54B20044C491 /* SessionManager+Logs.swift */,
				1634958A1F0254CB004E80DB /* SessionManager+ServerConnection.swift */,
				8717DFA61F6EF44E0087EFE4 /* SessionManager+Push.swift */,
				165BB94B2004D6490077EFD5 /* SessionManager+UserActivity.swift */,
				162A81D3202B453000F6200C /* SessionManager+AVS.swift */,
				F130BF272062C05600DBE261 /* SessionManager+Backup.swift */,
				166DCDB92555ADD1004F4F59 /* SessionManager+EncryptionAtRest.swift */,
				F16558D0225F3F2A00EA2F2A /* SessionManager+SwitchBackend.swift */,
				161ACB1523F1AFB000ABFF33 /* SessionManager+CallKitManagerDelegate.swift */,
				54131BCD25C7FFCA00CE2CA2 /* SessionManager+AuthenticationStatusDelegate.swift */,
				161ACB2323F432CC00ABFF33 /* SessionManager+URLActions.swift */,
				BF2ADA011F41A450000980E8 /* BackendEnvironmentProvider+Cookie.swift */,
				7CD279832338B74600E638CD /* SessionManagerConfiguration.swift */,
				7CD279852338E31D00E638CD /* SessionManager+Authentication.swift */,
				7CD279872338E52000E638CD /* ProcessInfo+SystemBootTime.swift */,
				8737D553209217BD00E5A4AF /* URLActions.swift */,
				5458273D2541C3A9002B8F83 /* PresentationDelegate.swift */,
			);
			path = SessionManager;
			sourceTree = "<group>";
		};
		F928651C19F7A3D30097539C /* Push Notifications */ = {
			isa = PBXGroup;
			children = (
				F98EDCDD1D82B924001E65CB /* Helpers */,
				F98EDCC61D82B913001E65CB /* Notification Types */,
				54E2C1DF1E682DC400536569 /* LocalNotificationDispatcher.swift */,
				1659114E1DEF1F6E007FA847 /* LocalNotificationDispatcher+Calling.swift */,
			);
			name = "Push Notifications";
			path = "Push notifications";
			sourceTree = "<group>";
		};
		F98EDCC61D82B913001E65CB /* Notification Types */ = {
			isa = PBXGroup;
			children = (
				5EC3A469210F110E00B76C78 /* Content */,
				5E1FD7A4210B2694003D2C3D /* NotificationAction.swift */,
				1626344820D7DB81000D4063 /* PushNotificationCategory.swift */,
				F98EDCCD1D82B913001E65CB /* LocalNotificationContentType.swift */,
				16962EE320286D690069D88D /* LocalNotificationType+Configuration.swift */,
				16962EE120286A4C0069D88D /* LocalNotificationType+Localization.swift */,
			);
			path = "Notification Types";
			sourceTree = "<group>";
		};
		F98EDCDD1D82B924001E65CB /* Helpers */ = {
			isa = PBXGroup;
			children = (
				EEA27739211DCFF1004AF00F /* UserNotificationCenter.swift */,
				F98EDCDF1D82B924001E65CB /* NotificationSound.swift */,
				5EC3A467210B763000B76C78 /* NotificationUserInfo.swift */,
				F98EDCE71D82B924001E65CB /* ZMLocalNotificationSet.swift */,
				F19E559F22B3A2C5005C792D /* UNNotification+SafeLogging.swift */,
				F19E55A122B3A3FA005C792D /* UNNotificationResponse+SafeLogging.swift */,
				F19E55A322B3A740005C792D /* PKPushPayload+SafeLogging.swift */,
				F19E55A522B3AAA8005C792D /* PKPushCredentials+SafeLogging.swift */,
			);
			path = Helpers;
			sourceTree = "<group>";
		};
		F9C9A4F11CAD2A200039E10C /* DB Ficture 1.28 */ = {
			isa = PBXGroup;
			children = (
				F9C9A4ED1CAD290B0039E10C /* store128.wiredatabase */,
			);
			name = "DB Ficture 1.28";
			sourceTree = "<group>";
		};
		F9FD798019EE73C500D70FCD /* VersionBlacklist */ = {
			isa = PBXGroup;
			children = (
				F9FD798519EE742600D70FCD /* ZMBlacklistDownloader.h */,
				54FEAAA81BC7BB9C002DE521 /* ZMBlacklistDownloader+Testing.h */,
				F9FD798619EE742600D70FCD /* ZMBlacklistDownloader.m */,
				878ACB4520ADBBAA0016E68A /* Blacklist.swift */,
				F9FD798B19EE9B9A00D70FCD /* ZMBlacklistVerificator.h */,
				540818A51BCA647D00257CA7 /* ZMBlacklistVerificator+Testing.h */,
				F9FD798C19EE9B9A00D70FCD /* ZMBlacklistVerificator.m */,
			);
			name = VersionBlacklist;
			sourceTree = "<group>";
		};
/* End PBXGroup section */

/* Begin PBXHeadersBuildPhase section */
		549815901A43232400A7CE2E /* Headers */ = {
			isa = PBXHeadersBuildPhase;
			buildActionMask = 2147483647;
			files = (
				F19F1D1E1EFBC2F000275E27 /* ZMAuthenticationStatus.h in Headers */,
				16C22BA41BF4D5D7007099D9 /* NSError+ZMUserSessionInternal.h in Headers */,
				F9FD167B1BDFCDAD00725F5C /* ZMClientRegistrationStatus.h in Headers */,
				544BA11A1A433DE400D3B852 /* WireSyncEngine.h in Headers */,
				1621D2711D770FB1007108C2 /* ZMSyncStateDelegate.h in Headers */,
				F95ECF4E1B94A553009F91BA /* ZMHotFix.h in Headers */,
				166E47CE255E8A4D00C161C8 /* ZMConnectionTranscoder.h in Headers */,
				872A2EFE2004B86D00900B22 /* ZMSyncStrategy.h in Headers */,
				54D9331E1AE1643A00C0B91C /* ZMCredentials.h in Headers */,
				166E47D1255EC03E00C161C8 /* ZMSelfStrategy.h in Headers */,
				09D7CE641AE94D4200CC5F45 /* ZMCredentials+Internal.h in Headers */,
				F132C105203F02C700C58933 /* ZMConversationTranscoder.h in Headers */,
				F19F1D311EFBCBD300275E27 /* ZMLoginTranscoder.h in Headers */,
				54DE26B31BC56E62002B5FBC /* ZMHotFixDirectory.h in Headers */,
				1602B4611F3B04150061C135 /* ZMBlacklistVerificator.h in Headers */,
				5430E9251BAA0D9F00395E05 /* WireSyncEngineLogs.h in Headers */,
				BF1F52C41ECC6DAF002FB553 /* ZMSimpleListRequestPaginator.h in Headers */,
				16DCAD671B0F9447008C1DD9 /* NSURL+LaunchOptions.h in Headers */,
				09531F161AE960E300B8556A /* ZMLoginCodeRequestTranscoder.h in Headers */,
				872A2F002004B9EF00900B22 /* ZMUpdateEventsBuffer.h in Headers */,
				F992985B1BE143570058D42F /* ZMClientRegistrationStatus+Internal.h in Headers */,
				544BA1271A433DE400D3B852 /* NSError+ZMUserSession.h in Headers */,
				16ED865B23E2EE3C00CB1766 /* ZMMissingUpdateEventsTranscoder.h in Headers */,
				09BCDB8E1BCE7F000020DCC7 /* ZMAPSMessageDecoder.h in Headers */,
				540818A61BCA647D00257CA7 /* ZMBlacklistVerificator+Testing.h in Headers */,
				54A3F24F1C08523500FE3A6B /* ZMOperationLoop.h in Headers */,
				54FEAAA91BC7BB9C002DE521 /* ZMBlacklistDownloader+Testing.h in Headers */,
				166E47CF255E8B2200C161C8 /* ZMLastUpdateEventIDTranscoder.h in Headers */,
				F19F1D1D1EFBC2F000275E27 /* ZMAuthenticationStatus_Internal.h in Headers */,
				F96DBEEA1DF9A570008FE832 /* ZMSyncStrategy+ManagedObjectChanges.h in Headers */,
				F19F1D271EFBC34E00275E27 /* ZMUserSessionRegistrationNotification.h in Headers */,
				872A2EFD2004B85F00900B22 /* ZMOperationLoop+Private.h in Headers */,
				544BA1311A433DE400D3B852 /* ZMNetworkState.h in Headers */,
			);
			runOnlyForDeploymentPostprocessing = 0;
		};
/* End PBXHeadersBuildPhase section */

/* Begin PBXNativeTarget section */
		169BA1D125ECDBA300374343 /* IntegrationTests */ = {
			isa = PBXNativeTarget;
			buildConfigurationList = 169BA1DA25ECDBA300374343 /* Build configuration list for PBXNativeTarget "IntegrationTests" */;
			buildPhases = (
				169BA1CE25ECDBA300374343 /* Sources */,
				169BA1CF25ECDBA300374343 /* Frameworks */,
				169BA1D025ECDBA300374343 /* Resources */,
			);
			buildRules = (
			);
			dependencies = (
				169BA1D925ECDBA300374343 /* PBXTargetDependency */,
				169BA1DE25ECDBC800374343 /* PBXTargetDependency */,
			);
			name = IntegrationTests;
			productName = IntegrationTests;
			productReference = 169BA1D225ECDBA300374343 /* IntegrationTests.xctest */;
			productType = "com.apple.product-type.bundle.unit-test";
		};
		3E186087191A56F6000FE027 /* WireSyncEngine Test Host */ = {
			isa = PBXNativeTarget;
			buildConfigurationList = 3E1860AD191A56F7000FE027 /* Build configuration list for PBXNativeTarget "WireSyncEngine Test Host" */;
			buildPhases = (
				3E186084191A56F6000FE027 /* Sources */,
				3E186085191A56F6000FE027 /* Frameworks */,
				3E186086191A56F6000FE027 /* Resources */,
			);
			buildRules = (
			);
			dependencies = (
			);
			name = "WireSyncEngine Test Host";
			productName = "WireSyncEngine Test Host";
			productReference = 3E186088191A56F6000FE027 /* WireSyncEngine Test Host.app */;
			productType = "com.apple.product-type.application";
		};
		3E1860C2191A649D000FE027 /* UnitTests */ = {
			isa = PBXNativeTarget;
			buildConfigurationList = 3E1860D2191A649D000FE027 /* Build configuration list for PBXNativeTarget "UnitTests" */;
			buildPhases = (
				3E1860BF191A649D000FE027 /* Sources */,
				3E1860C0191A649D000FE027 /* Frameworks */,
				3E1860C1191A649D000FE027 /* Resources */,
			);
			buildRules = (
			);
			dependencies = (
				54F4DC581A4438AC00FDB6EA /* PBXTargetDependency */,
				3E1860D1191A649D000FE027 /* PBXTargetDependency */,
				A9FF8089195B17B3002CD44B /* PBXTargetDependency */,
			);
			name = UnitTests;
			productName = "WireSyncEngine-iOS-Tests";
			productReference = 3E1860C3191A649D000FE027 /* UnitTests.xctest */;
			productType = "com.apple.product-type.bundle.unit-test";
		};
		549815921A43232400A7CE2E /* WireSyncEngine-ios */ = {
			isa = PBXNativeTarget;
			buildConfigurationList = 549815A61A43232500A7CE2E /* Build configuration list for PBXNativeTarget "WireSyncEngine-ios" */;
			buildPhases = (
				5498158E1A43232400A7CE2E /* Sources */,
				5498158F1A43232400A7CE2E /* Frameworks */,
				549815901A43232400A7CE2E /* Headers */,
				549815911A43232400A7CE2E /* Resources */,
				1658E91F26C53FDC003D0090 /* Embed Frameworks */,
			);
			buildRules = (
			);
			dependencies = (
			);
			name = "WireSyncEngine-ios";
			productName = "WireSyncEngine-ios";
			productReference = 549815931A43232400A7CE2E /* WireSyncEngine.framework */;
			productType = "com.apple.product-type.framework";
		};
/* End PBXNativeTarget section */

/* Begin PBXProject section */
		540029AB1918CA8500578793 /* Project object */ = {
			isa = PBXProject;
			attributes = {
				DefaultBuildSystemTypeForWorkspace = Latest;
				LastSwiftMigration = 0710;
				LastSwiftUpdateCheck = 1140;
				LastUpgradeCheck = 1240;
				ORGANIZATIONNAME = "Zeta Project Gmbh";
				TargetAttributes = {
					169BA1D125ECDBA300374343 = {
						CreatedOnToolsVersion = 11.4.1;
						ProvisioningStyle = Manual;
						TestTargetID = 3E186087191A56F6000FE027;
					};
					3E186087191A56F6000FE027 = {
						LastSwiftMigration = 1000;
						ProvisioningStyle = Manual;
						SystemCapabilities = {
							com.apple.ApplicationGroups.iOS = {
								enabled = 1;
							};
							com.apple.Keychain = {
								enabled = 1;
							};
						};
					};
					3E1860C2191A649D000FE027 = {
						LastSwiftMigration = 1000;
						ProvisioningStyle = Manual;
						TestTargetID = 3E186087191A56F6000FE027;
					};
					549815921A43232400A7CE2E = {
						CreatedOnToolsVersion = 6.2;
						LastSwiftMigration = 1000;
						ProvisioningStyle = Manual;
					};
				};
			};
			buildConfigurationList = 540029AE1918CA8500578793 /* Build configuration list for PBXProject "WireSyncEngine" */;
			compatibilityVersion = "Xcode 3.2";
			developmentRegion = en;
			hasScannedForEncodings = 0;
			knownRegions = (
				en,
				Base,
				de,
				"pt-BR",
				es,
				uk,
				ru,
				ja,
				it,
				nl,
				tr,
				fr,
				da,
				ar,
				"zh-Hans",
				sl,
				et,
				fi,
				pl,
				"zh-Hant",
				lt,
			);
			mainGroup = 540029AA1918CA8500578793;
			productRefGroup = 540029B51918CA8500578793 /* Products */;
			projectDirPath = "";
			projectRoot = "";
			targets = (
				549815921A43232400A7CE2E /* WireSyncEngine-ios */,
				3E1860C2191A649D000FE027 /* UnitTests */,
				3E186087191A56F6000FE027 /* WireSyncEngine Test Host */,
				169BA1D125ECDBA300374343 /* IntegrationTests */,
			);
		};
/* End PBXProject section */

/* Begin PBXResourcesBuildPhase section */
		169BA1D025ECDBA300374343 /* Resources */ = {
			isa = PBXResourcesBuildPhase;
			buildActionMask = 2147483647;
			files = (
				169BA25D25EF933000374343 /* audio.m4a in Resources */,
				169BA25C25EF933000374343 /* ExternalMessageTextFixture.txt in Resources */,
				169BA26025EF933F00374343 /* Lorem Ipsum.txt in Resources */,
				169BA25725EF933000374343 /* animated.gif in Resources */,
				169BA25B25EF933000374343 /* EncryptedBase64EncondedExternalMessageTestFixture.txt in Resources */,
				169BA25F25EF933000374343 /* 1900x1500.jpg in Resources */,
				169BA25825EF933000374343 /* not_animated.gif in Resources */,
				169BA25925EF933000374343 /* medium.jpg in Resources */,
				169BA25A25EF933000374343 /* tiny.jpg in Resources */,
				169BA25E25EF933000374343 /* video.mp4 in Resources */,
			);
			runOnlyForDeploymentPostprocessing = 0;
		};
		3E186086191A56F6000FE027 /* Resources */ = {
			isa = PBXResourcesBuildPhase;
			buildActionMask = 2147483647;
			files = (
				872C995B1DB65D0D006A3BDE /* harp.m4a in Resources */,
				872C99591DB659E6006A3BDE /* ringing_from_them_long.caf in Resources */,
				F1E48003207E3789008D4299 /* Default-568h@2x.png in Resources */,
			);
			runOnlyForDeploymentPostprocessing = 0;
		};
		3E1860C1191A649D000FE027 /* Resources */ = {
			isa = PBXResourcesBuildPhase;
			buildActionMask = 2147483647;
			files = (
				54764B961C92FDC100BD25E3 /* 1900x1500.jpg in Resources */,
				BF158D2F1CE087D8007C6F8A /* video.mp4 in Resources */,
				54764B9A1C9303D600BD25E3 /* tiny.jpg in Resources */,
				BF6D5D031C4948830049F712 /* WireSyncEngine124.momd in Resources */,
				BF6D5D051C494D730049F712 /* WireSyncEngine125.momd in Resources */,
				AF6415A51C9C180200A535F5 /* ExternalMessageTextFixture.txt in Resources */,
				BF44A3511C71D5FC00C6928E /* store127.wiredatabase in Resources */,
				AF6415A41C9C17FF00A535F5 /* EncryptedBase64EncondedExternalMessageTestFixture.txt in Resources */,
				54764B991C9303D600BD25E3 /* medium.jpg in Resources */,
				BF8367311C52651900364B37 /* store125.wiredatabase in Resources */,
				F9C9A4F01CAD29190039E10C /* store128.wiredatabase in Resources */,
				EE01E0371F90DD67001AA33C /* audio.m4a in Resources */,
				54764B9C1C930AEB00BD25E3 /* Lorem Ipsum.txt in Resources */,
				BFCE9A5B1C4E4C4D00951B3D /* store124.wiredatabase in Resources */,
				54764BA01C931E9400BD25E3 /* not_animated.gif in Resources */,
				54764B9F1C931E9400BD25E3 /* animated.gif in Resources */,
			);
			runOnlyForDeploymentPostprocessing = 0;
		};
		549815911A43232400A7CE2E /* Resources */ = {
			isa = PBXResourcesBuildPhase;
			buildActionMask = 2147483647;
			files = (
				3E2713211A8A68BF008EE50F /* Push.stringsdict in Resources */,
				543095951DE76B270065367F /* random2.txt in Resources */,
				3E27131F1A8A68BF008EE50F /* Push.strings in Resources */,
				F1A989BA1FD03E1B00B8A82E /* ZMLocalizable.strings in Resources */,
				543095931DE76B170065367F /* random1.txt in Resources */,
			);
			runOnlyForDeploymentPostprocessing = 0;
		};
/* End PBXResourcesBuildPhase section */

/* Begin PBXSourcesBuildPhase section */
		169BA1CE25ECDBA300374343 /* Sources */ = {
			isa = PBXSourcesBuildPhase;
			buildActionMask = 2147483647;
			files = (
				169BA23A25EF6D4F00374343 /* MockLinkPreviewDetector.swift in Sources */,
				169BA23025ED100100374343 /* ConversationsTests.m in Sources */,
				169BA24E25EF765D00374343 /* ConnectToBotURLActionProcessorTests.swift in Sources */,
				169BA22925ED0FDF00374343 /* ConversationTests+Ephemeral.swift in Sources */,
				169BA23E25EF6E2A00374343 /* MockRegistrationStatusDelegate.swift in Sources */,
				169BA22725ED0FD700374343 /* ConversationTests+MessageTimer.swift in Sources */,
				169BA21825ED0F9500374343 /* SendAndReceiveMessagesTests+Swift.swift in Sources */,
				169BA20425ED0F1E00374343 /* TeamTests.swift in Sources */,
				169BA20025ED0DAD00374343 /* ZMUserSession+Messages.swift in Sources */,
				169BA21325ED0F7A00374343 /* UserTests.swift in Sources */,
				169BA21725ED0F8E00374343 /* SearchTests.swift in Sources */,
				169BA1F925ECF8F700374343 /* MockAppLock.swift in Sources */,
				169BA20825ED0F4400374343 /* GiphyTests.m in Sources */,
				169BA20F25ED0F6900374343 /* APNSTestsBase.m in Sources */,
				169BA22E25ED0FF400374343 /* TextSearchTests.swift in Sources */,
				169BA26125EFA23200374343 /* ZMConversation+Testing.m in Sources */,
				169BA21F25ED0FB400374343 /* ConversationTests+Deletion.swift in Sources */,
				169BA1FC25ED0CBD00374343 /* MockSessionManager.swift in Sources */,
				169BA20525ED0F2D00374343 /* LinkPreviewTests.swift in Sources */,
				169BA24225EF6F6700374343 /* ZMConversation+Testing.swift in Sources */,
				169BA24625EF73B100374343 /* EventProcessingPerformanceTests.swift in Sources */,
				169BA23625ED101C00374343 /* LoginFlowTests.m in Sources */,
				169BA21225ED0F7600374343 /* UserTests+AccountDeletion.swift in Sources */,
				169BA1DF25ECE4D000374343 /* IntegrationTest.m in Sources */,
				169BA20C25ED0F5900374343 /* PushNotificationTokenTests.swift in Sources */,
				169BA1F125ECEB2900374343 /* FlowManagerMock.swift in Sources */,
				169BA21C25ED0FA700374343 /* ConversationTests+LegalHold.swift in Sources */,
				169BA20725ED0F3E00374343 /* OTRTests.swift in Sources */,
				169BA21025ED0F6D00374343 /* PushChannelTests.swift in Sources */,
				169BA21A25ED0F9E00374343 /* FileTransferTests+Swift.swift in Sources */,
				169BA1E125ECE4EC00374343 /* AppLockIntegrationTests.swift in Sources */,
				169BA22C25ED0FEB00374343 /* ConversationTests+MessageEditing.m in Sources */,
				169BA22A25ED0FE300374343 /* ConversationTests+DeliveryConfirmation.swift in Sources */,
				169BA1F225ECEB3300374343 /* MockMediaManager.swift in Sources */,
				169BA23925ED103900374343 /* IntegrationTest+Messages.swift in Sources */,
				169BA24D25EF753100374343 /* MockReachability.swift in Sources */,
				169BA24F25EF76A400374343 /* NetworkStateRecorder.swift in Sources */,
				169BA21D25ED0FAC00374343 /* ConversationTests+OTR.swift in Sources */,
				169BA20125ED0EFE00374343 /* ZMUserSessionLegalHoldTests.swift in Sources */,
				169BA21925ED0F9900374343 /* SendAndReceiveMessagesTests.m in Sources */,
				169BA22625ED0FD300374343 /* ConversationTests+ReceiptMode.swift in Sources */,
				169BA21625ED0F8900374343 /* UserProfileTests.m in Sources */,
				169BA20D25ED0F5E00374343 /* APNSTests+Swift.swift in Sources */,
				169BA24925EF743F00374343 /* SessionManagerTests+Backup.swift in Sources */,
				169BA1EB25ECEA9000374343 /* UserNotificationCenterMock.swift in Sources */,
				169BA26225EFA32000374343 /* ZMUser+Testing.m in Sources */,
				169BA22D25ED0FEF00374343 /* AvailabilityTests.swift in Sources */,
				169BA1F025ECEB0E00374343 /* SessionManagerTests.swift in Sources */,
				169BA21425ED0F8000374343 /* UserTests.m in Sources */,
				169BA21E25ED0FB000374343 /* ConversationTests+OTR.m in Sources */,
				169BA23325ED100F00374343 /* SlowSyncTests+Teams.swift in Sources */,
				169BA21125ED0F7100374343 /* UserHandleTests.swift in Sources */,
				169BA23125ED100500374343 /* ConversationTestsBase.m in Sources */,
				169BA24825EF743700374343 /* SessionManagerTests+MessageRetention.swift in Sources */,
				169BA1E025ECE4D800374343 /* IntegrationTest.swift in Sources */,
				169BA25325EF778E00374343 /* TestUserProfileUpdateObserver.swift in Sources */,
				169BA22425ED0FC900374343 /* ConversationTests+Participants.swift in Sources */,
				169BA23825ED103500374343 /* IntegrationTest+Search.swift in Sources */,
				169BA1EC25ECEA9600374343 /* MockUser+LoginCredentials.swift in Sources */,
				169BA1F525ECF05000374343 /* IntegrationTest+Encryption.swift in Sources */,
				169BA21B25ED0FA200374343 /* FileTransferTests.m in Sources */,
				169BA1EA25ECEA5400374343 /* ApplicationMock.swift in Sources */,
				169BA24725EF73DD00374343 /* ServiceUserTests.swift in Sources */,
				169BA23525ED101700374343 /* SlowSyncTests.m in Sources */,
				169BA22125ED0FBD00374343 /* ConversationTests+LastRead.swift in Sources */,
				169BA1E925ECEA1C00374343 /* PushRegistryMock.swift in Sources */,
				169BA1EF25ECEAD200374343 /* WireCallCenterV3Mock.swift in Sources */,
				169BA22025ED0FB900374343 /* ConversationTests+ClearingHistory.swift in Sources */,
				169BA22B25ED0FE700374343 /* ConversationTests+MessageEditing.swift in Sources */,
				169BA1FD25ED0CCD00374343 /* MockStrategyDirectory.swift in Sources */,
				169BA20E25ED0F6200374343 /* APNSTests.m in Sources */,
				169BA1F425ECEFB400374343 /* MockPresentationDelegate.swift in Sources */,
				169BA22525ED0FCE00374343 /* ConversationTests+List.swift in Sources */,
				169BA21525ED0F8500374343 /* UserProfileImageV3Tests.swift in Sources */,
				169BA22F25ED0FFB00374343 /* DeleteMessagesTests.swift in Sources */,
				169BA23725ED102500374343 /* NotificationObservers.m in Sources */,
				169BA22825ED0FDB00374343 /* ConversationTests+Guests.swift in Sources */,
				169BA20225ED0F0600374343 /* UserRichProfileIntegrationTests.swift in Sources */,
				169BA20925ED0F4A00374343 /* IsTypingTests.swift in Sources */,
				169BA20A25ED0F5000374343 /* BackgroundTests.m in Sources */,
				169BA22225ED0FC100374343 /* ConversationTests+Reactions.swift in Sources */,
				06EF5187266E445F0073920F /* ConversationTests+Join.swift in Sources */,
				169BA1ED25ECEA9A00374343 /* OperationLoopNewRequestObserver.swift in Sources */,
				169BA1FB25ED0CB200374343 /* MockPushChannel.swift in Sources */,
				169BA20625ED0F3800374343 /* ClientManagementTests.m in Sources */,
				169BA24A25EF744400374343 /* SessionManagerTests+URLActions.swift in Sources */,
				169BA22325ED0FC400374343 /* ConversationTests+Archiving.swift in Sources */,
				169BA20B25ED0F5400374343 /* ConnectionTests.m in Sources */,
				169BA23425ED101300374343 /* SlowSyncTests+ExistingData.swift in Sources */,
				169BA24525EF6FFA00374343 /* MockAnalytics.swift in Sources */,
				169BA23225ED100B00374343 /* SlowSyncTests+Swift.swift in Sources */,
				169BA23F25EF6F0B00374343 /* TypingChange.swift in Sources */,
			);
			runOnlyForDeploymentPostprocessing = 0;
		};
		3E186084191A56F6000FE027 /* Sources */ = {
			isa = PBXSourcesBuildPhase;
			buildActionMask = 2147483647;
			files = (
				3E9848BD1A65253000F7B050 /* Hack.swift in Sources */,
				3E1860BB191A5D99000FE027 /* TestHostAppDelegate.m in Sources */,
				3E1860BA191A5D99000FE027 /* TestHost-main.m in Sources */,
			);
			runOnlyForDeploymentPostprocessing = 0;
		};
		3E1860BF191A649D000FE027 /* Sources */ = {
			isa = PBXSourcesBuildPhase;
			buildActionMask = 2147483647;
			files = (
				5E8EE1FC20FDCCE200DB1F9B /* CompanyLoginRequestDetectorTests.swift in Sources */,
				F991CE161CB55512004D8465 /* ZMUser+Testing.m in Sources */,
				5E2C354D21A806A80034F1EE /* MockBackgroundActivityManager.swift in Sources */,
				F9D1CD141DF6C131002F6E80 /* SyncStatusTests.swift in Sources */,
				EE1DEBB523D5AEE50087EE1F /* TypingUsersTimeoutTests.swift in Sources */,
				09531F1C1AE9644800B8556A /* ZMLoginCodeRequestTranscoderTests.m in Sources */,
				54BAB40D24A9EAC800EBC400 /* FeatureFlagRequestStrategyTests.swift in Sources */,
				87D003FF1BB5810D00472E06 /* APSSignalingKeyStoreTests.swift in Sources */,
				542DFEE61DDCA452000F5B95 /* UserProfileUpdateStatusTests.swift in Sources */,
				F95FFBD11EB8A478004031CB /* CallSystemMessageGeneratorTests.swift in Sources */,
				16E0FBB623311A19000E3235 /* ZMUserSessionTests+Authentication.swift in Sources */,
				D55272EC2062733F00F542BE /* AssetDeletionRequestStrategyTests.swift in Sources */,
				545434AB19AB6ADA003892D9 /* ZMMissingUpdateEventsTranscoderTests.m in Sources */,
				548BBA1C195071E30041945E /* ZMUserSessionTests.m in Sources */,
				BF491CD51F03E0FC0055EE44 /* PermissionsDownloadRequestStrategyTests.swift in Sources */,
				54BFDF6A1BDA87D20034A3DB /* HistorySynchronizationStatusTests.swift in Sources */,
				545434AC19AB6ADA003892D9 /* ZMSelfTranscoderTests.m in Sources */,
				548214071A025C54001AA4E0 /* ZMSimpleListRequestPaginatorTests.m in Sources */,
				54A227D61D6604A5009414C0 /* SynchronizationMocks.swift in Sources */,
				54A170691B300717001B41A5 /* ProxiedRequestStrategyTests.swift in Sources */,
				1660AA111ECE3C1C0056D403 /* SearchTaskTests.swift in Sources */,
				873B893E20445F4400FBE254 /* ZMConversationAccessModeTests.swift in Sources */,
				098CFBBB1B7B9C94000B02B1 /* BaseTestSwiftHelpers.swift in Sources */,
				543ED0011D79E0EE00A9CDF3 /* ApplicationMock.swift in Sources */,
				160C314A1E82AC170012E4BC /* OperationStatusTests.swift in Sources */,
				169E303320D29C670012C219 /* PushRegistryMock.swift in Sources */,
				3E05F252192A4FBD00F22D80 /* UserSessionErrorTests.m in Sources */,
				F148F6691FBAF55800BD6909 /* TeamRegistrationStrategyTests.swift in Sources */,
				168C0B3F1E97CE3900315044 /* ZMLastUpdateEventIDTranscoderTests.m in Sources */,
				545434A719AB6ADA003892D9 /* ZMConnectionTranscoderTest.m in Sources */,
				06BBF7012473D51D00A26626 /* MessagingTest+Swift.swift in Sources */,
				879634421F7BEC5100FC79BA /* DispatchQueueSerialAsyncTests.swift in Sources */,
				54AB428E1DF5C5B400381F2C /* TopConversationsDirectoryTests.swift in Sources */,
				068E655A24C8223400403926 /* LocalNotificationContentTypeTest.swift in Sources */,
				EEF4010323A8E1EF007B1A97 /* Conversation_RoleTests.swift in Sources */,
				F96C8E821D7ECECF004B6D87 /* ZMLocalNotificationTests_Message.swift in Sources */,
				EEA2773D211DE4C9004AF00F /* UserNotificationCenterMock.swift in Sources */,
				0601900B2678750D0043F8F8 /* DeepLinkURLActionProcessorTests.swift in Sources */,
				1645ED1B244DE345007A82D6 /* TeamMembersDownloadRequestStrategy.swift in Sources */,
				549552541D645683004F21F6 /* AddressBookTests.swift in Sources */,
				161C886623FD248A00CB0B8E /* RecordingMockTransportSession.swift in Sources */,
				F19F4F4D1E646C3C00F4D8FF /* UserProfileImageUpdateStatusTests.swift in Sources */,
				167BCB902603CAB200E9D7E3 /* AnalyticsTests.swift in Sources */,
				1679D1CD1EF97387007B0DF5 /* ZMUserSessionTestsBase+Calling.swift in Sources */,
				F96C8E8A1D7F6F8C004B6D87 /* ZMLocalNotificationTests_SystemMessage.swift in Sources */,
				167F383D23E04A93006B6AA9 /* UnauthenticatedSessionTests+SSO.swift in Sources */,
				16519D6D231EAAF300C9D76D /* Conversation+DeletionTests.swift in Sources */,
				169BA24425EF6FFA00374343 /* MockAnalytics.swift in Sources */,
				F925468E1C63B61000CE2D7C /* MessagingTest+EventFactory.m in Sources */,
				16849B2023EDB32B00C025A8 /* MockSessionManager.swift in Sources */,
				878ACB5920AF12C10016E68A /* ZMUserConsentTests.swift in Sources */,
				8766853C1F2A1AA00031081B /* UnauthenticatedSessionTests.swift in Sources */,
				16D0A119234B999600A83F87 /* LabelUpstreamRequestStrategyTests.swift in Sources */,
				169BA23D25EF6E2A00374343 /* MockRegistrationStatusDelegate.swift in Sources */,
				542DFEE81DDCA4FD000F5B95 /* UserProfileUpdateRequestStrategyTests.swift in Sources */,
				7CE017152317D07E00144905 /* ZMAuthenticationStatusTests.swift in Sources */,
				16085B351F719E6D000B9F22 /* NetworkStateRecorder.swift in Sources */,
				EE1DEBB323D5A6930087EE1F /* TypingTests.swift in Sources */,
				09BA924C1BD55FA5000DC962 /* UserClientRequestStrategyTests.swift in Sources */,
				A9692F8A1986476900849241 /* NSString_NormalizationTests.m in Sources */,
				54880E3D194B5845007271AA /* ZMOperationLoopTests.m in Sources */,
				F9410F631DE44C2E007451FF /* TypingStrategyTests.swift in Sources */,
				EE5BF6351F8F907C00B49D06 /* ZMLocalNotificationTests.swift in Sources */,
				169BA25225EF778E00374343 /* TestUserProfileUpdateObserver.swift in Sources */,
				EE5BF6371F8F9D6100B49D06 /* ZMLocalNotificationTests_Event.swift in Sources */,
				BF50CFA71F39ACE8007833A4 /* MockUserInfoParser.swift in Sources */,
				5E0EB1F92100A46F00B5DC2B /* MockCompanyLoginRequesterDelegate.swift in Sources */,
				169BA24C25EF753100374343 /* MockReachability.swift in Sources */,
				16DCAD6F1B147706008C1DD9 /* NSURL+LaunchOptionsTests.m in Sources */,
				541228451AEE422C00D9ED1C /* ZMAuthenticationStatusTests.m in Sources */,
				BF2A9D551D6B5B9700FA7DBC /* EventDecoderTests.swift in Sources */,
				5E0EB1F72100A14A00B5DC2B /* CompanyLoginRequesterTests.swift in Sources */,
				1671F9FF1E2FAF50009F3150 /* ZMLocalNotificationForTests_CallState.swift in Sources */,
				EE6654642445D4EE00CBF8D3 /* MockAddressBook.swift in Sources */,
				161ACB3A23F6BAFE00ABFF33 /* URLActionTests.swift in Sources */,
				16F7343C250F588100AB93B1 /* ZMLocalNotificationTests_UnreadCount.swift in Sources */,
				16849B1C23EDA1FD00C025A8 /* MockUpdateEventProcessor.swift in Sources */,
				545F601C1D6C336D00C2C55B /* AddressBookSearchTests.swift in Sources */,
				162A81D6202B5BC600F6200C /* SessionManagerAVSTests.swift in Sources */,
				169BA1F825ECF8F700374343 /* MockAppLock.swift in Sources */,
				164CB466207CC47700A2010F /* Conversation+ParticipantsTests.swift in Sources */,
				06F98D602437916B007E914A /* SignatureRequestStrategyTests.swift in Sources */,
				5474C80C1921309400185A3A /* MessagingTestTests.m in Sources */,
				F99298591BE110490058D42F /* ZMClientRegistrationStatusTests.m in Sources */,
				EE1DEBB723D5B62C0087EE1F /* TypingUsersTests.swift in Sources */,
				540A0BA51954859E00FB7D61 /* ZMSyncStrategyTests.m in Sources */,
				5E6716912174CA6700522E61 /* MockUser+LoginCredentials.swift in Sources */,
				F92CA9651F153622007D8570 /* ZMUserSessionTests+FileRelocation.swift in Sources */,
				F9E4779F1D216467003A99AC /* ZMLocalNotificationSetTests.swift in Sources */,
				F9B71F4C1CB2B841001DB03F /* NSManagedObjectContext+TestHelpers.m in Sources */,
				F991CE151CB55512004D8465 /* ZMConversation+Testing.m in Sources */,
				545434A919AB6ADA003892D9 /* ZMConversationTranscoderTests.m in Sources */,
				54D785011A37256C00F47798 /* ZMEncodedNSUUIDWithTimestampTests.m in Sources */,
				161927242459E09C00DDD9EB /* UserClientEventConsumerTests.swift in Sources */,
				632A582225CD9DF900F0C4BD /* CallParticipantsKindTests.swift in Sources */,
				639290A4252CA53200046171 /* CallSnapshotTestFixture.swift in Sources */,
				87B30C5C1FA756220054DFB1 /* FlowManagerTests.swift in Sources */,
				169BA24125EF6F6700374343 /* ZMConversation+Testing.swift in Sources */,
				1626344720D79C22000D4063 /* ZMUserSessionTests+PushNotifications.swift in Sources */,
				16D3FD021E3A5C0D0052A535 /* ZMConversationVoiceChannelRouterTests.swift in Sources */,
				1658C23A1F5404F000889F22 /* FlowManagerMock.swift in Sources */,
				3E1858BC1951D6DA005FE78F /* MemoryLeaksObserver.m in Sources */,
				F905C47F1E79A86A00AF34A5 /* WireCallCenterV3Tests.swift in Sources */,
				1636EAFF23F6FCCC00CD9527 /* MockPresentationDelegate.swift in Sources */,
				872C99601DB6722C006A3BDE /* CallKitDelegateTests+Mocking.m in Sources */,
				164C29A51ECF47D80026562A /* SearchDirectoryTests.swift in Sources */,
				D55272EA2062732100F542BE /* AssetDeletionStatusTests.swift in Sources */,
				167BCB892603C2F100E9D7E3 /* ZMUserSessionTestsBase.m in Sources */,
				F1FE8027200684F200A438CF /* NotificationsTrackingTests.swift in Sources */,
				A913C02423A7F1C00048CE74 /* TeamRolesDownloadRequestStrategyTests.swift in Sources */,
				EFC8281E1FB34F9600E27E21 /* EmailVerificationStrategyTests.swift in Sources */,
				87D4625D1C3D526D00433469 /* DeleteAccountRequestStrategyTests.swift in Sources */,
				A97E4F56267CF681006FC545 /* ZMUserSessionTestsBase+ZMUserSessionConfiguration.swift in Sources */,
				166264932166517A00300F45 /* CallEventStatusTests.swift in Sources */,
				160C31411E6DDFC30012E4BC /* VoiceChannelV3Tests.swift in Sources */,
				F9ABE8561EFD56BF00D83214 /* TeamDownloadRequestStrategyTests.swift in Sources */,
				87D2555921D6275800D03789 /* BuildTypeTests.swift in Sources */,
				16466C0E1F9F7EDF00E3F970 /* ZMConversationTranscoderTests.swift in Sources */,
				169BA1FF25ED0DAD00374343 /* ZMUserSession+Messages.swift in Sources */,
				166E47D3255EF0BE00C161C8 /* MockStrategyDirectory.swift in Sources */,
				EE95DECD247C0049001EA010 /* SessionManagerConfigurationTests.swift in Sources */,
				BF2A9D581D6B5BDB00FA7DBC /* StoreUpdateEventTests.swift in Sources */,
				A938BDCA23A7966700D4C208 /* ConversationRoleDownstreamRequestStrategyTests.swift in Sources */,
				0920C4DA1B305FF500C55728 /* UserSessionGiphyRequestStateTests.swift in Sources */,
				169BC10F22BD17FF0003159B /* LegalHoldRequestStrategyTests.swift in Sources */,
				87AEA67D1EFBF46600C94BF3 /* DiskDatabaseTest.swift in Sources */,
				F9F846351ED307F70087C1A4 /* CallParticipantsSnapshotTests.swift in Sources */,
				1673C35324CB36D800AE2714 /* ZMUserSessionTests+EncryptionAtRest.swift in Sources */,
				54DE9BEF1DE760A900EFFB9C /* RandomHandleGeneratorTests.swift in Sources */,
				F9C598AD1A0947B300B1F760 /* ZMBlacklistDownloaderTest.m in Sources */,
				1672A653234784B500380537 /* LabelDownstreamRequestStrategyTests.swift in Sources */,
				874A16942052C64B001C6760 /* UserExpirationObserverTests.swift in Sources */,
				16A702D01E92998100B8410D /* ApplicationStatusDirectoryTests.swift in Sources */,
				093694451BA9633300F36B3A /* UserClientRequestFactoryTests.swift in Sources */,
				168474262252579A004DE9EC /* ZMUserSessionTests+Syncing.swift in Sources */,
				F94F6B331E54B9C000D46A29 /* CallingRequestStrategyTests.swift in Sources */,
				166B2B6E23EB2CD3003E8581 /* DatabaseTest.swift in Sources */,
				5E8BB8A52149130800EEA64B /* AVSBridgingTests.swift in Sources */,
				161C887723FD4CFD00CB0B8E /* MockPushChannel.swift in Sources */,
				F9DAC54F1C2035660001F11E /* ConversationStatusStrategyTests.swift in Sources */,
				164C29A31ECF437E0026562A /* SearchRequestTests.swift in Sources */,
				168CF42F2007BCD9009FCB89 /* TeamInvitationStatusTests.swift in Sources */,
				A901FE9B258B562F003EAF5C /* CallParticipantTests.swift in Sources */,
				874A174A205812B6001C6760 /* ZMUserSessionTests.swift in Sources */,
				7CE017172317D72A00144905 /* ZMCredentialsTests.swift in Sources */,
				546F815C1E685F6E00775059 /* LocalNotificationDispatcherTests.swift in Sources */,
				F1AE5F6F21F73388009CDBBC /* ZMUserSessionTests+Timers.swift in Sources */,
				161ACB4323F6EE4800ABFF33 /* CompanyLoginURLActionProcessorTests.swift in Sources */,
				5474C80A1921309400185A3A /* MessagingTest.m in Sources */,
				872C99531DB525A1006A3BDE /* CallKitManagerTests.swift in Sources */,
				F16C8BC42040715800677D31 /* ZMUpdateEvent+Testing.swift in Sources */,
				160195611E30C9CF00ACBFAC /* LocalNotificationDispatcherCallingTests.swift in Sources */,
				164A55D820F4FE4A00AE62A6 /* SearchUserImageStrategyTests.swift in Sources */,
				09B730961B3045E400A5CCC9 /* ProxiedRequestStatusTests.swift in Sources */,
				F148F66B1FBAFAF600BD6909 /* RegistrationStatusTestHelper.swift in Sources */,
				EFC828221FB356CE00E27E21 /* RegistrationStatusTests.swift in Sources */,
				163FB9942052EA4C00E74F83 /* OperationLoopNewRequestObserver.swift in Sources */,
				F9B171F81C0F00E700E6EEC6 /* ClientUpdateStatusTests.swift in Sources */,
				3ED972FB1A0A65D800BAFC61 /* ZMBlacklistVerificatorTest.m in Sources */,
				167BCB942603CC5B00E9D7E3 /* EventProcessorTests.swift in Sources */,
				F132C114203F20AB00C58933 /* ZMHotFixDirectoryTests.swift in Sources */,
				5463C897193F3C74006799DE /* ZMTimingTests.m in Sources */,
				1660AA0F1ECE0C870056D403 /* SearchResultTests.swift in Sources */,
				1662B0F923D9CE8F00B8C7C5 /* UnauthenticatedSessionTests+DomainLookup.swift in Sources */,
				EE1DEBB923D5B9BC0087EE1F /* ZMConversation+TypingUsersTests.swift in Sources */,
				164B8C211E254AD00060AB26 /* WireCallCenterV3Mock.swift in Sources */,
				F170AF211E78013A0033DC33 /* UserImageAssetUpdateStrategyTests.swift in Sources */,
				F95ECF511B94BD05009F91BA /* ZMHotFixTests.m in Sources */,
				F9410F681DE4BE42007451FF /* PushTokenStrategyTests.swift in Sources */,
				F9ABE8571EFD56BF00D83214 /* TeamDownloadRequestStrategy+EventsTests.swift in Sources */,
				85D85EAFA1CB6E457D14E3B7 /* MockEntity2.m in Sources */,
				166D18A6230EC418001288CD /* MockMediaManager.swift in Sources */,
				09914E531BD6613D00C10BF8 /* ZMDecodedAPSMessageTest.m in Sources */,
				6349771E268B7C4300824A05 /* AVSVideoStreamsTest.swift in Sources */,
				F9F9F5621D75D62100AE6499 /* RequestStrategyTestBase.swift in Sources */,
				7C419ED821F8D81D00B95770 /* EventProcessingTrackerTests.swift in Sources */,
				16962EE52028A86D0069D88D /* ZMLocalNotificationLocalizationTests.swift in Sources */,
				85D8522CF8DE246DDD5BD12C /* MockEntity.m in Sources */,
				EF2CB12A22D5E5BF00350B0A /* TeamImageAssetUpdateStrategyTests.swift in Sources */,
				3E288A6C19C859210031CFCE /* NotificationObservers.m in Sources */,
				168CF42D2007BCA0009FCB89 /* TeamInvitationRequestStrategyTests.swift in Sources */,
				A97E4F5B267CFB2D006FC545 /* ZMUserSessionTests_NetworkState.swift in Sources */,
				A9C0260A266F5D1C002E542B /* ZMClientRegistrationStatusTests.swift in Sources */,
				EE01E0391F90FEC1001AA33C /* ZMLocalNotificationTests_ExpiredMessage.swift in Sources */,
				54C11BAD19D1EB7500576A96 /* ZMLoginTranscoderTests.m in Sources */,
				16AD86B81F7292EB00E4C797 /* TypingChange.swift in Sources */,
				5E8EE1FE20FDCD1300DB1F9B /* MockPasteboard.swift in Sources */,
				16D3FCDF1E365ABC0052A535 /* CallStateObserverTests.swift in Sources */,
				85D85EEDD5DD19FB747ED4A5 /* MockModelObjectContextFactory.m in Sources */,
				BF80542B2102175800E97053 /* CompanyLoginVerificationTokenTests.swift in Sources */,
				F11E35D62040172200D4D5DB /* ZMHotFixTests.swift in Sources */,
				163FB9952056D5BA00E74F83 /* PushNotificationStatusTests.swift in Sources */,
				1639A8542264C52600868AB9 /* ZMLocalNotificationTests_Alerts.swift in Sources */,
				545FC3341A5B003A005EEA26 /* ObjectTranscoderTests.m in Sources */,
				5E9D32712109C54B0032FB06 /* CompanyLoginActionTests.swift in Sources */,
				1836188BC0E48C1AC1671FC2 /* ZMSyncStrategyTests.swift in Sources */,
				71AE6F20A2708DCF3BAD54F7 /* ZMOperationLoopTests.swift in Sources */,
			);
			runOnlyForDeploymentPostprocessing = 0;
		};
		5498158E1A43232400A7CE2E /* Sources */ = {
			isa = PBXSourcesBuildPhase;
			buildActionMask = 2147483647;
			files = (
				1660AA0B1ECCAF4E0056D403 /* SearchRequest.swift in Sources */,
				878ACB4620ADBBAA0016E68A /* Blacklist.swift in Sources */,
				166A8BF91E02C7D500F5EEEA /* ZMHotFix+PendingChanges.swift in Sources */,
				166507812459D7CA005300C1 /* UserClientEventConsumer.swift in Sources */,
				F9E577211E77EC6D0065EFE4 /* WireCallCenterV3+Notifications.swift in Sources */,
				092083401BA95EE100F82B29 /* UserClientRequestFactory.swift in Sources */,
				F9FD167C1BDFCDAD00725F5C /* ZMClientRegistrationStatus.m in Sources */,
				EE5FEF0521E8948F00E24F7F /* ZMUserSession+DarwinNotificationCenter.swift in Sources */,
				549815DC1A432BC700A7CE2E /* NSError+ZMUserSession.m in Sources */,
				EEEA75FB1F8A6142006D1070 /* ZMLocalNotification+Events.swift in Sources */,
				87508EA01D08264000162483 /* ZMSound.swift in Sources */,
				1662B0F723D9B29C00B8C7C5 /* UnauthenticatedSession+DomainLookup.swift in Sources */,
				5E9D326F2109C1740032FB06 /* CompanyLoginErrorCode.swift in Sources */,
				16ED865A23E2E91900CB1766 /* ZMUserSession+LifeCycle.swift in Sources */,
				F95706541DE5D1CC0087442C /* SearchUserImageStrategy.swift in Sources */,
				163FB9992057E3F200E74F83 /* AuthenticationStatusProvider.swift in Sources */,
				54CB3FE124A34B8A00BA86DD /* FeatureFlagRequestStrategy.swift in Sources */,
				872A2EE61FFFBC2A00900B22 /* ServiceUser.swift in Sources */,
				16ED865D23E30F7E00CB1766 /* ZMUserSesson+Proxy.swift in Sources */,
				A938BDC823A7964200D4C208 /* ConversationRoleDownstreamRequestStrategy.swift in Sources */,
				BF2A9D5D1D6B63DB00FA7DBC /* StoreUpdateEvent.swift in Sources */,
				F19E55A622B3AAA8005C792D /* PKPushCredentials+SafeLogging.swift in Sources */,
				09C77C531BA6C77000E2163F /* UserClientRequestStrategy.swift in Sources */,
				F1B5D53D2181FDA300986911 /* NetworkQuality.swift in Sources */,
				634976E9268A185A00824A05 /* AVSVideoStreams.swift in Sources */,
				5EC2C593213827BF00C6CE35 /* WireCallCenterV3+Events.swift in Sources */,
				EE1DEBBE23D5E12F0087EE1F /* TypingUsersTimeout+Key.swift in Sources */,
				F1C1F3EE1FCF0C85007273E3 /* ZMUserSessionErrorCode+Localized.swift in Sources */,
				166264742166093800300F45 /* CallEventStatus.swift in Sources */,
				549815CD1A432BC700A7CE2E /* ZMBlacklistDownloader.m in Sources */,
				549815CE1A432BC700A7CE2E /* ZMBlacklistVerificator.m in Sources */,
				16D9E8BA22BCD39200FA463F /* LegalHoldRequestStrategy.swift in Sources */,
				164C29A71ED2D7B00026562A /* SearchResult.swift in Sources */,
				1660AA091ECCAC900056D403 /* SearchDirectory.swift in Sources */,
				166E47D0255EBFA900C161C8 /* StrategyDirectory.swift in Sources */,
				63EB9B2D258131F700B44635 /* AVSActiveSpeakerChange.swift in Sources */,
				161681352077721600BCF33A /* ZMOperationLoop+OperationStatus.swift in Sources */,
				F19F1D3A1EFBFD2B00275E27 /* BuildType.swift in Sources */,
				16168137207790F600BCF33A /* Conversation+Participants.swift in Sources */,
				A934C6E6266E0945008D9E68 /* ZMSyncStrategy.swift in Sources */,
				7C26879D21F7193800570AA9 /* EventProcessingTracker.swift in Sources */,
				54A0A6311BCE9864001A3A4C /* ZMHotFix.m in Sources */,
				F19F4F3C1E604AA700F4D8FF /* UserImageAssetUpdateStrategy.swift in Sources */,
				54131BE925C8495B00CE2CA2 /* NSManagedObjectContext+GenericAsyncQueue.swift in Sources */,
				EE1108FB23D2087F005DC663 /* Typing.swift in Sources */,
				164EAF9C1F4455FA00B628C4 /* ZMUserSession+Actions.swift in Sources */,
				5EFE9C17212AB945007932A6 /* RegistrationPhase.swift in Sources */,
				BF2ADA001F41A3DF000980E8 /* SessionFactories.swift in Sources */,
				F9410F651DE49C13007451FF /* PushTokenStrategy.swift in Sources */,
				F130BF282062C05600DBE261 /* SessionManager+Backup.swift in Sources */,
				54A0A6321BCE9867001A3A4C /* ZMHotFixDirectory.m in Sources */,
				54F0A0951B3018D7003386BC /* ProxiedRequestsStatus.swift in Sources */,
				F19F1D141EFBC18E00275E27 /* UnauthenticatedSession.swift in Sources */,
				16DCAD691B0F9447008C1DD9 /* NSURL+LaunchOptions.m in Sources */,
				06EF5182266E2C8F0073920F /* Conversation+Join.swift in Sources */,
				F9F631421DE3524100416938 /* TypingStrategy.swift in Sources */,
				F98EDCEB1D82B924001E65CB /* NotificationSound.swift in Sources */,
				16D3FCE51E37A8050052A535 /* NSManagedObjectContext+ServerTimeDelta.swift in Sources */,
				EEEED9A823F6BC00008C94CA /* SelfUserProvider.swift in Sources */,
				7C5482DA225380160055F1AB /* CallReceivedResult.swift in Sources */,
				549816291A432BC800A7CE2E /* ZMConnectionTranscoder.m in Sources */,
				54C8A39C1F7536DB004961DF /* ZMOperationLoop+Notifications.swift in Sources */,
				7C5B94F622DC6BC500A6F8BB /* JailbreakDetector.swift in Sources */,
				5EC2C58F2137F5EE00C6CE35 /* CallClosedReason.swift in Sources */,
				1693151125836E5800709F15 /* EventProcessor.swift in Sources */,
				EF2CB12722D5E58B00350B0A /* TeamImageAssetUpdateStrategy.swift in Sources */,
				BF2ADA021F41A450000980E8 /* BackendEnvironmentProvider+Cookie.swift in Sources */,
				EE1108B723D1B367005DC663 /* TypingUsers.swift in Sources */,
				06B99C7B242B51A300FEAFDE /* SignatureRequestStrategy.swift in Sources */,
				5EFE9C15212AB138007932A6 /* UnregisteredUser+Payload.swift in Sources */,
				161ACB2D23F5BA0200ABFF33 /* DeepLinkURLActionProcessor.swift in Sources */,
				54131BCE25C7FFCA00CE2CA2 /* SessionManager+AuthenticationStatusDelegate.swift in Sources */,
				160C31271E6434500012E4BC /* OperationStatus.swift in Sources */,
				165911531DEF38EC007FA847 /* CallStateObserver.swift in Sources */,
				5458273E2541C3A9002B8F83 /* PresentationDelegate.swift in Sources */,
				5498162B1A432BC800A7CE2E /* ZMConversationTranscoder.m in Sources */,
				A9B53AAA24E12E240066FCC6 /* ZMAccountDeletedReason.swift in Sources */,
				54E2C1E01E682DC400536569 /* LocalNotificationDispatcher.swift in Sources */,
				879634401F7BEA4700FC79BA /* DispatchQueue+SerialAsync.swift in Sources */,
				F93A75F21C1F219800252586 /* ConversationStatusStrategy.swift in Sources */,
				632A582025CC43DA00F0C4BD /* CallParticipantsListKind.swift in Sources */,
				544F8FF31DDCD34600D1AB04 /* UserProfileUpdateNotifications.swift in Sources */,
				F19F1D1F1EFBC2F000275E27 /* ZMAuthenticationStatus.m in Sources */,
				634976FD268A205A00824A05 /* AVSClientList.swift in Sources */,
				F1A94BD21F010287003083D9 /* UnauthenticatedSession+Login.swift in Sources */,
				F19E559E22B399AE005C792D /* UUID+SafeLogging.swift in Sources */,
				5E1FD7A5210B2694003D2C3D /* NotificationAction.swift in Sources */,
				F1C1E70D21F74667007FBDA1 /* ZMUserSession+Timers.swift in Sources */,
				7CD279842338B74600E638CD /* SessionManagerConfiguration.swift in Sources */,
				166DCDBA2555ADD2004F4F59 /* SessionManager+EncryptionAtRest.swift in Sources */,
				54A170651B300696001B41A5 /* ProxiedRequestStrategy.swift in Sources */,
				160C31441E8049320012E4BC /* ApplicationStatusDirectory.swift in Sources */,
				7CD279862338E31D00E638CD /* SessionManager+Authentication.swift in Sources */,
				16FF474C1F0D54B20044C491 /* SessionManager+Logs.swift in Sources */,
				F19F1D281EFBC34E00275E27 /* ZMUserSessionRegistrationNotification.m in Sources */,
				A93B528B250101AC0061255E /* ZMUserSession+Debugging.swift in Sources */,
				A913C02223A7EDFB0048CE74 /* TeamRolesDownloadRequestStrategy.swift in Sources */,
				5EC2C5912137F80E00C6CE35 /* CallState.swift in Sources */,
				5478A1411DEC4048006F7268 /* UserProfile.swift in Sources */,
				EE419B58256FEA3D004618E2 /* ZMUserSession.Configuration.swift in Sources */,
				5E8BB89E2147E9DF00EEA64B /* AVSWrapper+Handlers.swift in Sources */,
				F16C8BE82044129700677D31 /* ZMConversationTranscoder.swift in Sources */,
				1626344920D7DB81000D4063 /* PushNotificationCategory.swift in Sources */,
				F98EDCD71D82B913001E65CB /* LocalNotificationContentType.swift in Sources */,
				F19E55A222B3A3FA005C792D /* UNNotificationResponse+SafeLogging.swift in Sources */,
				EFF940402240FF12004F3115 /* DeepLinkError.swift in Sources */,
				F90EC5A31E7BF1AC00A6779E /* AVSWrapper.swift in Sources */,
				5E8BB8992147CD3F00EEA64B /* AVSBridging.swift in Sources */,
				16F5F16C1E4092C00062F0AE /* NSManagedObjectContext+CTCallCenter.swift in Sources */,
				16962EE420286D690069D88D /* LocalNotificationType+Configuration.swift in Sources */,
				BF00441B1C737CE9007A6EA4 /* PushNotificationStatus.swift in Sources */,
				09531F181AE960E300B8556A /* ZMLoginCodeRequestTranscoder.m in Sources */,
				EF169DDF22E85BA100B74D4A /* ZMConversationSource.swift in Sources */,
				F148F6671FB9AA7600BD6909 /* UnregisteredTeam.swift in Sources */,
				1672A64523473EA100380537 /* LabelDownstreamRequestStrategy.swift in Sources */,
				09BCDB8F1BCE7F000020DCC7 /* ZMAPSMessageDecoder.m in Sources */,
				546392721D79D5210094EC66 /* Application.swift in Sources */,
				EFC8281C1FB343B600E27E21 /* RegistationCredentialVerificationStrategy.swift in Sources */,
				874A16902052BE5E001C6760 /* ZMUserSession+OpenConversation.swift in Sources */,
				EE1DEBC423D5F1970087EE1F /* Conversation+TypingUsers.swift in Sources */,
				16E6F26224B371190015B249 /* ZMUserSession+EncryptionAtRest.swift in Sources */,
				BFE7FCBF2101E50700D1165F /* CompanyLoginVerificationToken.swift in Sources */,
				5498162E1A432BC800A7CE2E /* ZMLastUpdateEventIDTranscoder.m in Sources */,
				F9B171F61C0EF21100E6EEC6 /* ClientUpdateStatus.swift in Sources */,
				1645ECFC2449CE75007A82D6 /* TeamMembersDownloadRequestStrategy.swift in Sources */,
				549816351A432BC800A7CE2E /* ZMLoginTranscoder.m in Sources */,
				5E8BB89C2147CE1600EEA64B /* AVSCallMember.swift in Sources */,
				166D18A4230EBFFA001288CD /* MediaManager.swift in Sources */,
				874F142D1C16FD9700C15118 /* Device.swift in Sources */,
				F19E55A422B3A740005C792D /* PKPushPayload+SafeLogging.swift in Sources */,
				EE1108F923D1F945005DC663 /* TypingUsersTimeout.swift in Sources */,
				16C4BDA020A309CD00BCDB17 /* CallParticipantSnapshot.swift in Sources */,
				1639A8272260CE5000868AB9 /* ZMLocalNotification+AvailabilityAlert.swift in Sources */,
				16ED865F23E3145C00CB1766 /* ZMUserSession+Clients.swift in Sources */,
				878ACB4820AEFB980016E68A /* ZMUser+Consent.swift in Sources */,
				F1C51FE71FB49660009C2269 /* RegistrationStatus.swift in Sources */,
				5E8EE1FA20FDC7D700DB1F9B /* Pasteboard.swift in Sources */,
				16CD6A272681BA9000B9A73A /* ZMUser+FederatedConnection.swift in Sources */,
				874A16922052BEC5001C6760 /* UserExpirationObserver.swift in Sources */,
				8751DA061F66BFA6000D308B /* ZMUserSession+Push.swift in Sources */,
				EEEA75FA1F8A6142006D1070 /* ZMLocalNotification+ExpiredMessages.swift in Sources */,
				547E5B5A1DDB67390038D936 /* UserProfileUpdateRequestStrategy.swift in Sources */,
				54FF64291F73D00C00787EF2 /* NSManagedObjectContext+AuthenticationStatus.swift in Sources */,
				A9C02605266F5B4B002E542B /* ZMClientRegistrationStatus.swift in Sources */,
				BF735CFA1E70003D003BC61F /* SystemMessageCallObserver.swift in Sources */,
				1645ECF82448A0A3007A82D6 /* Decodable+JSON.swift in Sources */,
				165D3A211E1D43870052E654 /* VoiceChannelV3.swift in Sources */,
				F19F4F3A1E5F1AE400F4D8FF /* UserProfileImageUpdateStatus.swift in Sources */,
				5498162D1A432BC800A7CE2E /* ZMMissingUpdateEventsTranscoder.m in Sources */,
				549816451A432BC800A7CE2E /* ZMOperationLoop.m in Sources */,
				D5D10DA4203AE43200145497 /* Conversation+AccessMode.swift in Sources */,
				7C1F4BF5203C4F67000537A8 /* Analytics+Push.swift in Sources */,
				F9AB00221F0CDAF00037B437 /* FileRelocator.swift in Sources */,
				F1EB0E78200501C70040D73E /* NotificationsTracker.swift in Sources */,
				166A8BF31E015F3B00F5EEEA /* WireCallCenterV3Factory.swift in Sources */,
				16519D38231D3B1700C9D76D /* Conversation+Deletion.swift in Sources */,
				F1C1F3F01FCF18C5007273E3 /* NSError+Localized.swift in Sources */,
				5467F1C41E0AE2EF008C1745 /* KeyValueStore.swift in Sources */,
				5467F1C61E0AE421008C1745 /* KeyValueStore+AccessToken.swift in Sources */,
				639290A7252DEDB500046171 /* WireCallCenterV3+Degradation.swift in Sources */,
				8754B84A1F73C25400EC02AD /* ConversationListChangeInfo+UserSession.swift in Sources */,
				8737D554209217BD00E5A4AF /* URLActions.swift in Sources */,
				547E5B581DDB4B800038D936 /* UserProfileUpdateStatus.swift in Sources */,
				EEEA75FC1F8A6142006D1070 /* ZMLocalNotification+Calling.swift in Sources */,
				5435C5551E13D9A0002D9766 /* NSManagedObjectContext+KeyValueStore.swift in Sources */,
				F19F1D331EFBE3FE00275E27 /* UnauthenticatedOperationLoop.swift in Sources */,
				BF2A9D511D6B536E00FA7DBC /* EventDecoder.swift in Sources */,
				16030DC921B01B7500F8032E /* Conversation+ReadReceiptMode.swift in Sources */,
				F19F4F4F1E6575F700F4D8FF /* UserProfileImageOwner.swift in Sources */,
				EEF4010123A8DFC6007B1A97 /* Conversation+Role.swift in Sources */,
				8754B84C1F73C38900EC02AD /* MessageChangeInfo+UserSession.swift in Sources */,
				162DEE111F87B9800034C8F9 /* ZMUserSession+Calling.swift in Sources */,
				161ACB2423F432CC00ABFF33 /* SessionManager+URLActions.swift in Sources */,
				BF3C1B1720DBE254001CE126 /* Conversation+MessageDestructionTimeout.swift in Sources */,
				1659114F1DEF1F6E007FA847 /* LocalNotificationDispatcher+Calling.swift in Sources */,
				16DABFAE1DCF98D3001973E3 /* CallingRequestStrategy.swift in Sources */,
				5EC3A468210B763000B76C78 /* NotificationUserInfo.swift in Sources */,
				54DE9BEB1DE74FFB00EFFB9C /* RandomHandleGenerator.swift in Sources */,
				F1C51FE91FB4A9C7009C2269 /* RegistrationStrategy.swift in Sources */,
				549816301A432BC800A7CE2E /* ZMSelfStrategy.m in Sources */,
				5E8EE1F720FDC6B900DB1F9B /* CompanyLoginRequestDetector.swift in Sources */,
				16E0FB87232F8933000E3235 /* ZMUserSession+Authentication.swift in Sources */,
				F19F1D381EFBF61800275E27 /* SessionManager.swift in Sources */,
				634976F8268A200C00824A05 /* AVSClient.swift in Sources */,
				D522571E2062552800562561 /* AssetDeletionRequestStrategy.swift in Sources */,
				161ACB1623F1AFB000ABFF33 /* SessionManager+CallKitManagerDelegate.swift in Sources */,
				6349770A268A250E00824A05 /* Encodable+JSONString.swift in Sources */,
				1658C2371F503CF800889F22 /* FlowManager.swift in Sources */,
				7CD279882338E52000E638CD /* ProcessInfo+SystemBootTime.swift in Sources */,
				549710081F6FF5C100026EDD /* NotificationInContext+UserSession.swift in Sources */,
				16D0A11D234C8CD700A83F87 /* LabelUpstreamRequestStrategy.swift in Sources */,
				63FE4B9E25C1D2EC002878E5 /* VideoGridPresentationMode.swift in Sources */,
				54D933211AE1653000C0B91C /* ZMCredentials.m in Sources */,
				549816251A432BC800A7CE2E /* ZMSimpleListRequestPaginator.m in Sources */,
				8798607B1C3D48A400218A3E /* DeleteAccountRequestStrategy.swift in Sources */,
				5E0EB1F421008C1900B5DC2B /* CompanyLoginRequester.swift in Sources */,
				16A764611F3E0B0B00564F21 /* CallKitManager.swift in Sources */,
				BF491CD11F03D7CF0055EE44 /* PermissionsDownloadRequestStrategy.swift in Sources */,
				54973A361DD48CAB007F8702 /* NSManagedObject+EncryptionContext.swift in Sources */,
				165D3A3D1E1D60520052E654 /* ZMConversation+VoiceChannel.swift in Sources */,
				EE1DEBC723D5F1F30087EE1F /* NSManagedObjectContext+TypingUsers.swift in Sources */,
				EEE186B4259CC92D008707CA /* ZMUserSession+AppLock.swift in Sources */,
				165D3A221E1D43870052E654 /* VoiceChannel.swift in Sources */,
				5EDF03EC2245563C00C04007 /* LinkPreviewAssetUploadRequestStrategy+Helper.swift in Sources */,
				54991D581DEDCF2B007E282F /* AddressBook.swift in Sources */,
				F96DBEEB1DF9A570008FE832 /* ZMSyncStrategy+ManagedObjectChanges.m in Sources */,
				168CF4292007840A009FCB89 /* Team+Invite.swift in Sources */,
				168CF42720077C54009FCB89 /* TeamInvitationStatus.swift in Sources */,
				63497702268A20EC00824A05 /* AVSParticipantsChange.swift in Sources */,
				8717DFA71F6EF44E0087EFE4 /* SessionManager+Push.swift in Sources */,
				D52257232062637500562561 /* DeletableAssetIdentifierProvider.swift in Sources */,
				D5225720206261AA00562561 /* AssetDeletionStatus.swift in Sources */,
				5E8BB8A02147F5BC00EEA64B /* CallSnapshot.swift in Sources */,
				A95D0B1223F6B75A0057014F /* AVSLogObserver.swift in Sources */,
				163FB9972057E25600E74F83 /* NSManagedObjectContext+LastNotificationID.swift in Sources */,
				5E8BB8A22147F89000EEA64B /* CallCenterSupport.swift in Sources */,
				1660AA0D1ECDB0250056D403 /* SearchTask.swift in Sources */,
				F9245BED1CBF95A8009D1E85 /* ZMHotFixDirectory+Swift.swift in Sources */,
				54991D5A1DEDD07E007E282F /* ContactAddressBook.swift in Sources */,
				EEA2773A211DCFF1004AF00F /* UserNotificationCenter.swift in Sources */,
				165BB94C2004D6490077EFD5 /* SessionManager+UserActivity.swift in Sources */,
				165D3A151E1D3EF30052E654 /* WireCallCenterV3.swift in Sources */,
				554FEE2122AFF20600B1A8A1 /* ZMUserSession+LegalHold.swift in Sources */,
				1634958B1F0254CB004E80DB /* SessionManager+ServerConnection.swift in Sources */,
				54034F381BB1A6D900F4ED62 /* ZMUserSession+Logs.swift in Sources */,
				549816471A432BC800A7CE2E /* ZMSyncStrategy.m in Sources */,
				54BFDF681BDA6F9A0034A3DB /* HistorySynchronizationStatus.swift in Sources */,
				16DCB91C213449620002E910 /* ZMOperationLoop+PushChannel.swift in Sources */,
				162A81D4202B453000F6200C /* SessionManager+AVS.swift in Sources */,
				1662648221661C9F00300F45 /* ZMOperatonLoop+Background.swift in Sources */,
				168CF42B20079A02009FCB89 /* TeamInvitationRequestStrategy.swift in Sources */,
				F98EDCF31D82B924001E65CB /* ZMLocalNotificationSet.swift in Sources */,
				EEEED9AA23F6BD75008C94CA /* ZMUserSession+SelfUserProvider.swift in Sources */,
				5498165A1A432BC800A7CE2E /* ZMUpdateEventsBuffer.m in Sources */,
				161D3AC92134013C0053D39A /* Logging.swift in Sources */,
				F19E55A022B3A2C5005C792D /* UNNotification+SafeLogging.swift in Sources */,
				F9B8308C1DEEDC2900FF6FE7 /* SyncStatus.swift in Sources */,
				161ACB3223F5BBA100ABFF33 /* CompanyLoginURLActionProcessor.swift in Sources */,
				16F6BB381EDEA659009EA803 /* SearchResult+AddressBook.swift in Sources */,
				5458AF841F7021B800E45977 /* PreLoginAuthenticationNotification.swift in Sources */,
				F9ABE84F1EFD568B00D83214 /* TeamDownloadRequestStrategy.swift in Sources */,
				871667FA1BB2AE9C009C6EEA /* APSSignalingKeysStore.swift in Sources */,
				54A343471D6B589A004B65EA /* AddressBookSearch.swift in Sources */,
				5497100A1F6FFE9900026EDD /* ClientUpdateNotification.swift in Sources */,
				16085B331F71811A000B9F22 /* UserChangeInfo+UserSession.swift in Sources */,
				54131BC625C7F71400CE2CA2 /* LoginDelegate.swift in Sources */,
				167F383B23E0416E006B6AA9 /* UnauthenticatedSession+SSO.swift in Sources */,
				EEE186B6259CCA14008707CA /* SessionManager+AppLock.swift in Sources */,
				54257C081DF1C94200107FE7 /* TopConversationsDirectory.swift in Sources */,
				166B2B5E23E86522003E8581 /* ZMUserSession.swift in Sources */,
				16962EE220286A4C0069D88D /* LocalNotificationType+Localization.swift in Sources */,
				EEEA75FD1F8A6142006D1070 /* ZMLocalNotification.swift in Sources */,
				F9ABE8511EFD568B00D83214 /* TeamRequestFactory.swift in Sources */,
				F16558D1225F3F2A00EA2F2A /* SessionManager+SwitchBackend.swift in Sources */,
				161ACB2F23F5BACA00ABFF33 /* ConnectToBotURLActionProcessor.swift in Sources */,
				EFF9403E2240FE5D004F3115 /* URL+DeepLink.swift in Sources */,
			);
			runOnlyForDeploymentPostprocessing = 0;
		};
/* End PBXSourcesBuildPhase section */

/* Begin PBXTargetDependency section */
		169BA1D925ECDBA300374343 /* PBXTargetDependency */ = {
			isa = PBXTargetDependency;
			target = 549815921A43232400A7CE2E /* WireSyncEngine-ios */;
			targetProxy = 169BA1D825ECDBA300374343 /* PBXContainerItemProxy */;
		};
		169BA1DE25ECDBC800374343 /* PBXTargetDependency */ = {
			isa = PBXTargetDependency;
			target = 3E186087191A56F6000FE027 /* WireSyncEngine Test Host */;
			targetProxy = 169BA1DD25ECDBC800374343 /* PBXContainerItemProxy */;
		};
		3E1860D1191A649D000FE027 /* PBXTargetDependency */ = {
			isa = PBXTargetDependency;
			target = 3E186087191A56F6000FE027 /* WireSyncEngine Test Host */;
			targetProxy = 3E1860D0191A649D000FE027 /* PBXContainerItemProxy */;
		};
		54F4DC581A4438AC00FDB6EA /* PBXTargetDependency */ = {
			isa = PBXTargetDependency;
			target = 549815921A43232400A7CE2E /* WireSyncEngine-ios */;
			targetProxy = 54F4DC571A4438AC00FDB6EA /* PBXContainerItemProxy */;
		};
		A9FF8089195B17B3002CD44B /* PBXTargetDependency */ = {
			isa = PBXTargetDependency;
			target = 3E186087191A56F6000FE027 /* WireSyncEngine Test Host */;
			targetProxy = A9FF8088195B17B3002CD44B /* PBXContainerItemProxy */;
		};
/* End PBXTargetDependency section */

/* Begin PBXVariantGroup section */
		3E27131A1A8A68BF008EE50F /* Push.strings */ = {
			isa = PBXVariantGroup;
			children = (
				F91CA6AC1BECBD3F000EE5C2 /* Base */,
				F91CA6AE1BECBD51000EE5C2 /* de */,
				B40DC79C1D01A61600CEF65C /* pt-BR */,
				B4D37F921D7EEA3F00D0C1BC /* es */,
				B4D37F941D7EEA5100D0C1BC /* uk */,
				B4D37F961D7EEA5B00D0C1BC /* ru */,
				B40964971DAD3D110098667A /* ja */,
				B40964991DAD3D170098667A /* it */,
				B409649B1DAD3D1E0098667A /* nl */,
				B409649D1DAD3D260098667A /* tr */,
				B40CD09F1DB7997E0008DA45 /* fr */,
				B40CD0A11DB799850008DA45 /* da */,
				B422BB981DCCC3F60076EAD5 /* ar */,
				B49AFC271DCCCB3D006B753B /* zh-Hans */,
				B4A124851DDCB58900FD9D66 /* sl */,
				B432ADBF1E02DE9500147768 /* et */,
				B42783671E363D3A00747363 /* fi */,
				B42430E01E55CB6B00D73D1B /* pl */,
				F14417221FD946F100CB2850 /* zh-Hant */,
				F14417251FD9470E00CB2850 /* lt */,
			);
			name = Push.strings;
			sourceTree = "<group>";
		};
		3E27131C1A8A68BF008EE50F /* Push.stringsdict */ = {
			isa = PBXVariantGroup;
			children = (
				F91CA6AD1BECBD46000EE5C2 /* Base */,
				F91CA6AF1BECBD51000EE5C2 /* de */,
				B40DC79D1D01A61600CEF65C /* pt-BR */,
				B4D37F931D7EEA3F00D0C1BC /* es */,
				B4D37F951D7EEA5100D0C1BC /* uk */,
				B4D37F971D7EEA5B00D0C1BC /* ru */,
				B40964981DAD3D110098667A /* ja */,
				B409649A1DAD3D170098667A /* it */,
				B409649C1DAD3D1E0098667A /* nl */,
				B409649E1DAD3D260098667A /* tr */,
				B40CD0A01DB7997E0008DA45 /* fr */,
				B40CD0A21DB799850008DA45 /* da */,
				B422BB991DCCC3F60076EAD5 /* ar */,
				B49AFC281DCCCB3D006B753B /* zh-Hans */,
				B4A124861DDCB58A00FD9D66 /* sl */,
				B432ADC01E02DE9500147768 /* et */,
				B42783681E363D3A00747363 /* fi */,
				B42430E11E55CB6B00D73D1B /* pl */,
				F14417231FD946F200CB2850 /* zh-Hant */,
				F14417261FD9470E00CB2850 /* lt */,
			);
			name = Push.stringsdict;
			sourceTree = "<group>";
		};
		5423B998191A4A1B0044347D /* InfoPlist.strings */ = {
			isa = PBXVariantGroup;
			children = (
				5423B999191A4A1B0044347D /* en */,
			);
			name = InfoPlist.strings;
			sourceTree = "<group>";
		};
		F1A989BC1FD03E1B00B8A82E /* ZMLocalizable.strings */ = {
			isa = PBXVariantGroup;
			children = (
				F1A989BD1FD03E2200B8A82E /* Base */,
				F1A989BE1FD03E2400B8A82E /* pt-BR */,
				F1A989BF1FD03E2500B8A82E /* es */,
				F1A989C01FD03E2600B8A82E /* uk */,
				F1A989C11FD03E2600B8A82E /* ru */,
				F1A989C21FD03E2700B8A82E /* ja */,
				F1A989C31FD03E2700B8A82E /* it */,
				F1A989C41FD03E2800B8A82E /* nl */,
				F1A989C51FD03E2800B8A82E /* tr */,
				F1A989C61FD03E2900B8A82E /* fr */,
				F1A989C71FD03E2A00B8A82E /* ar */,
				F1A989C81FD03E2B00B8A82E /* da */,
				F1A989C91FD03E2B00B8A82E /* zh-Hans */,
				F1A989CA1FD03E2C00B8A82E /* sl */,
				F1A989CB1FD03E2C00B8A82E /* fi */,
				F1A989CC1FD03E2D00B8A82E /* et */,
				F1A989CD1FD03E2E00B8A82E /* pl */,
				F1A989CE1FD0579F00B8A82E /* de */,
				F14417241FD946F200CB2850 /* zh-Hant */,
				F14417271FD9470E00CB2850 /* lt */,
			);
			name = ZMLocalizable.strings;
			sourceTree = "<group>";
		};
/* End PBXVariantGroup section */

/* Begin XCBuildConfiguration section */
		169BA1DB25ECDBA300374343 /* Debug */ = {
			isa = XCBuildConfiguration;
			baseConfigurationReference = 0994E1DE1B835C4900A51721 /* ios-test-target.xcconfig */;
			buildSettings = {
				BUNDLE_LOADER = "$(TEST_HOST)";
				INFOPLIST_FILE = "$(SRCROOT)/Tests/Resources/UnitTests-Info.plist";
				PRODUCT_BUNDLE_IDENTIFIER = com.wire.IntegrationTests;
				PRODUCT_NAME = "$(TARGET_NAME)";
				SWIFT_OBJC_BRIDGING_HEADER = "$(SRCROOT)/Tests/Source/Test-Bridging-Header.h";
				SWIFT_OBJC_INTERFACE_HEADER_NAME = "Tests-Swift.h";
				TEST_HOST = "$(BUILT_PRODUCTS_DIR)/WireSyncEngine Test Host.app/WireSyncEngine Test Host";
				WRAPPER_EXTENSION = xctest;
			};
			name = Debug;
		};
		169BA1DC25ECDBA300374343 /* Release */ = {
			isa = XCBuildConfiguration;
			baseConfigurationReference = 0994E1DE1B835C4900A51721 /* ios-test-target.xcconfig */;
			buildSettings = {
				BUNDLE_LOADER = "$(TEST_HOST)";
				INFOPLIST_FILE = "$(SRCROOT)/Tests/Resources/UnitTests-Info.plist";
				PRODUCT_BUNDLE_IDENTIFIER = com.wire.IntegrationTests;
				PRODUCT_NAME = "$(TARGET_NAME)";
				SWIFT_OBJC_BRIDGING_HEADER = "$(SRCROOT)/Tests/Source/Test-Bridging-Header.h";
				SWIFT_OBJC_INTERFACE_HEADER_NAME = "Tests-Swift.h";
				TEST_HOST = "$(BUILT_PRODUCTS_DIR)/WireSyncEngine Test Host.app/WireSyncEngine Test Host";
				WRAPPER_EXTENSION = xctest;
			};
			name = Release;
		};
		3E1860AE191A56F7000FE027 /* Debug */ = {
			isa = XCBuildConfiguration;
			baseConfigurationReference = 0994E1DD1B835C4900A51721 /* ios-test-host.xcconfig */;
			buildSettings = {
				CODE_SIGN_ENTITLEMENTS = "WireSyncEngine Test Host.entitlements";
				GCC_PRECOMPILE_PREFIX_HEADER = YES;
				GCC_PREFIX_HEADER = "Tests/iOS Test Host/Test-Host-Prefix.pch";
				INFOPLIST_FILE = "Tests/iOS Test Host/Test-Host-Info.plist";
				PRODUCT_BUNDLE_IDENTIFIER = "com.wire.${PRODUCT_NAME:rfc1034identifier}";
				PRODUCT_NAME = "$(TARGET_NAME)";
				WRAPPER_EXTENSION = app;
			};
			name = Debug;
		};
		3E1860AF191A56F7000FE027 /* Release */ = {
			isa = XCBuildConfiguration;
			baseConfigurationReference = 0994E1DD1B835C4900A51721 /* ios-test-host.xcconfig */;
			buildSettings = {
				CODE_SIGN_ENTITLEMENTS = "WireSyncEngine Test Host.entitlements";
				GCC_PRECOMPILE_PREFIX_HEADER = YES;
				GCC_PREFIX_HEADER = "Tests/iOS Test Host/Test-Host-Prefix.pch";
				INFOPLIST_FILE = "Tests/iOS Test Host/Test-Host-Info.plist";
				PRODUCT_BUNDLE_IDENTIFIER = "com.wire.${PRODUCT_NAME:rfc1034identifier}";
				PRODUCT_NAME = "$(TARGET_NAME)";
				WRAPPER_EXTENSION = app;
			};
			name = Release;
		};
		3E1860D3191A649D000FE027 /* Debug */ = {
			isa = XCBuildConfiguration;
			baseConfigurationReference = 0994E1DE1B835C4900A51721 /* ios-test-target.xcconfig */;
			buildSettings = {
				BUNDLE_LOADER = "$(TEST_HOST)";
				INFOPLIST_FILE = "$(SRCROOT)/Tests/Resources/UnitTests-Info.plist";
				PRODUCT_BUNDLE_IDENTIFIER = "com.wire.WireSyncEngine-Test-Host";
				PRODUCT_NAME = "$(TARGET_NAME)";
				SWIFT_OBJC_BRIDGING_HEADER = "$(SRCROOT)/Tests/Source/Test-Bridging-Header.h";
				SWIFT_OBJC_INTERFACE_HEADER_NAME = "Tests-Swift.h";
				TEST_HOST = "$(BUILT_PRODUCTS_DIR)/WireSyncEngine Test Host.app/WireSyncEngine Test Host";
				WRAPPER_EXTENSION = xctest;
			};
			name = Debug;
		};
		3E1860D4191A649D000FE027 /* Release */ = {
			isa = XCBuildConfiguration;
			baseConfigurationReference = 0994E1DE1B835C4900A51721 /* ios-test-target.xcconfig */;
			buildSettings = {
				BUNDLE_LOADER = "$(TEST_HOST)";
				INFOPLIST_FILE = "$(SRCROOT)/Tests/Resources/UnitTests-Info.plist";
				PRODUCT_BUNDLE_IDENTIFIER = "com.wire.WireSyncEngine-Test-Host";
				PRODUCT_NAME = "$(TARGET_NAME)";
				SWIFT_OBJC_BRIDGING_HEADER = "$(SRCROOT)/Tests/Source/Test-Bridging-Header.h";
				SWIFT_OBJC_INTERFACE_HEADER_NAME = "Tests-Swift.h";
				TEST_HOST = "$(BUILT_PRODUCTS_DIR)/WireSyncEngine Test Host.app/WireSyncEngine Test Host";
				WRAPPER_EXTENSION = xctest;
			};
			name = Release;
		};
		540029DA1918CA8500578793 /* Debug */ = {
			isa = XCBuildConfiguration;
			baseConfigurationReference = 0994E1E31B835C4900A51721 /* project-debug.xcconfig */;
			buildSettings = {
				HEADER_SEARCH_PATHS = "$(SDKROOT)/usr/include/libxml2";
				SWIFT_SWIFT3_OBJC_INFERENCE = Off;
			};
			name = Debug;
		};
		540029DB1918CA8500578793 /* Release */ = {
			isa = XCBuildConfiguration;
			baseConfigurationReference = 0994E1E41B835C4900A51721 /* project.xcconfig */;
			buildSettings = {
				HEADER_SEARCH_PATHS = "$(SDKROOT)/usr/include/libxml2";
				SWIFT_SWIFT3_OBJC_INFERENCE = Off;
			};
			name = Release;
		};
		549815A71A43232500A7CE2E /* Debug */ = {
			isa = XCBuildConfiguration;
			baseConfigurationReference = 0994E1F01B835C4900A51721 /* WireSyncEngine.xcconfig */;
			buildSettings = {
				GCC_PREFIX_HEADER = "$(SRCROOT)/Source/WireSyncEngine-iOS.pch";
				INFOPLIST_FILE = "$(SRCROOT)/Resources/WireSyncEngine-ios-Info.plist";
				MOMC_NO_INVERSE_RELATIONSHIP_WARNINGS = YES;
				PRODUCT_BUNDLE_IDENTIFIER = "com.wire.$(PRODUCT_NAME:rfc1034identifier)";
			};
			name = Debug;
		};
		549815A91A43232500A7CE2E /* Release */ = {
			isa = XCBuildConfiguration;
			baseConfigurationReference = 0994E1F01B835C4900A51721 /* WireSyncEngine.xcconfig */;
			buildSettings = {
				GCC_PREFIX_HEADER = "$(SRCROOT)/Source/WireSyncEngine-iOS.pch";
				INFOPLIST_FILE = "$(SRCROOT)/Resources/WireSyncEngine-ios-Info.plist";
				MOMC_NO_INVERSE_RELATIONSHIP_WARNINGS = YES;
				PRODUCT_BUNDLE_IDENTIFIER = "com.wire.$(PRODUCT_NAME:rfc1034identifier)";
			};
			name = Release;
		};
/* End XCBuildConfiguration section */

/* Begin XCConfigurationList section */
		169BA1DA25ECDBA300374343 /* Build configuration list for PBXNativeTarget "IntegrationTests" */ = {
			isa = XCConfigurationList;
			buildConfigurations = (
				169BA1DB25ECDBA300374343 /* Debug */,
				169BA1DC25ECDBA300374343 /* Release */,
			);
			defaultConfigurationIsVisible = 0;
			defaultConfigurationName = Release;
		};
		3E1860AD191A56F7000FE027 /* Build configuration list for PBXNativeTarget "WireSyncEngine Test Host" */ = {
			isa = XCConfigurationList;
			buildConfigurations = (
				3E1860AE191A56F7000FE027 /* Debug */,
				3E1860AF191A56F7000FE027 /* Release */,
			);
			defaultConfigurationIsVisible = 0;
			defaultConfigurationName = Release;
		};
		3E1860D2191A649D000FE027 /* Build configuration list for PBXNativeTarget "UnitTests" */ = {
			isa = XCConfigurationList;
			buildConfigurations = (
				3E1860D3191A649D000FE027 /* Debug */,
				3E1860D4191A649D000FE027 /* Release */,
			);
			defaultConfigurationIsVisible = 0;
			defaultConfigurationName = Release;
		};
		540029AE1918CA8500578793 /* Build configuration list for PBXProject "WireSyncEngine" */ = {
			isa = XCConfigurationList;
			buildConfigurations = (
				540029DA1918CA8500578793 /* Debug */,
				540029DB1918CA8500578793 /* Release */,
			);
			defaultConfigurationIsVisible = 0;
			defaultConfigurationName = Release;
		};
		549815A61A43232500A7CE2E /* Build configuration list for PBXNativeTarget "WireSyncEngine-ios" */ = {
			isa = XCConfigurationList;
			buildConfigurations = (
				549815A71A43232500A7CE2E /* Debug */,
				549815A91A43232500A7CE2E /* Release */,
			);
			defaultConfigurationIsVisible = 0;
			defaultConfigurationName = Release;
		};
/* End XCConfigurationList section */
	};
	rootObject = 540029AB1918CA8500578793 /* Project object */;
}<|MERGE_RESOLUTION|>--- conflicted
+++ resolved
@@ -273,11 +273,7 @@
 		16F6BB381EDEA659009EA803 /* SearchResult+AddressBook.swift in Sources */ = {isa = PBXBuildFile; fileRef = 16F6BB371EDEA659009EA803 /* SearchResult+AddressBook.swift */; };
 		16F7343C250F588100AB93B1 /* ZMLocalNotificationTests_UnreadCount.swift in Sources */ = {isa = PBXBuildFile; fileRef = 16F7343B250F588100AB93B1 /* ZMLocalNotificationTests_UnreadCount.swift */; };
 		16FF474C1F0D54B20044C491 /* SessionManager+Logs.swift in Sources */ = {isa = PBXBuildFile; fileRef = 16FF474B1F0D54B20044C491 /* SessionManager+Logs.swift */; };
-<<<<<<< HEAD
-=======
 		1836188BC0E48C1AC1671FC2 /* ZMSyncStrategyTests.swift in Sources */ = {isa = PBXBuildFile; fileRef = 3D6B0837E10BD4D5E88805E3 /* ZMSyncStrategyTests.swift */; };
-		1EB871501BF502A000AF5CE1 /* ZMUserTranscoder.h in Headers */ = {isa = PBXBuildFile; fileRef = 54F8D6EC19AB535700146664 /* ZMUserTranscoder.h */; settings = {ATTRIBUTES = (Public, ); }; };
->>>>>>> 58ef3712
 		3E05F252192A4FBD00F22D80 /* UserSessionErrorTests.m in Sources */ = {isa = PBXBuildFile; fileRef = 3E05F250192A4FBD00F22D80 /* UserSessionErrorTests.m */; };
 		3E1858BC1951D6DA005FE78F /* MemoryLeaksObserver.m in Sources */ = {isa = PBXBuildFile; fileRef = 3E1858B31951D69B005FE78F /* MemoryLeaksObserver.m */; };
 		3E1860BA191A5D99000FE027 /* TestHost-main.m in Sources */ = {isa = PBXBuildFile; fileRef = 3E1860B6191A5D99000FE027 /* TestHost-main.m */; };
@@ -311,11 +307,6 @@
 		545434A919AB6ADA003892D9 /* ZMConversationTranscoderTests.m in Sources */ = {isa = PBXBuildFile; fileRef = 54F8D72D19AB677300146664 /* ZMConversationTranscoderTests.m */; };
 		545434AB19AB6ADA003892D9 /* ZMMissingUpdateEventsTranscoderTests.m in Sources */ = {isa = PBXBuildFile; fileRef = 54F8D72F19AB677300146664 /* ZMMissingUpdateEventsTranscoderTests.m */; };
 		545434AC19AB6ADA003892D9 /* ZMSelfTranscoderTests.m in Sources */ = {isa = PBXBuildFile; fileRef = 54F8D73119AB677400146664 /* ZMSelfTranscoderTests.m */; };
-<<<<<<< HEAD
-		545816FA1E93E20700BFAF7E /* WireProtos.framework in Frameworks */ = {isa = PBXBuildFile; fileRef = 54E03A5B1E93CEED0089AC69 /* WireProtos.framework */; };
-=======
-		545434AE19AB6ADA003892D9 /* ZMUserTranscoderTests.m in Sources */ = {isa = PBXBuildFile; fileRef = 54F8D73319AB677400146664 /* ZMUserTranscoderTests.m */; };
->>>>>>> 58ef3712
 		5458273E2541C3A9002B8F83 /* PresentationDelegate.swift in Sources */ = {isa = PBXBuildFile; fileRef = 5458273D2541C3A9002B8F83 /* PresentationDelegate.swift */; };
 		5458AF841F7021B800E45977 /* PreLoginAuthenticationNotification.swift in Sources */ = {isa = PBXBuildFile; fileRef = 5458AF831F7021B800E45977 /* PreLoginAuthenticationNotification.swift */; };
 		545F601C1D6C336D00C2C55B /* AddressBookSearchTests.swift in Sources */ = {isa = PBXBuildFile; fileRef = 545F601B1D6C336D00C2C55B /* AddressBookSearchTests.swift */; };
