// !$*UTF8*$!
{
	archiveVersion = 1;
	classes = {
	};
	objectVersion = 46;
	objects = {

/* Begin PBXBuildFile section */
<<<<<<< HEAD
		068E655A24C8223400403926 /* LocalNotificationContentTypeTest.swift in Sources */ = {isa = PBXBuildFile; fileRef = 068E655924C8223400403926 /* LocalNotificationContentTypeTest.swift */; };
=======
		06B99C7B242B51A300FEAFDE /* SignatureRequestStrategy.swift in Sources */ = {isa = PBXBuildFile; fileRef = 06B99C7A242B51A300FEAFDE /* SignatureRequestStrategy.swift */; };
>>>>>>> 5c0a1c30
		06BBF6EE246EB5C100A26626 /* ConversationTests+List.swift in Sources */ = {isa = PBXBuildFile; fileRef = 06BBF6EC246EB56B00A26626 /* ConversationTests+List.swift */; };
		06BBF6F1246ECB2800A26626 /* ConversationTests+Archiving.swift in Sources */ = {isa = PBXBuildFile; fileRef = 06BBF6EF246ECB2400A26626 /* ConversationTests+Archiving.swift */; };
		06BBF6F4246EF28B00A26626 /* ConversationTests+LastRead.swift in Sources */ = {isa = PBXBuildFile; fileRef = 06BBF6F2246EF28800A26626 /* ConversationTests+LastRead.swift */; };
		06BBF6F9246EF67900A26626 /* ConversationTests+Reactions.swift in Sources */ = {isa = PBXBuildFile; fileRef = 06BBF6F7246EF67400A26626 /* ConversationTests+Reactions.swift */; };
		06BBF6FA246EF67C00A26626 /* ConversationTests+ClearingHistory.swift in Sources */ = {isa = PBXBuildFile; fileRef = 06BBF6F5246EF65600A26626 /* ConversationTests+ClearingHistory.swift */; };
		06BBF6FD247288E300A26626 /* FileTransferTests+Swift.swift in Sources */ = {isa = PBXBuildFile; fileRef = 06BBF6FB247288DD00A26626 /* FileTransferTests+Swift.swift */; };
		06BBF6FF2472F3AC00A26626 /* SendAndReceiveMessagesTests+Swift.swift in Sources */ = {isa = PBXBuildFile; fileRef = 06BBF6FE2472F3AC00A26626 /* SendAndReceiveMessagesTests+Swift.swift */; };
		06BBF7012473D51D00A26626 /* MessagingTest+Swift.swift in Sources */ = {isa = PBXBuildFile; fileRef = 06BBF7002473D51D00A26626 /* MessagingTest+Swift.swift */; };
		06F98D602437916B007E914A /* SignatureRequestStrategyTests.swift in Sources */ = {isa = PBXBuildFile; fileRef = 06F98D5E24379143007E914A /* SignatureRequestStrategyTests.swift */; };
		092083401BA95EE100F82B29 /* UserClientRequestFactory.swift in Sources */ = {isa = PBXBuildFile; fileRef = 0920833F1BA95EE100F82B29 /* UserClientRequestFactory.swift */; };
		0920C4DA1B305FF500C55728 /* UserSessionGiphyRequestStateTests.swift in Sources */ = {isa = PBXBuildFile; fileRef = 0920C4D81B305FF500C55728 /* UserSessionGiphyRequestStateTests.swift */; };
		093694451BA9633300F36B3A /* UserClientRequestFactoryTests.swift in Sources */ = {isa = PBXBuildFile; fileRef = 093694441BA9633300F36B3A /* UserClientRequestFactoryTests.swift */; };
		09531F161AE960E300B8556A /* ZMLoginCodeRequestTranscoder.h in Headers */ = {isa = PBXBuildFile; fileRef = 09531F131AE960E300B8556A /* ZMLoginCodeRequestTranscoder.h */; settings = {ATTRIBUTES = (Public, ); }; };
		09531F181AE960E300B8556A /* ZMLoginCodeRequestTranscoder.m in Sources */ = {isa = PBXBuildFile; fileRef = 09531F141AE960E300B8556A /* ZMLoginCodeRequestTranscoder.m */; };
		09531F1C1AE9644800B8556A /* ZMLoginCodeRequestTranscoderTests.m in Sources */ = {isa = PBXBuildFile; fileRef = 09531F1A1AE9644800B8556A /* ZMLoginCodeRequestTranscoderTests.m */; };
		098CFBBB1B7B9C94000B02B1 /* BaseTestSwiftHelpers.swift in Sources */ = {isa = PBXBuildFile; fileRef = 098CFBBA1B7B9C94000B02B1 /* BaseTestSwiftHelpers.swift */; };
		09914E531BD6613D00C10BF8 /* ZMDecodedAPSMessageTest.m in Sources */ = {isa = PBXBuildFile; fileRef = 09914E521BD6613D00C10BF8 /* ZMDecodedAPSMessageTest.m */; };
		09B730961B3045E400A5CCC9 /* ProxiedRequestStatusTests.swift in Sources */ = {isa = PBXBuildFile; fileRef = 09B730941B3045E400A5CCC9 /* ProxiedRequestStatusTests.swift */; };
		09B978FE1B679F4B00A30B38 /* OCMock.framework in Frameworks */ = {isa = PBXBuildFile; fileRef = 09B978F31B679B6200A30B38 /* OCMock.framework */; };
		09B978FF1B679F5D00A30B38 /* OCMock.framework in Frameworks */ = {isa = PBXBuildFile; fileRef = 09B978F31B679B6200A30B38 /* OCMock.framework */; };
		09BA924C1BD55FA5000DC962 /* UserClientRequestStrategyTests.swift in Sources */ = {isa = PBXBuildFile; fileRef = 0920833C1BA84F3100F82B29 /* UserClientRequestStrategyTests.swift */; };
		09BCDB8E1BCE7F000020DCC7 /* ZMAPSMessageDecoder.h in Headers */ = {isa = PBXBuildFile; fileRef = 09BCDB8C1BCE7F000020DCC7 /* ZMAPSMessageDecoder.h */; settings = {ATTRIBUTES = (Public, ); }; };
		09BCDB8F1BCE7F000020DCC7 /* ZMAPSMessageDecoder.m in Sources */ = {isa = PBXBuildFile; fileRef = 09BCDB8D1BCE7F000020DCC7 /* ZMAPSMessageDecoder.m */; };
		09C77C531BA6C77000E2163F /* UserClientRequestStrategy.swift in Sources */ = {isa = PBXBuildFile; fileRef = 09C77C521BA6C77000E2163F /* UserClientRequestStrategy.swift */; };
		09D7CE641AE94D4200CC5F45 /* ZMCredentials+Internal.h in Headers */ = {isa = PBXBuildFile; fileRef = 09D7CE621AE94D4200CC5F45 /* ZMCredentials+Internal.h */; };
		160195611E30C9CF00ACBFAC /* LocalNotificationDispatcherCallingTests.swift in Sources */ = {isa = PBXBuildFile; fileRef = 160195601E30C9CF00ACBFAC /* LocalNotificationDispatcherCallingTests.swift */; };
		1602B4611F3B04150061C135 /* ZMBlacklistVerificator.h in Headers */ = {isa = PBXBuildFile; fileRef = F9FD798B19EE9B9A00D70FCD /* ZMBlacklistVerificator.h */; settings = {ATTRIBUTES = (Public, ); }; };
		16030DC921B01B7500F8032E /* Conversation+ReadReceiptMode.swift in Sources */ = {isa = PBXBuildFile; fileRef = 16030DC821B01B7500F8032E /* Conversation+ReadReceiptMode.swift */; };
		16085B331F71811A000B9F22 /* UserChangeInfo+UserSession.swift in Sources */ = {isa = PBXBuildFile; fileRef = 16085B321F71811A000B9F22 /* UserChangeInfo+UserSession.swift */; };
		16085B351F719E6D000B9F22 /* NetworkStateRecorder.swift in Sources */ = {isa = PBXBuildFile; fileRef = 16085B341F719E6D000B9F22 /* NetworkStateRecorder.swift */; };
		160C31271E6434500012E4BC /* OperationStatus.swift in Sources */ = {isa = PBXBuildFile; fileRef = 160C31261E6434500012E4BC /* OperationStatus.swift */; };
		160C31411E6DDFC30012E4BC /* VoiceChannelV3Tests.swift in Sources */ = {isa = PBXBuildFile; fileRef = 160C31401E6DDFC30012E4BC /* VoiceChannelV3Tests.swift */; };
		160C31441E8049320012E4BC /* ApplicationStatusDirectory.swift in Sources */ = {isa = PBXBuildFile; fileRef = 160C31431E8049320012E4BC /* ApplicationStatusDirectory.swift */; };
		160C314A1E82AC170012E4BC /* OperationStatusTests.swift in Sources */ = {isa = PBXBuildFile; fileRef = 160C31491E82AC170012E4BC /* OperationStatusTests.swift */; };
		161681352077721600BCF33A /* ZMOperationLoop+OperationStatus.swift in Sources */ = {isa = PBXBuildFile; fileRef = 161681342077721600BCF33A /* ZMOperationLoop+OperationStatus.swift */; };
		16168137207790F600BCF33A /* Conversation+Participants.swift in Sources */ = {isa = PBXBuildFile; fileRef = 16168136207790F600BCF33A /* Conversation+Participants.swift */; };
		161927242459E09C00DDD9EB /* UserClientEventConsumerTests.swift in Sources */ = {isa = PBXBuildFile; fileRef = 161927222459E08E00DDD9EB /* UserClientEventConsumerTests.swift */; };
		161ACB1623F1AFB000ABFF33 /* SessionManager+CallKitManagerDelegate.swift in Sources */ = {isa = PBXBuildFile; fileRef = 161ACB1523F1AFB000ABFF33 /* SessionManager+CallKitManagerDelegate.swift */; };
		161ACB2423F432CC00ABFF33 /* SessionManager+URLActions.swift in Sources */ = {isa = PBXBuildFile; fileRef = 161ACB2323F432CC00ABFF33 /* SessionManager+URLActions.swift */; };
		161ACB2D23F5BA0200ABFF33 /* DeepLinkURLActionProcessor.swift in Sources */ = {isa = PBXBuildFile; fileRef = 161ACB2C23F5BA0200ABFF33 /* DeepLinkURLActionProcessor.swift */; };
		161ACB2F23F5BACA00ABFF33 /* ConnectToBotURLActionProcessor.swift in Sources */ = {isa = PBXBuildFile; fileRef = 161ACB2E23F5BACA00ABFF33 /* ConnectToBotURLActionProcessor.swift */; };
		161ACB3223F5BBA100ABFF33 /* CompanyLoginURLActionProcessor.swift in Sources */ = {isa = PBXBuildFile; fileRef = 161ACB3123F5BBA100ABFF33 /* CompanyLoginURLActionProcessor.swift */; };
		161ACB3A23F6BAFE00ABFF33 /* URLActionTests.swift in Sources */ = {isa = PBXBuildFile; fileRef = 161ACB3923F6BAFE00ABFF33 /* URLActionTests.swift */; };
		161ACB3C23F6BE7F00ABFF33 /* SessionManagerTests+URLActions.swift in Sources */ = {isa = PBXBuildFile; fileRef = 161ACB3B23F6BE7F00ABFF33 /* SessionManagerTests+URLActions.swift */; };
		161ACB3F23F6E4C200ABFF33 /* DeepLinkURLActionProcessorTests.swift in Sources */ = {isa = PBXBuildFile; fileRef = 161ACB3E23F6E4C200ABFF33 /* DeepLinkURLActionProcessorTests.swift */; };
		161ACB4323F6EE4800ABFF33 /* CompanyLoginURLActionProcessorTests.swift in Sources */ = {isa = PBXBuildFile; fileRef = 161ACB4223F6EE4800ABFF33 /* CompanyLoginURLActionProcessorTests.swift */; };
		161C886323FADDE400CB0B8E /* ConnectToBotURLActionProcessorTests.swift in Sources */ = {isa = PBXBuildFile; fileRef = 161C886223FADDE400CB0B8E /* ConnectToBotURLActionProcessorTests.swift */; };
		161C886623FD248A00CB0B8E /* RecordingMockTransportSession.swift in Sources */ = {isa = PBXBuildFile; fileRef = 161C886423FD248A00CB0B8E /* RecordingMockTransportSession.swift */; };
		161C887523FD4CBF00CB0B8E /* MockReachability.swift in Sources */ = {isa = PBXBuildFile; fileRef = 161C887323FD4CBF00CB0B8E /* MockReachability.swift */; };
		161C887723FD4CFD00CB0B8E /* MockPushChannel.swift in Sources */ = {isa = PBXBuildFile; fileRef = 161C887623FD4CFD00CB0B8E /* MockPushChannel.swift */; };
		161D3AC92134013C0053D39A /* Logging.swift in Sources */ = {isa = PBXBuildFile; fileRef = 161D3AC82134013C0053D39A /* Logging.swift */; };
		161D3ACB213417C90053D39A /* ZMSyncStrategy+EventProcessing.swift in Sources */ = {isa = PBXBuildFile; fileRef = 161D3ACA213417C90053D39A /* ZMSyncStrategy+EventProcessing.swift */; };
		1621D2711D770FB1007108C2 /* ZMSyncStateDelegate.h in Headers */ = {isa = PBXBuildFile; fileRef = 1621D2701D770FB1007108C2 /* ZMSyncStateDelegate.h */; settings = {ATTRIBUTES = (Public, ); }; };
		1626344720D79C22000D4063 /* ZMUserSessionTests+PushNotifications.swift in Sources */ = {isa = PBXBuildFile; fileRef = 1626344620D79C22000D4063 /* ZMUserSessionTests+PushNotifications.swift */; };
		1626344920D7DB81000D4063 /* PushNotificationCategory.swift in Sources */ = {isa = PBXBuildFile; fileRef = 1626344820D7DB81000D4063 /* PushNotificationCategory.swift */; };
		162A81D4202B453000F6200C /* SessionManager+AVS.swift in Sources */ = {isa = PBXBuildFile; fileRef = 162A81D3202B453000F6200C /* SessionManager+AVS.swift */; };
		162A81D6202B5BC600F6200C /* SessionManagerAVSTests.swift in Sources */ = {isa = PBXBuildFile; fileRef = 162A81D5202B5BC600F6200C /* SessionManagerAVSTests.swift */; };
		162DEE111F87B9800034C8F9 /* ZMUserSession+Calling.swift in Sources */ = {isa = PBXBuildFile; fileRef = 162DEE101F87B9800034C8F9 /* ZMUserSession+Calling.swift */; };
		1632C4B31F0FD270007BE89D /* LoginFlowTests.m in Sources */ = {isa = PBXBuildFile; fileRef = 54FC8A0F192CD55000D3C016 /* LoginFlowTests.m */; };
		1634958B1F0254CB004E80DB /* SessionManager+ServerConnection.swift in Sources */ = {isa = PBXBuildFile; fileRef = 1634958A1F0254CB004E80DB /* SessionManager+ServerConnection.swift */; };
		1636EAFF23F6FCCC00CD9527 /* MockShowContentDelegate.swift in Sources */ = {isa = PBXBuildFile; fileRef = 1636EAFE23F6FCCC00CD9527 /* MockShowContentDelegate.swift */; };
		1636EB0123F6FD2A00CD9527 /* MockURLActionDelegate.swift in Sources */ = {isa = PBXBuildFile; fileRef = 1636EB0023F6FD2A00CD9527 /* MockURLActionDelegate.swift */; };
		1639A8272260CE5000868AB9 /* ZMLocalNotification+AvailabilityAlert.swift in Sources */ = {isa = PBXBuildFile; fileRef = 1639A8262260CE5000868AB9 /* ZMLocalNotification+AvailabilityAlert.swift */; };
		1639A8542264C52600868AB9 /* ZMLocalNotificationTests_Alerts.swift in Sources */ = {isa = PBXBuildFile; fileRef = 1639A8532264C52600868AB9 /* ZMLocalNotificationTests_Alerts.swift */; };
		163BB8131EE1A6EE00DF9384 /* IntegrationTest+Search.swift in Sources */ = {isa = PBXBuildFile; fileRef = 163BB8111EE1A65A00DF9384 /* IntegrationTest+Search.swift */; };
		163BB8161EE1B1AC00DF9384 /* SearchTests.swift in Sources */ = {isa = PBXBuildFile; fileRef = 163BB8151EE1B1AC00DF9384 /* SearchTests.swift */; };
		163FB9942052EA4C00E74F83 /* OperationLoopNewRequestObserver.swift in Sources */ = {isa = PBXBuildFile; fileRef = 163FB9922052EA4600E74F83 /* OperationLoopNewRequestObserver.swift */; };
		163FB9952056D5BA00E74F83 /* PushNotificationStatusTests.swift in Sources */ = {isa = PBXBuildFile; fileRef = BFB524CD1C7722EC006BCE23 /* PushNotificationStatusTests.swift */; };
		163FB9972057E25600E74F83 /* NSManagedObjectContext+LastNotificationID.swift in Sources */ = {isa = PBXBuildFile; fileRef = 163FB9962057E25600E74F83 /* NSManagedObjectContext+LastNotificationID.swift */; };
		163FB9992057E3F200E74F83 /* AuthenticationStatusProvider.swift in Sources */ = {isa = PBXBuildFile; fileRef = 163FB9982057E3F200E74F83 /* AuthenticationStatusProvider.swift */; };
		1645ECF82448A0A3007A82D6 /* Decodable+JSON.swift in Sources */ = {isa = PBXBuildFile; fileRef = 1645ECF72448A0A3007A82D6 /* Decodable+JSON.swift */; };
		1645ECFC2449CE75007A82D6 /* TeamMembersDownloadRequestStrategy.swift in Sources */ = {isa = PBXBuildFile; fileRef = 1645ECFB2449CE75007A82D6 /* TeamMembersDownloadRequestStrategy.swift */; };
		1645ED1B244DE345007A82D6 /* TeamMembersDownloadRequestStrategy.swift in Sources */ = {isa = PBXBuildFile; fileRef = 1645ED1A244DE345007A82D6 /* TeamMembersDownloadRequestStrategy.swift */; };
		16466C0E1F9F7EDF00E3F970 /* ZMConversationTranscoderTests.swift in Sources */ = {isa = PBXBuildFile; fileRef = 16466C0D1F9F7EDF00E3F970 /* ZMConversationTranscoderTests.swift */; };
		164A55D820F4FE4A00AE62A6 /* SearchUserImageStrategyTests.swift in Sources */ = {isa = PBXBuildFile; fileRef = F95706581DE5F6D40087442C /* SearchUserImageStrategyTests.swift */; };
		164B8C211E254AD00060AB26 /* WireCallCenterV3Mock.swift in Sources */ = {isa = PBXBuildFile; fileRef = 165D3A1A1E1D43870052E654 /* WireCallCenterV3Mock.swift */; };
		164C29A31ECF437E0026562A /* SearchRequestTests.swift in Sources */ = {isa = PBXBuildFile; fileRef = 164C29A21ECF437E0026562A /* SearchRequestTests.swift */; };
		164C29A51ECF47D80026562A /* SearchDirectoryTests.swift in Sources */ = {isa = PBXBuildFile; fileRef = 164C29A41ECF47D80026562A /* SearchDirectoryTests.swift */; };
		164C29A71ED2D7B00026562A /* SearchResult.swift in Sources */ = {isa = PBXBuildFile; fileRef = 164C29A61ED2D7B00026562A /* SearchResult.swift */; };
		164CB466207CC47700A2010F /* Conversation+ParticipantsTests.swift in Sources */ = {isa = PBXBuildFile; fileRef = 164CB465207CC47700A2010F /* Conversation+ParticipantsTests.swift */; };
		164EAF9C1F4455FA00B628C4 /* ZMUserSession+Actions.swift in Sources */ = {isa = PBXBuildFile; fileRef = 164EAF9B1F4455FA00B628C4 /* ZMUserSession+Actions.swift */; };
		16519D38231D3B1700C9D76D /* Conversation+Deletion.swift in Sources */ = {isa = PBXBuildFile; fileRef = 16519D37231D3B1700C9D76D /* Conversation+Deletion.swift */; };
		16519D5C231EA13A00C9D76D /* ConversationTests+Deletion.swift in Sources */ = {isa = PBXBuildFile; fileRef = 16519D5B231EA13A00C9D76D /* ConversationTests+Deletion.swift */; };
		16519D6D231EAAF300C9D76D /* Conversation+DeletionTests.swift in Sources */ = {isa = PBXBuildFile; fileRef = 16519D6C231EAAF300C9D76D /* Conversation+DeletionTests.swift */; };
		16519D7D2320087200C9D76D /* SlowSyncTests+ExistingData.swift in Sources */ = {isa = PBXBuildFile; fileRef = 16519D7C2320087100C9D76D /* SlowSyncTests+ExistingData.swift */; };
		1658C2371F503CF800889F22 /* FlowManager.swift in Sources */ = {isa = PBXBuildFile; fileRef = 1658C2361F503CF800889F22 /* FlowManager.swift */; };
		1658C23A1F5404F000889F22 /* FlowManagerMock.swift in Sources */ = {isa = PBXBuildFile; fileRef = 1658C2381F5404ED00889F22 /* FlowManagerMock.swift */; };
		1659114F1DEF1F6E007FA847 /* LocalNotificationDispatcher+Calling.swift in Sources */ = {isa = PBXBuildFile; fileRef = 1659114E1DEF1F6E007FA847 /* LocalNotificationDispatcher+Calling.swift */; };
		165911531DEF38EC007FA847 /* CallStateObserver.swift in Sources */ = {isa = PBXBuildFile; fileRef = 165911521DEF38EC007FA847 /* CallStateObserver.swift */; };
		165BB94C2004D6490077EFD5 /* SessionManager+UserActivity.swift in Sources */ = {isa = PBXBuildFile; fileRef = 165BB94B2004D6490077EFD5 /* SessionManager+UserActivity.swift */; };
		165D3A151E1D3EF30052E654 /* WireCallCenterV3.swift in Sources */ = {isa = PBXBuildFile; fileRef = 165D3A141E1D3EF30052E654 /* WireCallCenterV3.swift */; };
		165D3A211E1D43870052E654 /* VoiceChannelV3.swift in Sources */ = {isa = PBXBuildFile; fileRef = 165D3A171E1D43870052E654 /* VoiceChannelV3.swift */; };
		165D3A221E1D43870052E654 /* VoiceChannel.swift in Sources */ = {isa = PBXBuildFile; fileRef = 165D3A181E1D43870052E654 /* VoiceChannel.swift */; };
		165D3A3D1E1D60520052E654 /* ZMConversation+VoiceChannel.swift in Sources */ = {isa = PBXBuildFile; fileRef = 165D3A3C1E1D60520052E654 /* ZMConversation+VoiceChannel.swift */; };
		1660AA091ECCAC900056D403 /* SearchDirectory.swift in Sources */ = {isa = PBXBuildFile; fileRef = 1660AA081ECCAC900056D403 /* SearchDirectory.swift */; };
		1660AA0B1ECCAF4E0056D403 /* SearchRequest.swift in Sources */ = {isa = PBXBuildFile; fileRef = 1660AA0A1ECCAF4E0056D403 /* SearchRequest.swift */; };
		1660AA0D1ECDB0250056D403 /* SearchTask.swift in Sources */ = {isa = PBXBuildFile; fileRef = 1660AA0C1ECDB0250056D403 /* SearchTask.swift */; };
		1660AA0F1ECE0C870056D403 /* SearchResultTests.swift in Sources */ = {isa = PBXBuildFile; fileRef = 1660AA0E1ECE0C870056D403 /* SearchResultTests.swift */; };
		1660AA111ECE3C1C0056D403 /* SearchTaskTests.swift in Sources */ = {isa = PBXBuildFile; fileRef = 1660AA101ECE3C1C0056D403 /* SearchTaskTests.swift */; };
		166264742166093800300F45 /* CallEventStatus.swift in Sources */ = {isa = PBXBuildFile; fileRef = 166264732166093800300F45 /* CallEventStatus.swift */; };
		1662648221661C9F00300F45 /* ZMOperatonLoop+Background.swift in Sources */ = {isa = PBXBuildFile; fileRef = 1662648121661C9F00300F45 /* ZMOperatonLoop+Background.swift */; };
		166264932166517A00300F45 /* CallEventStatusTests.swift in Sources */ = {isa = PBXBuildFile; fileRef = 166264922166517A00300F45 /* CallEventStatusTests.swift */; };
		1662B0F723D9B29C00B8C7C5 /* UnauthenticatedSession+DomainLookup.swift in Sources */ = {isa = PBXBuildFile; fileRef = 1662B0F623D9B29C00B8C7C5 /* UnauthenticatedSession+DomainLookup.swift */; };
		1662B0F923D9CE8F00B8C7C5 /* UnauthenticatedSessionTests+DomainLookup.swift in Sources */ = {isa = PBXBuildFile; fileRef = 1662B0F823D9CE8F00B8C7C5 /* UnauthenticatedSessionTests+DomainLookup.swift */; };
		166507812459D7CA005300C1 /* UserClientEventConsumer.swift in Sources */ = {isa = PBXBuildFile; fileRef = 166507802459D7CA005300C1 /* UserClientEventConsumer.swift */; };
		166A8BF31E015F3B00F5EEEA /* WireCallCenterV3Factory.swift in Sources */ = {isa = PBXBuildFile; fileRef = 166A8BF21E015F3B00F5EEEA /* WireCallCenterV3Factory.swift */; };
		166A8BF91E02C7D500F5EEEA /* ZMHotFix+PendingChanges.swift in Sources */ = {isa = PBXBuildFile; fileRef = 166A8BF81E02C7D500F5EEEA /* ZMHotFix+PendingChanges.swift */; };
		166B2B5E23E86522003E8581 /* ZMUserSession.swift in Sources */ = {isa = PBXBuildFile; fileRef = 166B2B5D23E86522003E8581 /* ZMUserSession.swift */; };
		166B2B6E23EB2CD3003E8581 /* DatabaseTest.swift in Sources */ = {isa = PBXBuildFile; fileRef = 166B2B6D23EB2CD3003E8581 /* DatabaseTest.swift */; };
		166D18A4230EBFFA001288CD /* MediaManager.swift in Sources */ = {isa = PBXBuildFile; fileRef = 166D18A3230EBFFA001288CD /* MediaManager.swift */; };
		166D18A6230EC418001288CD /* MockMediaManager.swift in Sources */ = {isa = PBXBuildFile; fileRef = 166D18A5230EC418001288CD /* MockMediaManager.swift */; };
		166D191D231569DD001288CD /* SessionManagerTests+MessageRetention.swift in Sources */ = {isa = PBXBuildFile; fileRef = 166D191C231569DD001288CD /* SessionManagerTests+MessageRetention.swift */; };
		166D191F23157EBF001288CD /* IntegrationTest+Messages.swift in Sources */ = {isa = PBXBuildFile; fileRef = 166D191E23157EBE001288CD /* IntegrationTest+Messages.swift */; };
		1671F9FF1E2FAF50009F3150 /* ZMLocalNotificationForTests_CallState.swift in Sources */ = {isa = PBXBuildFile; fileRef = 1671F9FE1E2FAF50009F3150 /* ZMLocalNotificationForTests_CallState.swift */; };
		1672A64523473EA100380537 /* LabelDownstreamRequestStrategy.swift in Sources */ = {isa = PBXBuildFile; fileRef = 1672A64423473EA100380537 /* LabelDownstreamRequestStrategy.swift */; };
		1672A653234784B500380537 /* LabelDownstreamRequestStrategyTests.swift in Sources */ = {isa = PBXBuildFile; fileRef = 1672A652234784B500380537 /* LabelDownstreamRequestStrategyTests.swift */; };
		1673C35324CB36D800AE2714 /* ZMUserSessionTests+EncryptionAtRest.swift in Sources */ = {isa = PBXBuildFile; fileRef = 1673C35224CB36D800AE2714 /* ZMUserSessionTests+EncryptionAtRest.swift */; };
		1675532C21B16D1E009C9FEA /* ConversationTests+ReceiptMode.swift in Sources */ = {isa = PBXBuildFile; fileRef = 1675532B21B16D1E009C9FEA /* ConversationTests+ReceiptMode.swift */; };
		1679D1CD1EF97387007B0DF5 /* ZMUserSessionTestsBase+Calling.swift in Sources */ = {isa = PBXBuildFile; fileRef = 1679D1CB1EF9730C007B0DF5 /* ZMUserSessionTestsBase+Calling.swift */; };
		167F383B23E0416E006B6AA9 /* UnauthenticatedSession+SSO.swift in Sources */ = {isa = PBXBuildFile; fileRef = 167F383A23E0416E006B6AA9 /* UnauthenticatedSession+SSO.swift */; };
		167F383D23E04A93006B6AA9 /* UnauthenticatedSessionTests+SSO.swift in Sources */ = {isa = PBXBuildFile; fileRef = 167F383C23E04A93006B6AA9 /* UnauthenticatedSessionTests+SSO.swift */; };
		168474262252579A004DE9EC /* ZMUserSessionTests+Syncing.swift in Sources */ = {isa = PBXBuildFile; fileRef = 168474252252579A004DE9EC /* ZMUserSessionTests+Syncing.swift */; };
		16849B1C23EDA1FD00C025A8 /* MockUpdateEventProcessor.swift in Sources */ = {isa = PBXBuildFile; fileRef = 16849B1B23EDA1FD00C025A8 /* MockUpdateEventProcessor.swift */; };
		16849B2023EDB32B00C025A8 /* MockSessionManager.swift in Sources */ = {isa = PBXBuildFile; fileRef = 16849B1F23EDB32B00C025A8 /* MockSessionManager.swift */; };
		168C0B3F1E97CE3900315044 /* ZMLastUpdateEventIDTranscoderTests.m in Sources */ = {isa = PBXBuildFile; fileRef = 54188DCA19D19DE200DA40E4 /* ZMLastUpdateEventIDTranscoderTests.m */; };
		168CF42720077C54009FCB89 /* TeamInvitationStatus.swift in Sources */ = {isa = PBXBuildFile; fileRef = 168CF42620077C54009FCB89 /* TeamInvitationStatus.swift */; };
		168CF4292007840A009FCB89 /* Team+Invite.swift in Sources */ = {isa = PBXBuildFile; fileRef = 168CF4282007840A009FCB89 /* Team+Invite.swift */; };
		168CF42B20079A02009FCB89 /* TeamInvitationRequestStrategy.swift in Sources */ = {isa = PBXBuildFile; fileRef = 168CF42A20079A02009FCB89 /* TeamInvitationRequestStrategy.swift */; };
		168CF42D2007BCA0009FCB89 /* TeamInvitationRequestStrategyTests.swift in Sources */ = {isa = PBXBuildFile; fileRef = 168CF42C2007BCA0009FCB89 /* TeamInvitationRequestStrategyTests.swift */; };
		168CF42F2007BCD9009FCB89 /* TeamInvitationStatusTests.swift in Sources */ = {isa = PBXBuildFile; fileRef = 168CF42E2007BCD9009FCB89 /* TeamInvitationStatusTests.swift */; };
		168E96D2220C3F6F00FC92FA /* ZMUserTranscoder.swift in Sources */ = {isa = PBXBuildFile; fileRef = 168E96D1220C3F6F00FC92FA /* ZMUserTranscoder.swift */; };
		168E96DD220C6EB700FC92FA /* UserTests+AccountDeletion.swift in Sources */ = {isa = PBXBuildFile; fileRef = 168E96DC220C6EB700FC92FA /* UserTests+AccountDeletion.swift */; };
		16904A84207E078C00C92806 /* ConversationTests+Participants.swift in Sources */ = {isa = PBXBuildFile; fileRef = 16904A83207E078C00C92806 /* ConversationTests+Participants.swift */; };
		16962EE220286A4C0069D88D /* LocalNotificationType+Localization.swift in Sources */ = {isa = PBXBuildFile; fileRef = 16962EE120286A4C0069D88D /* LocalNotificationType+Localization.swift */; };
		16962EE420286D690069D88D /* LocalNotificationType+Configuration.swift in Sources */ = {isa = PBXBuildFile; fileRef = 16962EE320286D690069D88D /* LocalNotificationType+Configuration.swift */; };
		16962EE52028A86D0069D88D /* ZMLocalNotificationLocalizationTests.swift in Sources */ = {isa = PBXBuildFile; fileRef = EEB568181FA22FBE003ADA3A /* ZMLocalNotificationLocalizationTests.swift */; };
		169BC10F22BD17FF0003159B /* LegalHoldRequestStrategyTests.swift in Sources */ = {isa = PBXBuildFile; fileRef = 169BC10E22BD17FF0003159B /* LegalHoldRequestStrategyTests.swift */; };
		169E303320D29C670012C219 /* PushRegistryMock.swift in Sources */ = {isa = PBXBuildFile; fileRef = 169E303120D29C200012C219 /* PushRegistryMock.swift */; };
		16A5FE21215B584200AEEBBD /* MockLinkPreviewDetector.swift in Sources */ = {isa = PBXBuildFile; fileRef = 16A5FE20215B584200AEEBBD /* MockLinkPreviewDetector.swift */; };
		16A5FE23215B5FD000AEEBBD /* LinkPreviewTests.swift in Sources */ = {isa = PBXBuildFile; fileRef = 16A5FE22215B5FD000AEEBBD /* LinkPreviewTests.swift */; };
		16A702D01E92998100B8410D /* ApplicationStatusDirectoryTests.swift in Sources */ = {isa = PBXBuildFile; fileRef = 16A702CF1E92998100B8410D /* ApplicationStatusDirectoryTests.swift */; };
		16A764611F3E0B0B00564F21 /* CallKitManager.swift in Sources */ = {isa = PBXBuildFile; fileRef = 16A764601F3E0B0B00564F21 /* CallKitManager.swift */; };
		16A86B8422A7E57200A674F8 /* ConversationTests+LegalHold.swift in Sources */ = {isa = PBXBuildFile; fileRef = 16A86B8322A7E57100A674F8 /* ConversationTests+LegalHold.swift */; };
		16AD86B81F7292EB00E4C797 /* TypingChange.swift in Sources */ = {isa = PBXBuildFile; fileRef = 16AD86B71F7292EB00E4C797 /* TypingChange.swift */; };
		16C22BA41BF4D5D7007099D9 /* NSError+ZMUserSessionInternal.h in Headers */ = {isa = PBXBuildFile; fileRef = 3E05F254192A50CC00F22D80 /* NSError+ZMUserSessionInternal.h */; settings = {ATTRIBUTES = (Public, ); }; };
		16C4BDA020A309CD00BCDB17 /* CallParticipantSnapshot.swift in Sources */ = {isa = PBXBuildFile; fileRef = 16C4BD9F20A309CD00BCDB17 /* CallParticipantSnapshot.swift */; };
		16D0A119234B999600A83F87 /* LabelUpstreamRequestStrategyTests.swift in Sources */ = {isa = PBXBuildFile; fileRef = 16D0A118234B999600A83F87 /* LabelUpstreamRequestStrategyTests.swift */; };
		16D0A11D234C8CD700A83F87 /* LabelUpstreamRequestStrategy.swift in Sources */ = {isa = PBXBuildFile; fileRef = 16D0A11C234C8CD700A83F87 /* LabelUpstreamRequestStrategy.swift */; };
		16D1383B1FD6A6F4001B4411 /* AvailabilityTests.swift in Sources */ = {isa = PBXBuildFile; fileRef = 16D1383A1FD6A6F4001B4411 /* AvailabilityTests.swift */; };
		16D3FCDF1E365ABC0052A535 /* CallStateObserverTests.swift in Sources */ = {isa = PBXBuildFile; fileRef = 16D3FCDE1E365ABC0052A535 /* CallStateObserverTests.swift */; };
		16D3FCE51E37A8050052A535 /* NSManagedObjectContext+ServerTimeDelta.swift in Sources */ = {isa = PBXBuildFile; fileRef = 16D3FCE41E37A8050052A535 /* NSManagedObjectContext+ServerTimeDelta.swift */; };
		16D3FD021E3A5C0D0052A535 /* ZMConversationVoiceChannelRouterTests.swift in Sources */ = {isa = PBXBuildFile; fileRef = 16D3FD011E3A5C0D0052A535 /* ZMConversationVoiceChannelRouterTests.swift */; };
		16D448F51F1D00C40037285C /* SlowSyncTests+Teams.swift in Sources */ = {isa = PBXBuildFile; fileRef = BF1F52CB1ECDD778002FB553 /* SlowSyncTests+Teams.swift */; };
		16D9E8BA22BCD39200FA463F /* LegalHoldRequestStrategy.swift in Sources */ = {isa = PBXBuildFile; fileRef = 16D9E8B922BCD39200FA463F /* LegalHoldRequestStrategy.swift */; };
		16DABFAE1DCF98D3001973E3 /* CallingRequestStrategy.swift in Sources */ = {isa = PBXBuildFile; fileRef = 16DABFAD1DCF98D3001973E3 /* CallingRequestStrategy.swift */; };
		16DCAD671B0F9447008C1DD9 /* NSURL+LaunchOptions.h in Headers */ = {isa = PBXBuildFile; fileRef = 16DCAD641B0F9447008C1DD9 /* NSURL+LaunchOptions.h */; };
		16DCAD691B0F9447008C1DD9 /* NSURL+LaunchOptions.m in Sources */ = {isa = PBXBuildFile; fileRef = 16DCAD651B0F9447008C1DD9 /* NSURL+LaunchOptions.m */; };
		16DCAD6F1B147706008C1DD9 /* NSURL+LaunchOptionsTests.m in Sources */ = {isa = PBXBuildFile; fileRef = 16DCAD6D1B1476FE008C1DD9 /* NSURL+LaunchOptionsTests.m */; };
		16DCB91C213449620002E910 /* ZMOperationLoop+PushChannel.swift in Sources */ = {isa = PBXBuildFile; fileRef = 16DCB91B213449620002E910 /* ZMOperationLoop+PushChannel.swift */; };
		16E0FB87232F8933000E3235 /* ZMUserSession+Authentication.swift in Sources */ = {isa = PBXBuildFile; fileRef = 16E0FB86232F8933000E3235 /* ZMUserSession+Authentication.swift */; };
		16E0FBB623311A19000E3235 /* ZMUserSessionTests+Authentication.swift in Sources */ = {isa = PBXBuildFile; fileRef = 16E0FBB4233119FE000E3235 /* ZMUserSessionTests+Authentication.swift */; };
		16E6F26224B371190015B249 /* ZMUserSession+EncryptionAtRest.swift in Sources */ = {isa = PBXBuildFile; fileRef = 16E6F26124B371190015B249 /* ZMUserSession+EncryptionAtRest.swift */; };
		16ED865A23E2E91900CB1766 /* ZMUserSession+Background.swift in Sources */ = {isa = PBXBuildFile; fileRef = 16ED865923E2E91900CB1766 /* ZMUserSession+Background.swift */; };
		16ED865B23E2EE3C00CB1766 /* ZMMissingUpdateEventsTranscoder.h in Headers */ = {isa = PBXBuildFile; fileRef = 54F8D6E419AB535700146664 /* ZMMissingUpdateEventsTranscoder.h */; settings = {ATTRIBUTES = (Public, ); }; };
		16ED865D23E30F7E00CB1766 /* ZMUserSesson+Proxy.swift in Sources */ = {isa = PBXBuildFile; fileRef = 16ED865C23E30F7E00CB1766 /* ZMUserSesson+Proxy.swift */; };
		16ED865F23E3145C00CB1766 /* ZMUserSession+Clients.swift in Sources */ = {isa = PBXBuildFile; fileRef = 16ED865E23E3145C00CB1766 /* ZMUserSession+Clients.swift */; };
		16F5F16C1E4092C00062F0AE /* NSManagedObjectContext+CTCallCenter.swift in Sources */ = {isa = PBXBuildFile; fileRef = 16F5F16B1E4092C00062F0AE /* NSManagedObjectContext+CTCallCenter.swift */; };
		16F6BB381EDEA659009EA803 /* SearchResult+AddressBook.swift in Sources */ = {isa = PBXBuildFile; fileRef = 16F6BB371EDEA659009EA803 /* SearchResult+AddressBook.swift */; };
		16FF47441F0BF5C70044C491 /* IntegrationTest.swift in Sources */ = {isa = PBXBuildFile; fileRef = 16FF47431F0BF5C70044C491 /* IntegrationTest.swift */; };
		16FF47471F0CD58A0044C491 /* IntegrationTest.m in Sources */ = {isa = PBXBuildFile; fileRef = 16FF47461F0CD58A0044C491 /* IntegrationTest.m */; };
		16FF474C1F0D54B20044C491 /* SessionManager+Logs.swift in Sources */ = {isa = PBXBuildFile; fileRef = 16FF474B1F0D54B20044C491 /* SessionManager+Logs.swift */; };
		1EB871501BF502A000AF5CE1 /* ZMUserTranscoder.h in Headers */ = {isa = PBXBuildFile; fileRef = 54F8D6EC19AB535700146664 /* ZMUserTranscoder.h */; settings = {ATTRIBUTES = (Public, ); }; };
		3E05F252192A4FBD00F22D80 /* UserSessionErrorTests.m in Sources */ = {isa = PBXBuildFile; fileRef = 3E05F250192A4FBD00F22D80 /* UserSessionErrorTests.m */; };
		3E08B5631A67EDF800F23B9E /* WireSyncEngine.framework in Embed Framework */ = {isa = PBXBuildFile; fileRef = 549815931A43232400A7CE2E /* WireSyncEngine.framework */; settings = {ATTRIBUTES = (CodeSignOnCopy, RemoveHeadersOnCopy, ); }; };
		3E1858BC1951D6DA005FE78F /* MemoryLeaksObserver.m in Sources */ = {isa = PBXBuildFile; fileRef = 3E1858B31951D69B005FE78F /* MemoryLeaksObserver.m */; };
		3E1860BA191A5D99000FE027 /* TestHost-main.m in Sources */ = {isa = PBXBuildFile; fileRef = 3E1860B6191A5D99000FE027 /* TestHost-main.m */; };
		3E1860BB191A5D99000FE027 /* TestHostAppDelegate.m in Sources */ = {isa = PBXBuildFile; fileRef = 3E1860B8191A5D99000FE027 /* TestHostAppDelegate.m */; };
		3E27131F1A8A68BF008EE50F /* Push.strings in Resources */ = {isa = PBXBuildFile; fileRef = 3E27131A1A8A68BF008EE50F /* Push.strings */; };
		3E2713211A8A68BF008EE50F /* Push.stringsdict in Resources */ = {isa = PBXBuildFile; fileRef = 3E27131C1A8A68BF008EE50F /* Push.stringsdict */; };
		3E288A6C19C859210031CFCE /* NotificationObservers.m in Sources */ = {isa = PBXBuildFile; fileRef = 3E288A6A19C859210031CFCE /* NotificationObservers.m */; };
		3E9848BD1A65253000F7B050 /* Hack.swift in Sources */ = {isa = PBXBuildFile; fileRef = 3E9848BC1A65253000F7B050 /* Hack.swift */; };
		3ED972FB1A0A65D800BAFC61 /* ZMBlacklistVerificatorTest.m in Sources */ = {isa = PBXBuildFile; fileRef = F9F11A061A0A630900F1DCEE /* ZMBlacklistVerificatorTest.m */; };
		3EEA678C199D079600AF7665 /* UserTests.m in Sources */ = {isa = PBXBuildFile; fileRef = 3EEA678A199D079600AF7665 /* UserTests.m */; };
		54034F381BB1A6D900F4ED62 /* ZMUserSession+Logs.swift in Sources */ = {isa = PBXBuildFile; fileRef = 54034F371BB1A6D900F4ED62 /* ZMUserSession+Logs.swift */; };
		540818A61BCA647D00257CA7 /* ZMBlacklistVerificator+Testing.h in Headers */ = {isa = PBXBuildFile; fileRef = 540818A51BCA647D00257CA7 /* ZMBlacklistVerificator+Testing.h */; };
		540A0BA51954859E00FB7D61 /* ZMSyncStrategyTests.m in Sources */ = {isa = PBXBuildFile; fileRef = 85D85104C6D06FA902E3253C /* ZMSyncStrategyTests.m */; };
		541228451AEE422C00D9ED1C /* ZMAuthenticationStatusTests.m in Sources */ = {isa = PBXBuildFile; fileRef = 541228431AEE422C00D9ED1C /* ZMAuthenticationStatusTests.m */; };
		541918ED195AD9D100A5023D /* SendAndReceiveMessagesTests.m in Sources */ = {isa = PBXBuildFile; fileRef = 541918EB195AD9D100A5023D /* SendAndReceiveMessagesTests.m */; };
		5422E9701BD5A5D0005A7C77 /* OTRTests.swift in Sources */ = {isa = PBXBuildFile; fileRef = 5422E96E1BD5A4FD005A7C77 /* OTRTests.swift */; };
		54257C081DF1C94200107FE7 /* TopConversationsDirectory.swift in Sources */ = {isa = PBXBuildFile; fileRef = 54257C071DF1C94200107FE7 /* TopConversationsDirectory.swift */; };
		542DFEE61DDCA452000F5B95 /* UserProfileUpdateStatusTests.swift in Sources */ = {isa = PBXBuildFile; fileRef = 542DFEE51DDCA452000F5B95 /* UserProfileUpdateStatusTests.swift */; };
		542DFEE81DDCA4FD000F5B95 /* UserProfileUpdateRequestStrategyTests.swift in Sources */ = {isa = PBXBuildFile; fileRef = 542DFEE71DDCA4FD000F5B95 /* UserProfileUpdateRequestStrategyTests.swift */; };
		543095931DE76B170065367F /* random1.txt in Resources */ = {isa = PBXBuildFile; fileRef = 543095921DE76B170065367F /* random1.txt */; };
		543095951DE76B270065367F /* random2.txt in Resources */ = {isa = PBXBuildFile; fileRef = 543095941DE76B270065367F /* random2.txt */; };
		5430E9251BAA0D9F00395E05 /* WireSyncEngineLogs.h in Headers */ = {isa = PBXBuildFile; fileRef = 5430E9231BAA0D9F00395E05 /* WireSyncEngineLogs.h */; };
		5430FF151CE4A359004ECFFE /* FileTransferTests.m in Sources */ = {isa = PBXBuildFile; fileRef = 5430FF141CE4A359004ECFFE /* FileTransferTests.m */; };
		5435C5551E13D9A0002D9766 /* NSManagedObjectContext+KeyValueStore.swift in Sources */ = {isa = PBXBuildFile; fileRef = 5435C5541E13D9A0002D9766 /* NSManagedObjectContext+KeyValueStore.swift */; };
		543ED0011D79E0EE00A9CDF3 /* ApplicationMock.swift in Sources */ = {isa = PBXBuildFile; fileRef = 543ED0001D79E0EE00A9CDF3 /* ApplicationMock.swift */; };
		5442A7321E42244C00415104 /* libPhoneNumberiOS.framework in Frameworks */ = {isa = PBXBuildFile; fileRef = 5442A7311E42244C00415104 /* libPhoneNumberiOS.framework */; };
		5447E4681AECDE6500411FCD /* ZMUserSessionTestsBase.m in Sources */ = {isa = PBXBuildFile; fileRef = 5447E4661AECDE6500411FCD /* ZMUserSessionTestsBase.m */; };
		544BA11A1A433DE400D3B852 /* WireSyncEngine.h in Headers */ = {isa = PBXBuildFile; fileRef = 542049EF196AB84B000D8A94 /* WireSyncEngine.h */; settings = {ATTRIBUTES = (Public, ); }; };
		544BA1271A433DE400D3B852 /* NSError+ZMUserSession.h in Headers */ = {isa = PBXBuildFile; fileRef = 3E05F247192A4F8900F22D80 /* NSError+ZMUserSession.h */; settings = {ATTRIBUTES = (Public, ); }; };
		544BA1311A433DE400D3B852 /* ZMNetworkState.h in Headers */ = {isa = PBXBuildFile; fileRef = 546D45FD19E29D92004C478D /* ZMNetworkState.h */; settings = {ATTRIBUTES = (Public, ); }; };
		544BA1571A43424F00D3B852 /* WireSyncEngine.framework in Frameworks */ = {isa = PBXBuildFile; fileRef = 549815931A43232400A7CE2E /* WireSyncEngine.framework */; };
		544F8FF31DDCD34600D1AB04 /* UserProfileUpdateNotifications.swift in Sources */ = {isa = PBXBuildFile; fileRef = 544F8FF21DDCD34600D1AB04 /* UserProfileUpdateNotifications.swift */; };
		545434A719AB6ADA003892D9 /* ZMConnectionTranscoderTest.m in Sources */ = {isa = PBXBuildFile; fileRef = 54F8D72B19AB677300146664 /* ZMConnectionTranscoderTest.m */; };
		545434A919AB6ADA003892D9 /* ZMConversationTranscoderTests.m in Sources */ = {isa = PBXBuildFile; fileRef = 54F8D72D19AB677300146664 /* ZMConversationTranscoderTests.m */; };
		545434AB19AB6ADA003892D9 /* ZMMissingUpdateEventsTranscoderTests.m in Sources */ = {isa = PBXBuildFile; fileRef = 54F8D72F19AB677300146664 /* ZMMissingUpdateEventsTranscoderTests.m */; };
		545434AC19AB6ADA003892D9 /* ZMSelfTranscoderTests.m in Sources */ = {isa = PBXBuildFile; fileRef = 54F8D73119AB677400146664 /* ZMSelfTranscoderTests.m */; };
		545434AE19AB6ADA003892D9 /* ZMUserTranscoderTests.m in Sources */ = {isa = PBXBuildFile; fileRef = 54F8D73319AB677400146664 /* ZMUserTranscoderTests.m */; };
		545643D31C62C12E00A2129C /* ConversationTests+OTR.m in Sources */ = {isa = PBXBuildFile; fileRef = 09914E501BD6613600C10BF8 /* ConversationTests+OTR.m */; };
		545643D61C62C1A800A2129C /* ConversationTestsBase.m in Sources */ = {isa = PBXBuildFile; fileRef = 545643D51C62C1A800A2129C /* ConversationTestsBase.m */; };
		545816FA1E93E20700BFAF7E /* WireProtos.framework in Frameworks */ = {isa = PBXBuildFile; fileRef = 54E03A5B1E93CEED0089AC69 /* WireProtos.framework */; };
		5458AF7F1F70219F00E45977 /* PostLoginAuthenticationNotification.swift in Sources */ = {isa = PBXBuildFile; fileRef = 5458AF7E1F70219F00E45977 /* PostLoginAuthenticationNotification.swift */; };
		5458AF841F7021B800E45977 /* PreLoginAuthenticationNotification.swift in Sources */ = {isa = PBXBuildFile; fileRef = 5458AF831F7021B800E45977 /* PreLoginAuthenticationNotification.swift */; };
		545F601C1D6C336D00C2C55B /* AddressBookSearchTests.swift in Sources */ = {isa = PBXBuildFile; fileRef = 545F601B1D6C336D00C2C55B /* AddressBookSearchTests.swift */; };
		545FC3341A5B003A005EEA26 /* ObjectTranscoderTests.m in Sources */ = {isa = PBXBuildFile; fileRef = 54F8D74919AB67B300146664 /* ObjectTranscoderTests.m */; };
		546392721D79D5210094EC66 /* Application.swift in Sources */ = {isa = PBXBuildFile; fileRef = 546392711D79D5210094EC66 /* Application.swift */; };
		5463C897193F3C74006799DE /* ZMTimingTests.m in Sources */ = {isa = PBXBuildFile; fileRef = 5463C890193F38A6006799DE /* ZMTimingTests.m */; };
		5467F1C41E0AE2EF008C1745 /* KeyValueStore.swift in Sources */ = {isa = PBXBuildFile; fileRef = 5467F1C31E0AE2EF008C1745 /* KeyValueStore.swift */; };
		5467F1C61E0AE421008C1745 /* KeyValueStore+AccessToken.swift in Sources */ = {isa = PBXBuildFile; fileRef = 5467F1C51E0AE421008C1745 /* KeyValueStore+AccessToken.swift */; };
		546F815C1E685F6E00775059 /* LocalNotificationDispatcherTests.swift in Sources */ = {isa = PBXBuildFile; fileRef = 546F815A1E685F1A00775059 /* LocalNotificationDispatcherTests.swift */; };
		5474C80A1921309400185A3A /* MessagingTest.m in Sources */ = {isa = PBXBuildFile; fileRef = 5474C8061921309400185A3A /* MessagingTest.m */; };
		5474C80C1921309400185A3A /* MessagingTestTests.m in Sources */ = {isa = PBXBuildFile; fileRef = 5474C8081921309400185A3A /* MessagingTestTests.m */; };
		54764B961C92FDC100BD25E3 /* 1900x1500.jpg in Resources */ = {isa = PBXBuildFile; fileRef = 54DFAE211C92D979004B1D15 /* 1900x1500.jpg */; };
		54764B991C9303D600BD25E3 /* medium.jpg in Resources */ = {isa = PBXBuildFile; fileRef = 54764B971C9303D600BD25E3 /* medium.jpg */; };
		54764B9A1C9303D600BD25E3 /* tiny.jpg in Resources */ = {isa = PBXBuildFile; fileRef = 54764B981C9303D600BD25E3 /* tiny.jpg */; };
		54764B9C1C930AEB00BD25E3 /* Lorem Ipsum.txt in Resources */ = {isa = PBXBuildFile; fileRef = 54764B9B1C930AEB00BD25E3 /* Lorem Ipsum.txt */; };
		54764B9F1C931E9400BD25E3 /* animated.gif in Resources */ = {isa = PBXBuildFile; fileRef = 54764B9D1C931E9400BD25E3 /* animated.gif */; };
		54764BA01C931E9400BD25E3 /* not_animated.gif in Resources */ = {isa = PBXBuildFile; fileRef = 54764B9E1C931E9400BD25E3 /* not_animated.gif */; };
		5478A1411DEC4048006F7268 /* UserProfile.swift in Sources */ = {isa = PBXBuildFile; fileRef = 5478A1401DEC4048006F7268 /* UserProfile.swift */; };
		547E5B581DDB4B800038D936 /* UserProfileUpdateStatus.swift in Sources */ = {isa = PBXBuildFile; fileRef = 547E5B571DDB4B800038D936 /* UserProfileUpdateStatus.swift */; };
		547E5B5A1DDB67390038D936 /* UserProfileUpdateRequestStrategy.swift in Sources */ = {isa = PBXBuildFile; fileRef = 547E5B591DDB67390038D936 /* UserProfileUpdateRequestStrategy.swift */; };
		548214071A025C54001AA4E0 /* ZMSimpleListRequestPaginatorTests.m in Sources */ = {isa = PBXBuildFile; fileRef = 548214051A025C54001AA4E0 /* ZMSimpleListRequestPaginatorTests.m */; };
		548241F01AB09C1500E0ED07 /* APNSTests.m in Sources */ = {isa = PBXBuildFile; fileRef = 545F3DBA1AAF64FB00BF817B /* APNSTests.m */; };
		54877C9619922C0B0097FB58 /* UserProfileTests.m in Sources */ = {isa = PBXBuildFile; fileRef = 54877C9419922C0B0097FB58 /* UserProfileTests.m */; };
		54880E3D194B5845007271AA /* ZMOperationLoopTests.m in Sources */ = {isa = PBXBuildFile; fileRef = 85D858D72B109C5D9A85645B /* ZMOperationLoopTests.m */; };
		548BBA1C195071E30041945E /* ZMUserSessionTests.m in Sources */ = {isa = PBXBuildFile; fileRef = 54610D32192C9D7200FE7201 /* ZMUserSessionTests.m */; };
		5492C6C519ACCCA8008F41E2 /* ConnectionTests.m in Sources */ = {isa = PBXBuildFile; fileRef = 5492C6C319ACCCA8008F41E2 /* ConnectionTests.m */; };
		549552541D645683004F21F6 /* AddressBookTests.swift in Sources */ = {isa = PBXBuildFile; fileRef = 549552511D64567C004F21F6 /* AddressBookTests.swift */; };
		549710081F6FF5C100026EDD /* NotificationInContext+UserSession.swift in Sources */ = {isa = PBXBuildFile; fileRef = 549710071F6FF5C100026EDD /* NotificationInContext+UserSession.swift */; };
		5497100A1F6FFE9900026EDD /* ClientUpdateNotification.swift in Sources */ = {isa = PBXBuildFile; fileRef = 549710091F6FFE9900026EDD /* ClientUpdateNotification.swift */; };
		54973A361DD48CAB007F8702 /* NSManagedObject+EncryptionContext.swift in Sources */ = {isa = PBXBuildFile; fileRef = 54973A351DD48CAB007F8702 /* NSManagedObject+EncryptionContext.swift */; };
		549815CD1A432BC700A7CE2E /* ZMBlacklistDownloader.m in Sources */ = {isa = PBXBuildFile; fileRef = F9FD798619EE742600D70FCD /* ZMBlacklistDownloader.m */; };
		549815CE1A432BC700A7CE2E /* ZMBlacklistVerificator.m in Sources */ = {isa = PBXBuildFile; fileRef = F9FD798C19EE9B9A00D70FCD /* ZMBlacklistVerificator.m */; };
		549815DC1A432BC700A7CE2E /* NSError+ZMUserSession.m in Sources */ = {isa = PBXBuildFile; fileRef = 3E05F253192A50CC00F22D80 /* NSError+ZMUserSession.m */; };
		549816251A432BC800A7CE2E /* ZMSimpleListRequestPaginator.m in Sources */ = {isa = PBXBuildFile; fileRef = 548213FF1A0253CC001AA4E0 /* ZMSimpleListRequestPaginator.m */; };
		549816291A432BC800A7CE2E /* ZMConnectionTranscoder.m in Sources */ = {isa = PBXBuildFile; fileRef = 54F8D6DE19AB535700146664 /* ZMConnectionTranscoder.m */; };
		5498162B1A432BC800A7CE2E /* ZMConversationTranscoder.m in Sources */ = {isa = PBXBuildFile; fileRef = 54294A2019472D4E007BE3CE /* ZMConversationTranscoder.m */; };
		5498162D1A432BC800A7CE2E /* ZMMissingUpdateEventsTranscoder.m in Sources */ = {isa = PBXBuildFile; fileRef = 54F8D6E519AB535700146664 /* ZMMissingUpdateEventsTranscoder.m */; };
		5498162E1A432BC800A7CE2E /* ZMLastUpdateEventIDTranscoder.m in Sources */ = {isa = PBXBuildFile; fileRef = 5427B34E19D195A100CC18DC /* ZMLastUpdateEventIDTranscoder.m */; };
		549816301A432BC800A7CE2E /* ZMSelfStrategy.m in Sources */ = {isa = PBXBuildFile; fileRef = 54F8D6E919AB535700146664 /* ZMSelfStrategy.m */; };
		549816321A432BC800A7CE2E /* ZMUserTranscoder.m in Sources */ = {isa = PBXBuildFile; fileRef = 54F8D6ED19AB535700146664 /* ZMUserTranscoder.m */; };
		549816351A432BC800A7CE2E /* ZMLoginTranscoder.m in Sources */ = {isa = PBXBuildFile; fileRef = 54C11B9F19D1E4A100576A96 /* ZMLoginTranscoder.m */; };
		549816451A432BC800A7CE2E /* ZMOperationLoop.m in Sources */ = {isa = PBXBuildFile; fileRef = 85D8502FFC4412F91D0CC1A4 /* ZMOperationLoop.m */; };
		549816471A432BC800A7CE2E /* ZMSyncStrategy.m in Sources */ = {isa = PBXBuildFile; fileRef = 85D859D47B6EBF09E4137658 /* ZMSyncStrategy.m */; };
		5498165A1A432BC800A7CE2E /* ZMUpdateEventsBuffer.m in Sources */ = {isa = PBXBuildFile; fileRef = 54F7217919A611DE009A8AF5 /* ZMUpdateEventsBuffer.m */; };
		54991D581DEDCF2B007E282F /* AddressBook.swift in Sources */ = {isa = PBXBuildFile; fileRef = 54991D571DEDCF2B007E282F /* AddressBook.swift */; };
		54991D5A1DEDD07E007E282F /* ContactAddressBook.swift in Sources */ = {isa = PBXBuildFile; fileRef = 54991D591DEDD07E007E282F /* ContactAddressBook.swift */; };
		54A0A6311BCE9864001A3A4C /* ZMHotFix.m in Sources */ = {isa = PBXBuildFile; fileRef = F95ECF4D1B94A553009F91BA /* ZMHotFix.m */; };
		54A0A6321BCE9867001A3A4C /* ZMHotFixDirectory.m in Sources */ = {isa = PBXBuildFile; fileRef = 54DE26B21BC56E62002B5FBC /* ZMHotFixDirectory.m */; };
		54A170651B300696001B41A5 /* ProxiedRequestStrategy.swift in Sources */ = {isa = PBXBuildFile; fileRef = 54A170631B300696001B41A5 /* ProxiedRequestStrategy.swift */; };
		54A170691B300717001B41A5 /* ProxiedRequestStrategyTests.swift in Sources */ = {isa = PBXBuildFile; fileRef = 54A170671B300717001B41A5 /* ProxiedRequestStrategyTests.swift */; };
		54A227D61D6604A5009414C0 /* SynchronizationMocks.swift in Sources */ = {isa = PBXBuildFile; fileRef = 54A227D51D6604A5009414C0 /* SynchronizationMocks.swift */; };
		54A2C9F31DAFBA3300FFD2A0 /* NSManagedObjectContext+EventDecoder.swift in Sources */ = {isa = PBXBuildFile; fileRef = 54A2C9F21DAFBA3300FFD2A0 /* NSManagedObjectContext+EventDecoder.swift */; };
		54A343471D6B589A004B65EA /* AddressBookSearch.swift in Sources */ = {isa = PBXBuildFile; fileRef = 54A343461D6B589A004B65EA /* AddressBookSearch.swift */; };
		54A3ACC31A261603008AF8DF /* BackgroundTests.m in Sources */ = {isa = PBXBuildFile; fileRef = 54A3ACC21A261603008AF8DF /* BackgroundTests.m */; };
		54A3F24F1C08523500FE3A6B /* ZMOperationLoop.h in Headers */ = {isa = PBXBuildFile; fileRef = 85D85F3EC8565FD102AC0E5B /* ZMOperationLoop.h */; settings = {ATTRIBUTES = (Public, ); }; };
		54AB428E1DF5C5B400381F2C /* TopConversationsDirectoryTests.swift in Sources */ = {isa = PBXBuildFile; fileRef = 54AB428D1DF5C5B400381F2C /* TopConversationsDirectoryTests.swift */; };
		54ADA7631E3B3D8E00B90C7D /* IntegrationTest+Encryption.swift in Sources */ = {isa = PBXBuildFile; fileRef = 54ADA7611E3B3CBE00B90C7D /* IntegrationTest+Encryption.swift */; };
		54BAB40D24A9EAC800EBC400 /* FeatureFlagRequestStrategyTests.swift in Sources */ = {isa = PBXBuildFile; fileRef = 54BAB40C24A9EAC800EBC400 /* FeatureFlagRequestStrategyTests.swift */; };
		54BFDF681BDA6F9A0034A3DB /* HistorySynchronizationStatus.swift in Sources */ = {isa = PBXBuildFile; fileRef = 54BFDF671BDA6F9A0034A3DB /* HistorySynchronizationStatus.swift */; };
		54BFDF6A1BDA87D20034A3DB /* HistorySynchronizationStatusTests.swift in Sources */ = {isa = PBXBuildFile; fileRef = 54BFDF691BDA87D20034A3DB /* HistorySynchronizationStatusTests.swift */; };
		54C11BAD19D1EB7500576A96 /* ZMLoginTranscoderTests.m in Sources */ = {isa = PBXBuildFile; fileRef = 54C11BAB19D1EB7500576A96 /* ZMLoginTranscoderTests.m */; };
		54C8A39C1F7536DB004961DF /* ZMOperationLoop+Notifications.swift in Sources */ = {isa = PBXBuildFile; fileRef = 54C8A39B1F7536DB004961DF /* ZMOperationLoop+Notifications.swift */; };
		54CB3FE124A34B8A00BA86DD /* FeatureFlagRequestStrategy.swift in Sources */ = {isa = PBXBuildFile; fileRef = 54CB3FE024A34B8A00BA86DD /* FeatureFlagRequestStrategy.swift */; };
		54D785011A37256C00F47798 /* ZMEncodedNSUUIDWithTimestampTests.m in Sources */ = {isa = PBXBuildFile; fileRef = 54D784FD1A37248000F47798 /* ZMEncodedNSUUIDWithTimestampTests.m */; };
		54D9331E1AE1643A00C0B91C /* ZMCredentials.h in Headers */ = {isa = PBXBuildFile; fileRef = 54D9331C1AE1643A00C0B91C /* ZMCredentials.h */; settings = {ATTRIBUTES = (Public, ); }; };
		54D933211AE1653000C0B91C /* ZMCredentials.m in Sources */ = {isa = PBXBuildFile; fileRef = 54D9331F1AE1653000C0B91C /* ZMCredentials.m */; };
		54DE26B31BC56E62002B5FBC /* ZMHotFixDirectory.h in Headers */ = {isa = PBXBuildFile; fileRef = 54DE26B11BC56E62002B5FBC /* ZMHotFixDirectory.h */; settings = {ATTRIBUTES = (Public, ); }; };
		54DE9BEB1DE74FFB00EFFB9C /* RandomHandleGenerator.swift in Sources */ = {isa = PBXBuildFile; fileRef = 54DE9BEA1DE74FFB00EFFB9C /* RandomHandleGenerator.swift */; };
		54DE9BEF1DE760A900EFFB9C /* RandomHandleGeneratorTests.swift in Sources */ = {isa = PBXBuildFile; fileRef = 54DE9BEC1DE75D4900EFFB9C /* RandomHandleGeneratorTests.swift */; };
		54DFB8F01B30649000F1C736 /* GiphyTests.m in Sources */ = {isa = PBXBuildFile; fileRef = 54DFB8EE1B30649000F1C736 /* GiphyTests.m */; };
		54E03A611E93CEED0089AC69 /* WireCryptobox.framework in Frameworks */ = {isa = PBXBuildFile; fileRef = 54E03A551E93CEED0089AC69 /* WireCryptobox.framework */; };
		54E03A631E93CEED0089AC69 /* WireImages.framework in Frameworks */ = {isa = PBXBuildFile; fileRef = 54E03A571E93CEED0089AC69 /* WireImages.framework */; };
		54E03A641E93CEED0089AC69 /* WireLinkPreview.framework in Frameworks */ = {isa = PBXBuildFile; fileRef = 54E03A581E93CEED0089AC69 /* WireLinkPreview.framework */; };
		54E03A671E93CEED0089AC69 /* WireProtos.framework in Frameworks */ = {isa = PBXBuildFile; fileRef = 54E03A5B1E93CEED0089AC69 /* WireProtos.framework */; };
		54E03A681E93CEED0089AC69 /* WireRequestStrategy.framework in Frameworks */ = {isa = PBXBuildFile; fileRef = 54E03A5C1E93CEED0089AC69 /* WireRequestStrategy.framework */; };
		54E03A691E93CEED0089AC69 /* WireSystem.framework in Frameworks */ = {isa = PBXBuildFile; fileRef = 54E03A5D1E93CEED0089AC69 /* WireSystem.framework */; };
		54E03A6B1E93CEED0089AC69 /* WireTransport.framework in Frameworks */ = {isa = PBXBuildFile; fileRef = 54E03A5F1E93CEED0089AC69 /* WireTransport.framework */; };
		54E03A6C1E93CEED0089AC69 /* WireUtilities.framework in Frameworks */ = {isa = PBXBuildFile; fileRef = 54E03A601E93CEED0089AC69 /* WireUtilities.framework */; };
		54E03A6D1E93CEF10089AC69 /* WireMockTransport.framework in Frameworks */ = {isa = PBXBuildFile; fileRef = 54E03A5A1E93CEED0089AC69 /* WireMockTransport.framework */; };
		54E03A6E1E93CEF20089AC69 /* WireMockTransport.framework in Frameworks */ = {isa = PBXBuildFile; fileRef = 54E03A5A1E93CEED0089AC69 /* WireMockTransport.framework */; };
		54E03A6F1E93CF050089AC69 /* WireTesting.framework in Frameworks */ = {isa = PBXBuildFile; fileRef = 54E03A5E1E93CEED0089AC69 /* WireTesting.framework */; };
		54E03A701E93CF060089AC69 /* WireTesting.framework in Frameworks */ = {isa = PBXBuildFile; fileRef = 54E03A5E1E93CEED0089AC69 /* WireTesting.framework */; };
		54E2C1E01E682DC400536569 /* LocalNotificationDispatcher.swift in Sources */ = {isa = PBXBuildFile; fileRef = 54E2C1DF1E682DC400536569 /* LocalNotificationDispatcher.swift */; };
		54E4DD0F1DE4A9C500FEF192 /* UserHandleTests.swift in Sources */ = {isa = PBXBuildFile; fileRef = 54E4DD0D1DE4A9A200FEF192 /* UserHandleTests.swift */; };
		54F0A0951B3018D7003386BC /* ProxiedRequestsStatus.swift in Sources */ = {isa = PBXBuildFile; fileRef = 54F0A0931B3018D7003386BC /* ProxiedRequestsStatus.swift */; };
		54F4DC5A1A4438B300FDB6EA /* WireSyncEngine.framework in Frameworks */ = {isa = PBXBuildFile; fileRef = 549815931A43232400A7CE2E /* WireSyncEngine.framework */; };
		54FEAAA91BC7BB9C002DE521 /* ZMBlacklistDownloader+Testing.h in Headers */ = {isa = PBXBuildFile; fileRef = 54FEAAA81BC7BB9C002DE521 /* ZMBlacklistDownloader+Testing.h */; };
		54FF64291F73D00C00787EF2 /* NSManagedObjectContext+AuthenticationStatus.swift in Sources */ = {isa = PBXBuildFile; fileRef = 54FF64281F73D00C00787EF2 /* NSManagedObjectContext+AuthenticationStatus.swift */; };
		5502C6EC22B7D4E2000684B7 /* ZMUserSessionLegalHoldTests.swift in Sources */ = {isa = PBXBuildFile; fileRef = 5502C6E922B7D4DA000684B7 /* ZMUserSessionLegalHoldTests.swift */; };
		554FEE2122AFF20600B1A8A1 /* ZMUserSession+LegalHold.swift in Sources */ = {isa = PBXBuildFile; fileRef = 554FEE2022AFF20600B1A8A1 /* ZMUserSession+LegalHold.swift */; };
		5E0EB1F421008C1900B5DC2B /* CompanyLoginRequester.swift in Sources */ = {isa = PBXBuildFile; fileRef = 5E0EB1F321008C1900B5DC2B /* CompanyLoginRequester.swift */; };
		5E0EB1F72100A14A00B5DC2B /* CompanyLoginRequesterTests.swift in Sources */ = {isa = PBXBuildFile; fileRef = 5E0EB1F52100A13200B5DC2B /* CompanyLoginRequesterTests.swift */; };
		5E0EB1F92100A46F00B5DC2B /* MockCompanyLoginRequesterDelegate.swift in Sources */ = {isa = PBXBuildFile; fileRef = 5E0EB1F82100A46F00B5DC2B /* MockCompanyLoginRequesterDelegate.swift */; };
		5E1FD7A5210B2694003D2C3D /* NotificationAction.swift in Sources */ = {isa = PBXBuildFile; fileRef = 5E1FD7A4210B2694003D2C3D /* NotificationAction.swift */; };
		5E2C354D21A806A80034F1EE /* MockBackgroundActivityManager.swift in Sources */ = {isa = PBXBuildFile; fileRef = 5E2C354C21A806A80034F1EE /* MockBackgroundActivityManager.swift */; };
		5E6716912174CA6700522E61 /* MockUser+LoginCredentials.swift in Sources */ = {isa = PBXBuildFile; fileRef = 5E67168F2174CA6300522E61 /* MockUser+LoginCredentials.swift */; };
		5E8BB8992147CD3F00EEA64B /* AVSBridging.swift in Sources */ = {isa = PBXBuildFile; fileRef = 5E8BB8982147CD3F00EEA64B /* AVSBridging.swift */; };
		5E8BB89C2147CE1600EEA64B /* AVSCallMember.swift in Sources */ = {isa = PBXBuildFile; fileRef = 5E8BB89B2147CE1600EEA64B /* AVSCallMember.swift */; };
		5E8BB89E2147E9DF00EEA64B /* AVSWrapper+Handlers.swift in Sources */ = {isa = PBXBuildFile; fileRef = 5E8BB89D2147E9DF00EEA64B /* AVSWrapper+Handlers.swift */; };
		5E8BB8A02147F5BC00EEA64B /* CallSnapshot.swift in Sources */ = {isa = PBXBuildFile; fileRef = 5E8BB89F2147F5BC00EEA64B /* CallSnapshot.swift */; };
		5E8BB8A22147F89000EEA64B /* CallCenterSupport.swift in Sources */ = {isa = PBXBuildFile; fileRef = 5E8BB8A12147F89000EEA64B /* CallCenterSupport.swift */; };
		5E8BB8A52149130800EEA64B /* AVSBridgingTests.swift in Sources */ = {isa = PBXBuildFile; fileRef = 5E8BB8A3214912D100EEA64B /* AVSBridgingTests.swift */; };
		5E8EE1F720FDC6B900DB1F9B /* CompanyLoginRequestDetector.swift in Sources */ = {isa = PBXBuildFile; fileRef = 5E8EE1F620FDC6B900DB1F9B /* CompanyLoginRequestDetector.swift */; };
		5E8EE1FA20FDC7D700DB1F9B /* Pasteboard.swift in Sources */ = {isa = PBXBuildFile; fileRef = 5E8EE1F920FDC7D700DB1F9B /* Pasteboard.swift */; };
		5E8EE1FC20FDCCE200DB1F9B /* CompanyLoginRequestDetectorTests.swift in Sources */ = {isa = PBXBuildFile; fileRef = 5E8EE1FB20FDCCE200DB1F9B /* CompanyLoginRequestDetectorTests.swift */; };
		5E8EE1FE20FDCD1300DB1F9B /* MockPasteboard.swift in Sources */ = {isa = PBXBuildFile; fileRef = 5E8EE1FD20FDCD1300DB1F9B /* MockPasteboard.swift */; };
		5E9D326F2109C1740032FB06 /* CompanyLoginErrorCode.swift in Sources */ = {isa = PBXBuildFile; fileRef = 5E9D326E2109C1740032FB06 /* CompanyLoginErrorCode.swift */; };
		5E9D32712109C54B0032FB06 /* CompanyLoginActionTests.swift in Sources */ = {isa = PBXBuildFile; fileRef = 5E9D32702109C54B0032FB06 /* CompanyLoginActionTests.swift */; };
		5EC2C58F2137F5EE00C6CE35 /* CallClosedReason.swift in Sources */ = {isa = PBXBuildFile; fileRef = 5EC2C58E2137F5EE00C6CE35 /* CallClosedReason.swift */; };
		5EC2C5912137F80E00C6CE35 /* CallState.swift in Sources */ = {isa = PBXBuildFile; fileRef = 5EC2C5902137F80E00C6CE35 /* CallState.swift */; };
		5EC2C593213827BF00C6CE35 /* WireCallCenterV3+Events.swift in Sources */ = {isa = PBXBuildFile; fileRef = 5EC2C592213827BF00C6CE35 /* WireCallCenterV3+Events.swift */; };
		5EC3A468210B763000B76C78 /* NotificationUserInfo.swift in Sources */ = {isa = PBXBuildFile; fileRef = 5EC3A467210B763000B76C78 /* NotificationUserInfo.swift */; };
		5EDF03EC2245563C00C04007 /* LinkPreviewAssetUploadRequestStrategy+Helper.swift in Sources */ = {isa = PBXBuildFile; fileRef = 5EDF03EB2245563C00C04007 /* LinkPreviewAssetUploadRequestStrategy+Helper.swift */; };
		5EFE9C15212AB138007932A6 /* UnregisteredUser+Payload.swift in Sources */ = {isa = PBXBuildFile; fileRef = 5EFE9C14212AB138007932A6 /* UnregisteredUser+Payload.swift */; };
		5EFE9C17212AB945007932A6 /* RegistrationPhase.swift in Sources */ = {isa = PBXBuildFile; fileRef = 5EFE9C16212AB945007932A6 /* RegistrationPhase.swift */; };
		63495E4723FFF099002A7C59 /* ConversationTests+OTR.swift in Sources */ = {isa = PBXBuildFile; fileRef = 63495E4623FFF098002A7C59 /* ConversationTests+OTR.swift */; };
		636B716223ABE85D00B624D6 /* VerifyPasswordRequestStrategyTests.swift in Sources */ = {isa = PBXBuildFile; fileRef = 636B716123ABE85D00B624D6 /* VerifyPasswordRequestStrategyTests.swift */; };
		636B716823BF46EB00B624D6 /* ZMUserSession+VerifyPassword.swift in Sources */ = {isa = PBXBuildFile; fileRef = 636B716723BF46EA00B624D6 /* ZMUserSession+VerifyPassword.swift */; };
		6387932F23A2403300FD23CF /* VerifyPasswordRequestStrategy.swift in Sources */ = {isa = PBXBuildFile; fileRef = 6387932E23A2403300FD23CF /* VerifyPasswordRequestStrategy.swift */; };
		63F65F03246D5A9600534A69 /* PushChannelTests.swift in Sources */ = {isa = PBXBuildFile; fileRef = 63F65F02246D5A9600534A69 /* PushChannelTests.swift */; };
		63F65F05246D972900534A69 /* ConversationTests+MessageEditing.swift in Sources */ = {isa = PBXBuildFile; fileRef = 63F65F04246D972900534A69 /* ConversationTests+MessageEditing.swift */; };
		63F65F1324729B4D00534A69 /* APNSTests+Swift.swift in Sources */ = {isa = PBXBuildFile; fileRef = 63F65F1224729B4C00534A69 /* APNSTests+Swift.swift */; };
		63F65F232474378200534A69 /* APNSTestsBase.m in Sources */ = {isa = PBXBuildFile; fileRef = 63F65F222474378200534A69 /* APNSTestsBase.m */; };
		7C1F4BF5203C4F67000537A8 /* Analytics+Push.swift in Sources */ = {isa = PBXBuildFile; fileRef = 7C1F4BF4203C4F67000537A8 /* Analytics+Push.swift */; };
		7C26879D21F7193800570AA9 /* EventProcessingTracker.swift in Sources */ = {isa = PBXBuildFile; fileRef = 7C26879C21F7193800570AA9 /* EventProcessingTracker.swift */; };
		7C419ED821F8D81D00B95770 /* EventProcessingTrackerTests.swift in Sources */ = {isa = PBXBuildFile; fileRef = 7C419ED621F8D7EB00B95770 /* EventProcessingTrackerTests.swift */; };
		7C5482DA225380160055F1AB /* CallReceivedResult.swift in Sources */ = {isa = PBXBuildFile; fileRef = 7C5482D9225380160055F1AB /* CallReceivedResult.swift */; };
		7C5B94F622DC6BC500A6F8BB /* JailbreakDetector.swift in Sources */ = {isa = PBXBuildFile; fileRef = 7C5B94F522DC6BC500A6F8BB /* JailbreakDetector.swift */; };
		7CD279842338B74600E638CD /* SessionManagerConfiguration.swift in Sources */ = {isa = PBXBuildFile; fileRef = 7CD279832338B74600E638CD /* SessionManagerConfiguration.swift */; };
		7CD279862338E31D00E638CD /* SessionManager+Authentication.swift in Sources */ = {isa = PBXBuildFile; fileRef = 7CD279852338E31D00E638CD /* SessionManager+Authentication.swift */; };
		7CD279882338E52000E638CD /* ProcessInfo+SystemBootTime.swift in Sources */ = {isa = PBXBuildFile; fileRef = 7CD279872338E52000E638CD /* ProcessInfo+SystemBootTime.swift */; };
		7CE017152317D07E00144905 /* ZMAuthenticationStatusTests.swift in Sources */ = {isa = PBXBuildFile; fileRef = 7CE017142317D07E00144905 /* ZMAuthenticationStatusTests.swift */; };
		7CE017172317D72A00144905 /* ZMCredentialsTests.swift in Sources */ = {isa = PBXBuildFile; fileRef = 7CE017162317D72A00144905 /* ZMCredentialsTests.swift */; };
		85D8522CF8DE246DDD5BD12C /* MockEntity.m in Sources */ = {isa = PBXBuildFile; fileRef = 85D85AAE7FA09852AB9B0D6A /* MockEntity.m */; };
		85D85EAFA1CB6E457D14E3B7 /* MockEntity2.m in Sources */ = {isa = PBXBuildFile; fileRef = 85D85C9E7A2AAAE14D4BC2CC /* MockEntity2.m */; };
		85D85EEDD5DD19FB747ED4A5 /* MockModelObjectContextFactory.m in Sources */ = {isa = PBXBuildFile; fileRef = 85D852DA0CD2C94CADB3B6FE /* MockModelObjectContextFactory.m */; };
		871667FA1BB2AE9C009C6EEA /* APSSignalingKeysStore.swift in Sources */ = {isa = PBXBuildFile; fileRef = 871667F91BB2AE9C009C6EEA /* APSSignalingKeysStore.swift */; };
		8717DFA71F6EF44E0087EFE4 /* SessionManager+Push.swift in Sources */ = {isa = PBXBuildFile; fileRef = 8717DFA61F6EF44E0087EFE4 /* SessionManager+Push.swift */; };
		872A2EE61FFFBC2A00900B22 /* ServiceUser.swift in Sources */ = {isa = PBXBuildFile; fileRef = 872A2EE51FFFBC2900900B22 /* ServiceUser.swift */; };
		872A2EE81FFFBC3900900B22 /* ServiceUserTests.swift in Sources */ = {isa = PBXBuildFile; fileRef = 872A2EE71FFFBC3900900B22 /* ServiceUserTests.swift */; };
		872A2EFD2004B85F00900B22 /* ZMOperationLoop+Private.h in Headers */ = {isa = PBXBuildFile; fileRef = F962A8EF19FFD4DC00FD0F80 /* ZMOperationLoop+Private.h */; settings = {ATTRIBUTES = (Public, ); }; };
		872A2EFE2004B86D00900B22 /* ZMSyncStrategy.h in Headers */ = {isa = PBXBuildFile; fileRef = 85D853338EC38D9B021D71BF /* ZMSyncStrategy.h */; settings = {ATTRIBUTES = (Public, ); }; };
		872A2EFF2004B9E600900B22 /* ZMObjectStrategyDirectory.h in Headers */ = {isa = PBXBuildFile; fileRef = 54177D1F19A4CAE70037A220 /* ZMObjectStrategyDirectory.h */; settings = {ATTRIBUTES = (Public, ); }; };
		872A2F002004B9EF00900B22 /* ZMUpdateEventsBuffer.h in Headers */ = {isa = PBXBuildFile; fileRef = 54F7217619A60E88009A8AF5 /* ZMUpdateEventsBuffer.h */; settings = {ATTRIBUTES = (Public, ); }; };
		872C99531DB525A1006A3BDE /* CallKitManagerTests.swift in Sources */ = {isa = PBXBuildFile; fileRef = 872C99511DB5256E006A3BDE /* CallKitManagerTests.swift */; };
		872C99591DB659E6006A3BDE /* ringing_from_them_long.caf in Resources */ = {isa = PBXBuildFile; fileRef = 872C99571DB659E6006A3BDE /* ringing_from_them_long.caf */; };
		872C995B1DB65D0D006A3BDE /* harp.m4a in Resources */ = {isa = PBXBuildFile; fileRef = 872C995A1DB65D0D006A3BDE /* harp.m4a */; };
		872C99601DB6722C006A3BDE /* CallKitDelegateTests+Mocking.m in Sources */ = {isa = PBXBuildFile; fileRef = 872C995F1DB6722C006A3BDE /* CallKitDelegateTests+Mocking.m */; };
		8737D554209217BD00E5A4AF /* URLActions.swift in Sources */ = {isa = PBXBuildFile; fileRef = 8737D553209217BD00E5A4AF /* URLActions.swift */; };
		873B893E20445F4400FBE254 /* ZMConversationAccessModeTests.swift in Sources */ = {isa = PBXBuildFile; fileRef = 873B893D20445F4400FBE254 /* ZMConversationAccessModeTests.swift */; };
		874A16902052BE5E001C6760 /* ZMUserSession+OpenConversation.swift in Sources */ = {isa = PBXBuildFile; fileRef = 874A168F2052BE5E001C6760 /* ZMUserSession+OpenConversation.swift */; };
		874A16922052BEC5001C6760 /* UserExpirationObserver.swift in Sources */ = {isa = PBXBuildFile; fileRef = 874A16912052BEC5001C6760 /* UserExpirationObserver.swift */; };
		874A16942052C64B001C6760 /* UserExpirationObserverTests.swift in Sources */ = {isa = PBXBuildFile; fileRef = 874A16932052C64B001C6760 /* UserExpirationObserverTests.swift */; };
		874A174A205812B6001C6760 /* ZMUserSessionTests.swift in Sources */ = {isa = PBXBuildFile; fileRef = 874A1749205812B6001C6760 /* ZMUserSessionTests.swift */; };
		874F142D1C16FD9700C15118 /* Device.swift in Sources */ = {isa = PBXBuildFile; fileRef = 874F142C1C16FD9700C15118 /* Device.swift */; };
		87508EA01D08264000162483 /* ZMSound.swift in Sources */ = {isa = PBXBuildFile; fileRef = 87508E9F1D08264000162483 /* ZMSound.swift */; };
		8751DA061F66BFA6000D308B /* ZMUserSession+Push.swift in Sources */ = {isa = PBXBuildFile; fileRef = 8751DA051F66BFA6000D308B /* ZMUserSession+Push.swift */; };
		8754B84A1F73C25400EC02AD /* ConversationListChangeInfo+UserSession.swift in Sources */ = {isa = PBXBuildFile; fileRef = 8754B8491F73C25400EC02AD /* ConversationListChangeInfo+UserSession.swift */; };
		8754B84C1F73C38900EC02AD /* MessageChangeInfo+UserSession.swift in Sources */ = {isa = PBXBuildFile; fileRef = 8754B84B1F73C38900EC02AD /* MessageChangeInfo+UserSession.swift */; };
		8766853C1F2A1AA00031081B /* UnauthenticatedSessionTests.swift in Sources */ = {isa = PBXBuildFile; fileRef = 8766853A1F2A1A860031081B /* UnauthenticatedSessionTests.swift */; };
		878ACB4620ADBBAA0016E68A /* Blacklist.swift in Sources */ = {isa = PBXBuildFile; fileRef = 878ACB4520ADBBAA0016E68A /* Blacklist.swift */; };
		878ACB4820AEFB980016E68A /* ZMUser+Consent.swift in Sources */ = {isa = PBXBuildFile; fileRef = 878ACB4720AEFB980016E68A /* ZMUser+Consent.swift */; };
		878ACB5920AF12C10016E68A /* ZMUserConsentTests.swift in Sources */ = {isa = PBXBuildFile; fileRef = 878ACB5820AF12C10016E68A /* ZMUserConsentTests.swift */; };
		878B823820A1DCE7007455CA /* HTMLString.framework in Frameworks */ = {isa = PBXBuildFile; fileRef = 878B823720A1DCE7007455CA /* HTMLString.framework */; };
		878B823920A1DCF6007455CA /* HTMLString.framework in Frameworks */ = {isa = PBXBuildFile; fileRef = 878B823720A1DCE7007455CA /* HTMLString.framework */; };
		878B823A20A1DD00007455CA /* HTMLString.framework in Frameworks */ = {isa = PBXBuildFile; fileRef = 878B823720A1DCE7007455CA /* HTMLString.framework */; };
		879634401F7BEA4700FC79BA /* DispatchQueue+SerialAsync.swift in Sources */ = {isa = PBXBuildFile; fileRef = 8796343F1F7BEA4700FC79BA /* DispatchQueue+SerialAsync.swift */; };
		879634421F7BEC5100FC79BA /* DispatchQueueSerialAsyncTests.swift in Sources */ = {isa = PBXBuildFile; fileRef = 879634411F7BEC5100FC79BA /* DispatchQueueSerialAsyncTests.swift */; };
		8798607B1C3D48A400218A3E /* DeleteAccountRequestStrategy.swift in Sources */ = {isa = PBXBuildFile; fileRef = 8798607A1C3D48A400218A3E /* DeleteAccountRequestStrategy.swift */; };
		87AEA67D1EFBF46600C94BF3 /* DiskDatabaseTest.swift in Sources */ = {isa = PBXBuildFile; fileRef = 87AEA67B1EFBD27700C94BF3 /* DiskDatabaseTest.swift */; };
		87B30C5C1FA756220054DFB1 /* FlowManagerTests.swift in Sources */ = {isa = PBXBuildFile; fileRef = 87B30C5B1FA756220054DFB1 /* FlowManagerTests.swift */; };
		87D003FF1BB5810D00472E06 /* APSSignalingKeyStoreTests.swift in Sources */ = {isa = PBXBuildFile; fileRef = 87D003FE1BB5810D00472E06 /* APSSignalingKeyStoreTests.swift */; };
		87D2555921D6275800D03789 /* BuildTypeTests.swift in Sources */ = {isa = PBXBuildFile; fileRef = 87D2555821D6275800D03789 /* BuildTypeTests.swift */; };
		87D4625D1C3D526D00433469 /* DeleteAccountRequestStrategyTests.swift in Sources */ = {isa = PBXBuildFile; fileRef = 87D4625C1C3D526D00433469 /* DeleteAccountRequestStrategyTests.swift */; };
		A907771A192E33A500141F13 /* SlowSyncTests.m in Sources */ = {isa = PBXBuildFile; fileRef = 85D85D997334755E841D13EA /* SlowSyncTests.m */; };
		A913C02223A7EDFB0048CE74 /* TeamRolesDownloadRequestStrategy.swift in Sources */ = {isa = PBXBuildFile; fileRef = A913C02123A7EDFA0048CE74 /* TeamRolesDownloadRequestStrategy.swift */; };
		A913C02423A7F1C00048CE74 /* TeamRolesDownloadRequestStrategyTests.swift in Sources */ = {isa = PBXBuildFile; fileRef = A913C02323A7F1C00048CE74 /* TeamRolesDownloadRequestStrategyTests.swift */; };
		A938BDC823A7964200D4C208 /* ConversationRoleDownstreamRequestStrategy.swift in Sources */ = {isa = PBXBuildFile; fileRef = A938BDC723A7964100D4C208 /* ConversationRoleDownstreamRequestStrategy.swift */; };
		A938BDCA23A7966700D4C208 /* ConversationRoleDownstreamRequestStrategyTests.swift in Sources */ = {isa = PBXBuildFile; fileRef = A938BDC923A7966700D4C208 /* ConversationRoleDownstreamRequestStrategyTests.swift */; };
		A95D0B1223F6B75A0057014F /* AVSLogObserver.swift in Sources */ = {isa = PBXBuildFile; fileRef = A95D0B1123F6B75A0057014F /* AVSLogObserver.swift */; };
		A96190CA23A6DDCE00B8665F /* WireDataModel.framework in Frameworks */ = {isa = PBXBuildFile; fileRef = A96190C923A6DDCE00B8665F /* WireDataModel.framework */; };
		A9692F8A1986476900849241 /* NSString_NormalizationTests.m in Sources */ = {isa = PBXBuildFile; fileRef = A9692F881986476900849241 /* NSString_NormalizationTests.m */; };
		AF6415A41C9C17FF00A535F5 /* EncryptedBase64EncondedExternalMessageTestFixture.txt in Resources */ = {isa = PBXBuildFile; fileRef = AF6415A01C9C151700A535F5 /* EncryptedBase64EncondedExternalMessageTestFixture.txt */; };
		AF6415A51C9C180200A535F5 /* ExternalMessageTextFixture.txt in Resources */ = {isa = PBXBuildFile; fileRef = AF6415A11C9C151700A535F5 /* ExternalMessageTextFixture.txt */; };
		BF00441B1C737CE9007A6EA4 /* PushNotificationStatus.swift in Sources */ = {isa = PBXBuildFile; fileRef = BF00441A1C737CE9007A6EA4 /* PushNotificationStatus.swift */; };
		BF158D2F1CE087D8007C6F8A /* video.mp4 in Resources */ = {isa = PBXBuildFile; fileRef = BF158D2E1CE087D8007C6F8A /* video.mp4 */; };
		BF1F52C41ECC6DAF002FB553 /* ZMSimpleListRequestPaginator.h in Headers */ = {isa = PBXBuildFile; fileRef = 548213FE1A0253CC001AA4E0 /* ZMSimpleListRequestPaginator.h */; settings = {ATTRIBUTES = (Public, ); }; };
		BF2A9D511D6B536E00FA7DBC /* EventDecoder.swift in Sources */ = {isa = PBXBuildFile; fileRef = BF2A9D501D6B536E00FA7DBC /* EventDecoder.swift */; };
		BF2A9D551D6B5B9700FA7DBC /* EventDecoderTests.swift in Sources */ = {isa = PBXBuildFile; fileRef = BF2A9D541D6B5B9700FA7DBC /* EventDecoderTests.swift */; };
		BF2A9D581D6B5BDB00FA7DBC /* StoreUpdateEventTests.swift in Sources */ = {isa = PBXBuildFile; fileRef = BF2A9D571D6B5BDB00FA7DBC /* StoreUpdateEventTests.swift */; };
		BF2A9D5D1D6B63DB00FA7DBC /* StoreUpdateEvent.swift in Sources */ = {isa = PBXBuildFile; fileRef = BF2A9D5A1D6B63DB00FA7DBC /* StoreUpdateEvent.swift */; };
		BF2A9D611D6C70EA00FA7DBC /* ZMEventModel.xcdatamodeld in Sources */ = {isa = PBXBuildFile; fileRef = BF2A9D5F1D6C70EA00FA7DBC /* ZMEventModel.xcdatamodeld */; };
		BF2ADA001F41A3DF000980E8 /* SessionFactories.swift in Sources */ = {isa = PBXBuildFile; fileRef = BF2AD9FF1F41A3DF000980E8 /* SessionFactories.swift */; };
		BF2ADA021F41A450000980E8 /* BackendEnvironmentProvider+Cookie.swift in Sources */ = {isa = PBXBuildFile; fileRef = BF2ADA011F41A450000980E8 /* BackendEnvironmentProvider+Cookie.swift */; };
		BF325E9D1EC067D600772145 /* RequestLoopAnalyticsTrackerTests.swift in Sources */ = {isa = PBXBuildFile; fileRef = BF325E9C1EC067D600772145 /* RequestLoopAnalyticsTrackerTests.swift */; };
		BF3C1B1720DBE254001CE126 /* Conversation+MessageDestructionTimeout.swift in Sources */ = {isa = PBXBuildFile; fileRef = BF3C1B1620DBE254001CE126 /* Conversation+MessageDestructionTimeout.swift */; };
		BF3C1B1A20DBE42A001CE126 /* ConversationTests+MessageTimer.swift in Sources */ = {isa = PBXBuildFile; fileRef = BF3C1B1820DBE3B2001CE126 /* ConversationTests+MessageTimer.swift */; };
		BF44A3511C71D5FC00C6928E /* store127.wiredatabase in Resources */ = {isa = PBXBuildFile; fileRef = BF44A3501C71D5FC00C6928E /* store127.wiredatabase */; };
		BF491CD11F03D7CF0055EE44 /* PermissionsDownloadRequestStrategy.swift in Sources */ = {isa = PBXBuildFile; fileRef = BF491CD01F03D7CF0055EE44 /* PermissionsDownloadRequestStrategy.swift */; };
		BF491CD51F03E0FC0055EE44 /* PermissionsDownloadRequestStrategyTests.swift in Sources */ = {isa = PBXBuildFile; fileRef = BF491CD41F03E0FC0055EE44 /* PermissionsDownloadRequestStrategyTests.swift */; };
		BF50CFA71F39ACE8007833A4 /* MockUserInfoParser.swift in Sources */ = {isa = PBXBuildFile; fileRef = BF50CFA51F39ABCF007833A4 /* MockUserInfoParser.swift */; };
		BF6D5D031C4948830049F712 /* WireSyncEngine124.momd in Resources */ = {isa = PBXBuildFile; fileRef = BF6D5D021C4948830049F712 /* WireSyncEngine124.momd */; };
		BF6D5D051C494D730049F712 /* WireSyncEngine125.momd in Resources */ = {isa = PBXBuildFile; fileRef = BF6D5D041C494D730049F712 /* WireSyncEngine125.momd */; };
		BF735CFA1E70003D003BC61F /* SystemMessageCallObserver.swift in Sources */ = {isa = PBXBuildFile; fileRef = BF735CF91E70003D003BC61F /* SystemMessageCallObserver.swift */; };
		BF80542B2102175800E97053 /* CompanyLoginVerificationTokenTests.swift in Sources */ = {isa = PBXBuildFile; fileRef = BF80542A2102175800E97053 /* CompanyLoginVerificationTokenTests.swift */; };
		BF8367311C52651900364B37 /* store125.wiredatabase in Resources */ = {isa = PBXBuildFile; fileRef = BF8367301C52651900364B37 /* store125.wiredatabase */; };
		BF889DC61D0ADE110031F3E6 /* AnalyticsTests.swift in Sources */ = {isa = PBXBuildFile; fileRef = BF40AC711D096A0E00287E29 /* AnalyticsTests.swift */; };
		BFAB67B01E535B4B00D67C1A /* TextSearchTests.swift in Sources */ = {isa = PBXBuildFile; fileRef = BFAB67AF1E535B4B00D67C1A /* TextSearchTests.swift */; };
		BFCE9A5B1C4E4C4D00951B3D /* store124.wiredatabase in Resources */ = {isa = PBXBuildFile; fileRef = BFCE9A581C4E4C4D00951B3D /* store124.wiredatabase */; };
		BFE53F551D5A2F7000398378 /* DeleteMessagesTests.swift in Sources */ = {isa = PBXBuildFile; fileRef = BFE53F541D5A2F7000398378 /* DeleteMessagesTests.swift */; };
		BFE7FCBF2101E50700D1165F /* CompanyLoginVerificationToken.swift in Sources */ = {isa = PBXBuildFile; fileRef = BFE7FCBE2101E50700D1165F /* CompanyLoginVerificationToken.swift */; };
		CE5DC1A11DDA09F000D24DBA /* avs.framework in Frameworks */ = {isa = PBXBuildFile; fileRef = CE5DC1A01DDA09F000D24DBA /* avs.framework */; };
		CEE02E461DDA0F4D00BA2BE2 /* avs.framework in Frameworks */ = {isa = PBXBuildFile; fileRef = CE5DC1A01DDA09F000D24DBA /* avs.framework */; };
		CEF2DE7F1DB778F300451642 /* RequestLoopAnalyticsTracker.swift in Sources */ = {isa = PBXBuildFile; fileRef = CEF2DE7E1DB778F300451642 /* RequestLoopAnalyticsTracker.swift */; };
		D522571E2062552800562561 /* AssetDeletionRequestStrategy.swift in Sources */ = {isa = PBXBuildFile; fileRef = D522571D2062552800562561 /* AssetDeletionRequestStrategy.swift */; };
		D5225720206261AA00562561 /* AssetDeletionStatus.swift in Sources */ = {isa = PBXBuildFile; fileRef = D522571F206261AA00562561 /* AssetDeletionStatus.swift */; };
		D52257232062637500562561 /* DeletableAssetIdentifierProvider.swift in Sources */ = {isa = PBXBuildFile; fileRef = D52257222062637500562561 /* DeletableAssetIdentifierProvider.swift */; };
		D55272EA2062732100F542BE /* AssetDeletionStatusTests.swift in Sources */ = {isa = PBXBuildFile; fileRef = D55272E92062732100F542BE /* AssetDeletionStatusTests.swift */; };
		D55272EC2062733F00F542BE /* AssetDeletionRequestStrategyTests.swift in Sources */ = {isa = PBXBuildFile; fileRef = D55272EB2062733F00F542BE /* AssetDeletionRequestStrategyTests.swift */; };
		D59F3A1020691A0F0023474F /* ZipArchive.framework in Frameworks */ = {isa = PBXBuildFile; fileRef = D59F3A0F20691A0F0023474F /* ZipArchive.framework */; };
		D59F3A12206929AF0023474F /* SessionManagerTests+Backup.swift in Sources */ = {isa = PBXBuildFile; fileRef = D59F3A11206929AF0023474F /* SessionManagerTests+Backup.swift */; };
		D59F3A1320692FA80023474F /* ZipArchive.framework in Frameworks */ = {isa = PBXBuildFile; fileRef = D59F3A0F20691A0F0023474F /* ZipArchive.framework */; };
		D5D10DA4203AE43200145497 /* Conversation+AccessMode.swift in Sources */ = {isa = PBXBuildFile; fileRef = D5D10DA3203AE43200145497 /* Conversation+AccessMode.swift */; };
		EE01E0371F90DD67001AA33C /* audio.m4a in Resources */ = {isa = PBXBuildFile; fileRef = EE01E0361F90DABC001AA33C /* audio.m4a */; };
		EE01E0391F90FEC1001AA33C /* ZMLocalNotificationTests_ExpiredMessage.swift in Sources */ = {isa = PBXBuildFile; fileRef = EE01E0381F90FEC1001AA33C /* ZMLocalNotificationTests_ExpiredMessage.swift */; };
		EE1108B723D1B367005DC663 /* TypingUsers.swift in Sources */ = {isa = PBXBuildFile; fileRef = EE1108B623D1B367005DC663 /* TypingUsers.swift */; };
		EE1108F923D1F945005DC663 /* TypingUsersTimeout.swift in Sources */ = {isa = PBXBuildFile; fileRef = EE1108F823D1F945005DC663 /* TypingUsersTimeout.swift */; };
		EE1108FB23D2087F005DC663 /* Typing.swift in Sources */ = {isa = PBXBuildFile; fileRef = EE1108FA23D2087F005DC663 /* Typing.swift */; };
		EE1108FE23D5972A005DC663 /* IsTypingTests.swift in Sources */ = {isa = PBXBuildFile; fileRef = EE1108FC23D59720005DC663 /* IsTypingTests.swift */; };
		EE1DEBB323D5A6930087EE1F /* TypingTests.swift in Sources */ = {isa = PBXBuildFile; fileRef = EE1DEBB223D5A6930087EE1F /* TypingTests.swift */; };
		EE1DEBB523D5AEE50087EE1F /* TypingUsersTimeoutTests.swift in Sources */ = {isa = PBXBuildFile; fileRef = EE1DEBB423D5AEE50087EE1F /* TypingUsersTimeoutTests.swift */; };
		EE1DEBB723D5B62C0087EE1F /* TypingUsersTests.swift in Sources */ = {isa = PBXBuildFile; fileRef = EE1DEBB623D5B62C0087EE1F /* TypingUsersTests.swift */; };
		EE1DEBB923D5B9BC0087EE1F /* ZMConversation+TypingUsersTests.swift in Sources */ = {isa = PBXBuildFile; fileRef = EE1DEBB823D5B9BC0087EE1F /* ZMConversation+TypingUsersTests.swift */; };
		EE1DEBBE23D5E12F0087EE1F /* TypingUsersTimeout+Key.swift in Sources */ = {isa = PBXBuildFile; fileRef = EE1DEBBC23D5E0390087EE1F /* TypingUsersTimeout+Key.swift */; };
		EE1DEBC423D5F1970087EE1F /* Conversation+TypingUsers.swift in Sources */ = {isa = PBXBuildFile; fileRef = EE1DEBC223D5F1920087EE1F /* Conversation+TypingUsers.swift */; };
		EE1DEBC723D5F1F30087EE1F /* NSManagedObjectContext+TypingUsers.swift in Sources */ = {isa = PBXBuildFile; fileRef = EE1DEBC523D5F1D00087EE1F /* NSManagedObjectContext+TypingUsers.swift */; };
		EE5BF6351F8F907C00B49D06 /* ZMLocalNotificationTests.swift in Sources */ = {isa = PBXBuildFile; fileRef = EE5BF6341F8F907C00B49D06 /* ZMLocalNotificationTests.swift */; };
		EE5BF6371F8F9D6100B49D06 /* ZMLocalNotificationTests_Event.swift in Sources */ = {isa = PBXBuildFile; fileRef = EE5BF6361F8F9D6100B49D06 /* ZMLocalNotificationTests_Event.swift */; };
		EE5FEF0521E8948F00E24F7F /* ZMUserSession+DarwinNotificationCenter.swift in Sources */ = {isa = PBXBuildFile; fileRef = EE5FEF0421E8948F00E24F7F /* ZMUserSession+DarwinNotificationCenter.swift */; };
		EE6654642445D4EE00CBF8D3 /* MockAddressBook.swift in Sources */ = {isa = PBXBuildFile; fileRef = EE6654632445D4EE00CBF8D3 /* MockAddressBook.swift */; };
		EE8987A62477E71500F65B6E /* WireCallCenterConfiguration.swift in Sources */ = {isa = PBXBuildFile; fileRef = EE8987A52477E71500F65B6E /* WireCallCenterConfiguration.swift */; };
		EE95DECD247C0049001EA010 /* SessionManagerConfigurationTests.swift in Sources */ = {isa = PBXBuildFile; fileRef = EE95DECC247C0049001EA010 /* SessionManagerConfigurationTests.swift */; };
		EEA2773A211DCFF1004AF00F /* UserNotificationCenter.swift in Sources */ = {isa = PBXBuildFile; fileRef = EEA27739211DCFF1004AF00F /* UserNotificationCenter.swift */; };
		EEA2773D211DE4C9004AF00F /* UserNotificationCenterMock.swift in Sources */ = {isa = PBXBuildFile; fileRef = EEA2773C211DE4C9004AF00F /* UserNotificationCenterMock.swift */; };
		EEEA75FA1F8A6142006D1070 /* ZMLocalNotification+ExpiredMessages.swift in Sources */ = {isa = PBXBuildFile; fileRef = EEEA75F51F8A613F006D1070 /* ZMLocalNotification+ExpiredMessages.swift */; };
		EEEA75FB1F8A6142006D1070 /* ZMLocalNotification+Events.swift in Sources */ = {isa = PBXBuildFile; fileRef = EEEA75F61F8A6140006D1070 /* ZMLocalNotification+Events.swift */; };
		EEEA75FC1F8A6142006D1070 /* ZMLocalNotification+Calling.swift in Sources */ = {isa = PBXBuildFile; fileRef = EEEA75F71F8A6141006D1070 /* ZMLocalNotification+Calling.swift */; };
		EEEA75FD1F8A6142006D1070 /* ZMLocalNotification.swift in Sources */ = {isa = PBXBuildFile; fileRef = EEEA75F81F8A6141006D1070 /* ZMLocalNotification.swift */; };
		EEEED9A823F6BC00008C94CA /* SelfUserProvider.swift in Sources */ = {isa = PBXBuildFile; fileRef = EEEED9A723F6BC00008C94CA /* SelfUserProvider.swift */; };
		EEEED9AA23F6BD75008C94CA /* ZMUserSession+SelfUserProvider.swift in Sources */ = {isa = PBXBuildFile; fileRef = EEEED9A923F6BD75008C94CA /* ZMUserSession+SelfUserProvider.swift */; };
		EEF4010123A8DFC6007B1A97 /* Conversation+Role.swift in Sources */ = {isa = PBXBuildFile; fileRef = EEF4010023A8DFC6007B1A97 /* Conversation+Role.swift */; };
		EEF4010323A8E1EF007B1A97 /* Conversation_RoleTests.swift in Sources */ = {isa = PBXBuildFile; fileRef = EEF4010223A8E1EF007B1A97 /* Conversation_RoleTests.swift */; };
		EF169DDF22E85BA100B74D4A /* ZMConversationSource.swift in Sources */ = {isa = PBXBuildFile; fileRef = EF169DDE22E85BA100B74D4A /* ZMConversationSource.swift */; };
		EF2CB12722D5E58B00350B0A /* TeamImageAssetUpdateStrategy.swift in Sources */ = {isa = PBXBuildFile; fileRef = EF2CB12622D5E58B00350B0A /* TeamImageAssetUpdateStrategy.swift */; };
		EF2CB12A22D5E5BF00350B0A /* TeamImageAssetUpdateStrategyTests.swift in Sources */ = {isa = PBXBuildFile; fileRef = EF2CB12822D5E5BB00350B0A /* TeamImageAssetUpdateStrategyTests.swift */; };
		EFC8281C1FB343B600E27E21 /* RegistationCredentialVerificationStrategy.swift in Sources */ = {isa = PBXBuildFile; fileRef = EFC8281B1FB343B600E27E21 /* RegistationCredentialVerificationStrategy.swift */; };
		EFC8281E1FB34F9600E27E21 /* EmailVerificationStrategyTests.swift in Sources */ = {isa = PBXBuildFile; fileRef = EFC8281D1FB34F9600E27E21 /* EmailVerificationStrategyTests.swift */; };
		EFC828221FB356CE00E27E21 /* RegistrationStatusTests.swift in Sources */ = {isa = PBXBuildFile; fileRef = EFC828211FB356CE00E27E21 /* RegistrationStatusTests.swift */; };
		EFF9403E2240FE5D004F3115 /* URL+DeepLink.swift in Sources */ = {isa = PBXBuildFile; fileRef = EFF9403D2240FE5D004F3115 /* URL+DeepLink.swift */; };
		EFF940402240FF12004F3115 /* DeepLinkError.swift in Sources */ = {isa = PBXBuildFile; fileRef = EFF9403F2240FF12004F3115 /* DeepLinkError.swift */; };
		F11E35D62040172200D4D5DB /* ZMHotFixTests.swift in Sources */ = {isa = PBXBuildFile; fileRef = F11E35D52040172200D4D5DB /* ZMHotFixTests.swift */; };
		F130BF282062C05600DBE261 /* SessionManager+Backup.swift in Sources */ = {isa = PBXBuildFile; fileRef = F130BF272062C05600DBE261 /* SessionManager+Backup.swift */; };
		F132C105203F02C700C58933 /* ZMConversationTranscoder.h in Headers */ = {isa = PBXBuildFile; fileRef = 54294A1F19472D4E007BE3CE /* ZMConversationTranscoder.h */; settings = {ATTRIBUTES = (Public, ); }; };
		F132C114203F20AB00C58933 /* ZMHotFixDirectoryTests.swift in Sources */ = {isa = PBXBuildFile; fileRef = F132C113203F20AB00C58933 /* ZMHotFixDirectoryTests.swift */; };
		F13A26E120456002004F8E47 /* ConversationTests+Guests.swift in Sources */ = {isa = PBXBuildFile; fileRef = F13A26E020456002004F8E47 /* ConversationTests+Guests.swift */; };
		F13ADE7A21B5322400B6E736 /* SwiftProtobuf.framework in Frameworks */ = {isa = PBXBuildFile; fileRef = F13ADE7921B5322400B6E736 /* SwiftProtobuf.framework */; };
		F148F6671FB9AA7600BD6909 /* UnregisteredTeam.swift in Sources */ = {isa = PBXBuildFile; fileRef = F148F6661FB9AA7600BD6909 /* UnregisteredTeam.swift */; };
		F148F6691FBAF55800BD6909 /* TeamRegistrationStrategyTests.swift in Sources */ = {isa = PBXBuildFile; fileRef = F148F6681FBAF55800BD6909 /* TeamRegistrationStrategyTests.swift */; };
		F148F66B1FBAFAF600BD6909 /* RegistrationStatusTestHelper.swift in Sources */ = {isa = PBXBuildFile; fileRef = F148F66A1FBAFAF600BD6909 /* RegistrationStatusTestHelper.swift */; };
		F159F4141F1E3134001B7D80 /* SessionManagerTests.swift in Sources */ = {isa = PBXBuildFile; fileRef = F159F4131F1E3134001B7D80 /* SessionManagerTests.swift */; };
		F159F4161F1E4C4C001B7D80 /* LocalStoreProvider.swift in Sources */ = {isa = PBXBuildFile; fileRef = F159F4151F1E4C4C001B7D80 /* LocalStoreProvider.swift */; };
		F16558D1225F3F2A00EA2F2A /* SessionManager+SwitchBackend.swift in Sources */ = {isa = PBXBuildFile; fileRef = F16558D0225F3F2A00EA2F2A /* SessionManager+SwitchBackend.swift */; };
		F16C8BC42040715800677D31 /* ZMUpdateEvent+Testing.swift in Sources */ = {isa = PBXBuildFile; fileRef = F16C8BC32040715800677D31 /* ZMUpdateEvent+Testing.swift */; };
		F16C8BE82044129700677D31 /* ZMConversationTranscoder.swift in Sources */ = {isa = PBXBuildFile; fileRef = F16C8BE72044129700677D31 /* ZMConversationTranscoder.swift */; };
		F170AF211E78013A0033DC33 /* UserImageAssetUpdateStrategyTests.swift in Sources */ = {isa = PBXBuildFile; fileRef = F170AF1F1E7800CF0033DC33 /* UserImageAssetUpdateStrategyTests.swift */; };
		F188BB8B2223F372002BF204 /* UserRichProfileIntegrationTests.swift in Sources */ = {isa = PBXBuildFile; fileRef = F188BB852223F372002BF204 /* UserRichProfileIntegrationTests.swift */; };
		F190E0AA1E8D517A003E81F8 /* UserProfileImageV3Tests.swift in Sources */ = {isa = PBXBuildFile; fileRef = F190E0A81E8D516D003E81F8 /* UserProfileImageV3Tests.swift */; };
		F190E0DD1E8E7C9D003E81F8 /* SlowSyncTests+Swift.swift in Sources */ = {isa = PBXBuildFile; fileRef = F190E0DB1E8E7BA1003E81F8 /* SlowSyncTests+Swift.swift */; };
		F19E559E22B399AE005C792D /* UUID+SafeLogging.swift in Sources */ = {isa = PBXBuildFile; fileRef = F19E559D22B399AE005C792D /* UUID+SafeLogging.swift */; };
		F19E55A022B3A2C5005C792D /* UNNotification+SafeLogging.swift in Sources */ = {isa = PBXBuildFile; fileRef = F19E559F22B3A2C5005C792D /* UNNotification+SafeLogging.swift */; };
		F19E55A222B3A3FA005C792D /* UNNotificationResponse+SafeLogging.swift in Sources */ = {isa = PBXBuildFile; fileRef = F19E55A122B3A3FA005C792D /* UNNotificationResponse+SafeLogging.swift */; };
		F19E55A422B3A740005C792D /* PKPushPayload+SafeLogging.swift in Sources */ = {isa = PBXBuildFile; fileRef = F19E55A322B3A740005C792D /* PKPushPayload+SafeLogging.swift */; };
		F19E55A622B3AAA8005C792D /* PKPushCredentials+SafeLogging.swift in Sources */ = {isa = PBXBuildFile; fileRef = F19E55A522B3AAA8005C792D /* PKPushCredentials+SafeLogging.swift */; };
		F19F1D141EFBC18E00275E27 /* UnauthenticatedSession.swift in Sources */ = {isa = PBXBuildFile; fileRef = F19F1D131EFBC18E00275E27 /* UnauthenticatedSession.swift */; };
		F19F1D1D1EFBC2F000275E27 /* ZMAuthenticationStatus_Internal.h in Headers */ = {isa = PBXBuildFile; fileRef = F19F1D191EFBC2F000275E27 /* ZMAuthenticationStatus_Internal.h */; };
		F19F1D1E1EFBC2F000275E27 /* ZMAuthenticationStatus.h in Headers */ = {isa = PBXBuildFile; fileRef = F19F1D1A1EFBC2F000275E27 /* ZMAuthenticationStatus.h */; settings = {ATTRIBUTES = (Public, ); }; };
		F19F1D1F1EFBC2F000275E27 /* ZMAuthenticationStatus.m in Sources */ = {isa = PBXBuildFile; fileRef = F19F1D1B1EFBC2F000275E27 /* ZMAuthenticationStatus.m */; };
		F19F1D271EFBC34E00275E27 /* ZMUserSessionRegistrationNotification.h in Headers */ = {isa = PBXBuildFile; fileRef = F19F1D231EFBC34E00275E27 /* ZMUserSessionRegistrationNotification.h */; settings = {ATTRIBUTES = (Public, ); }; };
		F19F1D281EFBC34E00275E27 /* ZMUserSessionRegistrationNotification.m in Sources */ = {isa = PBXBuildFile; fileRef = F19F1D241EFBC34E00275E27 /* ZMUserSessionRegistrationNotification.m */; };
		F19F1D311EFBCBD300275E27 /* ZMLoginTranscoder.h in Headers */ = {isa = PBXBuildFile; fileRef = 54C11B9E19D1E4A100576A96 /* ZMLoginTranscoder.h */; settings = {ATTRIBUTES = (Public, ); }; };
		F19F1D331EFBE3FE00275E27 /* UnauthenticatedOperationLoop.swift in Sources */ = {isa = PBXBuildFile; fileRef = F19F1D321EFBE3FE00275E27 /* UnauthenticatedOperationLoop.swift */; };
		F19F1D381EFBF61800275E27 /* SessionManager.swift in Sources */ = {isa = PBXBuildFile; fileRef = F19F1D371EFBF61800275E27 /* SessionManager.swift */; };
		F19F1D3A1EFBFD2B00275E27 /* BuildType.swift in Sources */ = {isa = PBXBuildFile; fileRef = F19F1D391EFBFD2B00275E27 /* BuildType.swift */; };
		F19F4F3A1E5F1AE400F4D8FF /* UserProfileImageUpdateStatus.swift in Sources */ = {isa = PBXBuildFile; fileRef = F19F4F391E5F1AE400F4D8FF /* UserProfileImageUpdateStatus.swift */; };
		F19F4F3C1E604AA700F4D8FF /* UserImageAssetUpdateStrategy.swift in Sources */ = {isa = PBXBuildFile; fileRef = F19F4F3B1E604AA700F4D8FF /* UserImageAssetUpdateStrategy.swift */; };
		F19F4F4D1E646C3C00F4D8FF /* UserProfileImageUpdateStatusTests.swift in Sources */ = {isa = PBXBuildFile; fileRef = F19F4F4C1E646C3C00F4D8FF /* UserProfileImageUpdateStatusTests.swift */; };
		F19F4F4F1E6575F700F4D8FF /* UserProfileImageOwner.swift in Sources */ = {isa = PBXBuildFile; fileRef = F19F4F4E1E6575F700F4D8FF /* UserProfileImageOwner.swift */; };
		F1A94BD21F010287003083D9 /* UnauthenticatedSession+Login.swift in Sources */ = {isa = PBXBuildFile; fileRef = F1A94BD11F010287003083D9 /* UnauthenticatedSession+Login.swift */; };
		F1A989BA1FD03E1B00B8A82E /* ZMLocalizable.strings in Resources */ = {isa = PBXBuildFile; fileRef = F1A989BC1FD03E1B00B8A82E /* ZMLocalizable.strings */; };
		F1ACD2CD201F6E070089BEF6 /* ConversationsTests.m in Sources */ = {isa = PBXBuildFile; fileRef = 3E6CD176194F435F00BAE83E /* ConversationsTests.m */; };
		F1AE5F6F21F73388009CDBBC /* ZMUserSessionTests+Timers.swift in Sources */ = {isa = PBXBuildFile; fileRef = F1AE5F6E21F73388009CDBBC /* ZMUserSessionTests+Timers.swift */; };
		F1B5D53D2181FDA300986911 /* NetworkQuality.swift in Sources */ = {isa = PBXBuildFile; fileRef = F1B5D53C2181FDA300986911 /* NetworkQuality.swift */; };
		F1C1E70D21F74667007FBDA1 /* ZMUserSession+Timers.swift in Sources */ = {isa = PBXBuildFile; fileRef = F1AE5F6C21F72FC6009CDBBC /* ZMUserSession+Timers.swift */; };
		F1C1F3EE1FCF0C85007273E3 /* ZMUserSessionErrorCode+Localized.swift in Sources */ = {isa = PBXBuildFile; fileRef = F1C1F3ED1FCF0C85007273E3 /* ZMUserSessionErrorCode+Localized.swift */; };
		F1C1F3F01FCF18C5007273E3 /* NSError+Localized.swift in Sources */ = {isa = PBXBuildFile; fileRef = F1C1F3EF1FCF18C5007273E3 /* NSError+Localized.swift */; };
		F1C51FE71FB49660009C2269 /* RegistrationStatus.swift in Sources */ = {isa = PBXBuildFile; fileRef = F1C51FE61FB49660009C2269 /* RegistrationStatus.swift */; };
		F1C51FE91FB4A9C7009C2269 /* RegistrationStrategy.swift in Sources */ = {isa = PBXBuildFile; fileRef = F1C51FE81FB4A9C7009C2269 /* RegistrationStrategy.swift */; };
		F1E48003207E3789008D4299 /* Default-568h@2x.png in Resources */ = {isa = PBXBuildFile; fileRef = F1E48002207E3789008D4299 /* Default-568h@2x.png */; };
		F1EB0E78200501C70040D73E /* NotificationsTracker.swift in Sources */ = {isa = PBXBuildFile; fileRef = F1EB0E77200501C70040D73E /* NotificationsTracker.swift */; };
		F1F3FE8820F36DFC00B0BAF3 /* PushNotificationTokenTests.swift in Sources */ = {isa = PBXBuildFile; fileRef = F1F3FE8620F36DEC00B0BAF3 /* PushNotificationTokenTests.swift */; };
		F1FE8027200684F200A438CF /* NotificationsTrackingTests.swift in Sources */ = {isa = PBXBuildFile; fileRef = F1FE8025200684DB00A438CF /* NotificationsTrackingTests.swift */; };
		F905C47F1E79A86A00AF34A5 /* WireCallCenterV3Tests.swift in Sources */ = {isa = PBXBuildFile; fileRef = F905C47E1E79A86A00AF34A5 /* WireCallCenterV3Tests.swift */; };
		F90EC5A31E7BF1AC00A6779E /* AVSWrapper.swift in Sources */ = {isa = PBXBuildFile; fileRef = F90EC5A21E7BF1AC00A6779E /* AVSWrapper.swift */; };
		F920F4D61DA3DCF8002B860B /* ConversationTests+Ephemeral.swift in Sources */ = {isa = PBXBuildFile; fileRef = F920F4D51DA3DCF8002B860B /* ConversationTests+Ephemeral.swift */; };
		F9245BED1CBF95A8009D1E85 /* ZMHotFixDirectory+Swift.swift in Sources */ = {isa = PBXBuildFile; fileRef = F9245BEC1CBF95A8009D1E85 /* ZMHotFixDirectory+Swift.swift */; };
		F925468E1C63B61000CE2D7C /* MessagingTest+EventFactory.m in Sources */ = {isa = PBXBuildFile; fileRef = F925468D1C63B61000CE2D7C /* MessagingTest+EventFactory.m */; };
		F92CA9651F153622007D8570 /* ZMUserSessionTests+FileRelocation.swift in Sources */ = {isa = PBXBuildFile; fileRef = F92CA9641F153622007D8570 /* ZMUserSessionTests+FileRelocation.swift */; };
		F93A75F21C1F219800252586 /* ConversationStatusStrategy.swift in Sources */ = {isa = PBXBuildFile; fileRef = F93A75F11C1F219800252586 /* ConversationStatusStrategy.swift */; };
		F93F3A591ED5A67E003CD185 /* TeamTests.swift in Sources */ = {isa = PBXBuildFile; fileRef = F93F3A581ED5A67E003CD185 /* TeamTests.swift */; };
		F9410F631DE44C2E007451FF /* TypingStrategyTests.swift in Sources */ = {isa = PBXBuildFile; fileRef = F9410F621DE44C2E007451FF /* TypingStrategyTests.swift */; };
		F9410F651DE49C13007451FF /* PushTokenStrategy.swift in Sources */ = {isa = PBXBuildFile; fileRef = F9410F641DE49C13007451FF /* PushTokenStrategy.swift */; };
		F9410F681DE4BE42007451FF /* PushTokenStrategyTests.swift in Sources */ = {isa = PBXBuildFile; fileRef = F9410F671DE4BE42007451FF /* PushTokenStrategyTests.swift */; };
		F94F6B331E54B9C000D46A29 /* CallingRequestStrategyTests.swift in Sources */ = {isa = PBXBuildFile; fileRef = F94F6B321E54B9C000D46A29 /* CallingRequestStrategyTests.swift */; };
		F95706541DE5D1CC0087442C /* SearchUserImageStrategy.swift in Sources */ = {isa = PBXBuildFile; fileRef = F95706531DE5D1CC0087442C /* SearchUserImageStrategy.swift */; };
		F95ECF4E1B94A553009F91BA /* ZMHotFix.h in Headers */ = {isa = PBXBuildFile; fileRef = F95ECF4C1B94A553009F91BA /* ZMHotFix.h */; settings = {ATTRIBUTES = (Public, ); }; };
		F95ECF511B94BD05009F91BA /* ZMHotFixTests.m in Sources */ = {isa = PBXBuildFile; fileRef = F95ECF501B94BD05009F91BA /* ZMHotFixTests.m */; };
		F95FFBD11EB8A478004031CB /* CallSystemMessageGeneratorTests.swift in Sources */ = {isa = PBXBuildFile; fileRef = F95FFBCF1EB8A44D004031CB /* CallSystemMessageGeneratorTests.swift */; };
		F964700C1D5C720D00A81A92 /* ConversationTests+MessageEditing.m in Sources */ = {isa = PBXBuildFile; fileRef = F964700B1D5C720D00A81A92 /* ConversationTests+MessageEditing.m */; };
		F96C8E7A1D7DCCE8004B6D87 /* LocalNotificationDispatcher+Messages.swift in Sources */ = {isa = PBXBuildFile; fileRef = F96C8E791D7DCCE8004B6D87 /* LocalNotificationDispatcher+Messages.swift */; };
		F96C8E821D7ECECF004B6D87 /* ZMLocalNotificationTests_Message.swift in Sources */ = {isa = PBXBuildFile; fileRef = F96C8E811D7ECECF004B6D87 /* ZMLocalNotificationTests_Message.swift */; };
		F96C8E8A1D7F6F8C004B6D87 /* ZMLocalNotificationTests_SystemMessage.swift in Sources */ = {isa = PBXBuildFile; fileRef = F96C8E891D7F6F8C004B6D87 /* ZMLocalNotificationTests_SystemMessage.swift */; };
		F96DBEEA1DF9A570008FE832 /* ZMSyncStrategy+ManagedObjectChanges.h in Headers */ = {isa = PBXBuildFile; fileRef = F96DBEE81DF9A570008FE832 /* ZMSyncStrategy+ManagedObjectChanges.h */; };
		F96DBEEB1DF9A570008FE832 /* ZMSyncStrategy+ManagedObjectChanges.m in Sources */ = {isa = PBXBuildFile; fileRef = F96DBEE91DF9A570008FE832 /* ZMSyncStrategy+ManagedObjectChanges.m */; };
		F97678FA1D76D11400CC075D /* BackgroundAPNSConfirmationStatus.swift in Sources */ = {isa = PBXBuildFile; fileRef = F97678F91D76D11400CC075D /* BackgroundAPNSConfirmationStatus.swift */; };
		F976790A1D771B3900CC075D /* BackgroundAPNSConfirmationStatusTests.swift in Sources */ = {isa = PBXBuildFile; fileRef = F97679081D771B2700CC075D /* BackgroundAPNSConfirmationStatusTests.swift */; };
		F98EDCD71D82B913001E65CB /* LocalNotificationContentType.swift in Sources */ = {isa = PBXBuildFile; fileRef = F98EDCCD1D82B913001E65CB /* LocalNotificationContentType.swift */; };
		F98EDCEB1D82B924001E65CB /* NotificationSound.swift in Sources */ = {isa = PBXBuildFile; fileRef = F98EDCDF1D82B924001E65CB /* NotificationSound.swift */; };
		F98EDCF31D82B924001E65CB /* ZMLocalNotificationSet.swift in Sources */ = {isa = PBXBuildFile; fileRef = F98EDCE71D82B924001E65CB /* ZMLocalNotificationSet.swift */; };
		F991CE151CB55512004D8465 /* ZMConversation+Testing.m in Sources */ = {isa = PBXBuildFile; fileRef = F991CE121CB55512004D8465 /* ZMConversation+Testing.m */; };
		F991CE161CB55512004D8465 /* ZMUser+Testing.m in Sources */ = {isa = PBXBuildFile; fileRef = F991CE141CB55512004D8465 /* ZMUser+Testing.m */; };
		F99298591BE110490058D42F /* ZMClientRegistrationStatusTests.m in Sources */ = {isa = PBXBuildFile; fileRef = F99298581BE110490058D42F /* ZMClientRegistrationStatusTests.m */; };
		F992985B1BE143570058D42F /* ZMClientRegistrationStatus+Internal.h in Headers */ = {isa = PBXBuildFile; fileRef = F992985A1BE1404D0058D42F /* ZMClientRegistrationStatus+Internal.h */; settings = {ATTRIBUTES = (Public, ); }; };
		F9AB00221F0CDAF00037B437 /* FileRelocator.swift in Sources */ = {isa = PBXBuildFile; fileRef = F9AB00211F0CDAF00037B437 /* FileRelocator.swift */; };
		F9ABDF411CECBD8A008461B2 /* AccountStatus.swift in Sources */ = {isa = PBXBuildFile; fileRef = F9ABDF401CECBD8A008461B2 /* AccountStatus.swift */; };
		F9ABDF441CECC6C0008461B2 /* AccountStatusTests.swift in Sources */ = {isa = PBXBuildFile; fileRef = F9ABDF421CECC69C008461B2 /* AccountStatusTests.swift */; };
		F9ABE84F1EFD568B00D83214 /* TeamDownloadRequestStrategy.swift in Sources */ = {isa = PBXBuildFile; fileRef = F9ABE84B1EFD568B00D83214 /* TeamDownloadRequestStrategy.swift */; };
		F9ABE8501EFD568B00D83214 /* TeamDownloadRequestStrategy+Events.swift in Sources */ = {isa = PBXBuildFile; fileRef = F9ABE84C1EFD568B00D83214 /* TeamDownloadRequestStrategy+Events.swift */; };
		F9ABE8511EFD568B00D83214 /* TeamRequestFactory.swift in Sources */ = {isa = PBXBuildFile; fileRef = F9ABE84D1EFD568B00D83214 /* TeamRequestFactory.swift */; };
		F9ABE8561EFD56BF00D83214 /* TeamDownloadRequestStrategyTests.swift in Sources */ = {isa = PBXBuildFile; fileRef = F9ABE8531EFD56BF00D83214 /* TeamDownloadRequestStrategyTests.swift */; };
		F9ABE8571EFD56BF00D83214 /* TeamDownloadRequestStrategy+EventsTests.swift in Sources */ = {isa = PBXBuildFile; fileRef = F9ABE8541EFD56BF00D83214 /* TeamDownloadRequestStrategy+EventsTests.swift */; };
		F9ABE8AA1F02A45700D83214 /* TeamSyncRequestStrategy.swift in Sources */ = {isa = PBXBuildFile; fileRef = F9ABE8A91F02A45700D83214 /* TeamSyncRequestStrategy.swift */; };
		F9ABE8AE1F02A88200D83214 /* TeamSyncRequestStrategyTests.swift in Sources */ = {isa = PBXBuildFile; fileRef = F9ABE8AB1F02A86400D83214 /* TeamSyncRequestStrategyTests.swift */; };
		F9B171F61C0EF21100E6EEC6 /* ClientUpdateStatus.swift in Sources */ = {isa = PBXBuildFile; fileRef = F9B171F51C0EF21100E6EEC6 /* ClientUpdateStatus.swift */; };
		F9B171F81C0F00E700E6EEC6 /* ClientUpdateStatusTests.swift in Sources */ = {isa = PBXBuildFile; fileRef = F9B171F71C0F00E700E6EEC6 /* ClientUpdateStatusTests.swift */; };
		F9B171FA1C0F320200E6EEC6 /* ClientManagementTests.m in Sources */ = {isa = PBXBuildFile; fileRef = F9B171F91C0F320200E6EEC6 /* ClientManagementTests.m */; };
		F9B71F4C1CB2B841001DB03F /* NSManagedObjectContext+TestHelpers.m in Sources */ = {isa = PBXBuildFile; fileRef = F9B71F4B1CB2B841001DB03F /* NSManagedObjectContext+TestHelpers.m */; };
		F9B8308C1DEEDC2900FF6FE7 /* SyncStatus.swift in Sources */ = {isa = PBXBuildFile; fileRef = F9B8308B1DEEDC2900FF6FE7 /* SyncStatus.swift */; };
		F9C598AD1A0947B300B1F760 /* ZMBlacklistDownloaderTest.m in Sources */ = {isa = PBXBuildFile; fileRef = F9FD798919EE962F00D70FCD /* ZMBlacklistDownloaderTest.m */; };
		F9C9A4F01CAD29190039E10C /* store128.wiredatabase in Resources */ = {isa = PBXBuildFile; fileRef = F9C9A4ED1CAD290B0039E10C /* store128.wiredatabase */; };
		F9D1CD141DF6C131002F6E80 /* SyncStatusTests.swift in Sources */ = {isa = PBXBuildFile; fileRef = F9D1CD131DF6C131002F6E80 /* SyncStatusTests.swift */; };
		F9DAC54F1C2035660001F11E /* ConversationStatusStrategyTests.swift in Sources */ = {isa = PBXBuildFile; fileRef = F9DAC54D1C2034E70001F11E /* ConversationStatusStrategyTests.swift */; };
		F9E462DA1D7043C60036CFA7 /* ConversationTests+Confirmation.swift in Sources */ = {isa = PBXBuildFile; fileRef = F9E462D91D7043C60036CFA7 /* ConversationTests+Confirmation.swift */; };
		F9E4779F1D216467003A99AC /* ZMLocalNotificationSetTests.swift in Sources */ = {isa = PBXBuildFile; fileRef = F9E4779D1D21640E003A99AC /* ZMLocalNotificationSetTests.swift */; };
		F9E577211E77EC6D0065EFE4 /* WireCallCenterV3+Notifications.swift in Sources */ = {isa = PBXBuildFile; fileRef = F9E577201E77EC6D0065EFE4 /* WireCallCenterV3+Notifications.swift */; };
		F9F631421DE3524100416938 /* TypingStrategy.swift in Sources */ = {isa = PBXBuildFile; fileRef = F9F631411DE3524100416938 /* TypingStrategy.swift */; };
		F9F846351ED307F70087C1A4 /* CallParticipantsSnapshotTests.swift in Sources */ = {isa = PBXBuildFile; fileRef = F9F846331ED307F10087C1A4 /* CallParticipantsSnapshotTests.swift */; };
		F9F9F5621D75D62100AE6499 /* RequestStrategyTestBase.swift in Sources */ = {isa = PBXBuildFile; fileRef = F9F9F5611D75D62100AE6499 /* RequestStrategyTestBase.swift */; };
		F9FD167B1BDFCDAD00725F5C /* ZMClientRegistrationStatus.h in Headers */ = {isa = PBXBuildFile; fileRef = F9FD16791BDFCDAD00725F5C /* ZMClientRegistrationStatus.h */; settings = {ATTRIBUTES = (Public, ); }; };
		F9FD167C1BDFCDAD00725F5C /* ZMClientRegistrationStatus.m in Sources */ = {isa = PBXBuildFile; fileRef = F9FD167A1BDFCDAD00725F5C /* ZMClientRegistrationStatus.m */; };
/* End PBXBuildFile section */

/* Begin PBXContainerItemProxy section */
		3E1860D0191A649D000FE027 /* PBXContainerItemProxy */ = {
			isa = PBXContainerItemProxy;
			containerPortal = 540029AB1918CA8500578793 /* Project object */;
			proxyType = 1;
			remoteGlobalIDString = 3E186087191A56F6000FE027;
			remoteInfo = "WireSyncEngine Test Host";
		};
		54F4DC571A4438AC00FDB6EA /* PBXContainerItemProxy */ = {
			isa = PBXContainerItemProxy;
			containerPortal = 540029AB1918CA8500578793 /* Project object */;
			proxyType = 1;
			remoteGlobalIDString = 549815921A43232400A7CE2E;
			remoteInfo = "WireSyncEngine-ios.framework";
		};
		A9FF8088195B17B3002CD44B /* PBXContainerItemProxy */ = {
			isa = PBXContainerItemProxy;
			containerPortal = 540029AB1918CA8500578793 /* Project object */;
			proxyType = 1;
			remoteGlobalIDString = 3E186087191A56F6000FE027;
			remoteInfo = "WireSyncEngine Test Host";
		};
/* End PBXContainerItemProxy section */

/* Begin PBXCopyFilesBuildPhase section */
		5405FF3B1A6005A100CB012B /* Embed Framework */ = {
			isa = PBXCopyFilesBuildPhase;
			buildActionMask = 2147483647;
			dstPath = "";
			dstSubfolderSpec = 10;
			files = (
				3E08B5631A67EDF800F23B9E /* WireSyncEngine.framework in Embed Framework */,
			);
			name = "Embed Framework";
			runOnlyForDeploymentPostprocessing = 0;
		};
/* End PBXCopyFilesBuildPhase section */

/* Begin PBXFileReference section */
<<<<<<< HEAD
		068E655924C8223400403926 /* LocalNotificationContentTypeTest.swift */ = {isa = PBXFileReference; lastKnownFileType = sourcecode.swift; path = LocalNotificationContentTypeTest.swift; sourceTree = "<group>"; };
=======
		06B99C7A242B51A300FEAFDE /* SignatureRequestStrategy.swift */ = {isa = PBXFileReference; lastKnownFileType = sourcecode.swift; path = SignatureRequestStrategy.swift; sourceTree = "<group>"; };
>>>>>>> 5c0a1c30
		06BBF6EC246EB56B00A26626 /* ConversationTests+List.swift */ = {isa = PBXFileReference; lastKnownFileType = sourcecode.swift; path = "ConversationTests+List.swift"; sourceTree = "<group>"; };
		06BBF6EF246ECB2400A26626 /* ConversationTests+Archiving.swift */ = {isa = PBXFileReference; lastKnownFileType = sourcecode.swift; path = "ConversationTests+Archiving.swift"; sourceTree = "<group>"; };
		06BBF6F2246EF28800A26626 /* ConversationTests+LastRead.swift */ = {isa = PBXFileReference; lastKnownFileType = sourcecode.swift; path = "ConversationTests+LastRead.swift"; sourceTree = "<group>"; };
		06BBF6F5246EF65600A26626 /* ConversationTests+ClearingHistory.swift */ = {isa = PBXFileReference; lastKnownFileType = sourcecode.swift; path = "ConversationTests+ClearingHistory.swift"; sourceTree = "<group>"; };
		06BBF6F7246EF67400A26626 /* ConversationTests+Reactions.swift */ = {isa = PBXFileReference; lastKnownFileType = sourcecode.swift; path = "ConversationTests+Reactions.swift"; sourceTree = "<group>"; };
		06BBF6FB247288DD00A26626 /* FileTransferTests+Swift.swift */ = {isa = PBXFileReference; lastKnownFileType = sourcecode.swift; path = "FileTransferTests+Swift.swift"; sourceTree = "<group>"; };
		06BBF6FE2472F3AC00A26626 /* SendAndReceiveMessagesTests+Swift.swift */ = {isa = PBXFileReference; lastKnownFileType = sourcecode.swift; path = "SendAndReceiveMessagesTests+Swift.swift"; sourceTree = "<group>"; };
		06BBF7002473D51D00A26626 /* MessagingTest+Swift.swift */ = {isa = PBXFileReference; lastKnownFileType = sourcecode.swift; path = "MessagingTest+Swift.swift"; sourceTree = "<group>"; };
		06F98D5E24379143007E914A /* SignatureRequestStrategyTests.swift */ = {isa = PBXFileReference; lastKnownFileType = sourcecode.swift; path = SignatureRequestStrategyTests.swift; sourceTree = "<group>"; };
		0920833C1BA84F3100F82B29 /* UserClientRequestStrategyTests.swift */ = {isa = PBXFileReference; fileEncoding = 4; lastKnownFileType = sourcecode.swift; path = UserClientRequestStrategyTests.swift; sourceTree = "<group>"; };
		0920833F1BA95EE100F82B29 /* UserClientRequestFactory.swift */ = {isa = PBXFileReference; fileEncoding = 4; lastKnownFileType = sourcecode.swift; path = UserClientRequestFactory.swift; sourceTree = "<group>"; };
		0920C4D81B305FF500C55728 /* UserSessionGiphyRequestStateTests.swift */ = {isa = PBXFileReference; fileEncoding = 4; lastKnownFileType = sourcecode.swift; path = UserSessionGiphyRequestStateTests.swift; sourceTree = "<group>"; };
		09284B6A1B8272C300EEE10E /* WireSyncEngine Test Host.entitlements */ = {isa = PBXFileReference; lastKnownFileType = text.xml; path = "WireSyncEngine Test Host.entitlements"; sourceTree = "<group>"; };
		093694441BA9633300F36B3A /* UserClientRequestFactoryTests.swift */ = {isa = PBXFileReference; fileEncoding = 4; lastKnownFileType = sourcecode.swift; path = UserClientRequestFactoryTests.swift; sourceTree = "<group>"; };
		09531F131AE960E300B8556A /* ZMLoginCodeRequestTranscoder.h */ = {isa = PBXFileReference; fileEncoding = 4; lastKnownFileType = sourcecode.c.h; path = ZMLoginCodeRequestTranscoder.h; sourceTree = "<group>"; };
		09531F141AE960E300B8556A /* ZMLoginCodeRequestTranscoder.m */ = {isa = PBXFileReference; fileEncoding = 4; lastKnownFileType = sourcecode.c.objc; path = ZMLoginCodeRequestTranscoder.m; sourceTree = "<group>"; };
		09531F1A1AE9644800B8556A /* ZMLoginCodeRequestTranscoderTests.m */ = {isa = PBXFileReference; fileEncoding = 4; lastKnownFileType = sourcecode.c.objc; path = ZMLoginCodeRequestTranscoderTests.m; sourceTree = "<group>"; };
		098CFBBA1B7B9C94000B02B1 /* BaseTestSwiftHelpers.swift */ = {isa = PBXFileReference; fileEncoding = 4; lastKnownFileType = sourcecode.swift; path = BaseTestSwiftHelpers.swift; sourceTree = "<group>"; };
		09914E501BD6613600C10BF8 /* ConversationTests+OTR.m */ = {isa = PBXFileReference; fileEncoding = 4; lastKnownFileType = sourcecode.c.objc; name = "ConversationTests+OTR.m"; path = "../E2EE/ConversationTests+OTR.m"; sourceTree = "<group>"; };
		09914E521BD6613D00C10BF8 /* ZMDecodedAPSMessageTest.m */ = {isa = PBXFileReference; fileEncoding = 4; lastKnownFileType = sourcecode.c.objc; path = ZMDecodedAPSMessageTest.m; sourceTree = "<group>"; };
		0994E1DD1B835C4900A51721 /* ios-test-host.xcconfig */ = {isa = PBXFileReference; lastKnownFileType = text.xcconfig; path = "ios-test-host.xcconfig"; sourceTree = "<group>"; };
		0994E1DE1B835C4900A51721 /* ios-test-target.xcconfig */ = {isa = PBXFileReference; lastKnownFileType = text.xcconfig; path = "ios-test-target.xcconfig"; sourceTree = "<group>"; };
		0994E1DF1B835C4900A51721 /* ios.xcconfig */ = {isa = PBXFileReference; lastKnownFileType = text.xcconfig; path = ios.xcconfig; sourceTree = "<group>"; };
		0994E1E21B835C4900A51721 /* project-common.xcconfig */ = {isa = PBXFileReference; lastKnownFileType = text.xcconfig; path = "project-common.xcconfig"; sourceTree = "<group>"; };
		0994E1E31B835C4900A51721 /* project-debug.xcconfig */ = {isa = PBXFileReference; lastKnownFileType = text.xcconfig; path = "project-debug.xcconfig"; sourceTree = "<group>"; };
		0994E1E41B835C4900A51721 /* project.xcconfig */ = {isa = PBXFileReference; lastKnownFileType = text.xcconfig; path = project.xcconfig; sourceTree = "<group>"; };
		0994E1E71B835C4900A51721 /* swift.xcconfig */ = {isa = PBXFileReference; lastKnownFileType = text.xcconfig; path = swift.xcconfig; sourceTree = "<group>"; };
		0994E1E81B835C4900A51721 /* tests.xcconfig */ = {isa = PBXFileReference; lastKnownFileType = text.xcconfig; path = tests.xcconfig; sourceTree = "<group>"; };
		0994E1E91B835C4900A51721 /* warnings-debug.xcconfig */ = {isa = PBXFileReference; lastKnownFileType = text.xcconfig; path = "warnings-debug.xcconfig"; sourceTree = "<group>"; };
		0994E1EA1B835C4900A51721 /* warnings.xcconfig */ = {isa = PBXFileReference; lastKnownFileType = text.xcconfig; path = warnings.xcconfig; sourceTree = "<group>"; };
		0994E1F01B835C4900A51721 /* WireSyncEngine.xcconfig */ = {isa = PBXFileReference; lastKnownFileType = text.xcconfig; path = WireSyncEngine.xcconfig; sourceTree = "<group>"; };
		0994E1F11B835D1100A51721 /* version.xcconfig */ = {isa = PBXFileReference; lastKnownFileType = text.xcconfig; path = version.xcconfig; sourceTree = "<group>"; };
		09B730941B3045E400A5CCC9 /* ProxiedRequestStatusTests.swift */ = {isa = PBXFileReference; fileEncoding = 4; lastKnownFileType = sourcecode.swift; path = ProxiedRequestStatusTests.swift; sourceTree = "<group>"; };
		09B978F31B679B6200A30B38 /* OCMock.framework */ = {isa = PBXFileReference; lastKnownFileType = wrapper.framework; name = OCMock.framework; path = Carthage/Build/iOS/OCMock.framework; sourceTree = "<group>"; };
		09BCDB8C1BCE7F000020DCC7 /* ZMAPSMessageDecoder.h */ = {isa = PBXFileReference; fileEncoding = 4; lastKnownFileType = sourcecode.c.h; path = ZMAPSMessageDecoder.h; sourceTree = "<group>"; };
		09BCDB8D1BCE7F000020DCC7 /* ZMAPSMessageDecoder.m */ = {isa = PBXFileReference; fileEncoding = 4; lastKnownFileType = sourcecode.c.objc; path = ZMAPSMessageDecoder.m; sourceTree = "<group>"; };
		09C77C521BA6C77000E2163F /* UserClientRequestStrategy.swift */ = {isa = PBXFileReference; fileEncoding = 4; lastKnownFileType = sourcecode.swift; path = UserClientRequestStrategy.swift; sourceTree = "<group>"; };
		09CC4AB71B7CB8B700201C63 /* Cartfile */ = {isa = PBXFileReference; lastKnownFileType = text; path = Cartfile; sourceTree = "<group>"; };
		09CC4AB81B7CB8BF00201C63 /* Cartfile.private */ = {isa = PBXFileReference; lastKnownFileType = text; path = Cartfile.private; sourceTree = "<group>"; };
		09D7CE621AE94D4200CC5F45 /* ZMCredentials+Internal.h */ = {isa = PBXFileReference; fileEncoding = 4; lastKnownFileType = sourcecode.c.h; path = "ZMCredentials+Internal.h"; sourceTree = "<group>"; };
		160195601E30C9CF00ACBFAC /* LocalNotificationDispatcherCallingTests.swift */ = {isa = PBXFileReference; fileEncoding = 4; lastKnownFileType = sourcecode.swift; path = LocalNotificationDispatcherCallingTests.swift; sourceTree = "<group>"; };
		16030DC821B01B7500F8032E /* Conversation+ReadReceiptMode.swift */ = {isa = PBXFileReference; lastKnownFileType = sourcecode.swift; path = "Conversation+ReadReceiptMode.swift"; sourceTree = "<group>"; };
		16085B321F71811A000B9F22 /* UserChangeInfo+UserSession.swift */ = {isa = PBXFileReference; fileEncoding = 4; lastKnownFileType = sourcecode.swift; path = "UserChangeInfo+UserSession.swift"; sourceTree = "<group>"; };
		16085B341F719E6D000B9F22 /* NetworkStateRecorder.swift */ = {isa = PBXFileReference; fileEncoding = 4; lastKnownFileType = sourcecode.swift; path = NetworkStateRecorder.swift; sourceTree = "<group>"; };
		160C31261E6434500012E4BC /* OperationStatus.swift */ = {isa = PBXFileReference; fileEncoding = 4; lastKnownFileType = sourcecode.swift; path = OperationStatus.swift; sourceTree = "<group>"; };
		160C31401E6DDFC30012E4BC /* VoiceChannelV3Tests.swift */ = {isa = PBXFileReference; fileEncoding = 4; lastKnownFileType = sourcecode.swift; path = VoiceChannelV3Tests.swift; sourceTree = "<group>"; };
		160C31431E8049320012E4BC /* ApplicationStatusDirectory.swift */ = {isa = PBXFileReference; fileEncoding = 4; lastKnownFileType = sourcecode.swift; path = ApplicationStatusDirectory.swift; sourceTree = "<group>"; };
		160C31491E82AC170012E4BC /* OperationStatusTests.swift */ = {isa = PBXFileReference; fileEncoding = 4; lastKnownFileType = sourcecode.swift; path = OperationStatusTests.swift; sourceTree = "<group>"; };
		161681342077721600BCF33A /* ZMOperationLoop+OperationStatus.swift */ = {isa = PBXFileReference; lastKnownFileType = sourcecode.swift; path = "ZMOperationLoop+OperationStatus.swift"; sourceTree = "<group>"; };
		16168136207790F600BCF33A /* Conversation+Participants.swift */ = {isa = PBXFileReference; lastKnownFileType = sourcecode.swift; path = "Conversation+Participants.swift"; sourceTree = "<group>"; };
		161927222459E08E00DDD9EB /* UserClientEventConsumerTests.swift */ = {isa = PBXFileReference; lastKnownFileType = sourcecode.swift; path = UserClientEventConsumerTests.swift; sourceTree = "<group>"; };
		161ACB1523F1AFB000ABFF33 /* SessionManager+CallKitManagerDelegate.swift */ = {isa = PBXFileReference; lastKnownFileType = sourcecode.swift; path = "SessionManager+CallKitManagerDelegate.swift"; sourceTree = "<group>"; };
		161ACB2323F432CC00ABFF33 /* SessionManager+URLActions.swift */ = {isa = PBXFileReference; lastKnownFileType = sourcecode.swift; path = "SessionManager+URLActions.swift"; sourceTree = "<group>"; };
		161ACB2C23F5BA0200ABFF33 /* DeepLinkURLActionProcessor.swift */ = {isa = PBXFileReference; lastKnownFileType = sourcecode.swift; path = DeepLinkURLActionProcessor.swift; sourceTree = "<group>"; };
		161ACB2E23F5BACA00ABFF33 /* ConnectToBotURLActionProcessor.swift */ = {isa = PBXFileReference; lastKnownFileType = sourcecode.swift; path = ConnectToBotURLActionProcessor.swift; sourceTree = "<group>"; };
		161ACB3123F5BBA100ABFF33 /* CompanyLoginURLActionProcessor.swift */ = {isa = PBXFileReference; lastKnownFileType = sourcecode.swift; path = CompanyLoginURLActionProcessor.swift; sourceTree = "<group>"; };
		161ACB3923F6BAFE00ABFF33 /* URLActionTests.swift */ = {isa = PBXFileReference; lastKnownFileType = sourcecode.swift; path = URLActionTests.swift; sourceTree = "<group>"; };
		161ACB3B23F6BE7F00ABFF33 /* SessionManagerTests+URLActions.swift */ = {isa = PBXFileReference; lastKnownFileType = sourcecode.swift; path = "SessionManagerTests+URLActions.swift"; sourceTree = "<group>"; };
		161ACB3E23F6E4C200ABFF33 /* DeepLinkURLActionProcessorTests.swift */ = {isa = PBXFileReference; lastKnownFileType = sourcecode.swift; path = DeepLinkURLActionProcessorTests.swift; sourceTree = "<group>"; };
		161ACB4223F6EE4800ABFF33 /* CompanyLoginURLActionProcessorTests.swift */ = {isa = PBXFileReference; lastKnownFileType = sourcecode.swift; path = CompanyLoginURLActionProcessorTests.swift; sourceTree = "<group>"; };
		161C886223FADDE400CB0B8E /* ConnectToBotURLActionProcessorTests.swift */ = {isa = PBXFileReference; lastKnownFileType = sourcecode.swift; path = ConnectToBotURLActionProcessorTests.swift; sourceTree = "<group>"; };
		161C886423FD248A00CB0B8E /* RecordingMockTransportSession.swift */ = {isa = PBXFileReference; lastKnownFileType = sourcecode.swift; path = RecordingMockTransportSession.swift; sourceTree = "<group>"; };
		161C887323FD4CBF00CB0B8E /* MockReachability.swift */ = {isa = PBXFileReference; lastKnownFileType = sourcecode.swift; path = MockReachability.swift; sourceTree = "<group>"; };
		161C887623FD4CFD00CB0B8E /* MockPushChannel.swift */ = {isa = PBXFileReference; lastKnownFileType = sourcecode.swift; path = MockPushChannel.swift; sourceTree = "<group>"; };
		161D3AC82134013C0053D39A /* Logging.swift */ = {isa = PBXFileReference; lastKnownFileType = sourcecode.swift; path = Logging.swift; sourceTree = "<group>"; };
		161D3ACA213417C90053D39A /* ZMSyncStrategy+EventProcessing.swift */ = {isa = PBXFileReference; lastKnownFileType = sourcecode.swift; path = "ZMSyncStrategy+EventProcessing.swift"; sourceTree = "<group>"; };
		1621D2701D770FB1007108C2 /* ZMSyncStateDelegate.h */ = {isa = PBXFileReference; fileEncoding = 4; lastKnownFileType = sourcecode.c.h; path = ZMSyncStateDelegate.h; sourceTree = "<group>"; };
		1626344620D79C22000D4063 /* ZMUserSessionTests+PushNotifications.swift */ = {isa = PBXFileReference; lastKnownFileType = sourcecode.swift; path = "ZMUserSessionTests+PushNotifications.swift"; sourceTree = "<group>"; };
		1626344820D7DB81000D4063 /* PushNotificationCategory.swift */ = {isa = PBXFileReference; lastKnownFileType = sourcecode.swift; path = PushNotificationCategory.swift; sourceTree = "<group>"; };
		162A81D3202B453000F6200C /* SessionManager+AVS.swift */ = {isa = PBXFileReference; lastKnownFileType = sourcecode.swift; path = "SessionManager+AVS.swift"; sourceTree = "<group>"; };
		162A81D5202B5BC600F6200C /* SessionManagerAVSTests.swift */ = {isa = PBXFileReference; lastKnownFileType = sourcecode.swift; path = SessionManagerAVSTests.swift; sourceTree = "<group>"; };
		162DEE101F87B9800034C8F9 /* ZMUserSession+Calling.swift */ = {isa = PBXFileReference; fileEncoding = 4; lastKnownFileType = sourcecode.swift; path = "ZMUserSession+Calling.swift"; sourceTree = "<group>"; };
		1634958A1F0254CB004E80DB /* SessionManager+ServerConnection.swift */ = {isa = PBXFileReference; fileEncoding = 4; lastKnownFileType = sourcecode.swift; path = "SessionManager+ServerConnection.swift"; sourceTree = "<group>"; };
		1636EAFE23F6FCCC00CD9527 /* MockShowContentDelegate.swift */ = {isa = PBXFileReference; lastKnownFileType = sourcecode.swift; path = MockShowContentDelegate.swift; sourceTree = "<group>"; };
		1636EB0023F6FD2A00CD9527 /* MockURLActionDelegate.swift */ = {isa = PBXFileReference; lastKnownFileType = sourcecode.swift; path = MockURLActionDelegate.swift; sourceTree = "<group>"; };
		1639A8262260CE5000868AB9 /* ZMLocalNotification+AvailabilityAlert.swift */ = {isa = PBXFileReference; lastKnownFileType = sourcecode.swift; path = "ZMLocalNotification+AvailabilityAlert.swift"; sourceTree = "<group>"; };
		1639A8532264C52600868AB9 /* ZMLocalNotificationTests_Alerts.swift */ = {isa = PBXFileReference; lastKnownFileType = sourcecode.swift; path = ZMLocalNotificationTests_Alerts.swift; sourceTree = "<group>"; };
		163BB8111EE1A65A00DF9384 /* IntegrationTest+Search.swift */ = {isa = PBXFileReference; fileEncoding = 4; lastKnownFileType = sourcecode.swift; path = "IntegrationTest+Search.swift"; sourceTree = "<group>"; };
		163BB8151EE1B1AC00DF9384 /* SearchTests.swift */ = {isa = PBXFileReference; fileEncoding = 4; lastKnownFileType = sourcecode.swift; path = SearchTests.swift; sourceTree = "<group>"; };
		163FB9922052EA4600E74F83 /* OperationLoopNewRequestObserver.swift */ = {isa = PBXFileReference; lastKnownFileType = sourcecode.swift; path = OperationLoopNewRequestObserver.swift; sourceTree = "<group>"; };
		163FB9962057E25600E74F83 /* NSManagedObjectContext+LastNotificationID.swift */ = {isa = PBXFileReference; lastKnownFileType = sourcecode.swift; path = "NSManagedObjectContext+LastNotificationID.swift"; sourceTree = "<group>"; };
		163FB9982057E3F200E74F83 /* AuthenticationStatusProvider.swift */ = {isa = PBXFileReference; lastKnownFileType = sourcecode.swift; path = AuthenticationStatusProvider.swift; sourceTree = "<group>"; };
		1645ECF72448A0A3007A82D6 /* Decodable+JSON.swift */ = {isa = PBXFileReference; lastKnownFileType = sourcecode.swift; path = "Decodable+JSON.swift"; sourceTree = "<group>"; };
		1645ECFB2449CE75007A82D6 /* TeamMembersDownloadRequestStrategy.swift */ = {isa = PBXFileReference; lastKnownFileType = sourcecode.swift; path = TeamMembersDownloadRequestStrategy.swift; sourceTree = "<group>"; };
		1645ED1A244DE345007A82D6 /* TeamMembersDownloadRequestStrategy.swift */ = {isa = PBXFileReference; lastKnownFileType = sourcecode.swift; path = TeamMembersDownloadRequestStrategy.swift; sourceTree = "<group>"; };
		16466C0D1F9F7EDF00E3F970 /* ZMConversationTranscoderTests.swift */ = {isa = PBXFileReference; lastKnownFileType = sourcecode.swift; path = ZMConversationTranscoderTests.swift; sourceTree = "<group>"; };
		164C29A21ECF437E0026562A /* SearchRequestTests.swift */ = {isa = PBXFileReference; fileEncoding = 4; lastKnownFileType = sourcecode.swift; path = SearchRequestTests.swift; sourceTree = "<group>"; };
		164C29A41ECF47D80026562A /* SearchDirectoryTests.swift */ = {isa = PBXFileReference; fileEncoding = 4; lastKnownFileType = sourcecode.swift; path = SearchDirectoryTests.swift; sourceTree = "<group>"; };
		164C29A61ED2D7B00026562A /* SearchResult.swift */ = {isa = PBXFileReference; fileEncoding = 4; lastKnownFileType = sourcecode.swift; path = SearchResult.swift; sourceTree = "<group>"; };
		164CB465207CC47700A2010F /* Conversation+ParticipantsTests.swift */ = {isa = PBXFileReference; lastKnownFileType = sourcecode.swift; path = "Conversation+ParticipantsTests.swift"; sourceTree = "<group>"; };
		164EAF9B1F4455FA00B628C4 /* ZMUserSession+Actions.swift */ = {isa = PBXFileReference; fileEncoding = 4; lastKnownFileType = sourcecode.swift; path = "ZMUserSession+Actions.swift"; sourceTree = "<group>"; };
		16519D37231D3B1700C9D76D /* Conversation+Deletion.swift */ = {isa = PBXFileReference; lastKnownFileType = sourcecode.swift; path = "Conversation+Deletion.swift"; sourceTree = "<group>"; };
		16519D5B231EA13A00C9D76D /* ConversationTests+Deletion.swift */ = {isa = PBXFileReference; lastKnownFileType = sourcecode.swift; path = "ConversationTests+Deletion.swift"; sourceTree = "<group>"; };
		16519D6C231EAAF300C9D76D /* Conversation+DeletionTests.swift */ = {isa = PBXFileReference; lastKnownFileType = sourcecode.swift; path = "Conversation+DeletionTests.swift"; sourceTree = "<group>"; };
		16519D7C2320087100C9D76D /* SlowSyncTests+ExistingData.swift */ = {isa = PBXFileReference; lastKnownFileType = sourcecode.swift; path = "SlowSyncTests+ExistingData.swift"; sourceTree = "<group>"; };
		1658C2361F503CF800889F22 /* FlowManager.swift */ = {isa = PBXFileReference; fileEncoding = 4; lastKnownFileType = sourcecode.swift; path = FlowManager.swift; sourceTree = "<group>"; };
		1658C2381F5404ED00889F22 /* FlowManagerMock.swift */ = {isa = PBXFileReference; fileEncoding = 4; lastKnownFileType = sourcecode.swift; path = FlowManagerMock.swift; sourceTree = "<group>"; };
		1659114E1DEF1F6E007FA847 /* LocalNotificationDispatcher+Calling.swift */ = {isa = PBXFileReference; fileEncoding = 4; lastKnownFileType = sourcecode.swift; path = "LocalNotificationDispatcher+Calling.swift"; sourceTree = "<group>"; };
		165911521DEF38EC007FA847 /* CallStateObserver.swift */ = {isa = PBXFileReference; fileEncoding = 4; lastKnownFileType = sourcecode.swift; name = CallStateObserver.swift; path = ../UserSession/CallStateObserver.swift; sourceTree = "<group>"; };
		165BB94B2004D6490077EFD5 /* SessionManager+UserActivity.swift */ = {isa = PBXFileReference; lastKnownFileType = sourcecode.swift; path = "SessionManager+UserActivity.swift"; sourceTree = "<group>"; };
		165D3A141E1D3EF30052E654 /* WireCallCenterV3.swift */ = {isa = PBXFileReference; fileEncoding = 4; lastKnownFileType = sourcecode.swift; path = WireCallCenterV3.swift; sourceTree = "<group>"; };
		165D3A171E1D43870052E654 /* VoiceChannelV3.swift */ = {isa = PBXFileReference; fileEncoding = 4; lastKnownFileType = sourcecode.swift; path = VoiceChannelV3.swift; sourceTree = "<group>"; };
		165D3A181E1D43870052E654 /* VoiceChannel.swift */ = {isa = PBXFileReference; fileEncoding = 4; lastKnownFileType = sourcecode.swift; path = VoiceChannel.swift; sourceTree = "<group>"; };
		165D3A1A1E1D43870052E654 /* WireCallCenterV3Mock.swift */ = {isa = PBXFileReference; fileEncoding = 4; lastKnownFileType = sourcecode.swift; path = WireCallCenterV3Mock.swift; sourceTree = "<group>"; };
		165D3A3C1E1D60520052E654 /* ZMConversation+VoiceChannel.swift */ = {isa = PBXFileReference; fileEncoding = 4; lastKnownFileType = sourcecode.swift; path = "ZMConversation+VoiceChannel.swift"; sourceTree = "<group>"; };
		1660AA081ECCAC900056D403 /* SearchDirectory.swift */ = {isa = PBXFileReference; fileEncoding = 4; lastKnownFileType = sourcecode.swift; path = SearchDirectory.swift; sourceTree = "<group>"; };
		1660AA0A1ECCAF4E0056D403 /* SearchRequest.swift */ = {isa = PBXFileReference; fileEncoding = 4; lastKnownFileType = sourcecode.swift; path = SearchRequest.swift; sourceTree = "<group>"; };
		1660AA0C1ECDB0250056D403 /* SearchTask.swift */ = {isa = PBXFileReference; fileEncoding = 4; lastKnownFileType = sourcecode.swift; path = SearchTask.swift; sourceTree = "<group>"; };
		1660AA0E1ECE0C870056D403 /* SearchResultTests.swift */ = {isa = PBXFileReference; fileEncoding = 4; lastKnownFileType = sourcecode.swift; path = SearchResultTests.swift; sourceTree = "<group>"; };
		1660AA101ECE3C1C0056D403 /* SearchTaskTests.swift */ = {isa = PBXFileReference; fileEncoding = 4; lastKnownFileType = sourcecode.swift; path = SearchTaskTests.swift; sourceTree = "<group>"; };
		166264732166093800300F45 /* CallEventStatus.swift */ = {isa = PBXFileReference; lastKnownFileType = sourcecode.swift; path = CallEventStatus.swift; sourceTree = "<group>"; };
		1662648121661C9F00300F45 /* ZMOperatonLoop+Background.swift */ = {isa = PBXFileReference; lastKnownFileType = sourcecode.swift; path = "ZMOperatonLoop+Background.swift"; sourceTree = "<group>"; };
		166264922166517A00300F45 /* CallEventStatusTests.swift */ = {isa = PBXFileReference; lastKnownFileType = sourcecode.swift; path = CallEventStatusTests.swift; sourceTree = "<group>"; };
		1662B0F623D9B29C00B8C7C5 /* UnauthenticatedSession+DomainLookup.swift */ = {isa = PBXFileReference; lastKnownFileType = sourcecode.swift; path = "UnauthenticatedSession+DomainLookup.swift"; sourceTree = "<group>"; };
		1662B0F823D9CE8F00B8C7C5 /* UnauthenticatedSessionTests+DomainLookup.swift */ = {isa = PBXFileReference; lastKnownFileType = sourcecode.swift; path = "UnauthenticatedSessionTests+DomainLookup.swift"; sourceTree = "<group>"; };
		166507802459D7CA005300C1 /* UserClientEventConsumer.swift */ = {isa = PBXFileReference; lastKnownFileType = sourcecode.swift; path = UserClientEventConsumer.swift; sourceTree = "<group>"; };
		166A8BF21E015F3B00F5EEEA /* WireCallCenterV3Factory.swift */ = {isa = PBXFileReference; fileEncoding = 4; lastKnownFileType = sourcecode.swift; path = WireCallCenterV3Factory.swift; sourceTree = "<group>"; };
		166A8BF81E02C7D500F5EEEA /* ZMHotFix+PendingChanges.swift */ = {isa = PBXFileReference; fileEncoding = 4; lastKnownFileType = sourcecode.swift; path = "ZMHotFix+PendingChanges.swift"; sourceTree = "<group>"; };
		166B2B5D23E86522003E8581 /* ZMUserSession.swift */ = {isa = PBXFileReference; lastKnownFileType = sourcecode.swift; path = ZMUserSession.swift; sourceTree = "<group>"; };
		166B2B6D23EB2CD3003E8581 /* DatabaseTest.swift */ = {isa = PBXFileReference; lastKnownFileType = sourcecode.swift; path = DatabaseTest.swift; sourceTree = "<group>"; };
		166D18A3230EBFFA001288CD /* MediaManager.swift */ = {isa = PBXFileReference; lastKnownFileType = sourcecode.swift; path = MediaManager.swift; sourceTree = "<group>"; };
		166D18A5230EC418001288CD /* MockMediaManager.swift */ = {isa = PBXFileReference; lastKnownFileType = sourcecode.swift; path = MockMediaManager.swift; sourceTree = "<group>"; };
		166D191C231569DD001288CD /* SessionManagerTests+MessageRetention.swift */ = {isa = PBXFileReference; lastKnownFileType = sourcecode.swift; path = "SessionManagerTests+MessageRetention.swift"; sourceTree = "<group>"; };
		166D191E23157EBE001288CD /* IntegrationTest+Messages.swift */ = {isa = PBXFileReference; lastKnownFileType = sourcecode.swift; path = "IntegrationTest+Messages.swift"; sourceTree = "<group>"; };
		1671F9FE1E2FAF50009F3150 /* ZMLocalNotificationForTests_CallState.swift */ = {isa = PBXFileReference; fileEncoding = 4; lastKnownFileType = sourcecode.swift; path = ZMLocalNotificationForTests_CallState.swift; sourceTree = "<group>"; };
		1672A64423473EA100380537 /* LabelDownstreamRequestStrategy.swift */ = {isa = PBXFileReference; lastKnownFileType = sourcecode.swift; path = LabelDownstreamRequestStrategy.swift; sourceTree = "<group>"; };
		1672A652234784B500380537 /* LabelDownstreamRequestStrategyTests.swift */ = {isa = PBXFileReference; lastKnownFileType = sourcecode.swift; path = LabelDownstreamRequestStrategyTests.swift; sourceTree = "<group>"; };
		1673C35224CB36D800AE2714 /* ZMUserSessionTests+EncryptionAtRest.swift */ = {isa = PBXFileReference; lastKnownFileType = sourcecode.swift; path = "ZMUserSessionTests+EncryptionAtRest.swift"; sourceTree = "<group>"; };
		1675532B21B16D1E009C9FEA /* ConversationTests+ReceiptMode.swift */ = {isa = PBXFileReference; lastKnownFileType = sourcecode.swift; path = "ConversationTests+ReceiptMode.swift"; sourceTree = "<group>"; };
		1679D1CB1EF9730C007B0DF5 /* ZMUserSessionTestsBase+Calling.swift */ = {isa = PBXFileReference; fileEncoding = 4; lastKnownFileType = sourcecode.swift; path = "ZMUserSessionTestsBase+Calling.swift"; sourceTree = "<group>"; };
		167F383A23E0416E006B6AA9 /* UnauthenticatedSession+SSO.swift */ = {isa = PBXFileReference; lastKnownFileType = sourcecode.swift; path = "UnauthenticatedSession+SSO.swift"; sourceTree = "<group>"; };
		167F383C23E04A93006B6AA9 /* UnauthenticatedSessionTests+SSO.swift */ = {isa = PBXFileReference; lastKnownFileType = sourcecode.swift; path = "UnauthenticatedSessionTests+SSO.swift"; sourceTree = "<group>"; };
		168474252252579A004DE9EC /* ZMUserSessionTests+Syncing.swift */ = {isa = PBXFileReference; lastKnownFileType = sourcecode.swift; path = "ZMUserSessionTests+Syncing.swift"; sourceTree = "<group>"; };
		16849B1B23EDA1FD00C025A8 /* MockUpdateEventProcessor.swift */ = {isa = PBXFileReference; lastKnownFileType = sourcecode.swift; path = MockUpdateEventProcessor.swift; sourceTree = "<group>"; };
		16849B1F23EDB32B00C025A8 /* MockSessionManager.swift */ = {isa = PBXFileReference; lastKnownFileType = sourcecode.swift; path = MockSessionManager.swift; sourceTree = "<group>"; };
		168CF42620077C54009FCB89 /* TeamInvitationStatus.swift */ = {isa = PBXFileReference; lastKnownFileType = sourcecode.swift; path = TeamInvitationStatus.swift; sourceTree = "<group>"; };
		168CF4282007840A009FCB89 /* Team+Invite.swift */ = {isa = PBXFileReference; lastKnownFileType = sourcecode.swift; path = "Team+Invite.swift"; sourceTree = "<group>"; };
		168CF42A20079A02009FCB89 /* TeamInvitationRequestStrategy.swift */ = {isa = PBXFileReference; lastKnownFileType = sourcecode.swift; path = TeamInvitationRequestStrategy.swift; sourceTree = "<group>"; };
		168CF42C2007BCA0009FCB89 /* TeamInvitationRequestStrategyTests.swift */ = {isa = PBXFileReference; lastKnownFileType = sourcecode.swift; path = TeamInvitationRequestStrategyTests.swift; sourceTree = "<group>"; };
		168CF42E2007BCD9009FCB89 /* TeamInvitationStatusTests.swift */ = {isa = PBXFileReference; lastKnownFileType = sourcecode.swift; path = TeamInvitationStatusTests.swift; sourceTree = "<group>"; };
		168E96D1220C3F6F00FC92FA /* ZMUserTranscoder.swift */ = {isa = PBXFileReference; lastKnownFileType = sourcecode.swift; path = ZMUserTranscoder.swift; sourceTree = "<group>"; };
		168E96DC220C6EB700FC92FA /* UserTests+AccountDeletion.swift */ = {isa = PBXFileReference; lastKnownFileType = sourcecode.swift; path = "UserTests+AccountDeletion.swift"; sourceTree = "<group>"; };
		16904A83207E078C00C92806 /* ConversationTests+Participants.swift */ = {isa = PBXFileReference; lastKnownFileType = sourcecode.swift; path = "ConversationTests+Participants.swift"; sourceTree = "<group>"; };
		16962EE120286A4C0069D88D /* LocalNotificationType+Localization.swift */ = {isa = PBXFileReference; lastKnownFileType = sourcecode.swift; path = "LocalNotificationType+Localization.swift"; sourceTree = "<group>"; };
		16962EE320286D690069D88D /* LocalNotificationType+Configuration.swift */ = {isa = PBXFileReference; lastKnownFileType = sourcecode.swift; path = "LocalNotificationType+Configuration.swift"; sourceTree = "<group>"; };
		169BC10E22BD17FF0003159B /* LegalHoldRequestStrategyTests.swift */ = {isa = PBXFileReference; lastKnownFileType = sourcecode.swift; path = LegalHoldRequestStrategyTests.swift; sourceTree = "<group>"; };
		169E303120D29C200012C219 /* PushRegistryMock.swift */ = {isa = PBXFileReference; lastKnownFileType = sourcecode.swift; path = PushRegistryMock.swift; sourceTree = "<group>"; };
		16A5FE20215B584200AEEBBD /* MockLinkPreviewDetector.swift */ = {isa = PBXFileReference; lastKnownFileType = sourcecode.swift; path = MockLinkPreviewDetector.swift; sourceTree = "<group>"; };
		16A5FE22215B5FD000AEEBBD /* LinkPreviewTests.swift */ = {isa = PBXFileReference; lastKnownFileType = sourcecode.swift; path = LinkPreviewTests.swift; sourceTree = "<group>"; };
		16A702CF1E92998100B8410D /* ApplicationStatusDirectoryTests.swift */ = {isa = PBXFileReference; fileEncoding = 4; lastKnownFileType = sourcecode.swift; path = ApplicationStatusDirectoryTests.swift; sourceTree = "<group>"; };
		16A764601F3E0B0B00564F21 /* CallKitManager.swift */ = {isa = PBXFileReference; fileEncoding = 4; lastKnownFileType = sourcecode.swift; path = CallKitManager.swift; sourceTree = "<group>"; };
		16A86B8322A7E57100A674F8 /* ConversationTests+LegalHold.swift */ = {isa = PBXFileReference; lastKnownFileType = sourcecode.swift; path = "ConversationTests+LegalHold.swift"; sourceTree = "<group>"; };
		16AD86B71F7292EB00E4C797 /* TypingChange.swift */ = {isa = PBXFileReference; fileEncoding = 4; lastKnownFileType = sourcecode.swift; path = TypingChange.swift; sourceTree = "<group>"; };
		16C4BD9F20A309CD00BCDB17 /* CallParticipantSnapshot.swift */ = {isa = PBXFileReference; lastKnownFileType = sourcecode.swift; path = CallParticipantSnapshot.swift; sourceTree = "<group>"; };
		16D0A118234B999600A83F87 /* LabelUpstreamRequestStrategyTests.swift */ = {isa = PBXFileReference; lastKnownFileType = sourcecode.swift; path = LabelUpstreamRequestStrategyTests.swift; sourceTree = "<group>"; };
		16D0A11C234C8CD700A83F87 /* LabelUpstreamRequestStrategy.swift */ = {isa = PBXFileReference; lastKnownFileType = sourcecode.swift; path = LabelUpstreamRequestStrategy.swift; sourceTree = "<group>"; };
		16D1383A1FD6A6F4001B4411 /* AvailabilityTests.swift */ = {isa = PBXFileReference; lastKnownFileType = sourcecode.swift; path = AvailabilityTests.swift; sourceTree = "<group>"; };
		16D3FCDE1E365ABC0052A535 /* CallStateObserverTests.swift */ = {isa = PBXFileReference; fileEncoding = 4; lastKnownFileType = sourcecode.swift; path = CallStateObserverTests.swift; sourceTree = "<group>"; };
		16D3FCE41E37A8050052A535 /* NSManagedObjectContext+ServerTimeDelta.swift */ = {isa = PBXFileReference; fileEncoding = 4; lastKnownFileType = sourcecode.swift; path = "NSManagedObjectContext+ServerTimeDelta.swift"; sourceTree = "<group>"; };
		16D3FD011E3A5C0D0052A535 /* ZMConversationVoiceChannelRouterTests.swift */ = {isa = PBXFileReference; fileEncoding = 4; lastKnownFileType = sourcecode.swift; path = ZMConversationVoiceChannelRouterTests.swift; sourceTree = "<group>"; };
		16D9E8B922BCD39200FA463F /* LegalHoldRequestStrategy.swift */ = {isa = PBXFileReference; lastKnownFileType = sourcecode.swift; path = LegalHoldRequestStrategy.swift; sourceTree = "<group>"; };
		16DABFAD1DCF98D3001973E3 /* CallingRequestStrategy.swift */ = {isa = PBXFileReference; fileEncoding = 4; lastKnownFileType = sourcecode.swift; path = CallingRequestStrategy.swift; sourceTree = "<group>"; };
		16DCAD641B0F9447008C1DD9 /* NSURL+LaunchOptions.h */ = {isa = PBXFileReference; fileEncoding = 4; lastKnownFileType = sourcecode.c.h; path = "NSURL+LaunchOptions.h"; sourceTree = "<group>"; };
		16DCAD651B0F9447008C1DD9 /* NSURL+LaunchOptions.m */ = {isa = PBXFileReference; fileEncoding = 4; lastKnownFileType = sourcecode.c.objc; path = "NSURL+LaunchOptions.m"; sourceTree = "<group>"; };
		16DCAD6D1B1476FE008C1DD9 /* NSURL+LaunchOptionsTests.m */ = {isa = PBXFileReference; fileEncoding = 4; lastKnownFileType = sourcecode.c.objc; path = "NSURL+LaunchOptionsTests.m"; sourceTree = "<group>"; };
		16DCB91B213449620002E910 /* ZMOperationLoop+PushChannel.swift */ = {isa = PBXFileReference; lastKnownFileType = sourcecode.swift; path = "ZMOperationLoop+PushChannel.swift"; sourceTree = "<group>"; };
		16E0FB86232F8933000E3235 /* ZMUserSession+Authentication.swift */ = {isa = PBXFileReference; lastKnownFileType = sourcecode.swift; path = "ZMUserSession+Authentication.swift"; sourceTree = "<group>"; };
		16E0FBB4233119FE000E3235 /* ZMUserSessionTests+Authentication.swift */ = {isa = PBXFileReference; lastKnownFileType = sourcecode.swift; path = "ZMUserSessionTests+Authentication.swift"; sourceTree = "<group>"; };
		16E6F26124B371190015B249 /* ZMUserSession+EncryptionAtRest.swift */ = {isa = PBXFileReference; lastKnownFileType = sourcecode.swift; path = "ZMUserSession+EncryptionAtRest.swift"; sourceTree = "<group>"; };
		16ED865923E2E91900CB1766 /* ZMUserSession+Background.swift */ = {isa = PBXFileReference; lastKnownFileType = sourcecode.swift; path = "ZMUserSession+Background.swift"; sourceTree = "<group>"; };
		16ED865C23E30F7E00CB1766 /* ZMUserSesson+Proxy.swift */ = {isa = PBXFileReference; lastKnownFileType = sourcecode.swift; path = "ZMUserSesson+Proxy.swift"; sourceTree = "<group>"; };
		16ED865E23E3145C00CB1766 /* ZMUserSession+Clients.swift */ = {isa = PBXFileReference; lastKnownFileType = sourcecode.swift; path = "ZMUserSession+Clients.swift"; sourceTree = "<group>"; };
		16F5F16B1E4092C00062F0AE /* NSManagedObjectContext+CTCallCenter.swift */ = {isa = PBXFileReference; fileEncoding = 4; lastKnownFileType = sourcecode.swift; path = "NSManagedObjectContext+CTCallCenter.swift"; sourceTree = "<group>"; };
		16F6BB371EDEA659009EA803 /* SearchResult+AddressBook.swift */ = {isa = PBXFileReference; fileEncoding = 4; lastKnownFileType = sourcecode.swift; path = "SearchResult+AddressBook.swift"; sourceTree = "<group>"; };
		16FF47431F0BF5C70044C491 /* IntegrationTest.swift */ = {isa = PBXFileReference; fileEncoding = 4; lastKnownFileType = sourcecode.swift; path = IntegrationTest.swift; sourceTree = "<group>"; };
		16FF47461F0CD58A0044C491 /* IntegrationTest.m */ = {isa = PBXFileReference; fileEncoding = 4; lastKnownFileType = sourcecode.c.objc; path = IntegrationTest.m; sourceTree = "<group>"; };
		16FF47481F0CD6610044C491 /* IntegrationTest.h */ = {isa = PBXFileReference; lastKnownFileType = sourcecode.c.h; path = IntegrationTest.h; sourceTree = "<group>"; };
		16FF474B1F0D54B20044C491 /* SessionManager+Logs.swift */ = {isa = PBXFileReference; fileEncoding = 4; lastKnownFileType = sourcecode.swift; path = "SessionManager+Logs.swift"; sourceTree = "<group>"; };
		3E05F247192A4F8900F22D80 /* NSError+ZMUserSession.h */ = {isa = PBXFileReference; fileEncoding = 4; lastKnownFileType = sourcecode.c.h; path = "NSError+ZMUserSession.h"; sourceTree = "<group>"; };
		3E05F250192A4FBD00F22D80 /* UserSessionErrorTests.m */ = {isa = PBXFileReference; fileEncoding = 4; lastKnownFileType = sourcecode.c.objc; path = UserSessionErrorTests.m; sourceTree = "<group>"; };
		3E05F253192A50CC00F22D80 /* NSError+ZMUserSession.m */ = {isa = PBXFileReference; fileEncoding = 4; lastKnownFileType = sourcecode.c.objc; path = "NSError+ZMUserSession.m"; sourceTree = "<group>"; };
		3E05F254192A50CC00F22D80 /* NSError+ZMUserSessionInternal.h */ = {isa = PBXFileReference; fileEncoding = 4; lastKnownFileType = sourcecode.c.h; path = "NSError+ZMUserSessionInternal.h"; sourceTree = "<group>"; };
		3E1858B21951D69B005FE78F /* MemoryLeaksObserver.h */ = {isa = PBXFileReference; fileEncoding = 4; lastKnownFileType = sourcecode.c.h; path = MemoryLeaksObserver.h; sourceTree = "<group>"; };
		3E1858B31951D69B005FE78F /* MemoryLeaksObserver.m */ = {isa = PBXFileReference; fileEncoding = 4; lastKnownFileType = sourcecode.c.objc; path = MemoryLeaksObserver.m; sourceTree = "<group>"; };
		3E18605C191A4F3B000FE027 /* WireSyncEngine-iOS.pch */ = {isa = PBXFileReference; lastKnownFileType = sourcecode.c.h; path = "WireSyncEngine-iOS.pch"; sourceTree = "<group>"; };
		3E18605F191A4F6A000FE027 /* README.md */ = {isa = PBXFileReference; lastKnownFileType = text; path = README.md; sourceTree = "<group>"; };
		3E186088191A56F6000FE027 /* WireSyncEngine Test Host.app */ = {isa = PBXFileReference; explicitFileType = wrapper.application; includeInIndex = 0; path = "WireSyncEngine Test Host.app"; sourceTree = BUILT_PRODUCTS_DIR; };
		3E1860B4191A5D99000FE027 /* Test-Host-Info.plist */ = {isa = PBXFileReference; fileEncoding = 4; lastKnownFileType = text.plist.xml; path = "Test-Host-Info.plist"; sourceTree = "<group>"; };
		3E1860B5191A5D99000FE027 /* Test-Host-Prefix.pch */ = {isa = PBXFileReference; fileEncoding = 4; lastKnownFileType = sourcecode.c.h; path = "Test-Host-Prefix.pch"; sourceTree = "<group>"; };
		3E1860B6191A5D99000FE027 /* TestHost-main.m */ = {isa = PBXFileReference; fileEncoding = 4; lastKnownFileType = sourcecode.c.objc; path = "TestHost-main.m"; sourceTree = "<group>"; };
		3E1860B7191A5D99000FE027 /* TestHostAppDelegate.h */ = {isa = PBXFileReference; fileEncoding = 4; lastKnownFileType = sourcecode.c.h; path = TestHostAppDelegate.h; sourceTree = "<group>"; };
		3E1860B8191A5D99000FE027 /* TestHostAppDelegate.m */ = {isa = PBXFileReference; fileEncoding = 4; lastKnownFileType = sourcecode.c.objc; path = TestHostAppDelegate.m; sourceTree = "<group>"; };
		3E1860C3191A649D000FE027 /* WireSyncEngine-iOS-Tests.xctest */ = {isa = PBXFileReference; explicitFileType = wrapper.cfbundle; includeInIndex = 0; path = "WireSyncEngine-iOS-Tests.xctest"; sourceTree = BUILT_PRODUCTS_DIR; };
		3E2712FE1A891781008EE50F /* Tests-ios-Info.plist */ = {isa = PBXFileReference; lastKnownFileType = text.plist.xml; path = "Tests-ios-Info.plist"; sourceTree = "<group>"; };
		3E288A6919C859210031CFCE /* NotificationObservers.h */ = {isa = PBXFileReference; fileEncoding = 4; lastKnownFileType = sourcecode.c.h; path = NotificationObservers.h; sourceTree = "<group>"; };
		3E288A6A19C859210031CFCE /* NotificationObservers.m */ = {isa = PBXFileReference; fileEncoding = 4; lastKnownFileType = sourcecode.c.objc; path = NotificationObservers.m; sourceTree = "<group>"; };
		3E6CD176194F435F00BAE83E /* ConversationsTests.m */ = {isa = PBXFileReference; fileEncoding = 4; lastKnownFileType = sourcecode.c.objc; path = ConversationsTests.m; sourceTree = "<group>"; };
		3E799CF2192140300020A438 /* WireSyncEngine-Tests.pch */ = {isa = PBXFileReference; lastKnownFileType = sourcecode.c.h; path = "WireSyncEngine-Tests.pch"; sourceTree = "<group>"; };
		3E9848BC1A65253000F7B050 /* Hack.swift */ = {isa = PBXFileReference; fileEncoding = 4; lastKnownFileType = sourcecode.swift; path = Hack.swift; sourceTree = "<group>"; };
		3EEA678A199D079600AF7665 /* UserTests.m */ = {isa = PBXFileReference; fileEncoding = 4; lastKnownFileType = sourcecode.c.objc; path = UserTests.m; sourceTree = "<group>"; };
		54034F371BB1A6D900F4ED62 /* ZMUserSession+Logs.swift */ = {isa = PBXFileReference; fileEncoding = 4; lastKnownFileType = sourcecode.swift; path = "ZMUserSession+Logs.swift"; sourceTree = "<group>"; };
		540818A51BCA647D00257CA7 /* ZMBlacklistVerificator+Testing.h */ = {isa = PBXFileReference; fileEncoding = 4; lastKnownFileType = sourcecode.c.h; path = "ZMBlacklistVerificator+Testing.h"; sourceTree = "<group>"; };
		541228431AEE422C00D9ED1C /* ZMAuthenticationStatusTests.m */ = {isa = PBXFileReference; fileEncoding = 4; lastKnownFileType = sourcecode.c.objc; path = ZMAuthenticationStatusTests.m; sourceTree = "<group>"; };
		54177D1F19A4CAE70037A220 /* ZMObjectStrategyDirectory.h */ = {isa = PBXFileReference; fileEncoding = 4; lastKnownFileType = sourcecode.c.h; path = ZMObjectStrategyDirectory.h; sourceTree = "<group>"; };
		54188DCA19D19DE200DA40E4 /* ZMLastUpdateEventIDTranscoderTests.m */ = {isa = PBXFileReference; fileEncoding = 4; lastKnownFileType = sourcecode.c.objc; path = ZMLastUpdateEventIDTranscoderTests.m; sourceTree = "<group>"; };
		541918EB195AD9D100A5023D /* SendAndReceiveMessagesTests.m */ = {isa = PBXFileReference; fileEncoding = 4; lastKnownFileType = sourcecode.c.objc; path = SendAndReceiveMessagesTests.m; sourceTree = "<group>"; };
		542049EF196AB84B000D8A94 /* WireSyncEngine.h */ = {isa = PBXFileReference; lastKnownFileType = sourcecode.c.h; path = WireSyncEngine.h; sourceTree = "<group>"; };
		5422E96E1BD5A4FD005A7C77 /* OTRTests.swift */ = {isa = PBXFileReference; fileEncoding = 4; lastKnownFileType = sourcecode.swift; path = OTRTests.swift; sourceTree = "<group>"; };
		5423B999191A4A1B0044347D /* en */ = {isa = PBXFileReference; lastKnownFileType = text.plist.strings; name = en; path = en.lproj/InfoPlist.strings; sourceTree = "<group>"; };
		54257C071DF1C94200107FE7 /* TopConversationsDirectory.swift */ = {isa = PBXFileReference; fileEncoding = 4; lastKnownFileType = sourcecode.swift; path = TopConversationsDirectory.swift; sourceTree = "<group>"; };
		5427B34619D17ACE00CC18DC /* ZMMissingUpdateEventsTranscoder+Internal.h */ = {isa = PBXFileReference; fileEncoding = 4; lastKnownFileType = sourcecode.c.h; path = "ZMMissingUpdateEventsTranscoder+Internal.h"; sourceTree = "<group>"; };
		5427B34D19D195A100CC18DC /* ZMLastUpdateEventIDTranscoder.h */ = {isa = PBXFileReference; fileEncoding = 4; lastKnownFileType = sourcecode.c.h; path = ZMLastUpdateEventIDTranscoder.h; sourceTree = "<group>"; };
		5427B34E19D195A100CC18DC /* ZMLastUpdateEventIDTranscoder.m */ = {isa = PBXFileReference; fileEncoding = 4; lastKnownFileType = sourcecode.c.objc; lineEnding = 0; path = ZMLastUpdateEventIDTranscoder.m; sourceTree = "<group>"; xcLanguageSpecificationIdentifier = xcode.lang.objc; };
		5427B35319D1965A00CC18DC /* ZMLastUpdateEventIDTranscoder+Internal.h */ = {isa = PBXFileReference; fileEncoding = 4; lastKnownFileType = sourcecode.c.h; path = "ZMLastUpdateEventIDTranscoder+Internal.h"; sourceTree = "<group>"; };
		54294A1F19472D4E007BE3CE /* ZMConversationTranscoder.h */ = {isa = PBXFileReference; fileEncoding = 4; lastKnownFileType = sourcecode.c.h; path = ZMConversationTranscoder.h; sourceTree = "<group>"; };
		54294A2019472D4E007BE3CE /* ZMConversationTranscoder.m */ = {isa = PBXFileReference; fileEncoding = 4; lastKnownFileType = sourcecode.c.objc; lineEnding = 0; path = ZMConversationTranscoder.m; sourceTree = "<group>"; xcLanguageSpecificationIdentifier = xcode.lang.objc; };
		542DFEE51DDCA452000F5B95 /* UserProfileUpdateStatusTests.swift */ = {isa = PBXFileReference; fileEncoding = 4; lastKnownFileType = sourcecode.swift; path = UserProfileUpdateStatusTests.swift; sourceTree = "<group>"; };
		542DFEE71DDCA4FD000F5B95 /* UserProfileUpdateRequestStrategyTests.swift */ = {isa = PBXFileReference; fileEncoding = 4; lastKnownFileType = sourcecode.swift; path = UserProfileUpdateRequestStrategyTests.swift; sourceTree = "<group>"; };
		543095921DE76B170065367F /* random1.txt */ = {isa = PBXFileReference; fileEncoding = 4; lastKnownFileType = text; path = random1.txt; sourceTree = "<group>"; };
		543095941DE76B270065367F /* random2.txt */ = {isa = PBXFileReference; fileEncoding = 4; lastKnownFileType = text; path = random2.txt; sourceTree = "<group>"; };
		5430E9231BAA0D9F00395E05 /* WireSyncEngineLogs.h */ = {isa = PBXFileReference; fileEncoding = 4; lastKnownFileType = sourcecode.c.h; path = WireSyncEngineLogs.h; sourceTree = "<group>"; };
		5430FF141CE4A359004ECFFE /* FileTransferTests.m */ = {isa = PBXFileReference; fileEncoding = 4; lastKnownFileType = sourcecode.c.objc; path = FileTransferTests.m; sourceTree = "<group>"; };
		5435C5541E13D9A0002D9766 /* NSManagedObjectContext+KeyValueStore.swift */ = {isa = PBXFileReference; fileEncoding = 4; lastKnownFileType = sourcecode.swift; path = "NSManagedObjectContext+KeyValueStore.swift"; sourceTree = "<group>"; };
		543ED0001D79E0EE00A9CDF3 /* ApplicationMock.swift */ = {isa = PBXFileReference; fileEncoding = 4; lastKnownFileType = sourcecode.swift; path = ApplicationMock.swift; sourceTree = "<group>"; };
		5442A7311E42244C00415104 /* libPhoneNumberiOS.framework */ = {isa = PBXFileReference; lastKnownFileType = wrapper.framework; name = libPhoneNumberiOS.framework; path = Carthage/Build/iOS/libPhoneNumberiOS.framework; sourceTree = "<group>"; };
		5447E4651AECDC5000411FCD /* ZMUserSessionTestsBase.h */ = {isa = PBXFileReference; fileEncoding = 4; lastKnownFileType = sourcecode.c.h; path = ZMUserSessionTestsBase.h; sourceTree = "<group>"; };
		5447E4661AECDE6500411FCD /* ZMUserSessionTestsBase.m */ = {isa = PBXFileReference; fileEncoding = 4; lastKnownFileType = sourcecode.c.objc; path = ZMUserSessionTestsBase.m; sourceTree = "<group>"; };
		544F8FF21DDCD34600D1AB04 /* UserProfileUpdateNotifications.swift */ = {isa = PBXFileReference; fileEncoding = 4; lastKnownFileType = sourcecode.swift; path = UserProfileUpdateNotifications.swift; sourceTree = "<group>"; };
		545643D41C62C1A800A2129C /* ConversationTestsBase.h */ = {isa = PBXFileReference; fileEncoding = 4; lastKnownFileType = sourcecode.c.h; path = ConversationTestsBase.h; sourceTree = "<group>"; };
		545643D51C62C1A800A2129C /* ConversationTestsBase.m */ = {isa = PBXFileReference; fileEncoding = 4; lastKnownFileType = sourcecode.c.objc; path = ConversationTestsBase.m; sourceTree = "<group>"; };
		5458AF7E1F70219F00E45977 /* PostLoginAuthenticationNotification.swift */ = {isa = PBXFileReference; fileEncoding = 4; lastKnownFileType = sourcecode.swift; path = PostLoginAuthenticationNotification.swift; sourceTree = "<group>"; };
		5458AF831F7021B800E45977 /* PreLoginAuthenticationNotification.swift */ = {isa = PBXFileReference; fileEncoding = 4; lastKnownFileType = sourcecode.swift; path = PreLoginAuthenticationNotification.swift; sourceTree = "<group>"; };
		545F3DBA1AAF64FB00BF817B /* APNSTests.m */ = {isa = PBXFileReference; fileEncoding = 4; lastKnownFileType = sourcecode.c.objc; lineEnding = 0; path = APNSTests.m; sourceTree = "<group>"; xcLanguageSpecificationIdentifier = xcode.lang.objc; };
		545F601B1D6C336D00C2C55B /* AddressBookSearchTests.swift */ = {isa = PBXFileReference; fileEncoding = 4; lastKnownFileType = sourcecode.swift; path = AddressBookSearchTests.swift; sourceTree = "<group>"; };
		54610D32192C9D7200FE7201 /* ZMUserSessionTests.m */ = {isa = PBXFileReference; fileEncoding = 4; lastKnownFileType = sourcecode.c.objc; path = ZMUserSessionTests.m; sourceTree = "<group>"; };
		546392711D79D5210094EC66 /* Application.swift */ = {isa = PBXFileReference; fileEncoding = 4; lastKnownFileType = sourcecode.swift; path = Application.swift; sourceTree = "<group>"; };
		5463C88F193F38A6006799DE /* ZMTimingTests.h */ = {isa = PBXFileReference; fileEncoding = 4; lastKnownFileType = sourcecode.c.h; path = ZMTimingTests.h; sourceTree = "<group>"; };
		5463C890193F38A6006799DE /* ZMTimingTests.m */ = {isa = PBXFileReference; fileEncoding = 4; lastKnownFileType = sourcecode.c.objc; path = ZMTimingTests.m; sourceTree = "<group>"; };
		5467F1C31E0AE2EF008C1745 /* KeyValueStore.swift */ = {isa = PBXFileReference; fileEncoding = 4; lastKnownFileType = sourcecode.swift; path = KeyValueStore.swift; sourceTree = "<group>"; };
		5467F1C51E0AE421008C1745 /* KeyValueStore+AccessToken.swift */ = {isa = PBXFileReference; fileEncoding = 4; lastKnownFileType = sourcecode.swift; path = "KeyValueStore+AccessToken.swift"; sourceTree = "<group>"; };
		546BAD5F19F8149B007C4938 /* ZMSyncStrategy+Internal.h */ = {isa = PBXFileReference; fileEncoding = 4; lastKnownFileType = sourcecode.c.h; path = "ZMSyncStrategy+Internal.h"; sourceTree = "<group>"; };
		546D45FD19E29D92004C478D /* ZMNetworkState.h */ = {isa = PBXFileReference; fileEncoding = 4; lastKnownFileType = sourcecode.c.h; path = ZMNetworkState.h; sourceTree = "<group>"; };
		546F815A1E685F1A00775059 /* LocalNotificationDispatcherTests.swift */ = {isa = PBXFileReference; fileEncoding = 4; lastKnownFileType = sourcecode.swift; path = LocalNotificationDispatcherTests.swift; sourceTree = "<group>"; };
		5474C8051921309400185A3A /* MessagingTest.h */ = {isa = PBXFileReference; fileEncoding = 4; lastKnownFileType = sourcecode.c.h; path = MessagingTest.h; sourceTree = "<group>"; };
		5474C8061921309400185A3A /* MessagingTest.m */ = {isa = PBXFileReference; fileEncoding = 4; lastKnownFileType = sourcecode.c.objc; path = MessagingTest.m; sourceTree = "<group>"; };
		5474C8081921309400185A3A /* MessagingTestTests.m */ = {isa = PBXFileReference; fileEncoding = 4; lastKnownFileType = sourcecode.c.objc; path = MessagingTestTests.m; sourceTree = "<group>"; };
		54764B971C9303D600BD25E3 /* medium.jpg */ = {isa = PBXFileReference; lastKnownFileType = image.jpeg; path = medium.jpg; sourceTree = "<group>"; };
		54764B981C9303D600BD25E3 /* tiny.jpg */ = {isa = PBXFileReference; lastKnownFileType = image.jpeg; path = tiny.jpg; sourceTree = "<group>"; };
		54764B9B1C930AEB00BD25E3 /* Lorem Ipsum.txt */ = {isa = PBXFileReference; fileEncoding = 4; lastKnownFileType = text; path = "Lorem Ipsum.txt"; sourceTree = "<group>"; };
		54764B9D1C931E9400BD25E3 /* animated.gif */ = {isa = PBXFileReference; lastKnownFileType = image.gif; path = animated.gif; sourceTree = "<group>"; };
		54764B9E1C931E9400BD25E3 /* not_animated.gif */ = {isa = PBXFileReference; lastKnownFileType = image.gif; path = not_animated.gif; sourceTree = "<group>"; };
		5478A1401DEC4048006F7268 /* UserProfile.swift */ = {isa = PBXFileReference; fileEncoding = 4; lastKnownFileType = sourcecode.swift; path = UserProfile.swift; sourceTree = "<group>"; };
		547E5B571DDB4B800038D936 /* UserProfileUpdateStatus.swift */ = {isa = PBXFileReference; fileEncoding = 4; lastKnownFileType = sourcecode.swift; path = UserProfileUpdateStatus.swift; sourceTree = "<group>"; };
		547E5B591DDB67390038D936 /* UserProfileUpdateRequestStrategy.swift */ = {isa = PBXFileReference; fileEncoding = 4; lastKnownFileType = sourcecode.swift; path = UserProfileUpdateRequestStrategy.swift; sourceTree = "<group>"; };
		548213FE1A0253CC001AA4E0 /* ZMSimpleListRequestPaginator.h */ = {isa = PBXFileReference; fileEncoding = 4; lastKnownFileType = sourcecode.c.h; path = ZMSimpleListRequestPaginator.h; sourceTree = "<group>"; };
		548213FF1A0253CC001AA4E0 /* ZMSimpleListRequestPaginator.m */ = {isa = PBXFileReference; fileEncoding = 4; lastKnownFileType = sourcecode.c.objc; path = ZMSimpleListRequestPaginator.m; sourceTree = "<group>"; };
		548214051A025C54001AA4E0 /* ZMSimpleListRequestPaginatorTests.m */ = {isa = PBXFileReference; fileEncoding = 4; lastKnownFileType = sourcecode.c.objc; path = ZMSimpleListRequestPaginatorTests.m; sourceTree = "<group>"; };
		548214081A027B66001AA4E0 /* ZMSimpleListRequestPaginator+Internal.h */ = {isa = PBXFileReference; fileEncoding = 4; lastKnownFileType = sourcecode.c.h; path = "ZMSimpleListRequestPaginator+Internal.h"; sourceTree = "<group>"; };
		54877C9419922C0B0097FB58 /* UserProfileTests.m */ = {isa = PBXFileReference; fileEncoding = 4; lastKnownFileType = sourcecode.c.objc; path = UserProfileTests.m; sourceTree = "<group>"; };
		5492C6C319ACCCA8008F41E2 /* ConnectionTests.m */ = {isa = PBXFileReference; fileEncoding = 4; lastKnownFileType = sourcecode.c.objc; lineEnding = 0; path = ConnectionTests.m; sourceTree = "<group>"; xcLanguageSpecificationIdentifier = xcode.lang.objc; };
		549552511D64567C004F21F6 /* AddressBookTests.swift */ = {isa = PBXFileReference; fileEncoding = 4; lastKnownFileType = sourcecode.swift; path = AddressBookTests.swift; sourceTree = "<group>"; };
		549710071F6FF5C100026EDD /* NotificationInContext+UserSession.swift */ = {isa = PBXFileReference; fileEncoding = 4; lastKnownFileType = sourcecode.swift; path = "NotificationInContext+UserSession.swift"; sourceTree = "<group>"; };
		549710091F6FFE9900026EDD /* ClientUpdateNotification.swift */ = {isa = PBXFileReference; fileEncoding = 4; lastKnownFileType = sourcecode.swift; path = ClientUpdateNotification.swift; sourceTree = "<group>"; };
		54973A351DD48CAB007F8702 /* NSManagedObject+EncryptionContext.swift */ = {isa = PBXFileReference; fileEncoding = 4; lastKnownFileType = sourcecode.swift; path = "NSManagedObject+EncryptionContext.swift"; sourceTree = "<group>"; };
		549815931A43232400A7CE2E /* WireSyncEngine.framework */ = {isa = PBXFileReference; explicitFileType = wrapper.framework; includeInIndex = 0; path = WireSyncEngine.framework; sourceTree = BUILT_PRODUCTS_DIR; };
		549815961A43232400A7CE2E /* WireSyncEngine-ios-Info.plist */ = {isa = PBXFileReference; lastKnownFileType = text.plist.xml; path = "WireSyncEngine-ios-Info.plist"; sourceTree = "<group>"; };
		54991D571DEDCF2B007E282F /* AddressBook.swift */ = {isa = PBXFileReference; fileEncoding = 4; lastKnownFileType = sourcecode.swift; path = AddressBook.swift; sourceTree = "<group>"; };
		54991D591DEDD07E007E282F /* ContactAddressBook.swift */ = {isa = PBXFileReference; fileEncoding = 4; lastKnownFileType = sourcecode.swift; path = ContactAddressBook.swift; sourceTree = "<group>"; };
		54A170631B300696001B41A5 /* ProxiedRequestStrategy.swift */ = {isa = PBXFileReference; fileEncoding = 4; lastKnownFileType = sourcecode.swift; path = ProxiedRequestStrategy.swift; sourceTree = "<group>"; };
		54A170671B300717001B41A5 /* ProxiedRequestStrategyTests.swift */ = {isa = PBXFileReference; fileEncoding = 4; lastKnownFileType = sourcecode.swift; path = ProxiedRequestStrategyTests.swift; sourceTree = "<group>"; };
		54A227D51D6604A5009414C0 /* SynchronizationMocks.swift */ = {isa = PBXFileReference; fileEncoding = 4; lastKnownFileType = sourcecode.swift; lineEnding = 0; path = SynchronizationMocks.swift; sourceTree = "<group>"; xcLanguageSpecificationIdentifier = xcode.lang.swift; };
		54A2C9F21DAFBA3300FFD2A0 /* NSManagedObjectContext+EventDecoder.swift */ = {isa = PBXFileReference; fileEncoding = 4; lastKnownFileType = sourcecode.swift; path = "NSManagedObjectContext+EventDecoder.swift"; sourceTree = "<group>"; };
		54A343461D6B589A004B65EA /* AddressBookSearch.swift */ = {isa = PBXFileReference; fileEncoding = 4; lastKnownFileType = sourcecode.swift; path = AddressBookSearch.swift; sourceTree = "<group>"; };
		54A3ACC21A261603008AF8DF /* BackgroundTests.m */ = {isa = PBXFileReference; fileEncoding = 4; lastKnownFileType = sourcecode.c.objc; path = BackgroundTests.m; sourceTree = "<group>"; };
		54AB428D1DF5C5B400381F2C /* TopConversationsDirectoryTests.swift */ = {isa = PBXFileReference; fileEncoding = 4; lastKnownFileType = sourcecode.swift; path = TopConversationsDirectoryTests.swift; sourceTree = "<group>"; };
		54ADA7611E3B3CBE00B90C7D /* IntegrationTest+Encryption.swift */ = {isa = PBXFileReference; fileEncoding = 4; lastKnownFileType = sourcecode.swift; path = "IntegrationTest+Encryption.swift"; sourceTree = "<group>"; };
		54BAB40C24A9EAC800EBC400 /* FeatureFlagRequestStrategyTests.swift */ = {isa = PBXFileReference; lastKnownFileType = sourcecode.swift; path = FeatureFlagRequestStrategyTests.swift; sourceTree = "<group>"; };
		54BD32D01A5ACCF9008EB1B0 /* Test-Bridging-Header.h */ = {isa = PBXFileReference; fileEncoding = 4; lastKnownFileType = sourcecode.c.h; path = "Test-Bridging-Header.h"; sourceTree = "<group>"; };
		54BDC60019C2FE4F00B22C03 /* ZMConnectionTranscoder+Internal.h */ = {isa = PBXFileReference; fileEncoding = 4; lastKnownFileType = sourcecode.c.h; path = "ZMConnectionTranscoder+Internal.h"; sourceTree = "<group>"; };
		54BFDF671BDA6F9A0034A3DB /* HistorySynchronizationStatus.swift */ = {isa = PBXFileReference; fileEncoding = 4; lastKnownFileType = sourcecode.swift; path = HistorySynchronizationStatus.swift; sourceTree = "<group>"; };
		54BFDF691BDA87D20034A3DB /* HistorySynchronizationStatusTests.swift */ = {isa = PBXFileReference; fileEncoding = 4; lastKnownFileType = sourcecode.swift; path = HistorySynchronizationStatusTests.swift; sourceTree = "<group>"; };
		54C11B9E19D1E4A100576A96 /* ZMLoginTranscoder.h */ = {isa = PBXFileReference; fileEncoding = 4; lastKnownFileType = sourcecode.c.h; path = ZMLoginTranscoder.h; sourceTree = "<group>"; };
		54C11B9F19D1E4A100576A96 /* ZMLoginTranscoder.m */ = {isa = PBXFileReference; fileEncoding = 4; lastKnownFileType = sourcecode.c.objc; path = ZMLoginTranscoder.m; sourceTree = "<group>"; };
		54C11BA819D1E70900576A96 /* ZMLoginTranscoder+Internal.h */ = {isa = PBXFileReference; fileEncoding = 4; lastKnownFileType = sourcecode.c.h; path = "ZMLoginTranscoder+Internal.h"; sourceTree = "<group>"; };
		54C11BAB19D1EB7500576A96 /* ZMLoginTranscoderTests.m */ = {isa = PBXFileReference; fileEncoding = 4; lastKnownFileType = sourcecode.c.objc; path = ZMLoginTranscoderTests.m; sourceTree = "<group>"; };
		54C8A39B1F7536DB004961DF /* ZMOperationLoop+Notifications.swift */ = {isa = PBXFileReference; fileEncoding = 4; lastKnownFileType = sourcecode.swift; path = "ZMOperationLoop+Notifications.swift"; sourceTree = "<group>"; };
		54CB3FE024A34B8A00BA86DD /* FeatureFlagRequestStrategy.swift */ = {isa = PBXFileReference; lastKnownFileType = sourcecode.swift; path = FeatureFlagRequestStrategy.swift; sourceTree = "<group>"; };
		54D784FD1A37248000F47798 /* ZMEncodedNSUUIDWithTimestampTests.m */ = {isa = PBXFileReference; fileEncoding = 4; lastKnownFileType = sourcecode.c.objc; path = ZMEncodedNSUUIDWithTimestampTests.m; sourceTree = "<group>"; };
		54D9331C1AE1643A00C0B91C /* ZMCredentials.h */ = {isa = PBXFileReference; fileEncoding = 4; lastKnownFileType = sourcecode.c.h; path = ZMCredentials.h; sourceTree = "<group>"; };
		54D9331F1AE1653000C0B91C /* ZMCredentials.m */ = {isa = PBXFileReference; fileEncoding = 4; lastKnownFileType = sourcecode.c.objc; path = ZMCredentials.m; sourceTree = "<group>"; };
		54DE26B11BC56E62002B5FBC /* ZMHotFixDirectory.h */ = {isa = PBXFileReference; fileEncoding = 4; lastKnownFileType = sourcecode.c.h; path = ZMHotFixDirectory.h; sourceTree = "<group>"; };
		54DE26B21BC56E62002B5FBC /* ZMHotFixDirectory.m */ = {isa = PBXFileReference; fileEncoding = 4; lastKnownFileType = sourcecode.c.objc; path = ZMHotFixDirectory.m; sourceTree = "<group>"; };
		54DE9BEA1DE74FFB00EFFB9C /* RandomHandleGenerator.swift */ = {isa = PBXFileReference; fileEncoding = 4; lastKnownFileType = sourcecode.swift; path = RandomHandleGenerator.swift; sourceTree = "<group>"; };
		54DE9BEC1DE75D4900EFFB9C /* RandomHandleGeneratorTests.swift */ = {isa = PBXFileReference; fileEncoding = 4; lastKnownFileType = sourcecode.swift; path = RandomHandleGeneratorTests.swift; sourceTree = "<group>"; };
		54DFAE211C92D979004B1D15 /* 1900x1500.jpg */ = {isa = PBXFileReference; lastKnownFileType = image.jpeg; path = 1900x1500.jpg; sourceTree = "<group>"; };
		54DFB8EE1B30649000F1C736 /* GiphyTests.m */ = {isa = PBXFileReference; fileEncoding = 4; lastKnownFileType = sourcecode.c.objc; path = GiphyTests.m; sourceTree = "<group>"; };
		54E03A551E93CEED0089AC69 /* WireCryptobox.framework */ = {isa = PBXFileReference; lastKnownFileType = wrapper.framework; name = WireCryptobox.framework; path = Carthage/Build/iOS/WireCryptobox.framework; sourceTree = "<group>"; };
		54E03A571E93CEED0089AC69 /* WireImages.framework */ = {isa = PBXFileReference; lastKnownFileType = wrapper.framework; name = WireImages.framework; path = Carthage/Build/iOS/WireImages.framework; sourceTree = "<group>"; };
		54E03A581E93CEED0089AC69 /* WireLinkPreview.framework */ = {isa = PBXFileReference; lastKnownFileType = wrapper.framework; name = WireLinkPreview.framework; path = Carthage/Build/iOS/WireLinkPreview.framework; sourceTree = "<group>"; };
		54E03A5A1E93CEED0089AC69 /* WireMockTransport.framework */ = {isa = PBXFileReference; lastKnownFileType = wrapper.framework; name = WireMockTransport.framework; path = Carthage/Build/iOS/WireMockTransport.framework; sourceTree = "<group>"; };
		54E03A5B1E93CEED0089AC69 /* WireProtos.framework */ = {isa = PBXFileReference; lastKnownFileType = wrapper.framework; name = WireProtos.framework; path = Carthage/Build/iOS/WireProtos.framework; sourceTree = "<group>"; };
		54E03A5C1E93CEED0089AC69 /* WireRequestStrategy.framework */ = {isa = PBXFileReference; lastKnownFileType = wrapper.framework; name = WireRequestStrategy.framework; path = Carthage/Build/iOS/WireRequestStrategy.framework; sourceTree = "<group>"; };
		54E03A5D1E93CEED0089AC69 /* WireSystem.framework */ = {isa = PBXFileReference; lastKnownFileType = wrapper.framework; name = WireSystem.framework; path = Carthage/Build/iOS/WireSystem.framework; sourceTree = "<group>"; };
		54E03A5E1E93CEED0089AC69 /* WireTesting.framework */ = {isa = PBXFileReference; lastKnownFileType = wrapper.framework; name = WireTesting.framework; path = Carthage/Build/iOS/WireTesting.framework; sourceTree = "<group>"; };
		54E03A5F1E93CEED0089AC69 /* WireTransport.framework */ = {isa = PBXFileReference; lastKnownFileType = wrapper.framework; name = WireTransport.framework; path = Carthage/Build/iOS/WireTransport.framework; sourceTree = "<group>"; };
		54E03A601E93CEED0089AC69 /* WireUtilities.framework */ = {isa = PBXFileReference; lastKnownFileType = wrapper.framework; name = WireUtilities.framework; path = Carthage/Build/iOS/WireUtilities.framework; sourceTree = "<group>"; };
		54E2C1DF1E682DC400536569 /* LocalNotificationDispatcher.swift */ = {isa = PBXFileReference; fileEncoding = 4; lastKnownFileType = sourcecode.swift; path = LocalNotificationDispatcher.swift; sourceTree = "<group>"; };
		54E4DD0D1DE4A9A200FEF192 /* UserHandleTests.swift */ = {isa = PBXFileReference; fileEncoding = 4; lastKnownFileType = sourcecode.swift; path = UserHandleTests.swift; sourceTree = "<group>"; };
		54EBDDEA1966B2B000B23C36 /* ZMConversationTranscoder+Internal.h */ = {isa = PBXFileReference; lastKnownFileType = sourcecode.c.h; path = "ZMConversationTranscoder+Internal.h"; sourceTree = "<group>"; };
		54F0A0931B3018D7003386BC /* ProxiedRequestsStatus.swift */ = {isa = PBXFileReference; fileEncoding = 4; lastKnownFileType = sourcecode.swift; path = ProxiedRequestsStatus.swift; sourceTree = "<group>"; };
		54F7217619A60E88009A8AF5 /* ZMUpdateEventsBuffer.h */ = {isa = PBXFileReference; fileEncoding = 4; lastKnownFileType = sourcecode.c.h; path = ZMUpdateEventsBuffer.h; sourceTree = "<group>"; };
		54F7217919A611DE009A8AF5 /* ZMUpdateEventsBuffer.m */ = {isa = PBXFileReference; fileEncoding = 4; lastKnownFileType = sourcecode.c.objc; path = ZMUpdateEventsBuffer.m; sourceTree = "<group>"; };
		54F8D6DD19AB535700146664 /* ZMConnectionTranscoder.h */ = {isa = PBXFileReference; fileEncoding = 4; lastKnownFileType = sourcecode.c.h; path = ZMConnectionTranscoder.h; sourceTree = "<group>"; };
		54F8D6DE19AB535700146664 /* ZMConnectionTranscoder.m */ = {isa = PBXFileReference; fileEncoding = 4; lastKnownFileType = sourcecode.c.objc; lineEnding = 0; path = ZMConnectionTranscoder.m; sourceTree = "<group>"; xcLanguageSpecificationIdentifier = xcode.lang.objc; };
		54F8D6E419AB535700146664 /* ZMMissingUpdateEventsTranscoder.h */ = {isa = PBXFileReference; fileEncoding = 4; lastKnownFileType = sourcecode.c.h; path = ZMMissingUpdateEventsTranscoder.h; sourceTree = "<group>"; };
		54F8D6E519AB535700146664 /* ZMMissingUpdateEventsTranscoder.m */ = {isa = PBXFileReference; fileEncoding = 4; lastKnownFileType = sourcecode.c.objc; lineEnding = 0; path = ZMMissingUpdateEventsTranscoder.m; sourceTree = "<group>"; xcLanguageSpecificationIdentifier = xcode.lang.objc; };
		54F8D6E819AB535700146664 /* ZMSelfStrategy.h */ = {isa = PBXFileReference; fileEncoding = 4; lastKnownFileType = sourcecode.c.h; path = ZMSelfStrategy.h; sourceTree = "<group>"; };
		54F8D6E919AB535700146664 /* ZMSelfStrategy.m */ = {isa = PBXFileReference; fileEncoding = 4; lastKnownFileType = sourcecode.c.objc; path = ZMSelfStrategy.m; sourceTree = "<group>"; };
		54F8D6EC19AB535700146664 /* ZMUserTranscoder.h */ = {isa = PBXFileReference; fileEncoding = 4; lastKnownFileType = sourcecode.c.h; path = ZMUserTranscoder.h; sourceTree = "<group>"; };
		54F8D6ED19AB535700146664 /* ZMUserTranscoder.m */ = {isa = PBXFileReference; fileEncoding = 4; lastKnownFileType = sourcecode.c.objc; lineEnding = 0; path = ZMUserTranscoder.m; sourceTree = "<group>"; xcLanguageSpecificationIdentifier = xcode.lang.objc; };
		54F8D6EE19AB535700146664 /* ZMUserTranscoder+Internal.h */ = {isa = PBXFileReference; fileEncoding = 4; lastKnownFileType = sourcecode.c.h; path = "ZMUserTranscoder+Internal.h"; sourceTree = "<group>"; };
		54F8D72B19AB677300146664 /* ZMConnectionTranscoderTest.m */ = {isa = PBXFileReference; fileEncoding = 4; lastKnownFileType = sourcecode.c.objc; path = ZMConnectionTranscoderTest.m; sourceTree = "<group>"; };
		54F8D72D19AB677300146664 /* ZMConversationTranscoderTests.m */ = {isa = PBXFileReference; fileEncoding = 4; lastKnownFileType = sourcecode.c.objc; path = ZMConversationTranscoderTests.m; sourceTree = "<group>"; };
		54F8D72F19AB677300146664 /* ZMMissingUpdateEventsTranscoderTests.m */ = {isa = PBXFileReference; fileEncoding = 4; lastKnownFileType = sourcecode.c.objc; path = ZMMissingUpdateEventsTranscoderTests.m; sourceTree = "<group>"; };
		54F8D73119AB677400146664 /* ZMSelfTranscoderTests.m */ = {isa = PBXFileReference; fileEncoding = 4; lastKnownFileType = sourcecode.c.objc; path = ZMSelfTranscoderTests.m; sourceTree = "<group>"; };
		54F8D73319AB677400146664 /* ZMUserTranscoderTests.m */ = {isa = PBXFileReference; fileEncoding = 4; lastKnownFileType = sourcecode.c.objc; path = ZMUserTranscoderTests.m; sourceTree = "<group>"; };
		54F8D74819AB67B300146664 /* ObjectTranscoderTests.h */ = {isa = PBXFileReference; fileEncoding = 4; lastKnownFileType = sourcecode.c.h; path = ObjectTranscoderTests.h; sourceTree = "<group>"; };
		54F8D74919AB67B300146664 /* ObjectTranscoderTests.m */ = {isa = PBXFileReference; fileEncoding = 4; lastKnownFileType = sourcecode.c.objc; path = ObjectTranscoderTests.m; sourceTree = "<group>"; };
		54FC8A0F192CD55000D3C016 /* LoginFlowTests.m */ = {isa = PBXFileReference; fileEncoding = 4; lastKnownFileType = sourcecode.c.objc; path = LoginFlowTests.m; sourceTree = "<group>"; };
		54FEAAA81BC7BB9C002DE521 /* ZMBlacklistDownloader+Testing.h */ = {isa = PBXFileReference; fileEncoding = 4; lastKnownFileType = sourcecode.c.h; path = "ZMBlacklistDownloader+Testing.h"; sourceTree = "<group>"; };
		54FF64281F73D00C00787EF2 /* NSManagedObjectContext+AuthenticationStatus.swift */ = {isa = PBXFileReference; fileEncoding = 4; lastKnownFileType = sourcecode.swift; path = "NSManagedObjectContext+AuthenticationStatus.swift"; sourceTree = "<group>"; };
		5502C6E922B7D4DA000684B7 /* ZMUserSessionLegalHoldTests.swift */ = {isa = PBXFileReference; lastKnownFileType = sourcecode.swift; path = ZMUserSessionLegalHoldTests.swift; sourceTree = "<group>"; };
		554FEE2022AFF20600B1A8A1 /* ZMUserSession+LegalHold.swift */ = {isa = PBXFileReference; lastKnownFileType = sourcecode.swift; path = "ZMUserSession+LegalHold.swift"; sourceTree = "<group>"; };
		5E0EB1F321008C1900B5DC2B /* CompanyLoginRequester.swift */ = {isa = PBXFileReference; lastKnownFileType = sourcecode.swift; path = CompanyLoginRequester.swift; sourceTree = "<group>"; };
		5E0EB1F52100A13200B5DC2B /* CompanyLoginRequesterTests.swift */ = {isa = PBXFileReference; lastKnownFileType = sourcecode.swift; path = CompanyLoginRequesterTests.swift; sourceTree = "<group>"; };
		5E0EB1F82100A46F00B5DC2B /* MockCompanyLoginRequesterDelegate.swift */ = {isa = PBXFileReference; lastKnownFileType = sourcecode.swift; path = MockCompanyLoginRequesterDelegate.swift; sourceTree = "<group>"; };
		5E1FD7A4210B2694003D2C3D /* NotificationAction.swift */ = {isa = PBXFileReference; lastKnownFileType = sourcecode.swift; path = NotificationAction.swift; sourceTree = "<group>"; };
		5E2C354C21A806A80034F1EE /* MockBackgroundActivityManager.swift */ = {isa = PBXFileReference; lastKnownFileType = sourcecode.swift; path = MockBackgroundActivityManager.swift; sourceTree = "<group>"; };
		5E67168F2174CA6300522E61 /* MockUser+LoginCredentials.swift */ = {isa = PBXFileReference; lastKnownFileType = sourcecode.swift; path = "MockUser+LoginCredentials.swift"; sourceTree = "<group>"; };
		5E8BB8982147CD3F00EEA64B /* AVSBridging.swift */ = {isa = PBXFileReference; lastKnownFileType = sourcecode.swift; path = AVSBridging.swift; sourceTree = "<group>"; };
		5E8BB89B2147CE1600EEA64B /* AVSCallMember.swift */ = {isa = PBXFileReference; lastKnownFileType = sourcecode.swift; path = AVSCallMember.swift; sourceTree = "<group>"; };
		5E8BB89D2147E9DF00EEA64B /* AVSWrapper+Handlers.swift */ = {isa = PBXFileReference; lastKnownFileType = sourcecode.swift; path = "AVSWrapper+Handlers.swift"; sourceTree = "<group>"; };
		5E8BB89F2147F5BC00EEA64B /* CallSnapshot.swift */ = {isa = PBXFileReference; lastKnownFileType = sourcecode.swift; path = CallSnapshot.swift; sourceTree = "<group>"; };
		5E8BB8A12147F89000EEA64B /* CallCenterSupport.swift */ = {isa = PBXFileReference; lastKnownFileType = sourcecode.swift; path = CallCenterSupport.swift; sourceTree = "<group>"; };
		5E8BB8A3214912D100EEA64B /* AVSBridgingTests.swift */ = {isa = PBXFileReference; lastKnownFileType = sourcecode.swift; path = AVSBridgingTests.swift; sourceTree = "<group>"; };
		5E8EE1F620FDC6B900DB1F9B /* CompanyLoginRequestDetector.swift */ = {isa = PBXFileReference; lastKnownFileType = sourcecode.swift; path = CompanyLoginRequestDetector.swift; sourceTree = "<group>"; };
		5E8EE1F920FDC7D700DB1F9B /* Pasteboard.swift */ = {isa = PBXFileReference; lastKnownFileType = sourcecode.swift; path = Pasteboard.swift; sourceTree = "<group>"; };
		5E8EE1FB20FDCCE200DB1F9B /* CompanyLoginRequestDetectorTests.swift */ = {isa = PBXFileReference; lastKnownFileType = sourcecode.swift; path = CompanyLoginRequestDetectorTests.swift; sourceTree = "<group>"; };
		5E8EE1FD20FDCD1300DB1F9B /* MockPasteboard.swift */ = {isa = PBXFileReference; lastKnownFileType = sourcecode.swift; path = MockPasteboard.swift; sourceTree = "<group>"; };
		5E9D326E2109C1740032FB06 /* CompanyLoginErrorCode.swift */ = {isa = PBXFileReference; lastKnownFileType = sourcecode.swift; path = CompanyLoginErrorCode.swift; sourceTree = "<group>"; };
		5E9D32702109C54B0032FB06 /* CompanyLoginActionTests.swift */ = {isa = PBXFileReference; lastKnownFileType = sourcecode.swift; path = CompanyLoginActionTests.swift; sourceTree = "<group>"; };
		5EC2C58E2137F5EE00C6CE35 /* CallClosedReason.swift */ = {isa = PBXFileReference; lastKnownFileType = sourcecode.swift; path = CallClosedReason.swift; sourceTree = "<group>"; };
		5EC2C5902137F80E00C6CE35 /* CallState.swift */ = {isa = PBXFileReference; lastKnownFileType = sourcecode.swift; path = CallState.swift; sourceTree = "<group>"; };
		5EC2C592213827BF00C6CE35 /* WireCallCenterV3+Events.swift */ = {isa = PBXFileReference; lastKnownFileType = sourcecode.swift; path = "WireCallCenterV3+Events.swift"; sourceTree = "<group>"; };
		5EC3A467210B763000B76C78 /* NotificationUserInfo.swift */ = {isa = PBXFileReference; lastKnownFileType = sourcecode.swift; path = NotificationUserInfo.swift; sourceTree = "<group>"; };
		5EDF03EB2245563C00C04007 /* LinkPreviewAssetUploadRequestStrategy+Helper.swift */ = {isa = PBXFileReference; lastKnownFileType = sourcecode.swift; path = "LinkPreviewAssetUploadRequestStrategy+Helper.swift"; sourceTree = "<group>"; };
		5EFE9C14212AB138007932A6 /* UnregisteredUser+Payload.swift */ = {isa = PBXFileReference; lastKnownFileType = sourcecode.swift; path = "UnregisteredUser+Payload.swift"; sourceTree = "<group>"; };
		5EFE9C16212AB945007932A6 /* RegistrationPhase.swift */ = {isa = PBXFileReference; lastKnownFileType = sourcecode.swift; path = RegistrationPhase.swift; sourceTree = "<group>"; };
		63495E4623FFF098002A7C59 /* ConversationTests+OTR.swift */ = {isa = PBXFileReference; lastKnownFileType = sourcecode.swift; path = "ConversationTests+OTR.swift"; sourceTree = "<group>"; };
		636B716123ABE85D00B624D6 /* VerifyPasswordRequestStrategyTests.swift */ = {isa = PBXFileReference; lastKnownFileType = sourcecode.swift; path = VerifyPasswordRequestStrategyTests.swift; sourceTree = "<group>"; };
		636B716723BF46EA00B624D6 /* ZMUserSession+VerifyPassword.swift */ = {isa = PBXFileReference; lastKnownFileType = sourcecode.swift; path = "ZMUserSession+VerifyPassword.swift"; sourceTree = "<group>"; };
		6387932E23A2403300FD23CF /* VerifyPasswordRequestStrategy.swift */ = {isa = PBXFileReference; lastKnownFileType = sourcecode.swift; path = VerifyPasswordRequestStrategy.swift; sourceTree = "<group>"; };
		63F65F02246D5A9600534A69 /* PushChannelTests.swift */ = {isa = PBXFileReference; lastKnownFileType = sourcecode.swift; path = PushChannelTests.swift; sourceTree = "<group>"; };
		63F65F04246D972900534A69 /* ConversationTests+MessageEditing.swift */ = {isa = PBXFileReference; lastKnownFileType = sourcecode.swift; path = "ConversationTests+MessageEditing.swift"; sourceTree = "<group>"; };
		63F65F1224729B4C00534A69 /* APNSTests+Swift.swift */ = {isa = PBXFileReference; lastKnownFileType = sourcecode.swift; path = "APNSTests+Swift.swift"; sourceTree = "<group>"; };
		63F65F212474153E00534A69 /* APNSTestsBase.h */ = {isa = PBXFileReference; lastKnownFileType = sourcecode.c.h; path = APNSTestsBase.h; sourceTree = "<group>"; };
		63F65F222474378200534A69 /* APNSTestsBase.m */ = {isa = PBXFileReference; lastKnownFileType = sourcecode.c.objc; path = APNSTestsBase.m; sourceTree = "<group>"; };
		7C1F4BF4203C4F67000537A8 /* Analytics+Push.swift */ = {isa = PBXFileReference; lastKnownFileType = sourcecode.swift; path = "Analytics+Push.swift"; sourceTree = "<group>"; };
		7C26879C21F7193800570AA9 /* EventProcessingTracker.swift */ = {isa = PBXFileReference; lastKnownFileType = sourcecode.swift; path = EventProcessingTracker.swift; sourceTree = "<group>"; };
		7C419ED621F8D7EB00B95770 /* EventProcessingTrackerTests.swift */ = {isa = PBXFileReference; lastKnownFileType = sourcecode.swift; path = EventProcessingTrackerTests.swift; sourceTree = "<group>"; };
		7C5482D9225380160055F1AB /* CallReceivedResult.swift */ = {isa = PBXFileReference; lastKnownFileType = sourcecode.swift; path = CallReceivedResult.swift; sourceTree = "<group>"; };
		7C5B94F522DC6BC500A6F8BB /* JailbreakDetector.swift */ = {isa = PBXFileReference; fileEncoding = 4; lastKnownFileType = sourcecode.swift; path = JailbreakDetector.swift; sourceTree = "<group>"; };
		7CD279832338B74600E638CD /* SessionManagerConfiguration.swift */ = {isa = PBXFileReference; lastKnownFileType = sourcecode.swift; path = SessionManagerConfiguration.swift; sourceTree = "<group>"; };
		7CD279852338E31D00E638CD /* SessionManager+Authentication.swift */ = {isa = PBXFileReference; lastKnownFileType = sourcecode.swift; path = "SessionManager+Authentication.swift"; sourceTree = "<group>"; };
		7CD279872338E52000E638CD /* ProcessInfo+SystemBootTime.swift */ = {isa = PBXFileReference; lastKnownFileType = sourcecode.swift; path = "ProcessInfo+SystemBootTime.swift"; sourceTree = "<group>"; };
		7CE017142317D07E00144905 /* ZMAuthenticationStatusTests.swift */ = {isa = PBXFileReference; lastKnownFileType = sourcecode.swift; path = ZMAuthenticationStatusTests.swift; sourceTree = "<group>"; };
		7CE017162317D72A00144905 /* ZMCredentialsTests.swift */ = {isa = PBXFileReference; lastKnownFileType = sourcecode.swift; path = ZMCredentialsTests.swift; sourceTree = "<group>"; };
		85D8502FFC4412F91D0CC1A4 /* ZMOperationLoop.m */ = {isa = PBXFileReference; fileEncoding = 4; lastKnownFileType = sourcecode.c.objc; path = ZMOperationLoop.m; sourceTree = "<group>"; };
		85D85104C6D06FA902E3253C /* ZMSyncStrategyTests.m */ = {isa = PBXFileReference; fileEncoding = 4; lastKnownFileType = sourcecode.c.objc; path = ZMSyncStrategyTests.m; sourceTree = "<group>"; };
		85D85110893896EBA6E879CE /* MockEntity2.h */ = {isa = PBXFileReference; fileEncoding = 4; lastKnownFileType = sourcecode.c.h; path = MockEntity2.h; sourceTree = "<group>"; };
		85D852DA0CD2C94CADB3B6FE /* MockModelObjectContextFactory.m */ = {isa = PBXFileReference; fileEncoding = 4; lastKnownFileType = sourcecode.c.objc; path = MockModelObjectContextFactory.m; sourceTree = "<group>"; };
		85D853338EC38D9B021D71BF /* ZMSyncStrategy.h */ = {isa = PBXFileReference; fileEncoding = 4; lastKnownFileType = sourcecode.c.h; path = ZMSyncStrategy.h; sourceTree = "<group>"; };
		85D858D72B109C5D9A85645B /* ZMOperationLoopTests.m */ = {isa = PBXFileReference; fileEncoding = 4; lastKnownFileType = sourcecode.c.objc; path = ZMOperationLoopTests.m; sourceTree = "<group>"; };
		85D859D47B6EBF09E4137658 /* ZMSyncStrategy.m */ = {isa = PBXFileReference; fileEncoding = 4; lastKnownFileType = sourcecode.c.objc; path = ZMSyncStrategy.m; sourceTree = "<group>"; };
		85D85A3CF8F1D3B0D2532954 /* MockModelObjectContextFactory.h */ = {isa = PBXFileReference; fileEncoding = 4; lastKnownFileType = sourcecode.c.h; path = MockModelObjectContextFactory.h; sourceTree = "<group>"; };
		85D85AAE7FA09852AB9B0D6A /* MockEntity.m */ = {isa = PBXFileReference; fileEncoding = 4; lastKnownFileType = sourcecode.c.objc; path = MockEntity.m; sourceTree = "<group>"; };
		85D85BDE1EC2D916896D3132 /* MockEntity.h */ = {isa = PBXFileReference; fileEncoding = 4; lastKnownFileType = sourcecode.c.h; path = MockEntity.h; sourceTree = "<group>"; };
		85D85C9E7A2AAAE14D4BC2CC /* MockEntity2.m */ = {isa = PBXFileReference; fileEncoding = 4; lastKnownFileType = sourcecode.c.objc; path = MockEntity2.m; sourceTree = "<group>"; };
		85D85D997334755E841D13EA /* SlowSyncTests.m */ = {isa = PBXFileReference; fileEncoding = 4; lastKnownFileType = sourcecode.c.objc; path = SlowSyncTests.m; sourceTree = "<group>"; };
		85D85F3EC8565FD102AC0E5B /* ZMOperationLoop.h */ = {isa = PBXFileReference; fileEncoding = 4; lastKnownFileType = sourcecode.c.h; path = ZMOperationLoop.h; sourceTree = "<group>"; };
		871667F91BB2AE9C009C6EEA /* APSSignalingKeysStore.swift */ = {isa = PBXFileReference; fileEncoding = 4; lastKnownFileType = sourcecode.swift; path = APSSignalingKeysStore.swift; sourceTree = "<group>"; };
		8717DFA61F6EF44E0087EFE4 /* SessionManager+Push.swift */ = {isa = PBXFileReference; fileEncoding = 4; lastKnownFileType = sourcecode.swift; path = "SessionManager+Push.swift"; sourceTree = "<group>"; };
		872A2EE51FFFBC2900900B22 /* ServiceUser.swift */ = {isa = PBXFileReference; fileEncoding = 4; lastKnownFileType = sourcecode.swift; path = ServiceUser.swift; sourceTree = "<group>"; };
		872A2EE71FFFBC3900900B22 /* ServiceUserTests.swift */ = {isa = PBXFileReference; lastKnownFileType = sourcecode.swift; path = ServiceUserTests.swift; sourceTree = "<group>"; };
		872C99511DB5256E006A3BDE /* CallKitManagerTests.swift */ = {isa = PBXFileReference; fileEncoding = 4; lastKnownFileType = sourcecode.swift; path = CallKitManagerTests.swift; sourceTree = "<group>"; };
		872C99571DB659E6006A3BDE /* ringing_from_them_long.caf */ = {isa = PBXFileReference; lastKnownFileType = file; path = ringing_from_them_long.caf; sourceTree = "<group>"; };
		872C995A1DB65D0D006A3BDE /* harp.m4a */ = {isa = PBXFileReference; lastKnownFileType = file; path = harp.m4a; sourceTree = "<group>"; };
		872C995E1DB6722C006A3BDE /* CallKitDelegateTests+Mocking.h */ = {isa = PBXFileReference; fileEncoding = 4; lastKnownFileType = sourcecode.c.h; path = "CallKitDelegateTests+Mocking.h"; sourceTree = "<group>"; };
		872C995F1DB6722C006A3BDE /* CallKitDelegateTests+Mocking.m */ = {isa = PBXFileReference; fileEncoding = 4; lastKnownFileType = sourcecode.c.objc; path = "CallKitDelegateTests+Mocking.m"; sourceTree = "<group>"; };
		8737D553209217BD00E5A4AF /* URLActions.swift */ = {isa = PBXFileReference; lastKnownFileType = sourcecode.swift; path = URLActions.swift; sourceTree = "<group>"; };
		873B893D20445F4400FBE254 /* ZMConversationAccessModeTests.swift */ = {isa = PBXFileReference; lastKnownFileType = sourcecode.swift; path = ZMConversationAccessModeTests.swift; sourceTree = "<group>"; };
		874A168F2052BE5E001C6760 /* ZMUserSession+OpenConversation.swift */ = {isa = PBXFileReference; lastKnownFileType = sourcecode.swift; path = "ZMUserSession+OpenConversation.swift"; sourceTree = "<group>"; };
		874A16912052BEC5001C6760 /* UserExpirationObserver.swift */ = {isa = PBXFileReference; lastKnownFileType = sourcecode.swift; path = UserExpirationObserver.swift; sourceTree = "<group>"; };
		874A16932052C64B001C6760 /* UserExpirationObserverTests.swift */ = {isa = PBXFileReference; lastKnownFileType = sourcecode.swift; path = UserExpirationObserverTests.swift; sourceTree = "<group>"; };
		874A1749205812B6001C6760 /* ZMUserSessionTests.swift */ = {isa = PBXFileReference; lastKnownFileType = sourcecode.swift; path = ZMUserSessionTests.swift; sourceTree = "<group>"; };
		874F142C1C16FD9700C15118 /* Device.swift */ = {isa = PBXFileReference; fileEncoding = 4; lastKnownFileType = sourcecode.swift; path = Device.swift; sourceTree = "<group>"; };
		87508E9F1D08264000162483 /* ZMSound.swift */ = {isa = PBXFileReference; fileEncoding = 4; lastKnownFileType = sourcecode.swift; path = ZMSound.swift; sourceTree = "<group>"; };
		8751DA051F66BFA6000D308B /* ZMUserSession+Push.swift */ = {isa = PBXFileReference; fileEncoding = 4; lastKnownFileType = sourcecode.swift; path = "ZMUserSession+Push.swift"; sourceTree = "<group>"; };
		8754B8491F73C25400EC02AD /* ConversationListChangeInfo+UserSession.swift */ = {isa = PBXFileReference; fileEncoding = 4; lastKnownFileType = sourcecode.swift; path = "ConversationListChangeInfo+UserSession.swift"; sourceTree = "<group>"; };
		8754B84B1F73C38900EC02AD /* MessageChangeInfo+UserSession.swift */ = {isa = PBXFileReference; fileEncoding = 4; lastKnownFileType = sourcecode.swift; path = "MessageChangeInfo+UserSession.swift"; sourceTree = "<group>"; };
		8766853A1F2A1A860031081B /* UnauthenticatedSessionTests.swift */ = {isa = PBXFileReference; fileEncoding = 4; lastKnownFileType = sourcecode.swift; path = UnauthenticatedSessionTests.swift; sourceTree = "<group>"; };
		878ACB4520ADBBAA0016E68A /* Blacklist.swift */ = {isa = PBXFileReference; lastKnownFileType = sourcecode.swift; path = Blacklist.swift; sourceTree = "<group>"; };
		878ACB4720AEFB980016E68A /* ZMUser+Consent.swift */ = {isa = PBXFileReference; lastKnownFileType = sourcecode.swift; path = "ZMUser+Consent.swift"; sourceTree = "<group>"; };
		878ACB5820AF12C10016E68A /* ZMUserConsentTests.swift */ = {isa = PBXFileReference; lastKnownFileType = sourcecode.swift; path = ZMUserConsentTests.swift; sourceTree = "<group>"; };
		878B823720A1DCE7007455CA /* HTMLString.framework */ = {isa = PBXFileReference; lastKnownFileType = wrapper.framework; name = HTMLString.framework; path = Carthage/Build/iOS/HTMLString.framework; sourceTree = "<group>"; };
		8796343F1F7BEA4700FC79BA /* DispatchQueue+SerialAsync.swift */ = {isa = PBXFileReference; fileEncoding = 4; lastKnownFileType = sourcecode.swift; path = "DispatchQueue+SerialAsync.swift"; sourceTree = "<group>"; };
		879634411F7BEC5100FC79BA /* DispatchQueueSerialAsyncTests.swift */ = {isa = PBXFileReference; fileEncoding = 4; lastKnownFileType = sourcecode.swift; path = DispatchQueueSerialAsyncTests.swift; sourceTree = "<group>"; };
		8798607A1C3D48A400218A3E /* DeleteAccountRequestStrategy.swift */ = {isa = PBXFileReference; fileEncoding = 4; lastKnownFileType = sourcecode.swift; path = DeleteAccountRequestStrategy.swift; sourceTree = "<group>"; };
		87AEA67B1EFBD27700C94BF3 /* DiskDatabaseTest.swift */ = {isa = PBXFileReference; fileEncoding = 4; lastKnownFileType = sourcecode.swift; path = DiskDatabaseTest.swift; sourceTree = "<group>"; };
		87B30C5B1FA756220054DFB1 /* FlowManagerTests.swift */ = {isa = PBXFileReference; lastKnownFileType = sourcecode.swift; path = FlowManagerTests.swift; sourceTree = "<group>"; };
		87D003FE1BB5810D00472E06 /* APSSignalingKeyStoreTests.swift */ = {isa = PBXFileReference; fileEncoding = 4; lastKnownFileType = sourcecode.swift; path = APSSignalingKeyStoreTests.swift; sourceTree = "<group>"; };
		87D2555821D6275800D03789 /* BuildTypeTests.swift */ = {isa = PBXFileReference; lastKnownFileType = sourcecode.swift; path = BuildTypeTests.swift; sourceTree = "<group>"; };
		87D4625C1C3D526D00433469 /* DeleteAccountRequestStrategyTests.swift */ = {isa = PBXFileReference; fileEncoding = 4; lastKnownFileType = sourcecode.swift; path = DeleteAccountRequestStrategyTests.swift; sourceTree = "<group>"; };
		87DF28C61F680495007E1702 /* PushDispatcherTests.swift */ = {isa = PBXFileReference; fileEncoding = 4; lastKnownFileType = sourcecode.swift; path = PushDispatcherTests.swift; sourceTree = "<group>"; };
		A913C02123A7EDFA0048CE74 /* TeamRolesDownloadRequestStrategy.swift */ = {isa = PBXFileReference; lastKnownFileType = sourcecode.swift; path = TeamRolesDownloadRequestStrategy.swift; sourceTree = "<group>"; };
		A913C02323A7F1C00048CE74 /* TeamRolesDownloadRequestStrategyTests.swift */ = {isa = PBXFileReference; lastKnownFileType = sourcecode.swift; path = TeamRolesDownloadRequestStrategyTests.swift; sourceTree = "<group>"; };
		A938BDC723A7964100D4C208 /* ConversationRoleDownstreamRequestStrategy.swift */ = {isa = PBXFileReference; fileEncoding = 4; lastKnownFileType = sourcecode.swift; path = ConversationRoleDownstreamRequestStrategy.swift; sourceTree = "<group>"; };
		A938BDC923A7966700D4C208 /* ConversationRoleDownstreamRequestStrategyTests.swift */ = {isa = PBXFileReference; fileEncoding = 4; lastKnownFileType = sourcecode.swift; path = ConversationRoleDownstreamRequestStrategyTests.swift; sourceTree = "<group>"; };
		A95D0B1123F6B75A0057014F /* AVSLogObserver.swift */ = {isa = PBXFileReference; fileEncoding = 4; lastKnownFileType = sourcecode.swift; path = AVSLogObserver.swift; sourceTree = "<group>"; };
		A96190C923A6DDCE00B8665F /* WireDataModel.framework */ = {isa = PBXFileReference; lastKnownFileType = wrapper.framework; name = WireDataModel.framework; path = Carthage/Build/iOS/WireDataModel.framework; sourceTree = "<group>"; };
		A9692F881986476900849241 /* NSString_NormalizationTests.m */ = {isa = PBXFileReference; fileEncoding = 4; lastKnownFileType = sourcecode.c.objc; path = NSString_NormalizationTests.m; sourceTree = "<group>"; };
		AF6415A01C9C151700A535F5 /* EncryptedBase64EncondedExternalMessageTestFixture.txt */ = {isa = PBXFileReference; fileEncoding = 4; lastKnownFileType = text; path = EncryptedBase64EncondedExternalMessageTestFixture.txt; sourceTree = "<group>"; };
		AF6415A11C9C151700A535F5 /* ExternalMessageTextFixture.txt */ = {isa = PBXFileReference; fileEncoding = 4; lastKnownFileType = text; path = ExternalMessageTextFixture.txt; sourceTree = "<group>"; };
		B40964971DAD3D110098667A /* ja */ = {isa = PBXFileReference; lastKnownFileType = text.plist.strings; name = ja; path = ja.lproj/Push.strings; sourceTree = "<group>"; };
		B40964981DAD3D110098667A /* ja */ = {isa = PBXFileReference; lastKnownFileType = text.plist.stringsdict; name = ja; path = ja.lproj/Push.stringsdict; sourceTree = "<group>"; };
		B40964991DAD3D170098667A /* it */ = {isa = PBXFileReference; lastKnownFileType = text.plist.strings; name = it; path = it.lproj/Push.strings; sourceTree = "<group>"; };
		B409649A1DAD3D170098667A /* it */ = {isa = PBXFileReference; lastKnownFileType = text.plist.stringsdict; name = it; path = it.lproj/Push.stringsdict; sourceTree = "<group>"; };
		B409649B1DAD3D1E0098667A /* nl */ = {isa = PBXFileReference; lastKnownFileType = text.plist.strings; name = nl; path = nl.lproj/Push.strings; sourceTree = "<group>"; };
		B409649C1DAD3D1E0098667A /* nl */ = {isa = PBXFileReference; lastKnownFileType = text.plist.stringsdict; name = nl; path = nl.lproj/Push.stringsdict; sourceTree = "<group>"; };
		B409649D1DAD3D260098667A /* tr */ = {isa = PBXFileReference; lastKnownFileType = text.plist.strings; name = tr; path = tr.lproj/Push.strings; sourceTree = "<group>"; };
		B409649E1DAD3D260098667A /* tr */ = {isa = PBXFileReference; lastKnownFileType = text.plist.stringsdict; name = tr; path = tr.lproj/Push.stringsdict; sourceTree = "<group>"; };
		B40CD09F1DB7997E0008DA45 /* fr */ = {isa = PBXFileReference; lastKnownFileType = text.plist.strings; name = fr; path = fr.lproj/Push.strings; sourceTree = "<group>"; };
		B40CD0A01DB7997E0008DA45 /* fr */ = {isa = PBXFileReference; lastKnownFileType = text.plist.stringsdict; name = fr; path = fr.lproj/Push.stringsdict; sourceTree = "<group>"; };
		B40CD0A11DB799850008DA45 /* da */ = {isa = PBXFileReference; lastKnownFileType = text.plist.strings; name = da; path = da.lproj/Push.strings; sourceTree = "<group>"; };
		B40CD0A21DB799850008DA45 /* da */ = {isa = PBXFileReference; lastKnownFileType = text.plist.stringsdict; name = da; path = da.lproj/Push.stringsdict; sourceTree = "<group>"; };
		B40DC79C1D01A61600CEF65C /* pt-BR */ = {isa = PBXFileReference; lastKnownFileType = text.plist.strings; name = "pt-BR"; path = "pt-BR.lproj/Push.strings"; sourceTree = "<group>"; };
		B40DC79D1D01A61600CEF65C /* pt-BR */ = {isa = PBXFileReference; lastKnownFileType = text.plist.stringsdict; name = "pt-BR"; path = "pt-BR.lproj/Push.stringsdict"; sourceTree = "<group>"; };
		B422BB981DCCC3F60076EAD5 /* ar */ = {isa = PBXFileReference; lastKnownFileType = text.plist.strings; name = ar; path = ar.lproj/Push.strings; sourceTree = "<group>"; };
		B422BB991DCCC3F60076EAD5 /* ar */ = {isa = PBXFileReference; lastKnownFileType = text.plist.stringsdict; name = ar; path = ar.lproj/Push.stringsdict; sourceTree = "<group>"; };
		B42430E01E55CB6B00D73D1B /* pl */ = {isa = PBXFileReference; lastKnownFileType = text.plist.strings; name = pl; path = pl.lproj/Push.strings; sourceTree = "<group>"; };
		B42430E11E55CB6B00D73D1B /* pl */ = {isa = PBXFileReference; lastKnownFileType = text.plist.stringsdict; name = pl; path = pl.lproj/Push.stringsdict; sourceTree = "<group>"; };
		B42783671E363D3A00747363 /* fi */ = {isa = PBXFileReference; lastKnownFileType = text.plist.strings; name = fi; path = fi.lproj/Push.strings; sourceTree = "<group>"; };
		B42783681E363D3A00747363 /* fi */ = {isa = PBXFileReference; lastKnownFileType = text.plist.stringsdict; name = fi; path = fi.lproj/Push.stringsdict; sourceTree = "<group>"; };
		B432ADBF1E02DE9500147768 /* et */ = {isa = PBXFileReference; lastKnownFileType = text.plist.strings; name = et; path = et.lproj/Push.strings; sourceTree = "<group>"; };
		B432ADC01E02DE9500147768 /* et */ = {isa = PBXFileReference; lastKnownFileType = text.plist.stringsdict; name = et; path = et.lproj/Push.stringsdict; sourceTree = "<group>"; };
		B49AFC271DCCCB3D006B753B /* zh-Hans */ = {isa = PBXFileReference; lastKnownFileType = text.plist.strings; name = "zh-Hans"; path = "zh-Hans.lproj/Push.strings"; sourceTree = "<group>"; };
		B49AFC281DCCCB3D006B753B /* zh-Hans */ = {isa = PBXFileReference; lastKnownFileType = text.plist.stringsdict; name = "zh-Hans"; path = "zh-Hans.lproj/Push.stringsdict"; sourceTree = "<group>"; };
		B4A124851DDCB58900FD9D66 /* sl */ = {isa = PBXFileReference; lastKnownFileType = text.plist.strings; name = sl; path = sl.lproj/Push.strings; sourceTree = "<group>"; };
		B4A124861DDCB58A00FD9D66 /* sl */ = {isa = PBXFileReference; lastKnownFileType = text.plist.stringsdict; name = sl; path = sl.lproj/Push.stringsdict; sourceTree = "<group>"; };
		B4D37F921D7EEA3F00D0C1BC /* es */ = {isa = PBXFileReference; lastKnownFileType = text.plist.strings; name = es; path = es.lproj/Push.strings; sourceTree = "<group>"; };
		B4D37F931D7EEA3F00D0C1BC /* es */ = {isa = PBXFileReference; lastKnownFileType = text.plist.stringsdict; name = es; path = es.lproj/Push.stringsdict; sourceTree = "<group>"; };
		B4D37F941D7EEA5100D0C1BC /* uk */ = {isa = PBXFileReference; lastKnownFileType = text.plist.strings; name = uk; path = uk.lproj/Push.strings; sourceTree = "<group>"; };
		B4D37F951D7EEA5100D0C1BC /* uk */ = {isa = PBXFileReference; lastKnownFileType = text.plist.stringsdict; name = uk; path = uk.lproj/Push.stringsdict; sourceTree = "<group>"; };
		B4D37F961D7EEA5B00D0C1BC /* ru */ = {isa = PBXFileReference; lastKnownFileType = text.plist.strings; name = ru; path = ru.lproj/Push.strings; sourceTree = "<group>"; };
		B4D37F971D7EEA5B00D0C1BC /* ru */ = {isa = PBXFileReference; lastKnownFileType = text.plist.stringsdict; name = ru; path = ru.lproj/Push.stringsdict; sourceTree = "<group>"; };
		BF00441A1C737CE9007A6EA4 /* PushNotificationStatus.swift */ = {isa = PBXFileReference; fileEncoding = 4; lastKnownFileType = sourcecode.swift; path = PushNotificationStatus.swift; sourceTree = "<group>"; };
		BF158D2E1CE087D8007C6F8A /* video.mp4 */ = {isa = PBXFileReference; lastKnownFileType = file; path = video.mp4; sourceTree = "<group>"; };
		BF1F52CB1ECDD778002FB553 /* SlowSyncTests+Teams.swift */ = {isa = PBXFileReference; fileEncoding = 4; lastKnownFileType = sourcecode.swift; path = "SlowSyncTests+Teams.swift"; sourceTree = "<group>"; };
		BF2A9D501D6B536E00FA7DBC /* EventDecoder.swift */ = {isa = PBXFileReference; fileEncoding = 4; lastKnownFileType = sourcecode.swift; name = EventDecoder.swift; path = Decoding/EventDecoder.swift; sourceTree = "<group>"; };
		BF2A9D541D6B5B9700FA7DBC /* EventDecoderTests.swift */ = {isa = PBXFileReference; fileEncoding = 4; lastKnownFileType = sourcecode.swift; path = EventDecoderTests.swift; sourceTree = "<group>"; };
		BF2A9D571D6B5BDB00FA7DBC /* StoreUpdateEventTests.swift */ = {isa = PBXFileReference; fileEncoding = 4; lastKnownFileType = sourcecode.swift; path = StoreUpdateEventTests.swift; sourceTree = "<group>"; };
		BF2A9D5A1D6B63DB00FA7DBC /* StoreUpdateEvent.swift */ = {isa = PBXFileReference; fileEncoding = 4; lastKnownFileType = sourcecode.swift; name = StoreUpdateEvent.swift; path = Decoding/StoreUpdateEvent.swift; sourceTree = "<group>"; };
		BF2A9D601D6C70EA00FA7DBC /* ZMEventModel.xcdatamodel */ = {isa = PBXFileReference; lastKnownFileType = wrapper.xcdatamodel; path = ZMEventModel.xcdatamodel; sourceTree = "<group>"; };
		BF2AD9FF1F41A3DF000980E8 /* SessionFactories.swift */ = {isa = PBXFileReference; fileEncoding = 4; lastKnownFileType = sourcecode.swift; path = SessionFactories.swift; sourceTree = "<group>"; };
		BF2ADA011F41A450000980E8 /* BackendEnvironmentProvider+Cookie.swift */ = {isa = PBXFileReference; fileEncoding = 4; lastKnownFileType = sourcecode.swift; path = "BackendEnvironmentProvider+Cookie.swift"; sourceTree = "<group>"; };
		BF325E9C1EC067D600772145 /* RequestLoopAnalyticsTrackerTests.swift */ = {isa = PBXFileReference; fileEncoding = 4; lastKnownFileType = sourcecode.swift; path = RequestLoopAnalyticsTrackerTests.swift; sourceTree = "<group>"; };
		BF3C1B1620DBE254001CE126 /* Conversation+MessageDestructionTimeout.swift */ = {isa = PBXFileReference; fileEncoding = 4; lastKnownFileType = sourcecode.swift; path = "Conversation+MessageDestructionTimeout.swift"; sourceTree = "<group>"; };
		BF3C1B1820DBE3B2001CE126 /* ConversationTests+MessageTimer.swift */ = {isa = PBXFileReference; lastKnownFileType = sourcecode.swift; path = "ConversationTests+MessageTimer.swift"; sourceTree = "<group>"; };
		BF40AC711D096A0E00287E29 /* AnalyticsTests.swift */ = {isa = PBXFileReference; fileEncoding = 4; lastKnownFileType = sourcecode.swift; path = AnalyticsTests.swift; sourceTree = "<group>"; };
		BF44A3501C71D5FC00C6928E /* store127.wiredatabase */ = {isa = PBXFileReference; lastKnownFileType = file; path = store127.wiredatabase; sourceTree = "<group>"; };
		BF491CD01F03D7CF0055EE44 /* PermissionsDownloadRequestStrategy.swift */ = {isa = PBXFileReference; fileEncoding = 4; lastKnownFileType = sourcecode.swift; path = PermissionsDownloadRequestStrategy.swift; sourceTree = "<group>"; };
		BF491CD41F03E0FC0055EE44 /* PermissionsDownloadRequestStrategyTests.swift */ = {isa = PBXFileReference; fileEncoding = 4; lastKnownFileType = sourcecode.swift; path = PermissionsDownloadRequestStrategyTests.swift; sourceTree = "<group>"; };
		BF50CFA51F39ABCF007833A4 /* MockUserInfoParser.swift */ = {isa = PBXFileReference; fileEncoding = 4; lastKnownFileType = sourcecode.swift; path = MockUserInfoParser.swift; sourceTree = "<group>"; };
		BF6D5D021C4948830049F712 /* WireSyncEngine124.momd */ = {isa = PBXFileReference; lastKnownFileType = folder; path = WireSyncEngine124.momd; sourceTree = "<group>"; };
		BF6D5D041C494D730049F712 /* WireSyncEngine125.momd */ = {isa = PBXFileReference; lastKnownFileType = folder; path = WireSyncEngine125.momd; sourceTree = "<group>"; };
		BF735CF91E70003D003BC61F /* SystemMessageCallObserver.swift */ = {isa = PBXFileReference; fileEncoding = 4; lastKnownFileType = sourcecode.swift; path = SystemMessageCallObserver.swift; sourceTree = "<group>"; };
		BF80542A2102175800E97053 /* CompanyLoginVerificationTokenTests.swift */ = {isa = PBXFileReference; lastKnownFileType = sourcecode.swift; path = CompanyLoginVerificationTokenTests.swift; sourceTree = "<group>"; };
		BF8367301C52651900364B37 /* store125.wiredatabase */ = {isa = PBXFileReference; lastKnownFileType = file; path = store125.wiredatabase; sourceTree = "<group>"; };
		BFAB67AF1E535B4B00D67C1A /* TextSearchTests.swift */ = {isa = PBXFileReference; fileEncoding = 4; lastKnownFileType = sourcecode.swift; path = TextSearchTests.swift; sourceTree = "<group>"; };
		BFB524CD1C7722EC006BCE23 /* PushNotificationStatusTests.swift */ = {isa = PBXFileReference; fileEncoding = 4; lastKnownFileType = sourcecode.swift; path = PushNotificationStatusTests.swift; sourceTree = "<group>"; };
		BFCE9A581C4E4C4D00951B3D /* store124.wiredatabase */ = {isa = PBXFileReference; lastKnownFileType = file; path = store124.wiredatabase; sourceTree = "<group>"; };
		BFE53F541D5A2F7000398378 /* DeleteMessagesTests.swift */ = {isa = PBXFileReference; fileEncoding = 4; lastKnownFileType = sourcecode.swift; path = DeleteMessagesTests.swift; sourceTree = "<group>"; };
		BFE7FCBE2101E50700D1165F /* CompanyLoginVerificationToken.swift */ = {isa = PBXFileReference; lastKnownFileType = sourcecode.swift; path = CompanyLoginVerificationToken.swift; sourceTree = "<group>"; };
		CE5DC1A01DDA09F000D24DBA /* avs.framework */ = {isa = PBXFileReference; lastKnownFileType = wrapper.framework; name = avs.framework; path = Carthage/Build/iOS/avs.framework; sourceTree = "<group>"; };
		CEF2DE7E1DB778F300451642 /* RequestLoopAnalyticsTracker.swift */ = {isa = PBXFileReference; fileEncoding = 4; lastKnownFileType = sourcecode.swift; path = RequestLoopAnalyticsTracker.swift; sourceTree = "<group>"; };
		D522571D2062552800562561 /* AssetDeletionRequestStrategy.swift */ = {isa = PBXFileReference; lastKnownFileType = sourcecode.swift; path = AssetDeletionRequestStrategy.swift; sourceTree = "<group>"; };
		D522571F206261AA00562561 /* AssetDeletionStatus.swift */ = {isa = PBXFileReference; lastKnownFileType = sourcecode.swift; path = AssetDeletionStatus.swift; sourceTree = "<group>"; };
		D52257222062637500562561 /* DeletableAssetIdentifierProvider.swift */ = {isa = PBXFileReference; lastKnownFileType = sourcecode.swift; path = DeletableAssetIdentifierProvider.swift; sourceTree = "<group>"; };
		D55272E92062732100F542BE /* AssetDeletionStatusTests.swift */ = {isa = PBXFileReference; lastKnownFileType = sourcecode.swift; path = AssetDeletionStatusTests.swift; sourceTree = "<group>"; };
		D55272EB2062733F00F542BE /* AssetDeletionRequestStrategyTests.swift */ = {isa = PBXFileReference; lastKnownFileType = sourcecode.swift; path = AssetDeletionRequestStrategyTests.swift; sourceTree = "<group>"; };
		D59F3A0F20691A0F0023474F /* ZipArchive.framework */ = {isa = PBXFileReference; lastKnownFileType = wrapper.framework; name = ZipArchive.framework; path = Carthage/Build/iOS/ZipArchive.framework; sourceTree = "<group>"; };
		D59F3A11206929AF0023474F /* SessionManagerTests+Backup.swift */ = {isa = PBXFileReference; lastKnownFileType = sourcecode.swift; path = "SessionManagerTests+Backup.swift"; sourceTree = "<group>"; };
		D5D10DA3203AE43200145497 /* Conversation+AccessMode.swift */ = {isa = PBXFileReference; lastKnownFileType = sourcecode.swift; path = "Conversation+AccessMode.swift"; sourceTree = "<group>"; };
		EE01E0361F90DABC001AA33C /* audio.m4a */ = {isa = PBXFileReference; lastKnownFileType = file; path = audio.m4a; sourceTree = "<group>"; };
		EE01E0381F90FEC1001AA33C /* ZMLocalNotificationTests_ExpiredMessage.swift */ = {isa = PBXFileReference; lastKnownFileType = sourcecode.swift; path = ZMLocalNotificationTests_ExpiredMessage.swift; sourceTree = "<group>"; };
		EE1108B623D1B367005DC663 /* TypingUsers.swift */ = {isa = PBXFileReference; lastKnownFileType = sourcecode.swift; path = TypingUsers.swift; sourceTree = "<group>"; };
		EE1108F823D1F945005DC663 /* TypingUsersTimeout.swift */ = {isa = PBXFileReference; lastKnownFileType = sourcecode.swift; path = TypingUsersTimeout.swift; sourceTree = "<group>"; };
		EE1108FA23D2087F005DC663 /* Typing.swift */ = {isa = PBXFileReference; lastKnownFileType = sourcecode.swift; path = Typing.swift; sourceTree = "<group>"; };
		EE1108FC23D59720005DC663 /* IsTypingTests.swift */ = {isa = PBXFileReference; lastKnownFileType = sourcecode.swift; path = IsTypingTests.swift; sourceTree = "<group>"; };
		EE1DEBB223D5A6930087EE1F /* TypingTests.swift */ = {isa = PBXFileReference; lastKnownFileType = sourcecode.swift; path = TypingTests.swift; sourceTree = "<group>"; };
		EE1DEBB423D5AEE50087EE1F /* TypingUsersTimeoutTests.swift */ = {isa = PBXFileReference; lastKnownFileType = sourcecode.swift; path = TypingUsersTimeoutTests.swift; sourceTree = "<group>"; };
		EE1DEBB623D5B62C0087EE1F /* TypingUsersTests.swift */ = {isa = PBXFileReference; lastKnownFileType = sourcecode.swift; path = TypingUsersTests.swift; sourceTree = "<group>"; };
		EE1DEBB823D5B9BC0087EE1F /* ZMConversation+TypingUsersTests.swift */ = {isa = PBXFileReference; lastKnownFileType = sourcecode.swift; path = "ZMConversation+TypingUsersTests.swift"; sourceTree = "<group>"; };
		EE1DEBBC23D5E0390087EE1F /* TypingUsersTimeout+Key.swift */ = {isa = PBXFileReference; lastKnownFileType = sourcecode.swift; path = "TypingUsersTimeout+Key.swift"; sourceTree = "<group>"; };
		EE1DEBC223D5F1920087EE1F /* Conversation+TypingUsers.swift */ = {isa = PBXFileReference; lastKnownFileType = sourcecode.swift; path = "Conversation+TypingUsers.swift"; sourceTree = "<group>"; };
		EE1DEBC523D5F1D00087EE1F /* NSManagedObjectContext+TypingUsers.swift */ = {isa = PBXFileReference; lastKnownFileType = sourcecode.swift; path = "NSManagedObjectContext+TypingUsers.swift"; sourceTree = "<group>"; };
		EE5BF6341F8F907C00B49D06 /* ZMLocalNotificationTests.swift */ = {isa = PBXFileReference; lastKnownFileType = sourcecode.swift; name = ZMLocalNotificationTests.swift; path = Tests/Source/Notifications/PushNotifications/ZMLocalNotificationTests.swift; sourceTree = SOURCE_ROOT; };
		EE5BF6361F8F9D6100B49D06 /* ZMLocalNotificationTests_Event.swift */ = {isa = PBXFileReference; lastKnownFileType = sourcecode.swift; name = ZMLocalNotificationTests_Event.swift; path = Tests/Source/Notifications/PushNotifications/ZMLocalNotificationTests_Event.swift; sourceTree = SOURCE_ROOT; };
		EE5FEF0421E8948F00E24F7F /* ZMUserSession+DarwinNotificationCenter.swift */ = {isa = PBXFileReference; lastKnownFileType = sourcecode.swift; path = "ZMUserSession+DarwinNotificationCenter.swift"; sourceTree = "<group>"; };
		EE6654632445D4EE00CBF8D3 /* MockAddressBook.swift */ = {isa = PBXFileReference; fileEncoding = 4; lastKnownFileType = sourcecode.swift; path = MockAddressBook.swift; sourceTree = "<group>"; };
		EE8987A52477E71500F65B6E /* WireCallCenterConfiguration.swift */ = {isa = PBXFileReference; lastKnownFileType = sourcecode.swift; path = WireCallCenterConfiguration.swift; sourceTree = "<group>"; };
		EE95DECC247C0049001EA010 /* SessionManagerConfigurationTests.swift */ = {isa = PBXFileReference; lastKnownFileType = sourcecode.swift; path = SessionManagerConfigurationTests.swift; sourceTree = "<group>"; };
		EEA27739211DCFF1004AF00F /* UserNotificationCenter.swift */ = {isa = PBXFileReference; lastKnownFileType = sourcecode.swift; path = UserNotificationCenter.swift; sourceTree = "<group>"; };
		EEA2773C211DE4C9004AF00F /* UserNotificationCenterMock.swift */ = {isa = PBXFileReference; lastKnownFileType = sourcecode.swift; path = UserNotificationCenterMock.swift; sourceTree = "<group>"; };
		EEB568181FA22FBE003ADA3A /* ZMLocalNotificationLocalizationTests.swift */ = {isa = PBXFileReference; lastKnownFileType = sourcecode.swift; name = ZMLocalNotificationLocalizationTests.swift; path = Tests/Source/Notifications/PushNotifications/ZMLocalNotificationLocalizationTests.swift; sourceTree = SOURCE_ROOT; };
		EEEA75F51F8A613F006D1070 /* ZMLocalNotification+ExpiredMessages.swift */ = {isa = PBXFileReference; fileEncoding = 4; lastKnownFileType = sourcecode.swift; path = "ZMLocalNotification+ExpiredMessages.swift"; sourceTree = "<group>"; };
		EEEA75F61F8A6140006D1070 /* ZMLocalNotification+Events.swift */ = {isa = PBXFileReference; fileEncoding = 4; lastKnownFileType = sourcecode.swift; path = "ZMLocalNotification+Events.swift"; sourceTree = "<group>"; };
		EEEA75F71F8A6141006D1070 /* ZMLocalNotification+Calling.swift */ = {isa = PBXFileReference; fileEncoding = 4; lastKnownFileType = sourcecode.swift; path = "ZMLocalNotification+Calling.swift"; sourceTree = "<group>"; };
		EEEA75F81F8A6141006D1070 /* ZMLocalNotification.swift */ = {isa = PBXFileReference; fileEncoding = 4; lastKnownFileType = sourcecode.swift; path = ZMLocalNotification.swift; sourceTree = "<group>"; };
		EEEED9A723F6BC00008C94CA /* SelfUserProvider.swift */ = {isa = PBXFileReference; lastKnownFileType = sourcecode.swift; path = SelfUserProvider.swift; sourceTree = "<group>"; };
		EEEED9A923F6BD75008C94CA /* ZMUserSession+SelfUserProvider.swift */ = {isa = PBXFileReference; lastKnownFileType = sourcecode.swift; path = "ZMUserSession+SelfUserProvider.swift"; sourceTree = "<group>"; };
		EEF4010023A8DFC6007B1A97 /* Conversation+Role.swift */ = {isa = PBXFileReference; lastKnownFileType = sourcecode.swift; path = "Conversation+Role.swift"; sourceTree = "<group>"; };
		EEF4010223A8E1EF007B1A97 /* Conversation_RoleTests.swift */ = {isa = PBXFileReference; lastKnownFileType = sourcecode.swift; name = Conversation_RoleTests.swift; path = "Tests/Source/Data Model/Conversation_RoleTests.swift"; sourceTree = SOURCE_ROOT; };
		EF169DDE22E85BA100B74D4A /* ZMConversationSource.swift */ = {isa = PBXFileReference; lastKnownFileType = sourcecode.swift; path = ZMConversationSource.swift; sourceTree = "<group>"; };
		EF2CB12622D5E58B00350B0A /* TeamImageAssetUpdateStrategy.swift */ = {isa = PBXFileReference; lastKnownFileType = sourcecode.swift; path = TeamImageAssetUpdateStrategy.swift; sourceTree = "<group>"; };
		EF2CB12822D5E5BB00350B0A /* TeamImageAssetUpdateStrategyTests.swift */ = {isa = PBXFileReference; lastKnownFileType = sourcecode.swift; path = TeamImageAssetUpdateStrategyTests.swift; sourceTree = "<group>"; };
		EF797FE71FB5E8DB00F7FF21 /* RegistrationTests.swift */ = {isa = PBXFileReference; lastKnownFileType = sourcecode.swift; path = RegistrationTests.swift; sourceTree = "<group>"; };
		EFC8281B1FB343B600E27E21 /* RegistationCredentialVerificationStrategy.swift */ = {isa = PBXFileReference; lastKnownFileType = sourcecode.swift; path = RegistationCredentialVerificationStrategy.swift; sourceTree = "<group>"; };
		EFC8281D1FB34F9600E27E21 /* EmailVerificationStrategyTests.swift */ = {isa = PBXFileReference; lastKnownFileType = sourcecode.swift; path = EmailVerificationStrategyTests.swift; sourceTree = "<group>"; };
		EFC828211FB356CE00E27E21 /* RegistrationStatusTests.swift */ = {isa = PBXFileReference; fileEncoding = 4; lastKnownFileType = sourcecode.swift; path = RegistrationStatusTests.swift; sourceTree = "<group>"; };
		EFF9403D2240FE5D004F3115 /* URL+DeepLink.swift */ = {isa = PBXFileReference; lastKnownFileType = sourcecode.swift; path = "URL+DeepLink.swift"; sourceTree = "<group>"; };
		EFF9403F2240FF12004F3115 /* DeepLinkError.swift */ = {isa = PBXFileReference; lastKnownFileType = sourcecode.swift; path = DeepLinkError.swift; sourceTree = "<group>"; };
		F11E35D52040172200D4D5DB /* ZMHotFixTests.swift */ = {isa = PBXFileReference; lastKnownFileType = sourcecode.swift; path = ZMHotFixTests.swift; sourceTree = "<group>"; };
		F130BF272062C05600DBE261 /* SessionManager+Backup.swift */ = {isa = PBXFileReference; lastKnownFileType = sourcecode.swift; path = "SessionManager+Backup.swift"; sourceTree = "<group>"; };
		F132C113203F20AB00C58933 /* ZMHotFixDirectoryTests.swift */ = {isa = PBXFileReference; lastKnownFileType = sourcecode.swift; path = ZMHotFixDirectoryTests.swift; sourceTree = "<group>"; };
		F13A26E020456002004F8E47 /* ConversationTests+Guests.swift */ = {isa = PBXFileReference; lastKnownFileType = sourcecode.swift; path = "ConversationTests+Guests.swift"; sourceTree = "<group>"; };
		F13ADE7921B5322400B6E736 /* SwiftProtobuf.framework */ = {isa = PBXFileReference; lastKnownFileType = wrapper.framework; name = SwiftProtobuf.framework; path = Carthage/Build/iOS/SwiftProtobuf.framework; sourceTree = "<group>"; };
		F14417221FD946F100CB2850 /* zh-Hant */ = {isa = PBXFileReference; lastKnownFileType = text.plist.strings; name = "zh-Hant"; path = "zh-Hant.lproj/Push.strings"; sourceTree = "<group>"; };
		F14417231FD946F200CB2850 /* zh-Hant */ = {isa = PBXFileReference; lastKnownFileType = text.plist.stringsdict; name = "zh-Hant"; path = "zh-Hant.lproj/Push.stringsdict"; sourceTree = "<group>"; };
		F14417241FD946F200CB2850 /* zh-Hant */ = {isa = PBXFileReference; lastKnownFileType = text.plist.strings; name = "zh-Hant"; path = "zh-Hant.lproj/ZMLocalizable.strings"; sourceTree = "<group>"; };
		F14417251FD9470E00CB2850 /* lt */ = {isa = PBXFileReference; lastKnownFileType = text.plist.strings; name = lt; path = lt.lproj/Push.strings; sourceTree = "<group>"; };
		F14417261FD9470E00CB2850 /* lt */ = {isa = PBXFileReference; lastKnownFileType = text.plist.stringsdict; name = lt; path = lt.lproj/Push.stringsdict; sourceTree = "<group>"; };
		F14417271FD9470E00CB2850 /* lt */ = {isa = PBXFileReference; lastKnownFileType = text.plist.strings; name = lt; path = lt.lproj/ZMLocalizable.strings; sourceTree = "<group>"; };
		F148F6661FB9AA7600BD6909 /* UnregisteredTeam.swift */ = {isa = PBXFileReference; lastKnownFileType = sourcecode.swift; path = UnregisteredTeam.swift; sourceTree = "<group>"; };
		F148F6681FBAF55800BD6909 /* TeamRegistrationStrategyTests.swift */ = {isa = PBXFileReference; lastKnownFileType = sourcecode.swift; path = TeamRegistrationStrategyTests.swift; sourceTree = "<group>"; };
		F148F66A1FBAFAF600BD6909 /* RegistrationStatusTestHelper.swift */ = {isa = PBXFileReference; lastKnownFileType = sourcecode.swift; path = RegistrationStatusTestHelper.swift; sourceTree = "<group>"; };
		F159F4131F1E3134001B7D80 /* SessionManagerTests.swift */ = {isa = PBXFileReference; fileEncoding = 4; lastKnownFileType = sourcecode.swift; path = SessionManagerTests.swift; sourceTree = "<group>"; };
		F159F4151F1E4C4C001B7D80 /* LocalStoreProvider.swift */ = {isa = PBXFileReference; fileEncoding = 4; lastKnownFileType = sourcecode.swift; path = LocalStoreProvider.swift; sourceTree = "<group>"; };
		F16558D0225F3F2A00EA2F2A /* SessionManager+SwitchBackend.swift */ = {isa = PBXFileReference; lastKnownFileType = sourcecode.swift; path = "SessionManager+SwitchBackend.swift"; sourceTree = "<group>"; };
		F16C8BC32040715800677D31 /* ZMUpdateEvent+Testing.swift */ = {isa = PBXFileReference; lastKnownFileType = sourcecode.swift; path = "ZMUpdateEvent+Testing.swift"; sourceTree = "<group>"; };
		F16C8BE72044129700677D31 /* ZMConversationTranscoder.swift */ = {isa = PBXFileReference; lastKnownFileType = sourcecode.swift; path = ZMConversationTranscoder.swift; sourceTree = "<group>"; };
		F170AF1F1E7800CF0033DC33 /* UserImageAssetUpdateStrategyTests.swift */ = {isa = PBXFileReference; fileEncoding = 4; lastKnownFileType = sourcecode.swift; path = UserImageAssetUpdateStrategyTests.swift; sourceTree = "<group>"; };
		F188BB852223F372002BF204 /* UserRichProfileIntegrationTests.swift */ = {isa = PBXFileReference; fileEncoding = 4; lastKnownFileType = sourcecode.swift; path = UserRichProfileIntegrationTests.swift; sourceTree = "<group>"; };
		F190E0A81E8D516D003E81F8 /* UserProfileImageV3Tests.swift */ = {isa = PBXFileReference; fileEncoding = 4; lastKnownFileType = sourcecode.swift; path = UserProfileImageV3Tests.swift; sourceTree = "<group>"; };
		F190E0DB1E8E7BA1003E81F8 /* SlowSyncTests+Swift.swift */ = {isa = PBXFileReference; fileEncoding = 4; lastKnownFileType = sourcecode.swift; path = "SlowSyncTests+Swift.swift"; sourceTree = "<group>"; };
		F19E559D22B399AE005C792D /* UUID+SafeLogging.swift */ = {isa = PBXFileReference; lastKnownFileType = sourcecode.swift; path = "UUID+SafeLogging.swift"; sourceTree = "<group>"; };
		F19E559F22B3A2C5005C792D /* UNNotification+SafeLogging.swift */ = {isa = PBXFileReference; lastKnownFileType = sourcecode.swift; path = "UNNotification+SafeLogging.swift"; sourceTree = "<group>"; };
		F19E55A122B3A3FA005C792D /* UNNotificationResponse+SafeLogging.swift */ = {isa = PBXFileReference; lastKnownFileType = sourcecode.swift; path = "UNNotificationResponse+SafeLogging.swift"; sourceTree = "<group>"; };
		F19E55A322B3A740005C792D /* PKPushPayload+SafeLogging.swift */ = {isa = PBXFileReference; lastKnownFileType = sourcecode.swift; path = "PKPushPayload+SafeLogging.swift"; sourceTree = "<group>"; };
		F19E55A522B3AAA8005C792D /* PKPushCredentials+SafeLogging.swift */ = {isa = PBXFileReference; lastKnownFileType = sourcecode.swift; path = "PKPushCredentials+SafeLogging.swift"; sourceTree = "<group>"; };
		F19F1D131EFBC18E00275E27 /* UnauthenticatedSession.swift */ = {isa = PBXFileReference; fileEncoding = 4; lastKnownFileType = sourcecode.swift; path = UnauthenticatedSession.swift; sourceTree = "<group>"; };
		F19F1D191EFBC2F000275E27 /* ZMAuthenticationStatus_Internal.h */ = {isa = PBXFileReference; fileEncoding = 4; lastKnownFileType = sourcecode.c.h; path = ZMAuthenticationStatus_Internal.h; sourceTree = "<group>"; };
		F19F1D1A1EFBC2F000275E27 /* ZMAuthenticationStatus.h */ = {isa = PBXFileReference; fileEncoding = 4; lastKnownFileType = sourcecode.c.h; path = ZMAuthenticationStatus.h; sourceTree = "<group>"; };
		F19F1D1B1EFBC2F000275E27 /* ZMAuthenticationStatus.m */ = {isa = PBXFileReference; fileEncoding = 4; lastKnownFileType = sourcecode.c.objc; path = ZMAuthenticationStatus.m; sourceTree = "<group>"; };
		F19F1D231EFBC34E00275E27 /* ZMUserSessionRegistrationNotification.h */ = {isa = PBXFileReference; fileEncoding = 4; lastKnownFileType = sourcecode.c.h; path = ZMUserSessionRegistrationNotification.h; sourceTree = "<group>"; };
		F19F1D241EFBC34E00275E27 /* ZMUserSessionRegistrationNotification.m */ = {isa = PBXFileReference; fileEncoding = 4; lastKnownFileType = sourcecode.c.objc; path = ZMUserSessionRegistrationNotification.m; sourceTree = "<group>"; };
		F19F1D321EFBE3FE00275E27 /* UnauthenticatedOperationLoop.swift */ = {isa = PBXFileReference; fileEncoding = 4; lastKnownFileType = sourcecode.swift; path = UnauthenticatedOperationLoop.swift; sourceTree = "<group>"; };
		F19F1D371EFBF61800275E27 /* SessionManager.swift */ = {isa = PBXFileReference; fileEncoding = 4; lastKnownFileType = sourcecode.swift; path = SessionManager.swift; sourceTree = "<group>"; };
		F19F1D391EFBFD2B00275E27 /* BuildType.swift */ = {isa = PBXFileReference; fileEncoding = 4; lastKnownFileType = sourcecode.swift; path = BuildType.swift; sourceTree = "<group>"; };
		F19F4F391E5F1AE400F4D8FF /* UserProfileImageUpdateStatus.swift */ = {isa = PBXFileReference; fileEncoding = 4; lastKnownFileType = sourcecode.swift; path = UserProfileImageUpdateStatus.swift; sourceTree = "<group>"; };
		F19F4F3B1E604AA700F4D8FF /* UserImageAssetUpdateStrategy.swift */ = {isa = PBXFileReference; fileEncoding = 4; lastKnownFileType = sourcecode.swift; path = UserImageAssetUpdateStrategy.swift; sourceTree = "<group>"; };
		F19F4F4C1E646C3C00F4D8FF /* UserProfileImageUpdateStatusTests.swift */ = {isa = PBXFileReference; fileEncoding = 4; lastKnownFileType = sourcecode.swift; path = UserProfileImageUpdateStatusTests.swift; sourceTree = "<group>"; };
		F19F4F4E1E6575F700F4D8FF /* UserProfileImageOwner.swift */ = {isa = PBXFileReference; fileEncoding = 4; lastKnownFileType = sourcecode.swift; path = UserProfileImageOwner.swift; sourceTree = "<group>"; };
		F1A94BD11F010287003083D9 /* UnauthenticatedSession+Login.swift */ = {isa = PBXFileReference; fileEncoding = 4; lastKnownFileType = sourcecode.swift; path = "UnauthenticatedSession+Login.swift"; sourceTree = "<group>"; };
		F1A989BD1FD03E2200B8A82E /* Base */ = {isa = PBXFileReference; lastKnownFileType = text.plist.strings; name = Base; path = Base.lproj/ZMLocalizable.strings; sourceTree = "<group>"; };
		F1A989BE1FD03E2400B8A82E /* pt-BR */ = {isa = PBXFileReference; lastKnownFileType = text.plist.strings; name = "pt-BR"; path = "pt-BR.lproj/ZMLocalizable.strings"; sourceTree = "<group>"; };
		F1A989BF1FD03E2500B8A82E /* es */ = {isa = PBXFileReference; lastKnownFileType = text.plist.strings; name = es; path = es.lproj/ZMLocalizable.strings; sourceTree = "<group>"; };
		F1A989C01FD03E2600B8A82E /* uk */ = {isa = PBXFileReference; lastKnownFileType = text.plist.strings; name = uk; path = uk.lproj/ZMLocalizable.strings; sourceTree = "<group>"; };
		F1A989C11FD03E2600B8A82E /* ru */ = {isa = PBXFileReference; lastKnownFileType = text.plist.strings; name = ru; path = ru.lproj/ZMLocalizable.strings; sourceTree = "<group>"; };
		F1A989C21FD03E2700B8A82E /* ja */ = {isa = PBXFileReference; lastKnownFileType = text.plist.strings; name = ja; path = ja.lproj/ZMLocalizable.strings; sourceTree = "<group>"; };
		F1A989C31FD03E2700B8A82E /* it */ = {isa = PBXFileReference; lastKnownFileType = text.plist.strings; name = it; path = it.lproj/ZMLocalizable.strings; sourceTree = "<group>"; };
		F1A989C41FD03E2800B8A82E /* nl */ = {isa = PBXFileReference; lastKnownFileType = text.plist.strings; name = nl; path = nl.lproj/ZMLocalizable.strings; sourceTree = "<group>"; };
		F1A989C51FD03E2800B8A82E /* tr */ = {isa = PBXFileReference; lastKnownFileType = text.plist.strings; name = tr; path = tr.lproj/ZMLocalizable.strings; sourceTree = "<group>"; };
		F1A989C61FD03E2900B8A82E /* fr */ = {isa = PBXFileReference; lastKnownFileType = text.plist.strings; name = fr; path = fr.lproj/ZMLocalizable.strings; sourceTree = "<group>"; };
		F1A989C71FD03E2A00B8A82E /* ar */ = {isa = PBXFileReference; lastKnownFileType = text.plist.strings; name = ar; path = ar.lproj/ZMLocalizable.strings; sourceTree = "<group>"; };
		F1A989C81FD03E2B00B8A82E /* da */ = {isa = PBXFileReference; lastKnownFileType = text.plist.strings; name = da; path = da.lproj/ZMLocalizable.strings; sourceTree = "<group>"; };
		F1A989C91FD03E2B00B8A82E /* zh-Hans */ = {isa = PBXFileReference; lastKnownFileType = text.plist.strings; name = "zh-Hans"; path = "zh-Hans.lproj/ZMLocalizable.strings"; sourceTree = "<group>"; };
		F1A989CA1FD03E2C00B8A82E /* sl */ = {isa = PBXFileReference; lastKnownFileType = text.plist.strings; name = sl; path = sl.lproj/ZMLocalizable.strings; sourceTree = "<group>"; };
		F1A989CB1FD03E2C00B8A82E /* fi */ = {isa = PBXFileReference; lastKnownFileType = text.plist.strings; name = fi; path = fi.lproj/ZMLocalizable.strings; sourceTree = "<group>"; };
		F1A989CC1FD03E2D00B8A82E /* et */ = {isa = PBXFileReference; lastKnownFileType = text.plist.strings; name = et; path = et.lproj/ZMLocalizable.strings; sourceTree = "<group>"; };
		F1A989CD1FD03E2E00B8A82E /* pl */ = {isa = PBXFileReference; lastKnownFileType = text.plist.strings; name = pl; path = pl.lproj/ZMLocalizable.strings; sourceTree = "<group>"; };
		F1A989CE1FD0579F00B8A82E /* de */ = {isa = PBXFileReference; lastKnownFileType = text.plist.strings; name = de; path = de.lproj/ZMLocalizable.strings; sourceTree = "<group>"; };
		F1AE5F6C21F72FC6009CDBBC /* ZMUserSession+Timers.swift */ = {isa = PBXFileReference; lastKnownFileType = sourcecode.swift; path = "ZMUserSession+Timers.swift"; sourceTree = "<group>"; };
		F1AE5F6E21F73388009CDBBC /* ZMUserSessionTests+Timers.swift */ = {isa = PBXFileReference; lastKnownFileType = sourcecode.swift; path = "ZMUserSessionTests+Timers.swift"; sourceTree = "<group>"; };
		F1B5D53C2181FDA300986911 /* NetworkQuality.swift */ = {isa = PBXFileReference; lastKnownFileType = sourcecode.swift; path = NetworkQuality.swift; sourceTree = "<group>"; };
		F1C1F3ED1FCF0C85007273E3 /* ZMUserSessionErrorCode+Localized.swift */ = {isa = PBXFileReference; lastKnownFileType = sourcecode.swift; path = "ZMUserSessionErrorCode+Localized.swift"; sourceTree = "<group>"; };
		F1C1F3EF1FCF18C5007273E3 /* NSError+Localized.swift */ = {isa = PBXFileReference; lastKnownFileType = sourcecode.swift; path = "NSError+Localized.swift"; sourceTree = "<group>"; };
		F1C51FE61FB49660009C2269 /* RegistrationStatus.swift */ = {isa = PBXFileReference; lastKnownFileType = sourcecode.swift; path = RegistrationStatus.swift; sourceTree = "<group>"; };
		F1C51FE81FB4A9C7009C2269 /* RegistrationStrategy.swift */ = {isa = PBXFileReference; lastKnownFileType = sourcecode.swift; path = RegistrationStrategy.swift; sourceTree = "<group>"; };
		F1E48002207E3789008D4299 /* Default-568h@2x.png */ = {isa = PBXFileReference; lastKnownFileType = image.png; path = "Default-568h@2x.png"; sourceTree = "<group>"; };
		F1EB0E77200501C70040D73E /* NotificationsTracker.swift */ = {isa = PBXFileReference; lastKnownFileType = sourcecode.swift; path = NotificationsTracker.swift; sourceTree = "<group>"; };
		F1F3FE8620F36DEC00B0BAF3 /* PushNotificationTokenTests.swift */ = {isa = PBXFileReference; lastKnownFileType = sourcecode.swift; path = PushNotificationTokenTests.swift; sourceTree = "<group>"; };
		F1FE8025200684DB00A438CF /* NotificationsTrackingTests.swift */ = {isa = PBXFileReference; fileEncoding = 4; lastKnownFileType = sourcecode.swift; path = NotificationsTrackingTests.swift; sourceTree = "<group>"; };
		F905C47E1E79A86A00AF34A5 /* WireCallCenterV3Tests.swift */ = {isa = PBXFileReference; fileEncoding = 4; lastKnownFileType = sourcecode.swift; path = WireCallCenterV3Tests.swift; sourceTree = "<group>"; };
		F90EC5A21E7BF1AC00A6779E /* AVSWrapper.swift */ = {isa = PBXFileReference; fileEncoding = 4; lastKnownFileType = sourcecode.swift; path = AVSWrapper.swift; sourceTree = "<group>"; };
		F91CA6AC1BECBD3F000EE5C2 /* Base */ = {isa = PBXFileReference; lastKnownFileType = text.plist.strings; name = Base; path = Base.lproj/Push.strings; sourceTree = "<group>"; };
		F91CA6AD1BECBD46000EE5C2 /* Base */ = {isa = PBXFileReference; lastKnownFileType = text.plist.stringsdict; name = Base; path = Base.lproj/Push.stringsdict; sourceTree = "<group>"; };
		F91CA6AE1BECBD51000EE5C2 /* de */ = {isa = PBXFileReference; lastKnownFileType = text.plist.strings; name = de; path = de.lproj/Push.strings; sourceTree = "<group>"; };
		F91CA6AF1BECBD51000EE5C2 /* de */ = {isa = PBXFileReference; lastKnownFileType = text.plist.stringsdict; name = de; path = de.lproj/Push.stringsdict; sourceTree = "<group>"; };
		F920F4D51DA3DCF8002B860B /* ConversationTests+Ephemeral.swift */ = {isa = PBXFileReference; fileEncoding = 4; lastKnownFileType = sourcecode.swift; path = "ConversationTests+Ephemeral.swift"; sourceTree = "<group>"; };
		F9245BEC1CBF95A8009D1E85 /* ZMHotFixDirectory+Swift.swift */ = {isa = PBXFileReference; fileEncoding = 4; lastKnownFileType = sourcecode.swift; path = "ZMHotFixDirectory+Swift.swift"; sourceTree = "<group>"; };
		F925468C1C63B61000CE2D7C /* MessagingTest+EventFactory.h */ = {isa = PBXFileReference; fileEncoding = 4; lastKnownFileType = sourcecode.c.h; path = "MessagingTest+EventFactory.h"; sourceTree = "<group>"; };
		F925468D1C63B61000CE2D7C /* MessagingTest+EventFactory.m */ = {isa = PBXFileReference; fileEncoding = 4; lastKnownFileType = sourcecode.c.objc; path = "MessagingTest+EventFactory.m"; sourceTree = "<group>"; };
		F92CA9641F153622007D8570 /* ZMUserSessionTests+FileRelocation.swift */ = {isa = PBXFileReference; fileEncoding = 4; lastKnownFileType = sourcecode.swift; path = "ZMUserSessionTests+FileRelocation.swift"; sourceTree = "<group>"; };
		F93A75F11C1F219800252586 /* ConversationStatusStrategy.swift */ = {isa = PBXFileReference; fileEncoding = 4; lastKnownFileType = sourcecode.swift; path = ConversationStatusStrategy.swift; sourceTree = "<group>"; };
		F93C4C6F1E1E8B77007E9CEE /* Cartfile.resolved */ = {isa = PBXFileReference; fileEncoding = 4; lastKnownFileType = text; path = Cartfile.resolved; sourceTree = "<group>"; };
		F93F3A581ED5A67E003CD185 /* TeamTests.swift */ = {isa = PBXFileReference; fileEncoding = 4; lastKnownFileType = sourcecode.swift; path = TeamTests.swift; sourceTree = "<group>"; };
		F9410F621DE44C2E007451FF /* TypingStrategyTests.swift */ = {isa = PBXFileReference; fileEncoding = 4; lastKnownFileType = sourcecode.swift; path = TypingStrategyTests.swift; sourceTree = "<group>"; };
		F9410F641DE49C13007451FF /* PushTokenStrategy.swift */ = {isa = PBXFileReference; fileEncoding = 4; lastKnownFileType = sourcecode.swift; name = PushTokenStrategy.swift; path = Source/Synchronization/Strategies/PushTokenStrategy.swift; sourceTree = SOURCE_ROOT; };
		F9410F671DE4BE42007451FF /* PushTokenStrategyTests.swift */ = {isa = PBXFileReference; fileEncoding = 4; lastKnownFileType = sourcecode.swift; path = PushTokenStrategyTests.swift; sourceTree = "<group>"; };
		F94F6B321E54B9C000D46A29 /* CallingRequestStrategyTests.swift */ = {isa = PBXFileReference; fileEncoding = 4; lastKnownFileType = sourcecode.swift; path = CallingRequestStrategyTests.swift; sourceTree = "<group>"; };
		F95706531DE5D1CC0087442C /* SearchUserImageStrategy.swift */ = {isa = PBXFileReference; fileEncoding = 4; lastKnownFileType = sourcecode.swift; path = SearchUserImageStrategy.swift; sourceTree = "<group>"; };
		F95706581DE5F6D40087442C /* SearchUserImageStrategyTests.swift */ = {isa = PBXFileReference; fileEncoding = 4; lastKnownFileType = sourcecode.swift; path = SearchUserImageStrategyTests.swift; sourceTree = "<group>"; };
		F95ECF4C1B94A553009F91BA /* ZMHotFix.h */ = {isa = PBXFileReference; fileEncoding = 4; lastKnownFileType = sourcecode.c.h; path = ZMHotFix.h; sourceTree = "<group>"; };
		F95ECF4D1B94A553009F91BA /* ZMHotFix.m */ = {isa = PBXFileReference; fileEncoding = 4; lastKnownFileType = sourcecode.c.objc; path = ZMHotFix.m; sourceTree = "<group>"; };
		F95ECF501B94BD05009F91BA /* ZMHotFixTests.m */ = {isa = PBXFileReference; fileEncoding = 4; lastKnownFileType = sourcecode.c.objc; path = ZMHotFixTests.m; sourceTree = "<group>"; };
		F95FFBCF1EB8A44D004031CB /* CallSystemMessageGeneratorTests.swift */ = {isa = PBXFileReference; fileEncoding = 4; lastKnownFileType = sourcecode.swift; path = CallSystemMessageGeneratorTests.swift; sourceTree = "<group>"; };
		F962A8EF19FFD4DC00FD0F80 /* ZMOperationLoop+Private.h */ = {isa = PBXFileReference; lastKnownFileType = sourcecode.c.h; path = "ZMOperationLoop+Private.h"; sourceTree = "<group>"; };
		F9644AE91E83CDD100A1887B /* CallingV3Tests.swift */ = {isa = PBXFileReference; fileEncoding = 4; lastKnownFileType = sourcecode.swift; path = CallingV3Tests.swift; sourceTree = "<group>"; };
		F964700B1D5C720D00A81A92 /* ConversationTests+MessageEditing.m */ = {isa = PBXFileReference; fileEncoding = 4; lastKnownFileType = sourcecode.c.objc; path = "ConversationTests+MessageEditing.m"; sourceTree = "<group>"; };
		F96C8E791D7DCCE8004B6D87 /* LocalNotificationDispatcher+Messages.swift */ = {isa = PBXFileReference; fileEncoding = 4; lastKnownFileType = sourcecode.swift; path = "LocalNotificationDispatcher+Messages.swift"; sourceTree = "<group>"; };
		F96C8E811D7ECECF004B6D87 /* ZMLocalNotificationTests_Message.swift */ = {isa = PBXFileReference; fileEncoding = 4; lastKnownFileType = sourcecode.swift; path = ZMLocalNotificationTests_Message.swift; sourceTree = "<group>"; };
		F96C8E891D7F6F8C004B6D87 /* ZMLocalNotificationTests_SystemMessage.swift */ = {isa = PBXFileReference; fileEncoding = 4; lastKnownFileType = sourcecode.swift; path = ZMLocalNotificationTests_SystemMessage.swift; sourceTree = "<group>"; };
		F96DBEE81DF9A570008FE832 /* ZMSyncStrategy+ManagedObjectChanges.h */ = {isa = PBXFileReference; fileEncoding = 4; lastKnownFileType = sourcecode.c.h; path = "ZMSyncStrategy+ManagedObjectChanges.h"; sourceTree = "<group>"; };
		F96DBEE91DF9A570008FE832 /* ZMSyncStrategy+ManagedObjectChanges.m */ = {isa = PBXFileReference; fileEncoding = 4; lastKnownFileType = sourcecode.c.objc; path = "ZMSyncStrategy+ManagedObjectChanges.m"; sourceTree = "<group>"; };
		F97678F91D76D11400CC075D /* BackgroundAPNSConfirmationStatus.swift */ = {isa = PBXFileReference; fileEncoding = 4; lastKnownFileType = sourcecode.swift; path = BackgroundAPNSConfirmationStatus.swift; sourceTree = "<group>"; };
		F97679081D771B2700CC075D /* BackgroundAPNSConfirmationStatusTests.swift */ = {isa = PBXFileReference; fileEncoding = 4; lastKnownFileType = sourcecode.swift; path = BackgroundAPNSConfirmationStatusTests.swift; sourceTree = "<group>"; };
		F98EDCCD1D82B913001E65CB /* LocalNotificationContentType.swift */ = {isa = PBXFileReference; fileEncoding = 4; lastKnownFileType = sourcecode.swift; path = LocalNotificationContentType.swift; sourceTree = "<group>"; };
		F98EDCDF1D82B924001E65CB /* NotificationSound.swift */ = {isa = PBXFileReference; fileEncoding = 4; lastKnownFileType = sourcecode.swift; path = NotificationSound.swift; sourceTree = "<group>"; };
		F98EDCE71D82B924001E65CB /* ZMLocalNotificationSet.swift */ = {isa = PBXFileReference; fileEncoding = 4; lastKnownFileType = sourcecode.swift; path = ZMLocalNotificationSet.swift; sourceTree = "<group>"; };
		F991CE111CB55512004D8465 /* ZMConversation+Testing.h */ = {isa = PBXFileReference; fileEncoding = 4; lastKnownFileType = sourcecode.c.h; path = "ZMConversation+Testing.h"; sourceTree = "<group>"; };
		F991CE121CB55512004D8465 /* ZMConversation+Testing.m */ = {isa = PBXFileReference; fileEncoding = 4; lastKnownFileType = sourcecode.c.objc; path = "ZMConversation+Testing.m"; sourceTree = "<group>"; };
		F991CE131CB55512004D8465 /* ZMUser+Testing.h */ = {isa = PBXFileReference; fileEncoding = 4; lastKnownFileType = sourcecode.c.h; path = "ZMUser+Testing.h"; sourceTree = "<group>"; };
		F991CE141CB55512004D8465 /* ZMUser+Testing.m */ = {isa = PBXFileReference; fileEncoding = 4; lastKnownFileType = sourcecode.c.objc; path = "ZMUser+Testing.m"; sourceTree = "<group>"; };
		F99298581BE110490058D42F /* ZMClientRegistrationStatusTests.m */ = {isa = PBXFileReference; fileEncoding = 4; lastKnownFileType = sourcecode.c.objc; path = ZMClientRegistrationStatusTests.m; sourceTree = "<group>"; };
		F992985A1BE1404D0058D42F /* ZMClientRegistrationStatus+Internal.h */ = {isa = PBXFileReference; lastKnownFileType = sourcecode.c.h; path = "ZMClientRegistrationStatus+Internal.h"; sourceTree = "<group>"; };
		F9AB00211F0CDAF00037B437 /* FileRelocator.swift */ = {isa = PBXFileReference; fileEncoding = 4; lastKnownFileType = sourcecode.swift; path = FileRelocator.swift; sourceTree = "<group>"; };
		F9ABDF401CECBD8A008461B2 /* AccountStatus.swift */ = {isa = PBXFileReference; fileEncoding = 4; lastKnownFileType = sourcecode.swift; path = AccountStatus.swift; sourceTree = "<group>"; };
		F9ABDF421CECC69C008461B2 /* AccountStatusTests.swift */ = {isa = PBXFileReference; fileEncoding = 4; lastKnownFileType = sourcecode.swift; path = AccountStatusTests.swift; sourceTree = "<group>"; };
		F9ABE84B1EFD568B00D83214 /* TeamDownloadRequestStrategy.swift */ = {isa = PBXFileReference; fileEncoding = 4; lastKnownFileType = sourcecode.swift; path = TeamDownloadRequestStrategy.swift; sourceTree = "<group>"; };
		F9ABE84C1EFD568B00D83214 /* TeamDownloadRequestStrategy+Events.swift */ = {isa = PBXFileReference; fileEncoding = 4; lastKnownFileType = sourcecode.swift; path = "TeamDownloadRequestStrategy+Events.swift"; sourceTree = "<group>"; };
		F9ABE84D1EFD568B00D83214 /* TeamRequestFactory.swift */ = {isa = PBXFileReference; fileEncoding = 4; lastKnownFileType = sourcecode.swift; path = TeamRequestFactory.swift; sourceTree = "<group>"; };
		F9ABE8531EFD56BF00D83214 /* TeamDownloadRequestStrategyTests.swift */ = {isa = PBXFileReference; fileEncoding = 4; lastKnownFileType = sourcecode.swift; path = TeamDownloadRequestStrategyTests.swift; sourceTree = "<group>"; };
		F9ABE8541EFD56BF00D83214 /* TeamDownloadRequestStrategy+EventsTests.swift */ = {isa = PBXFileReference; fileEncoding = 4; lastKnownFileType = sourcecode.swift; path = "TeamDownloadRequestStrategy+EventsTests.swift"; sourceTree = "<group>"; };
		F9ABE8A91F02A45700D83214 /* TeamSyncRequestStrategy.swift */ = {isa = PBXFileReference; fileEncoding = 4; lastKnownFileType = sourcecode.swift; path = TeamSyncRequestStrategy.swift; sourceTree = "<group>"; };
		F9ABE8AB1F02A86400D83214 /* TeamSyncRequestStrategyTests.swift */ = {isa = PBXFileReference; fileEncoding = 4; lastKnownFileType = sourcecode.swift; path = TeamSyncRequestStrategyTests.swift; sourceTree = "<group>"; };
		F9B171F51C0EF21100E6EEC6 /* ClientUpdateStatus.swift */ = {isa = PBXFileReference; fileEncoding = 4; lastKnownFileType = sourcecode.swift; path = ClientUpdateStatus.swift; sourceTree = "<group>"; };
		F9B171F71C0F00E700E6EEC6 /* ClientUpdateStatusTests.swift */ = {isa = PBXFileReference; fileEncoding = 4; lastKnownFileType = sourcecode.swift; path = ClientUpdateStatusTests.swift; sourceTree = "<group>"; };
		F9B171F91C0F320200E6EEC6 /* ClientManagementTests.m */ = {isa = PBXFileReference; fileEncoding = 4; lastKnownFileType = sourcecode.c.objc; path = ClientManagementTests.m; sourceTree = "<group>"; };
		F9B71F4A1CB2B841001DB03F /* NSManagedObjectContext+TestHelpers.h */ = {isa = PBXFileReference; fileEncoding = 4; lastKnownFileType = sourcecode.c.h; path = "NSManagedObjectContext+TestHelpers.h"; sourceTree = "<group>"; };
		F9B71F4B1CB2B841001DB03F /* NSManagedObjectContext+TestHelpers.m */ = {isa = PBXFileReference; fileEncoding = 4; lastKnownFileType = sourcecode.c.objc; path = "NSManagedObjectContext+TestHelpers.m"; sourceTree = "<group>"; };
		F9B8308B1DEEDC2900FF6FE7 /* SyncStatus.swift */ = {isa = PBXFileReference; fileEncoding = 4; lastKnownFileType = sourcecode.swift; path = SyncStatus.swift; sourceTree = "<group>"; };
		F9C9A4ED1CAD290B0039E10C /* store128.wiredatabase */ = {isa = PBXFileReference; lastKnownFileType = file; path = store128.wiredatabase; sourceTree = "<group>"; };
		F9D1CD131DF6C131002F6E80 /* SyncStatusTests.swift */ = {isa = PBXFileReference; fileEncoding = 4; lastKnownFileType = sourcecode.swift; lineEnding = 0; path = SyncStatusTests.swift; sourceTree = "<group>"; xcLanguageSpecificationIdentifier = xcode.lang.swift; };
		F9DAC54D1C2034E70001F11E /* ConversationStatusStrategyTests.swift */ = {isa = PBXFileReference; fileEncoding = 4; lastKnownFileType = sourcecode.swift; path = ConversationStatusStrategyTests.swift; sourceTree = "<group>"; };
		F9E3AB511BEA017300C1A6AA /* ZMSelfStrategy+Internal.h */ = {isa = PBXFileReference; fileEncoding = 4; lastKnownFileType = sourcecode.c.h; path = "ZMSelfStrategy+Internal.h"; sourceTree = "<group>"; };
		F9E462D91D7043C60036CFA7 /* ConversationTests+Confirmation.swift */ = {isa = PBXFileReference; fileEncoding = 4; lastKnownFileType = sourcecode.swift; path = "ConversationTests+Confirmation.swift"; sourceTree = "<group>"; };
		F9E4779D1D21640E003A99AC /* ZMLocalNotificationSetTests.swift */ = {isa = PBXFileReference; fileEncoding = 4; lastKnownFileType = sourcecode.swift; path = ZMLocalNotificationSetTests.swift; sourceTree = "<group>"; };
		F9E577201E77EC6D0065EFE4 /* WireCallCenterV3+Notifications.swift */ = {isa = PBXFileReference; fileEncoding = 4; lastKnownFileType = sourcecode.swift; path = "WireCallCenterV3+Notifications.swift"; sourceTree = "<group>"; };
		F9F11A061A0A630900F1DCEE /* ZMBlacklistVerificatorTest.m */ = {isa = PBXFileReference; fileEncoding = 4; lastKnownFileType = sourcecode.c.objc; path = ZMBlacklistVerificatorTest.m; sourceTree = "<group>"; };
		F9F631411DE3524100416938 /* TypingStrategy.swift */ = {isa = PBXFileReference; fileEncoding = 4; lastKnownFileType = sourcecode.swift; path = TypingStrategy.swift; sourceTree = "<group>"; };
		F9F846331ED307F10087C1A4 /* CallParticipantsSnapshotTests.swift */ = {isa = PBXFileReference; fileEncoding = 4; lastKnownFileType = sourcecode.swift; path = CallParticipantsSnapshotTests.swift; sourceTree = "<group>"; };
		F9F9F5611D75D62100AE6499 /* RequestStrategyTestBase.swift */ = {isa = PBXFileReference; fileEncoding = 4; lastKnownFileType = sourcecode.swift; path = RequestStrategyTestBase.swift; sourceTree = "<group>"; };
		F9FD16791BDFCDAD00725F5C /* ZMClientRegistrationStatus.h */ = {isa = PBXFileReference; fileEncoding = 4; lastKnownFileType = sourcecode.c.h; path = ZMClientRegistrationStatus.h; sourceTree = "<group>"; };
		F9FD167A1BDFCDAD00725F5C /* ZMClientRegistrationStatus.m */ = {isa = PBXFileReference; fileEncoding = 4; lastKnownFileType = sourcecode.c.objc; path = ZMClientRegistrationStatus.m; sourceTree = "<group>"; };
		F9FD798519EE742600D70FCD /* ZMBlacklistDownloader.h */ = {isa = PBXFileReference; fileEncoding = 4; lastKnownFileType = sourcecode.c.h; path = ZMBlacklistDownloader.h; sourceTree = "<group>"; };
		F9FD798619EE742600D70FCD /* ZMBlacklistDownloader.m */ = {isa = PBXFileReference; fileEncoding = 4; lastKnownFileType = sourcecode.c.objc; path = ZMBlacklistDownloader.m; sourceTree = "<group>"; };
		F9FD798919EE962F00D70FCD /* ZMBlacklistDownloaderTest.m */ = {isa = PBXFileReference; fileEncoding = 4; lastKnownFileType = sourcecode.c.objc; path = ZMBlacklistDownloaderTest.m; sourceTree = "<group>"; };
		F9FD798B19EE9B9A00D70FCD /* ZMBlacklistVerificator.h */ = {isa = PBXFileReference; fileEncoding = 4; lastKnownFileType = sourcecode.c.h; path = ZMBlacklistVerificator.h; sourceTree = "<group>"; };
		F9FD798C19EE9B9A00D70FCD /* ZMBlacklistVerificator.m */ = {isa = PBXFileReference; fileEncoding = 4; lastKnownFileType = sourcecode.c.objc; path = ZMBlacklistVerificator.m; sourceTree = "<group>"; };
/* End PBXFileReference section */

/* Begin PBXFrameworksBuildPhase section */
		3E186085191A56F6000FE027 /* Frameworks */ = {
			isa = PBXFrameworksBuildPhase;
			buildActionMask = 2147483647;
			files = (
				F13ADE7A21B5322400B6E736 /* SwiftProtobuf.framework in Frameworks */,
				878B823A20A1DD00007455CA /* HTMLString.framework in Frameworks */,
				09B978FE1B679F4B00A30B38 /* OCMock.framework in Frameworks */,
				54E03A6E1E93CEF20089AC69 /* WireMockTransport.framework in Frameworks */,
				544BA1571A43424F00D3B852 /* WireSyncEngine.framework in Frameworks */,
				54E03A701E93CF060089AC69 /* WireTesting.framework in Frameworks */,
			);
			runOnlyForDeploymentPostprocessing = 0;
		};
		3E1860C0191A649D000FE027 /* Frameworks */ = {
			isa = PBXFrameworksBuildPhase;
			buildActionMask = 2147483647;
			files = (
				878B823920A1DCF6007455CA /* HTMLString.framework in Frameworks */,
				D59F3A1320692FA80023474F /* ZipArchive.framework in Frameworks */,
				545816FA1E93E20700BFAF7E /* WireProtos.framework in Frameworks */,
				09B978FF1B679F5D00A30B38 /* OCMock.framework in Frameworks */,
				54E03A6D1E93CEF10089AC69 /* WireMockTransport.framework in Frameworks */,
				54F4DC5A1A4438B300FDB6EA /* WireSyncEngine.framework in Frameworks */,
				CEE02E461DDA0F4D00BA2BE2 /* avs.framework in Frameworks */,
				54E03A6F1E93CF050089AC69 /* WireTesting.framework in Frameworks */,
			);
			runOnlyForDeploymentPostprocessing = 0;
		};
		5498158F1A43232400A7CE2E /* Frameworks */ = {
			isa = PBXFrameworksBuildPhase;
			buildActionMask = 2147483647;
			files = (
				878B823820A1DCE7007455CA /* HTMLString.framework in Frameworks */,
				D59F3A1020691A0F0023474F /* ZipArchive.framework in Frameworks */,
				CE5DC1A11DDA09F000D24DBA /* avs.framework in Frameworks */,
				54E03A631E93CEED0089AC69 /* WireImages.framework in Frameworks */,
				54E03A6C1E93CEED0089AC69 /* WireUtilities.framework in Frameworks */,
				5442A7321E42244C00415104 /* libPhoneNumberiOS.framework in Frameworks */,
				54E03A681E93CEED0089AC69 /* WireRequestStrategy.framework in Frameworks */,
				54E03A641E93CEED0089AC69 /* WireLinkPreview.framework in Frameworks */,
				54E03A611E93CEED0089AC69 /* WireCryptobox.framework in Frameworks */,
				54E03A6B1E93CEED0089AC69 /* WireTransport.framework in Frameworks */,
				54E03A671E93CEED0089AC69 /* WireProtos.framework in Frameworks */,
				A96190CA23A6DDCE00B8665F /* WireDataModel.framework in Frameworks */,
				54E03A691E93CEED0089AC69 /* WireSystem.framework in Frameworks */,
			);
			runOnlyForDeploymentPostprocessing = 0;
		};
/* End PBXFrameworksBuildPhase section */

/* Begin PBXGroup section */
		0928E38F1BA2CFF60057232E /* E2EE */ = {
			isa = PBXGroup;
			children = (
				871667F91BB2AE9C009C6EEA /* APSSignalingKeysStore.swift */,
				09BCDB8C1BCE7F000020DCC7 /* ZMAPSMessageDecoder.h */,
				09BCDB8D1BCE7F000020DCC7 /* ZMAPSMessageDecoder.m */,
			);
			path = E2EE;
			sourceTree = "<group>";
		};
		0994E1DB1B835C4900A51721 /* zmc-config */ = {
			isa = PBXGroup;
			children = (
				0994E1DD1B835C4900A51721 /* ios-test-host.xcconfig */,
				0994E1DE1B835C4900A51721 /* ios-test-target.xcconfig */,
				0994E1DF1B835C4900A51721 /* ios.xcconfig */,
				0994E1E21B835C4900A51721 /* project-common.xcconfig */,
				0994E1E31B835C4900A51721 /* project-debug.xcconfig */,
				0994E1E41B835C4900A51721 /* project.xcconfig */,
				0994E1E71B835C4900A51721 /* swift.xcconfig */,
				0994E1E81B835C4900A51721 /* tests.xcconfig */,
				0994E1E91B835C4900A51721 /* warnings-debug.xcconfig */,
				0994E1EA1B835C4900A51721 /* warnings.xcconfig */,
			);
			path = "zmc-config";
			sourceTree = "<group>";
		};
		09C77C3C1BA2E38D00E2163F /* E2EE */ = {
			isa = PBXGroup;
			children = (
				F9F9F5611D75D62100AE6499 /* RequestStrategyTestBase.swift */,
				0920833C1BA84F3100F82B29 /* UserClientRequestStrategyTests.swift */,
				161927222459E08E00DDD9EB /* UserClientEventConsumerTests.swift */,
				093694441BA9633300F36B3A /* UserClientRequestFactoryTests.swift */,
				87D003FE1BB5810D00472E06 /* APSSignalingKeyStoreTests.swift */,
				09914E521BD6613D00C10BF8 /* ZMDecodedAPSMessageTest.m */,
			);
			path = E2EE;
			sourceTree = "<group>";
		};
		161ACB2B23F5B9E900ABFF33 /* URLActionProcessors */ = {
			isa = PBXGroup;
			children = (
				161ACB2C23F5BA0200ABFF33 /* DeepLinkURLActionProcessor.swift */,
				161ACB2E23F5BACA00ABFF33 /* ConnectToBotURLActionProcessor.swift */,
			);
			path = URLActionProcessors;
			sourceTree = "<group>";
		};
		161ACB3023F5BB7E00ABFF33 /* URLActionProcessors */ = {
			isa = PBXGroup;
			children = (
				161ACB3123F5BBA100ABFF33 /* CompanyLoginURLActionProcessor.swift */,
			);
			path = URLActionProcessors;
			sourceTree = "<group>";
		};
		161ACB3D23F6E49400ABFF33 /* URLActionProcessors */ = {
			isa = PBXGroup;
			children = (
				161ACB3E23F6E4C200ABFF33 /* DeepLinkURLActionProcessorTests.swift */,
				161C886223FADDE400CB0B8E /* ConnectToBotURLActionProcessorTests.swift */,
			);
			name = URLActionProcessors;
			sourceTree = "<group>";
		};
		161ACB4023F6EDF900ABFF33 /* UnauthenticatedSession */ = {
			isa = PBXGroup;
			children = (
				161ACB4123F6EE1E00ABFF33 /* URLActionProcessors */,
			);
			path = UnauthenticatedSession;
			sourceTree = "<group>";
		};
		161ACB4123F6EE1E00ABFF33 /* URLActionProcessors */ = {
			isa = PBXGroup;
			children = (
				161ACB4223F6EE4800ABFF33 /* CompanyLoginURLActionProcessorTests.swift */,
			);
			path = URLActionProcessors;
			sourceTree = "<group>";
		};
		3E18605A191A4EF8000FE027 /* Resources */ = {
			isa = PBXGroup;
			children = (
				54764B9D1C931E9400BD25E3 /* animated.gif */,
				54764B9E1C931E9400BD25E3 /* not_animated.gif */,
				54764B971C9303D600BD25E3 /* medium.jpg */,
				54764B981C9303D600BD25E3 /* tiny.jpg */,
				AF6415A01C9C151700A535F5 /* EncryptedBase64EncondedExternalMessageTestFixture.txt */,
				AF6415A11C9C151700A535F5 /* ExternalMessageTextFixture.txt */,
				EE01E0361F90DABC001AA33C /* audio.m4a */,
				BF158D2E1CE087D8007C6F8A /* video.mp4 */,
				54DFAE211C92D979004B1D15 /* 1900x1500.jpg */,
				F9C9A4F11CAD2A200039E10C /* DB Ficture 1.28 */,
				BF44A3521C71D60100C6928E /* DB Fixture 1.27 */,
				BF72DF111C4D257C002B324F /* DB Fixture 1.24 */,
				BF72DF101C4D256B002B324F /* DB Fixture 1.25 / 1.26 */,
				5423B998191A4A1B0044347D /* InfoPlist.strings */,
				3E2712FE1A891781008EE50F /* Tests-ios-Info.plist */,
				54764B9B1C930AEB00BD25E3 /* Lorem Ipsum.txt */,
			);
			path = Resources;
			sourceTree = "<group>";
		};
		3E18605B191A4F28000FE027 /* Public */ = {
			isa = PBXGroup;
			children = (
				542049EF196AB84B000D8A94 /* WireSyncEngine.h */,
				3E05F247192A4F8900F22D80 /* NSError+ZMUserSession.h */,
				54D9331C1AE1643A00C0B91C /* ZMCredentials.h */,
				546D45FD19E29D92004C478D /* ZMNetworkState.h */,
			);
			path = Public;
			sourceTree = "<group>";
		};
		3E18605E191A4F4F000FE027 /* Resources */ = {
			isa = PBXGroup;
			children = (
				3E799CC9192134900020A438 /* Configurations */,
				3E27131A1A8A68BF008EE50F /* Push.strings */,
				3E27131C1A8A68BF008EE50F /* Push.stringsdict */,
				549815961A43232400A7CE2E /* WireSyncEngine-ios-Info.plist */,
				F1A989BC1FD03E1B00B8A82E /* ZMLocalizable.strings */,
				543095921DE76B170065367F /* random1.txt */,
				543095941DE76B270065367F /* random2.txt */,
			);
			path = Resources;
			sourceTree = "<group>";
		};
		3E1860B3191A5D1D000FE027 /* iOS Test Host */ = {
			isa = PBXGroup;
			children = (
				3E1860B4191A5D99000FE027 /* Test-Host-Info.plist */,
				3E1860B5191A5D99000FE027 /* Test-Host-Prefix.pch */,
				3E1860B6191A5D99000FE027 /* TestHost-main.m */,
				3E1860B7191A5D99000FE027 /* TestHostAppDelegate.h */,
				3E1860B8191A5D99000FE027 /* TestHostAppDelegate.m */,
				F1E48002207E3789008D4299 /* Default-568h@2x.png */,
				3E9848BC1A65253000F7B050 /* Hack.swift */,
				872C995A1DB65D0D006A3BDE /* harp.m4a */,
				872C99571DB659E6006A3BDE /* ringing_from_them_long.caf */,
			);
			path = "iOS Test Host";
			sourceTree = "<group>";
		};
		3E799CC9192134900020A438 /* Configurations */ = {
			isa = PBXGroup;
			children = (
				0994E1DB1B835C4900A51721 /* zmc-config */,
				0994E1F01B835C4900A51721 /* WireSyncEngine.xcconfig */,
				0994E1F11B835D1100A51721 /* version.xcconfig */,
			);
			path = Configurations;
			sourceTree = "<group>";
		};
		3E89FFA3191B6E15002D3A3E /* Data Model */ = {
			isa = PBXGroup;
			children = (
				EEEED9A723F6BC00008C94CA /* SelfUserProvider.swift */,
				EE1108FA23D2087F005DC663 /* Typing.swift */,
				EE1108F823D1F945005DC663 /* TypingUsersTimeout.swift */,
				EE1DEBBC23D5E0390087EE1F /* TypingUsersTimeout+Key.swift */,
				EE1108B623D1B367005DC663 /* TypingUsers.swift */,
				5435C5541E13D9A0002D9766 /* NSManagedObjectContext+KeyValueStore.swift */,
				16D3FCE41E37A8050052A535 /* NSManagedObjectContext+ServerTimeDelta.swift */,
				16F5F16B1E4092C00062F0AE /* NSManagedObjectContext+CTCallCenter.swift */,
				163FB9962057E25600E74F83 /* NSManagedObjectContext+LastNotificationID.swift */,
				EE1DEBC523D5F1D00087EE1F /* NSManagedObjectContext+TypingUsers.swift */,
				16085B321F71811A000B9F22 /* UserChangeInfo+UserSession.swift */,
				8754B8491F73C25400EC02AD /* ConversationListChangeInfo+UserSession.swift */,
				8754B84B1F73C38900EC02AD /* MessageChangeInfo+UserSession.swift */,
				872A2EE51FFFBC2900900B22 /* ServiceUser.swift */,
				168CF4282007840A009FCB89 /* Team+Invite.swift */,
				BF3C1B1620DBE254001CE126 /* Conversation+MessageDestructionTimeout.swift */,
				D5D10DA3203AE43200145497 /* Conversation+AccessMode.swift */,
				16030DC821B01B7500F8032E /* Conversation+ReadReceiptMode.swift */,
				16168136207790F600BCF33A /* Conversation+Participants.swift */,
				16519D37231D3B1700C9D76D /* Conversation+Deletion.swift */,
				EEF4010023A8DFC6007B1A97 /* Conversation+Role.swift */,
				EE1DEBC223D5F1920087EE1F /* Conversation+TypingUsers.swift */,
				878ACB4720AEFB980016E68A /* ZMUser+Consent.swift */,
			);
			path = "Data Model";
			sourceTree = "<group>";
		};
		3EAD6A08199BB6C800D519DB /* Calling */ = {
			isa = PBXGroup;
			children = (
				165D3A181E1D43870052E654 /* VoiceChannel.swift */,
				165D3A171E1D43870052E654 /* VoiceChannelV3.swift */,
				165D3A3C1E1D60520052E654 /* ZMConversation+VoiceChannel.swift */,
				16A764601F3E0B0B00564F21 /* CallKitManager.swift */,
				1658C2361F503CF800889F22 /* FlowManager.swift */,
				166D18A3230EBFFA001288CD /* MediaManager.swift */,
				BF735CF91E70003D003BC61F /* SystemMessageCallObserver.swift */,
				165911521DEF38EC007FA847 /* CallStateObserver.swift */,
				5E8BB89B2147CE1600EEA64B /* AVSCallMember.swift */,
				5E8BB89F2147F5BC00EEA64B /* CallSnapshot.swift */,
				16C4BD9F20A309CD00BCDB17 /* CallParticipantSnapshot.swift */,
				5EC2C5902137F80E00C6CE35 /* CallState.swift */,
				F1B5D53C2181FDA300986911 /* NetworkQuality.swift */,
				5EC2C58E2137F5EE00C6CE35 /* CallClosedReason.swift */,
				7C5482D9225380160055F1AB /* CallReceivedResult.swift */,
				5E8BB89D2147E9DF00EEA64B /* AVSWrapper+Handlers.swift */,
				5E8BB8982147CD3F00EEA64B /* AVSBridging.swift */,
				F90EC5A21E7BF1AC00A6779E /* AVSWrapper.swift */,
				5E8BB8A12147F89000EEA64B /* CallCenterSupport.swift */,
				165D3A141E1D3EF30052E654 /* WireCallCenterV3.swift */,
				EE8987A52477E71500F65B6E /* WireCallCenterConfiguration.swift */,
				5EC2C592213827BF00C6CE35 /* WireCallCenterV3+Events.swift */,
				F9E577201E77EC6D0065EFE4 /* WireCallCenterV3+Notifications.swift */,
				166A8BF21E015F3B00F5EEEA /* WireCallCenterV3Factory.swift */,
			);
			path = Calling;
			sourceTree = "<group>";
		};
		3EAD6A0F199BBE5D00D519DB /* Calling */ = {
			isa = PBXGroup;
			children = (
				16D3FCDE1E365ABC0052A535 /* CallStateObserverTests.swift */,
				160C31401E6DDFC30012E4BC /* VoiceChannelV3Tests.swift */,
				872C99511DB5256E006A3BDE /* CallKitManagerTests.swift */,
				872C995E1DB6722C006A3BDE /* CallKitDelegateTests+Mocking.h */,
				872C995F1DB6722C006A3BDE /* CallKitDelegateTests+Mocking.m */,
				165D3A1A1E1D43870052E654 /* WireCallCenterV3Mock.swift */,
				F905C47E1E79A86A00AF34A5 /* WireCallCenterV3Tests.swift */,
				1658C2381F5404ED00889F22 /* FlowManagerMock.swift */,
				F95FFBCF1EB8A44D004031CB /* CallSystemMessageGeneratorTests.swift */,
				F9F846331ED307F10087C1A4 /* CallParticipantsSnapshotTests.swift */,
				87B30C5B1FA756220054DFB1 /* FlowManagerTests.swift */,
				5E8BB8A3214912D100EEA64B /* AVSBridgingTests.swift */,
				166D18A5230EC418001288CD /* MockMediaManager.swift */,
			);
			path = Calling;
			sourceTree = "<group>";
		};
		540029AA1918CA8500578793 = {
			isa = PBXGroup;
			children = (
				09284B6A1B8272C300EEE10E /* WireSyncEngine Test Host.entitlements */,
				09CC4AB71B7CB8B700201C63 /* Cartfile */,
				F93C4C6F1E1E8B77007E9CEE /* Cartfile.resolved */,
				09CC4AB81B7CB8BF00201C63 /* Cartfile.private */,
				3E18605F191A4F6A000FE027 /* README.md */,
				5423B98C191A49CD0044347D /* Source */,
				3E18605E191A4F4F000FE027 /* Resources */,
				5423B997191A4A1B0044347D /* Tests */,
				540029B61918CA8500578793 /* Frameworks */,
				540029B51918CA8500578793 /* Products */,
			);
			indentWidth = 4;
			sourceTree = "<group>";
			tabWidth = 4;
		};
		540029B51918CA8500578793 /* Products */ = {
			isa = PBXGroup;
			children = (
				3E186088191A56F6000FE027 /* WireSyncEngine Test Host.app */,
				3E1860C3191A649D000FE027 /* WireSyncEngine-iOS-Tests.xctest */,
				549815931A43232400A7CE2E /* WireSyncEngine.framework */,
			);
			name = Products;
			sourceTree = "<group>";
		};
		540029B61918CA8500578793 /* Frameworks */ = {
			isa = PBXGroup;
			children = (
				A96190C923A6DDCE00B8665F /* WireDataModel.framework */,
				F13ADE7921B5322400B6E736 /* SwiftProtobuf.framework */,
				878B823720A1DCE7007455CA /* HTMLString.framework */,
				D59F3A0F20691A0F0023474F /* ZipArchive.framework */,
				54E03A551E93CEED0089AC69 /* WireCryptobox.framework */,
				54E03A571E93CEED0089AC69 /* WireImages.framework */,
				54E03A581E93CEED0089AC69 /* WireLinkPreview.framework */,
				54E03A5A1E93CEED0089AC69 /* WireMockTransport.framework */,
				54E03A5B1E93CEED0089AC69 /* WireProtos.framework */,
				54E03A5C1E93CEED0089AC69 /* WireRequestStrategy.framework */,
				54E03A5D1E93CEED0089AC69 /* WireSystem.framework */,
				54E03A5E1E93CEED0089AC69 /* WireTesting.framework */,
				54E03A5F1E93CEED0089AC69 /* WireTransport.framework */,
				54E03A601E93CEED0089AC69 /* WireUtilities.framework */,
				CE5DC1A01DDA09F000D24DBA /* avs.framework */,
				5442A7311E42244C00415104 /* libPhoneNumberiOS.framework */,
				09B978F31B679B6200A30B38 /* OCMock.framework */,
			);
			name = Frameworks;
			sourceTree = "<group>";
		};
		5423B98C191A49CD0044347D /* Source */ = {
			isa = PBXGroup;
			children = (
				EFF9403C2240FE12004F3115 /* DeepLink */,
				54B2A0821DAE71F100BB40B1 /* Analytics */,
				0928E38F1BA2CFF60057232E /* E2EE */,
				A9EADFFF19DBF20A00FD386C /* Utility */,
				A926F1E0196C12ED0045BB47 /* Registration */,
				A957B4B91962FB610060EE03 /* Notifications */,
				54BAF1BB19212EBA008042FB /* UserSession */,
				F19F1D361EFBF60A00275E27 /* SessionManager */,
				F19F1D121EFBC17A00275E27 /* UnauthenticatedSession */,
				3E89FFA3191B6E15002D3A3E /* Data Model */,
				85D85DBFC1F3A95767DEEA45 /* Synchronization */,
				3EAD6A08199BB6C800D519DB /* Calling */,
				3E18605B191A4F28000FE027 /* Public */,
				3E18605C191A4F3B000FE027 /* WireSyncEngine-iOS.pch */,
			);
			path = Source;
			sourceTree = "<group>";
		};
		5423B997191A4A1B0044347D /* Tests */ = {
			isa = PBXGroup;
			children = (
				5474C7DC1921303400185A3A /* Source */,
				3E1860B3191A5D1D000FE027 /* iOS Test Host */,
				3E18605A191A4EF8000FE027 /* Resources */,
			);
			path = Tests;
			sourceTree = "<group>";
		};
		5474C7DC1921303400185A3A /* Source */ = {
			isa = PBXGroup;
			children = (
				09C77C3C1BA2E38D00E2163F /* E2EE */,
				54C2F6751A6FA988003D09D9 /* Notifications */,
				A9EAE00A19DBF24100FD386C /* Utility */,
				54CEC9BB19AB34CE006817BB /* Registration */,
				5474C7EB1921303400185A3A /* UserSession */,
				F159F4121F1E310C001B7D80 /* SessionManager */,
				161ACB4023F6EDF900ABFF33 /* UnauthenticatedSession */,
				5474C7DD1921303400185A3A /* Data Model */,
				85D850FC5E45F9F688A64419 /* Synchronization */,
				54FC8A0E192CD52800D3C016 /* Integration */,
				3EAD6A0F199BBE5D00D519DB /* Calling */,
				3E799CF2192140300020A438 /* WireSyncEngine-Tests.pch */,
				098CFBBA1B7B9C94000B02B1 /* BaseTestSwiftHelpers.swift */,
				5474C8051921309400185A3A /* MessagingTest.h */,
				5474C8061921309400185A3A /* MessagingTest.m */,
				06BBF7002473D51D00A26626 /* MessagingTest+Swift.swift */,
				5474C8081921309400185A3A /* MessagingTestTests.m */,
				3E1858B21951D69B005FE78F /* MemoryLeaksObserver.h */,
				3E1858B31951D69B005FE78F /* MemoryLeaksObserver.m */,
				5463C88F193F38A6006799DE /* ZMTimingTests.h */,
				5463C890193F38A6006799DE /* ZMTimingTests.m */,
				5E2C354C21A806A80034F1EE /* MockBackgroundActivityManager.swift */,
				16849B1B23EDA1FD00C025A8 /* MockUpdateEventProcessor.swift */,
				16849B1F23EDB32B00C025A8 /* MockSessionManager.swift */,
				1636EAFE23F6FCCC00CD9527 /* MockShowContentDelegate.swift */,
				1636EB0023F6FD2A00CD9527 /* MockURLActionDelegate.swift */,
				161C887323FD4CBF00CB0B8E /* MockReachability.swift */,
				161C887623FD4CFD00CB0B8E /* MockPushChannel.swift */,
				161C886423FD248A00CB0B8E /* RecordingMockTransportSession.swift */,
				54BD32D01A5ACCF9008EB1B0 /* Test-Bridging-Header.h */,
				16A5FE20215B584200AEEBBD /* MockLinkPreviewDetector.swift */,
				166B2B6D23EB2CD3003E8581 /* DatabaseTest.swift */,
				87AEA67B1EFBD27700C94BF3 /* DiskDatabaseTest.swift */,
				5E8EE1FD20FDCD1300DB1F9B /* MockPasteboard.swift */,
				5E0EB1F82100A46F00B5DC2B /* MockCompanyLoginRequesterDelegate.swift */,
				EE6654632445D4EE00CBF8D3 /* MockAddressBook.swift */,
			);
			path = Source;
			sourceTree = "<group>";
		};
		5474C7DD1921303400185A3A /* Data Model */ = {
			isa = PBXGroup;
			children = (
				F991CE111CB55512004D8465 /* ZMConversation+Testing.h */,
				F991CE121CB55512004D8465 /* ZMConversation+Testing.m */,
				F991CE131CB55512004D8465 /* ZMUser+Testing.h */,
				F991CE141CB55512004D8465 /* ZMUser+Testing.m */,
				F9B71F4A1CB2B841001DB03F /* NSManagedObjectContext+TestHelpers.h */,
				F9B71F4B1CB2B841001DB03F /* NSManagedObjectContext+TestHelpers.m */,
				85D856D10F3CD0262DCB5730 /* MockDataModel */,
				EE1DEBB223D5A6930087EE1F /* TypingTests.swift */,
				EE1DEBB423D5AEE50087EE1F /* TypingUsersTimeoutTests.swift */,
				EE1DEBB823D5B9BC0087EE1F /* ZMConversation+TypingUsersTests.swift */,
				EE1DEBB623D5B62C0087EE1F /* TypingUsersTests.swift */,
				16AD86B71F7292EB00E4C797 /* TypingChange.swift */,
				16D3FD011E3A5C0D0052A535 /* ZMConversationVoiceChannelRouterTests.swift */,
				164CB465207CC47700A2010F /* Conversation+ParticipantsTests.swift */,
				16519D6C231EAAF300C9D76D /* Conversation+DeletionTests.swift */,
				872A2EE71FFFBC3900900B22 /* ServiceUserTests.swift */,
				878ACB5820AF12C10016E68A /* ZMUserConsentTests.swift */,
			);
			path = "Data Model";
			sourceTree = "<group>";
		};
		5474C7EB1921303400185A3A /* UserSession */ = {
			isa = PBXGroup;
			children = (
				161ACB3D23F6E49400ABFF33 /* URLActionProcessors */,
				549127E819E7FDAB005871F5 /* Search */,
				EEF4010223A8E1EF007B1A97 /* Conversation_RoleTests.swift */,
				5447E4651AECDC5000411FCD /* ZMUserSessionTestsBase.h */,
				5447E4661AECDE6500411FCD /* ZMUserSessionTestsBase.m */,
				1679D1CB1EF9730C007B0DF5 /* ZMUserSessionTestsBase+Calling.swift */,
				54610D32192C9D7200FE7201 /* ZMUserSessionTests.m */,
				1626344620D79C22000D4063 /* ZMUserSessionTests+PushNotifications.swift */,
				F92CA9641F153622007D8570 /* ZMUserSessionTests+FileRelocation.swift */,
				F1AE5F6E21F73388009CDBBC /* ZMUserSessionTests+Timers.swift */,
				168474252252579A004DE9EC /* ZMUserSessionTests+Syncing.swift */,
				16E0FBB4233119FE000E3235 /* ZMUserSessionTests+Authentication.swift */,
				1673C35224CB36D800AE2714 /* ZMUserSessionTests+EncryptionAtRest.swift */,
				0920C4D81B305FF500C55728 /* UserSessionGiphyRequestStateTests.swift */,
				541228431AEE422C00D9ED1C /* ZMAuthenticationStatusTests.m */,
				7CE017142317D07E00144905 /* ZMAuthenticationStatusTests.swift */,
				F9ABDF421CECC69C008461B2 /* AccountStatusTests.swift */,
				F99298581BE110490058D42F /* ZMClientRegistrationStatusTests.m */,
				F9B171F71C0F00E700E6EEC6 /* ClientUpdateStatusTests.swift */,
				54BFDF691BDA87D20034A3DB /* HistorySynchronizationStatusTests.swift */,
				09B730941B3045E400A5CCC9 /* ProxiedRequestStatusTests.swift */,
				BFB524CD1C7722EC006BCE23 /* PushNotificationStatusTests.swift */,
				F97679081D771B2700CC075D /* BackgroundAPNSConfirmationStatusTests.swift */,
				7CE017162317D72A00144905 /* ZMCredentialsTests.swift */,
				542DFEE51DDCA452000F5B95 /* UserProfileUpdateStatusTests.swift */,
				F19F4F4C1E646C3C00F4D8FF /* UserProfileImageUpdateStatusTests.swift */,
				3E05F250192A4FBD00F22D80 /* UserSessionErrorTests.m */,
				A9692F881986476900849241 /* NSString_NormalizationTests.m */,
				F9FD798919EE962F00D70FCD /* ZMBlacklistDownloaderTest.m */,
				F9F11A061A0A630900F1DCEE /* ZMBlacklistVerificatorTest.m */,
				54D784FD1A37248000F47798 /* ZMEncodedNSUUIDWithTimestampTests.m */,
				16DCAD6D1B1476FE008C1DD9 /* NSURL+LaunchOptionsTests.m */,
				F9D1CD131DF6C131002F6E80 /* SyncStatusTests.swift */,
				160C31491E82AC170012E4BC /* OperationStatusTests.swift */,
				16A702CF1E92998100B8410D /* ApplicationStatusDirectoryTests.swift */,
				8766853A1F2A1A860031081B /* UnauthenticatedSessionTests.swift */,
				1662B0F823D9CE8F00B8C7C5 /* UnauthenticatedSessionTests+DomainLookup.swift */,
				167F383C23E04A93006B6AA9 /* UnauthenticatedSessionTests+SSO.swift */,
				16085B341F719E6D000B9F22 /* NetworkStateRecorder.swift */,
				168CF42E2007BCD9009FCB89 /* TeamInvitationStatusTests.swift */,
				D55272E92062732100F542BE /* AssetDeletionStatusTests.swift */,
				874A16932052C64B001C6760 /* UserExpirationObserverTests.swift */,
				874A1749205812B6001C6760 /* ZMUserSessionTests.swift */,
				166264922166517A00300F45 /* CallEventStatusTests.swift */,
				87D2555821D6275800D03789 /* BuildTypeTests.swift */,
			);
			path = UserSession;
			sourceTree = "<group>";
		};
		549127E819E7FDAB005871F5 /* Search */ = {
			isa = PBXGroup;
			children = (
				1660AA0E1ECE0C870056D403 /* SearchResultTests.swift */,
				1660AA101ECE3C1C0056D403 /* SearchTaskTests.swift */,
				164C29A21ECF437E0026562A /* SearchRequestTests.swift */,
				164C29A41ECF47D80026562A /* SearchDirectoryTests.swift */,
				545F601B1D6C336D00C2C55B /* AddressBookSearchTests.swift */,
				54AB428D1DF5C5B400381F2C /* TopConversationsDirectoryTests.swift */,
			);
			name = Search;
			sourceTree = "<group>";
		};
		54A170621B30068B001B41A5 /* Strategies */ = {
			isa = PBXGroup;
			children = (
				BF491CD01F03D7CF0055EE44 /* PermissionsDownloadRequestStrategy.swift */,
				F9ABE8A91F02A45700D83214 /* TeamSyncRequestStrategy.swift */,
				F9ABE84B1EFD568B00D83214 /* TeamDownloadRequestStrategy.swift */,
				F9ABE84C1EFD568B00D83214 /* TeamDownloadRequestStrategy+Events.swift */,
				A913C02123A7EDFA0048CE74 /* TeamRolesDownloadRequestStrategy.swift */,
				1645ECFB2449CE75007A82D6 /* TeamMembersDownloadRequestStrategy.swift */,
				F9ABE84D1EFD568B00D83214 /* TeamRequestFactory.swift */,
				16D9E8B922BCD39200FA463F /* LegalHoldRequestStrategy.swift */,
				F9410F641DE49C13007451FF /* PushTokenStrategy.swift */,
				F9F631411DE3524100416938 /* TypingStrategy.swift */,
				F95706531DE5D1CC0087442C /* SearchUserImageStrategy.swift */,
				54A170631B300696001B41A5 /* ProxiedRequestStrategy.swift */,
				09C77C521BA6C77000E2163F /* UserClientRequestStrategy.swift */,
				0920833F1BA95EE100F82B29 /* UserClientRequestFactory.swift */,
				166507802459D7CA005300C1 /* UserClientEventConsumer.swift */,
				8798607A1C3D48A400218A3E /* DeleteAccountRequestStrategy.swift */,
				6387932E23A2403300FD23CF /* VerifyPasswordRequestStrategy.swift */,
				16DABFAD1DCF98D3001973E3 /* CallingRequestStrategy.swift */,
				547E5B591DDB67390038D936 /* UserProfileUpdateRequestStrategy.swift */,
				F19F4F3B1E604AA700F4D8FF /* UserImageAssetUpdateStrategy.swift */,
				EF2CB12622D5E58B00350B0A /* TeamImageAssetUpdateStrategy.swift */,
				F1C51FE81FB4A9C7009C2269 /* RegistrationStrategy.swift */,
				EFC8281B1FB343B600E27E21 /* RegistationCredentialVerificationStrategy.swift */,
				168CF42A20079A02009FCB89 /* TeamInvitationRequestStrategy.swift */,
				1672A64423473EA100380537 /* LabelDownstreamRequestStrategy.swift */,
				16D0A11C234C8CD700A83F87 /* LabelUpstreamRequestStrategy.swift */,
				A938BDC723A7964100D4C208 /* ConversationRoleDownstreamRequestStrategy.swift */,
				06B99C7A242B51A300FEAFDE /* SignatureRequestStrategy.swift */,
				54CB3FE024A34B8A00BA86DD /* FeatureFlagRequestStrategy.swift */,
				D5225721206261C100562561 /* Asset Deletion */,
			);
			path = Strategies;
			sourceTree = "<group>";
		};
		54A170661B300700001B41A5 /* Strategies */ = {
			isa = PBXGroup;
			children = (
				BF491CD41F03E0FC0055EE44 /* PermissionsDownloadRequestStrategyTests.swift */,
				169BC10E22BD17FF0003159B /* LegalHoldRequestStrategyTests.swift */,
				F9ABE8AB1F02A86400D83214 /* TeamSyncRequestStrategyTests.swift */,
				1645ED1A244DE345007A82D6 /* TeamMembersDownloadRequestStrategy.swift */,
				F9ABE8531EFD56BF00D83214 /* TeamDownloadRequestStrategyTests.swift */,
				F9ABE8541EFD56BF00D83214 /* TeamDownloadRequestStrategy+EventsTests.swift */,
				A913C02323A7F1C00048CE74 /* TeamRolesDownloadRequestStrategyTests.swift */,
				D55272EB2062733F00F542BE /* AssetDeletionRequestStrategyTests.swift */,
				F94F6B321E54B9C000D46A29 /* CallingRequestStrategyTests.swift */,
				F9410F671DE4BE42007451FF /* PushTokenStrategyTests.swift */,
				F9410F621DE44C2E007451FF /* TypingStrategyTests.swift */,
				F95706581DE5F6D40087442C /* SearchUserImageStrategyTests.swift */,
				54A170671B300717001B41A5 /* ProxiedRequestStrategyTests.swift */,
				87D4625C1C3D526D00433469 /* DeleteAccountRequestStrategyTests.swift */,
				F170AF1F1E7800CF0033DC33 /* UserImageAssetUpdateStrategyTests.swift */,
				EF2CB12822D5E5BB00350B0A /* TeamImageAssetUpdateStrategyTests.swift */,
				F148F66A1FBAFAF600BD6909 /* RegistrationStatusTestHelper.swift */,
				EFC8281D1FB34F9600E27E21 /* EmailVerificationStrategyTests.swift */,
				EFC828211FB356CE00E27E21 /* RegistrationStatusTests.swift */,
				F148F6681FBAF55800BD6909 /* TeamRegistrationStrategyTests.swift */,
				168CF42C2007BCA0009FCB89 /* TeamInvitationRequestStrategyTests.swift */,
				1672A652234784B500380537 /* LabelDownstreamRequestStrategyTests.swift */,
				16D0A118234B999600A83F87 /* LabelUpstreamRequestStrategyTests.swift */,
				A938BDC923A7966700D4C208 /* ConversationRoleDownstreamRequestStrategyTests.swift */,
				636B716123ABE85D00B624D6 /* VerifyPasswordRequestStrategyTests.swift */,
				06F98D5E24379143007E914A /* SignatureRequestStrategyTests.swift */,
				54BAB40C24A9EAC800EBC400 /* FeatureFlagRequestStrategyTests.swift */,
			);
			path = Strategies;
			sourceTree = "<group>";
		};
		54B2A0821DAE71F100BB40B1 /* Analytics */ = {
			isa = PBXGroup;
			children = (
				CEF2DE7E1DB778F300451642 /* RequestLoopAnalyticsTracker.swift */,
				F1EB0E77200501C70040D73E /* NotificationsTracker.swift */,
				7C1F4BF4203C4F67000537A8 /* Analytics+Push.swift */,
			);
			path = Analytics;
			sourceTree = "<group>";
		};
		54BAF1BB19212EBA008042FB /* UserSession */ = {
			isa = PBXGroup;
			children = (
				161ACB2B23F5B9E900ABFF33 /* URLActionProcessors */,
				874A168E2052BE32001C6760 /* OpenConversationObserver */,
				F9FD798019EE73C500D70FCD /* VersionBlacklist */,
				A9BABE5E19BA1EF300E9E5A3 /* Search */,
				F9AB00211F0CDAF00037B437 /* FileRelocator.swift */,
				166B2B5D23E86522003E8581 /* ZMUserSession.swift */,
				EEEED9A923F6BD75008C94CA /* ZMUserSession+SelfUserProvider.swift */,
				636B716723BF46EA00B624D6 /* ZMUserSession+VerifyPassword.swift */,
				164EAF9B1F4455FA00B628C4 /* ZMUserSession+Actions.swift */,
				16ED865923E2E91900CB1766 /* ZMUserSession+Background.swift */,
				16E0FB86232F8933000E3235 /* ZMUserSession+Authentication.swift */,
				16ED865C23E30F7E00CB1766 /* ZMUserSesson+Proxy.swift */,
				54034F371BB1A6D900F4ED62 /* ZMUserSession+Logs.swift */,
				8751DA051F66BFA6000D308B /* ZMUserSession+Push.swift */,
				162DEE101F87B9800034C8F9 /* ZMUserSession+Calling.swift */,
				F1AE5F6C21F72FC6009CDBBC /* ZMUserSession+Timers.swift */,
				EE5FEF0421E8948F00E24F7F /* ZMUserSession+DarwinNotificationCenter.swift */,
				554FEE2022AFF20600B1A8A1 /* ZMUserSession+LegalHold.swift */,
				16ED865E23E3145C00CB1766 /* ZMUserSession+Clients.swift */,
				16E6F26124B371190015B249 /* ZMUserSession+EncryptionAtRest.swift */,
				3E05F253192A50CC00F22D80 /* NSError+ZMUserSession.m */,
				3E05F254192A50CC00F22D80 /* NSError+ZMUserSessionInternal.h */,
				F1C1F3EF1FCF18C5007273E3 /* NSError+Localized.swift */,
				F1C1F3ED1FCF0C85007273E3 /* ZMUserSessionErrorCode+Localized.swift */,
				16DCAD641B0F9447008C1DD9 /* NSURL+LaunchOptions.h */,
				16DCAD651B0F9447008C1DD9 /* NSURL+LaunchOptions.m */,
				54F0A0931B3018D7003386BC /* ProxiedRequestsStatus.swift */,
				F9ABDF401CECBD8A008461B2 /* AccountStatus.swift */,
				54BFDF671BDA6F9A0034A3DB /* HistorySynchronizationStatus.swift */,
				F9FD16791BDFCDAD00725F5C /* ZMClientRegistrationStatus.h */,
				F992985A1BE1404D0058D42F /* ZMClientRegistrationStatus+Internal.h */,
				F9FD167A1BDFCDAD00725F5C /* ZMClientRegistrationStatus.m */,
				54973A351DD48CAB007F8702 /* NSManagedObject+EncryptionContext.swift */,
				163FB9982057E3F200E74F83 /* AuthenticationStatusProvider.swift */,
				F9B171F51C0EF21100E6EEC6 /* ClientUpdateStatus.swift */,
				BF00441A1C737CE9007A6EA4 /* PushNotificationStatus.swift */,
				F97678F91D76D11400CC075D /* BackgroundAPNSConfirmationStatus.swift */,
				F9B8308B1DEEDC2900FF6FE7 /* SyncStatus.swift */,
				166264732166093800300F45 /* CallEventStatus.swift */,
				160C31261E6434500012E4BC /* OperationStatus.swift */,
				549710091F6FFE9900026EDD /* ClientUpdateNotification.swift */,
				F19F4F4E1E6575F700F4D8FF /* UserProfileImageOwner.swift */,
				F19F4F391E5F1AE400F4D8FF /* UserProfileImageUpdateStatus.swift */,
				547E5B571DDB4B800038D936 /* UserProfileUpdateStatus.swift */,
				168CF42620077C54009FCB89 /* TeamInvitationStatus.swift */,
				5478A1401DEC4048006F7268 /* UserProfile.swift */,
				5467F1C31E0AE2EF008C1745 /* KeyValueStore.swift */,
				5467F1C51E0AE421008C1745 /* KeyValueStore+AccessToken.swift */,
				544F8FF21DDCD34600D1AB04 /* UserProfileUpdateNotifications.swift */,
				54D9331F1AE1653000C0B91C /* ZMCredentials.m */,
				09D7CE621AE94D4200CC5F45 /* ZMCredentials+Internal.h */,
				F19F1D391EFBFD2B00275E27 /* BuildType.swift */,
				549710071F6FF5C100026EDD /* NotificationInContext+UserSession.swift */,
				5458AF7E1F70219F00E45977 /* PostLoginAuthenticationNotification.swift */,
				5458AF831F7021B800E45977 /* PreLoginAuthenticationNotification.swift */,
			);
			path = UserSession;
			sourceTree = "<group>";
		};
		54C2F6751A6FA988003D09D9 /* Notifications */ = {
			isa = PBXGroup;
			children = (
				54C2F67C1A6FA988003D09D9 /* PushNotifications */,
			);
			path = Notifications;
			sourceTree = "<group>";
		};
		54C2F67C1A6FA988003D09D9 /* PushNotifications */ = {
			isa = PBXGroup;
			children = (
				F1FE8025200684DB00A438CF /* NotificationsTrackingTests.swift */,
				EE5BF6341F8F907C00B49D06 /* ZMLocalNotificationTests.swift */,
				EE5BF6361F8F9D6100B49D06 /* ZMLocalNotificationTests_Event.swift */,
				1639A8532264C52600868AB9 /* ZMLocalNotificationTests_Alerts.swift */,
				EE01E0381F90FEC1001AA33C /* ZMLocalNotificationTests_ExpiredMessage.swift */,
				546F815A1E685F1A00775059 /* LocalNotificationDispatcherTests.swift */,
				160195601E30C9CF00ACBFAC /* LocalNotificationDispatcherCallingTests.swift */,
				F9E4779D1D21640E003A99AC /* ZMLocalNotificationSetTests.swift */,
				F96C8E811D7ECECF004B6D87 /* ZMLocalNotificationTests_Message.swift */,
				1671F9FE1E2FAF50009F3150 /* ZMLocalNotificationForTests_CallState.swift */,
				F96C8E891D7F6F8C004B6D87 /* ZMLocalNotificationTests_SystemMessage.swift */,
				EEB568181FA22FBE003ADA3A /* ZMLocalNotificationLocalizationTests.swift */,
				068E655924C8223400403926 /* LocalNotificationContentTypeTest.swift */,
			);
			path = PushNotifications;
			sourceTree = "<group>";
		};
		54CEC9BB19AB34CE006817BB /* Registration */ = {
			isa = PBXGroup;
			children = (
				549552511D64567C004F21F6 /* AddressBookTests.swift */,
				54DE9BEC1DE75D4900EFFB9C /* RandomHandleGeneratorTests.swift */,
				5E8EE1FB20FDCCE200DB1F9B /* CompanyLoginRequestDetectorTests.swift */,
				5E0EB1F52100A13200B5DC2B /* CompanyLoginRequesterTests.swift */,
				BF80542A2102175800E97053 /* CompanyLoginVerificationTokenTests.swift */,
				5E9D32702109C54B0032FB06 /* CompanyLoginActionTests.swift */,
			);
			path = Registration;
			sourceTree = "<group>";
		};
		54F8D6D619AB525400146664 /* Transcoders */ = {
			isa = PBXGroup;
			children = (
				A9AC349319C2F316003C1A5C /* Helper */,
				54F8D6DD19AB535700146664 /* ZMConnectionTranscoder.h */,
				54F8D6DE19AB535700146664 /* ZMConnectionTranscoder.m */,
				54BDC60019C2FE4F00B22C03 /* ZMConnectionTranscoder+Internal.h */,
				54294A1F19472D4E007BE3CE /* ZMConversationTranscoder.h */,
				EF169DDE22E85BA100B74D4A /* ZMConversationSource.swift */,
				54EBDDEA1966B2B000B23C36 /* ZMConversationTranscoder+Internal.h */,
				54294A2019472D4E007BE3CE /* ZMConversationTranscoder.m */,
				F16C8BE72044129700677D31 /* ZMConversationTranscoder.swift */,
				F93A75F11C1F219800252586 /* ConversationStatusStrategy.swift */,
				54F8D6E419AB535700146664 /* ZMMissingUpdateEventsTranscoder.h */,
				5427B34619D17ACE00CC18DC /* ZMMissingUpdateEventsTranscoder+Internal.h */,
				54F8D6E519AB535700146664 /* ZMMissingUpdateEventsTranscoder.m */,
				5427B34D19D195A100CC18DC /* ZMLastUpdateEventIDTranscoder.h */,
				5427B35319D1965A00CC18DC /* ZMLastUpdateEventIDTranscoder+Internal.h */,
				5427B34E19D195A100CC18DC /* ZMLastUpdateEventIDTranscoder.m */,
				54F8D6E819AB535700146664 /* ZMSelfStrategy.h */,
				F9E3AB511BEA017300C1A6AA /* ZMSelfStrategy+Internal.h */,
				54F8D6E919AB535700146664 /* ZMSelfStrategy.m */,
				54F8D6EC19AB535700146664 /* ZMUserTranscoder.h */,
				54F8D6ED19AB535700146664 /* ZMUserTranscoder.m */,
				168E96D1220C3F6F00FC92FA /* ZMUserTranscoder.swift */,
				54F8D6EE19AB535700146664 /* ZMUserTranscoder+Internal.h */,
				54C11B9E19D1E4A100576A96 /* ZMLoginTranscoder.h */,
				54C11BA819D1E70900576A96 /* ZMLoginTranscoder+Internal.h */,
				54C11B9F19D1E4A100576A96 /* ZMLoginTranscoder.m */,
				09531F131AE960E300B8556A /* ZMLoginCodeRequestTranscoder.h */,
				09531F141AE960E300B8556A /* ZMLoginCodeRequestTranscoder.m */,
			);
			path = Transcoders;
			sourceTree = "<group>";
		};
		54F8D72919AB66CB00146664 /* Transcoders */ = {
			isa = PBXGroup;
			children = (
				A97042E019E2BEC700FE746B /* Helper */,
				54F8D74819AB67B300146664 /* ObjectTranscoderTests.h */,
				54F8D74919AB67B300146664 /* ObjectTranscoderTests.m */,
				54F8D72B19AB677300146664 /* ZMConnectionTranscoderTest.m */,
				54F8D72D19AB677300146664 /* ZMConversationTranscoderTests.m */,
				16466C0D1F9F7EDF00E3F970 /* ZMConversationTranscoderTests.swift */,
				F9DAC54D1C2034E70001F11E /* ConversationStatusStrategyTests.swift */,
				54F8D72F19AB677300146664 /* ZMMissingUpdateEventsTranscoderTests.m */,
				54188DCA19D19DE200DA40E4 /* ZMLastUpdateEventIDTranscoderTests.m */,
				54F8D73119AB677400146664 /* ZMSelfTranscoderTests.m */,
				542DFEE71DDCA4FD000F5B95 /* UserProfileUpdateRequestStrategyTests.swift */,
				54F8D73319AB677400146664 /* ZMUserTranscoderTests.m */,
				54C11BAB19D1EB7500576A96 /* ZMLoginTranscoderTests.m */,
				BF50CFA51F39ABCF007833A4 /* MockUserInfoParser.swift */,
				09531F1A1AE9644800B8556A /* ZMLoginCodeRequestTranscoderTests.m */,
			);
			path = Transcoders;
			sourceTree = "<group>";
		};
		54FC8A0E192CD52800D3C016 /* Integration */ = {
			isa = PBXGroup;
			children = (
				F9644AE91E83CDD100A1887B /* CallingV3Tests.swift */,
				16FF47481F0CD6610044C491 /* IntegrationTest.h */,
				16FF47461F0CD58A0044C491 /* IntegrationTest.m */,
				16FF47431F0BF5C70044C491 /* IntegrationTest.swift */,
				54ADA7611E3B3CBE00B90C7D /* IntegrationTest+Encryption.swift */,
				166D191E23157EBE001288CD /* IntegrationTest+Messages.swift */,
				163BB8111EE1A65A00DF9384 /* IntegrationTest+Search.swift */,
				3E288A6919C859210031CFCE /* NotificationObservers.h */,
				3E288A6A19C859210031CFCE /* NotificationObservers.m */,
				54FC8A0F192CD55000D3C016 /* LoginFlowTests.m */,
				85D85D997334755E841D13EA /* SlowSyncTests.m */,
				16519D7C2320087100C9D76D /* SlowSyncTests+ExistingData.swift */,
				BF1F52CB1ECDD778002FB553 /* SlowSyncTests+Teams.swift */,
				F190E0DB1E8E7BA1003E81F8 /* SlowSyncTests+Swift.swift */,
				545643D41C62C1A800A2129C /* ConversationTestsBase.h */,
				545643D51C62C1A800A2129C /* ConversationTestsBase.m */,
				3E6CD176194F435F00BAE83E /* ConversationsTests.m */,
				BFE53F541D5A2F7000398378 /* DeleteMessagesTests.swift */,
				BFAB67AF1E535B4B00D67C1A /* TextSearchTests.swift */,
				16D1383A1FD6A6F4001B4411 /* AvailabilityTests.swift */,
				F964700B1D5C720D00A81A92 /* ConversationTests+MessageEditing.m */,
				63F65F04246D972900534A69 /* ConversationTests+MessageEditing.swift */,
				F9E462D91D7043C60036CFA7 /* ConversationTests+Confirmation.swift */,
				F920F4D51DA3DCF8002B860B /* ConversationTests+Ephemeral.swift */,
				F13A26E020456002004F8E47 /* ConversationTests+Guests.swift */,
				BF3C1B1820DBE3B2001CE126 /* ConversationTests+MessageTimer.swift */,
				1675532B21B16D1E009C9FEA /* ConversationTests+ReceiptMode.swift */,
				06BBF6EC246EB56B00A26626 /* ConversationTests+List.swift */,
				16904A83207E078C00C92806 /* ConversationTests+Participants.swift */,
				06BBF6EF246ECB2400A26626 /* ConversationTests+Archiving.swift */,
				06BBF6F7246EF67400A26626 /* ConversationTests+Reactions.swift */,
				06BBF6F2246EF28800A26626 /* ConversationTests+LastRead.swift */,
				06BBF6F5246EF65600A26626 /* ConversationTests+ClearingHistory.swift */,
				16519D5B231EA13A00C9D76D /* ConversationTests+Deletion.swift */,
				09914E501BD6613600C10BF8 /* ConversationTests+OTR.m */,
				63495E4623FFF098002A7C59 /* ConversationTests+OTR.swift */,
				16A86B8322A7E57100A674F8 /* ConversationTests+LegalHold.swift */,
				5430FF141CE4A359004ECFFE /* FileTransferTests.m */,
				06BBF6FB247288DD00A26626 /* FileTransferTests+Swift.swift */,
				541918EB195AD9D100A5023D /* SendAndReceiveMessagesTests.m */,
				06BBF6FE2472F3AC00A26626 /* SendAndReceiveMessagesTests+Swift.swift */,
				163BB8151EE1B1AC00DF9384 /* SearchTests.swift */,
				54877C9419922C0B0097FB58 /* UserProfileTests.m */,
				F190E0A81E8D516D003E81F8 /* UserProfileImageV3Tests.swift */,
				3EEA678A199D079600AF7665 /* UserTests.m */,
				168E96DC220C6EB700FC92FA /* UserTests+AccountDeletion.swift */,
				54E4DD0D1DE4A9A200FEF192 /* UserHandleTests.swift */,
				63F65F02246D5A9600534A69 /* PushChannelTests.swift */,
				63F65F212474153E00534A69 /* APNSTestsBase.h */,
				63F65F222474378200534A69 /* APNSTestsBase.m */,
				545F3DBA1AAF64FB00BF817B /* APNSTests.m */,
				63F65F1224729B4C00534A69 /* APNSTests+Swift.swift */,
				F1F3FE8620F36DEC00B0BAF3 /* PushNotificationTokenTests.swift */,
				5492C6C319ACCCA8008F41E2 /* ConnectionTests.m */,
				54A3ACC21A261603008AF8DF /* BackgroundTests.m */,
				EE1108FC23D59720005DC663 /* IsTypingTests.swift */,
				54DFB8EE1B30649000F1C736 /* GiphyTests.m */,
				5422E96E1BD5A4FD005A7C77 /* OTRTests.swift */,
				F9B171F91C0F320200E6EEC6 /* ClientManagementTests.m */,
				16A5FE22215B5FD000AEEBBD /* LinkPreviewTests.swift */,
				F93F3A581ED5A67E003CD185 /* TeamTests.swift */,
				EF797FE71FB5E8DB00F7FF21 /* RegistrationTests.swift */,
				F188BB852223F372002BF204 /* UserRichProfileIntegrationTests.swift */,
				5502C6E922B7D4DA000684B7 /* ZMUserSessionLegalHoldTests.swift */,
			);
			path = Integration;
			sourceTree = "<group>";
		};
		5E8EE1F820FDC7C900DB1F9B /* Company */ = {
			isa = PBXGroup;
			children = (
				5E8EE1F620FDC6B900DB1F9B /* CompanyLoginRequestDetector.swift */,
				5E0EB1F321008C1900B5DC2B /* CompanyLoginRequester.swift */,
				BFE7FCBE2101E50700D1165F /* CompanyLoginVerificationToken.swift */,
				5E9D326E2109C1740032FB06 /* CompanyLoginErrorCode.swift */,
			);
			path = Company;
			sourceTree = "<group>";
		};
		5EC3A469210F110E00B76C78 /* Content */ = {
			isa = PBXGroup;
			children = (
				EEEA75F81F8A6141006D1070 /* ZMLocalNotification.swift */,
				EEEA75F71F8A6141006D1070 /* ZMLocalNotification+Calling.swift */,
				EEEA75F61F8A6140006D1070 /* ZMLocalNotification+Events.swift */,
				1639A8262260CE5000868AB9 /* ZMLocalNotification+AvailabilityAlert.swift */,
				EEEA75F51F8A613F006D1070 /* ZMLocalNotification+ExpiredMessages.swift */,
			);
			path = Content;
			sourceTree = "<group>";
		};
		85D850FC5E45F9F688A64419 /* Synchronization */ = {
			isa = PBXGroup;
			children = (
				54F8D72919AB66CB00146664 /* Transcoders */,
				BF2A9D561D6B5BB000FA7DBC /* Decoding */,
				54A170661B300700001B41A5 /* Strategies */,
				85D85104C6D06FA902E3253C /* ZMSyncStrategyTests.m */,
				85D858D72B109C5D9A85645B /* ZMOperationLoopTests.m */,
				F95ECF501B94BD05009F91BA /* ZMHotFixTests.m */,
				F11E35D52040172200D4D5DB /* ZMHotFixTests.swift */,
				F132C113203F20AB00C58933 /* ZMHotFixDirectoryTests.swift */,
				54A227D51D6604A5009414C0 /* SynchronizationMocks.swift */,
				873B893D20445F4400FBE254 /* ZMConversationAccessModeTests.swift */,
				7C419ED621F8D7EB00B95770 /* EventProcessingTrackerTests.swift */,
			);
			path = Synchronization;
			sourceTree = "<group>";
		};
		85D856D10F3CD0262DCB5730 /* MockDataModel */ = {
			isa = PBXGroup;
			children = (
				85D85BDE1EC2D916896D3132 /* MockEntity.h */,
				85D85AAE7FA09852AB9B0D6A /* MockEntity.m */,
				85D85110893896EBA6E879CE /* MockEntity2.h */,
				85D85C9E7A2AAAE14D4BC2CC /* MockEntity2.m */,
				85D85A3CF8F1D3B0D2532954 /* MockModelObjectContextFactory.h */,
				85D852DA0CD2C94CADB3B6FE /* MockModelObjectContextFactory.m */,
			);
			path = MockDataModel;
			sourceTree = "<group>";
		};
		85D85DBFC1F3A95767DEEA45 /* Synchronization */ = {
			isa = PBXGroup;
			children = (
				54F8D6D619AB525400146664 /* Transcoders */,
				54A170621B30068B001B41A5 /* Strategies */,
				BF2A9D591D6B639C00FA7DBC /* Decoding */,
				85D85F3EC8565FD102AC0E5B /* ZMOperationLoop.h */,
				F962A8EF19FFD4DC00FD0F80 /* ZMOperationLoop+Private.h */,
				85D8502FFC4412F91D0CC1A4 /* ZMOperationLoop.m */,
				54C8A39B1F7536DB004961DF /* ZMOperationLoop+Notifications.swift */,
				161681342077721600BCF33A /* ZMOperationLoop+OperationStatus.swift */,
				16DCB91B213449620002E910 /* ZMOperationLoop+PushChannel.swift */,
				1662648121661C9F00300F45 /* ZMOperatonLoop+Background.swift */,
				85D853338EC38D9B021D71BF /* ZMSyncStrategy.h */,
				546BAD5F19F8149B007C4938 /* ZMSyncStrategy+Internal.h */,
				85D859D47B6EBF09E4137658 /* ZMSyncStrategy.m */,
				F96DBEE81DF9A570008FE832 /* ZMSyncStrategy+ManagedObjectChanges.h */,
				F96DBEE91DF9A570008FE832 /* ZMSyncStrategy+ManagedObjectChanges.m */,
				161D3ACA213417C90053D39A /* ZMSyncStrategy+EventProcessing.swift */,
				160C31431E8049320012E4BC /* ApplicationStatusDirectory.swift */,
				1621D2701D770FB1007108C2 /* ZMSyncStateDelegate.h */,
				54177D1F19A4CAE70037A220 /* ZMObjectStrategyDirectory.h */,
				54F7217619A60E88009A8AF5 /* ZMUpdateEventsBuffer.h */,
				54F7217919A611DE009A8AF5 /* ZMUpdateEventsBuffer.m */,
				F95ECF4C1B94A553009F91BA /* ZMHotFix.h */,
				F95ECF4D1B94A553009F91BA /* ZMHotFix.m */,
				54DE26B11BC56E62002B5FBC /* ZMHotFixDirectory.h */,
				54DE26B21BC56E62002B5FBC /* ZMHotFixDirectory.m */,
				F9245BEC1CBF95A8009D1E85 /* ZMHotFixDirectory+Swift.swift */,
				166A8BF81E02C7D500F5EEEA /* ZMHotFix+PendingChanges.swift */,
				7C26879C21F7193800570AA9 /* EventProcessingTracker.swift */,
				5EDF03EB2245563C00C04007 /* LinkPreviewAssetUploadRequestStrategy+Helper.swift */,
			);
			path = Synchronization;
			sourceTree = "<group>";
		};
		874A168E2052BE32001C6760 /* OpenConversationObserver */ = {
			isa = PBXGroup;
			children = (
				874A168F2052BE5E001C6760 /* ZMUserSession+OpenConversation.swift */,
				874A16912052BEC5001C6760 /* UserExpirationObserver.swift */,
			);
			path = OpenConversationObserver;
			sourceTree = "<group>";
		};
		A926F1E0196C12ED0045BB47 /* Registration */ = {
			isa = PBXGroup;
			children = (
				5EFE9C16212AB945007932A6 /* RegistrationPhase.swift */,
				F1C51FE61FB49660009C2269 /* RegistrationStatus.swift */,
				F148F6661FB9AA7600BD6909 /* UnregisteredTeam.swift */,
				5EFE9C14212AB138007932A6 /* UnregisteredUser+Payload.swift */,
				54991D571DEDCF2B007E282F /* AddressBook.swift */,
				54991D591DEDD07E007E282F /* ContactAddressBook.swift */,
				54DE9BEA1DE74FFB00EFFB9C /* RandomHandleGenerator.swift */,
				5E8EE1F820FDC7C900DB1F9B /* Company */,
			);
			path = Registration;
			sourceTree = "<group>";
		};
		A957B4B91962FB610060EE03 /* Notifications */ = {
			isa = PBXGroup;
			children = (
				F928651C19F7A3D30097539C /* Push Notifications */,
			);
			path = Notifications;
			sourceTree = "<group>";
		};
		A97042E019E2BEC700FE746B /* Helper */ = {
			isa = PBXGroup;
			children = (
				548214051A025C54001AA4E0 /* ZMSimpleListRequestPaginatorTests.m */,
				F925468C1C63B61000CE2D7C /* MessagingTest+EventFactory.h */,
				F925468D1C63B61000CE2D7C /* MessagingTest+EventFactory.m */,
			);
			path = Helper;
			sourceTree = "<group>";
		};
		A9AC349319C2F316003C1A5C /* Helper */ = {
			isa = PBXGroup;
			children = (
				548213FE1A0253CC001AA4E0 /* ZMSimpleListRequestPaginator.h */,
				548214081A027B66001AA4E0 /* ZMSimpleListRequestPaginator+Internal.h */,
				548213FF1A0253CC001AA4E0 /* ZMSimpleListRequestPaginator.m */,
			);
			path = Helper;
			sourceTree = "<group>";
		};
		A9BABE5E19BA1EF300E9E5A3 /* Search */ = {
			isa = PBXGroup;
			children = (
				54A343461D6B589A004B65EA /* AddressBookSearch.swift */,
				1660AA081ECCAC900056D403 /* SearchDirectory.swift */,
				1660AA0C1ECDB0250056D403 /* SearchTask.swift */,
				164C29A61ED2D7B00026562A /* SearchResult.swift */,
				16F6BB371EDEA659009EA803 /* SearchResult+AddressBook.swift */,
				1660AA0A1ECCAF4E0056D403 /* SearchRequest.swift */,
				54257C071DF1C94200107FE7 /* TopConversationsDirectory.swift */,
			);
			path = Search;
			sourceTree = "<group>";
		};
		A9EADFFF19DBF20A00FD386C /* Utility */ = {
			isa = PBXGroup;
			children = (
				5430E9231BAA0D9F00395E05 /* WireSyncEngineLogs.h */,
				874F142C1C16FD9700C15118 /* Device.swift */,
				87508E9F1D08264000162483 /* ZMSound.swift */,
				546392711D79D5210094EC66 /* Application.swift */,
				8796343F1F7BEA4700FC79BA /* DispatchQueue+SerialAsync.swift */,
				5E8EE1F920FDC7D700DB1F9B /* Pasteboard.swift */,
				161D3AC82134013C0053D39A /* Logging.swift */,
				F19E559D22B399AE005C792D /* UUID+SafeLogging.swift */,
				1645ECF72448A0A3007A82D6 /* Decodable+JSON.swift */,
			);
			path = Utility;
			sourceTree = "<group>";
		};
		A9EAE00A19DBF24100FD386C /* Utility */ = {
			isa = PBXGroup;
			children = (
				BF40AC711D096A0E00287E29 /* AnalyticsTests.swift */,
				BF325E9C1EC067D600772145 /* RequestLoopAnalyticsTrackerTests.swift */,
				543ED0001D79E0EE00A9CDF3 /* ApplicationMock.swift */,
				879634411F7BEC5100FC79BA /* DispatchQueueSerialAsyncTests.swift */,
				F16C8BC32040715800677D31 /* ZMUpdateEvent+Testing.swift */,
				163FB9922052EA4600E74F83 /* OperationLoopNewRequestObserver.swift */,
				169E303120D29C200012C219 /* PushRegistryMock.swift */,
				EEA2773C211DE4C9004AF00F /* UserNotificationCenterMock.swift */,
				5E67168F2174CA6300522E61 /* MockUser+LoginCredentials.swift */,
			);
			path = Utility;
			sourceTree = "<group>";
		};
		BF2A9D561D6B5BB000FA7DBC /* Decoding */ = {
			isa = PBXGroup;
			children = (
				BF2A9D541D6B5B9700FA7DBC /* EventDecoderTests.swift */,
				BF2A9D571D6B5BDB00FA7DBC /* StoreUpdateEventTests.swift */,
			);
			name = Decoding;
			sourceTree = "<group>";
		};
		BF2A9D591D6B639C00FA7DBC /* Decoding */ = {
			isa = PBXGroup;
			children = (
				BF2A9D501D6B536E00FA7DBC /* EventDecoder.swift */,
				BF2A9D5A1D6B63DB00FA7DBC /* StoreUpdateEvent.swift */,
				BF2A9D5F1D6C70EA00FA7DBC /* ZMEventModel.xcdatamodeld */,
				54A2C9F21DAFBA3300FFD2A0 /* NSManagedObjectContext+EventDecoder.swift */,
			);
			name = Decoding;
			sourceTree = "<group>";
		};
		BF44A3521C71D60100C6928E /* DB Fixture 1.27 */ = {
			isa = PBXGroup;
			children = (
				BF44A3501C71D5FC00C6928E /* store127.wiredatabase */,
			);
			name = "DB Fixture 1.27";
			sourceTree = "<group>";
		};
		BF72DF101C4D256B002B324F /* DB Fixture 1.25 / 1.26 */ = {
			isa = PBXGroup;
			children = (
				BF8367301C52651900364B37 /* store125.wiredatabase */,
				BF6D5D041C494D730049F712 /* WireSyncEngine125.momd */,
			);
			name = "DB Fixture 1.25 / 1.26";
			sourceTree = "<group>";
		};
		BF72DF111C4D257C002B324F /* DB Fixture 1.24 */ = {
			isa = PBXGroup;
			children = (
				BFCE9A581C4E4C4D00951B3D /* store124.wiredatabase */,
				BF6D5D021C4948830049F712 /* WireSyncEngine124.momd */,
			);
			name = "DB Fixture 1.24";
			sourceTree = "<group>";
		};
		D5225721206261C100562561 /* Asset Deletion */ = {
			isa = PBXGroup;
			children = (
				D522571D2062552800562561 /* AssetDeletionRequestStrategy.swift */,
				D522571F206261AA00562561 /* AssetDeletionStatus.swift */,
				D52257222062637500562561 /* DeletableAssetIdentifierProvider.swift */,
			);
			path = "Asset Deletion";
			sourceTree = "<group>";
		};
		EFF9403C2240FE12004F3115 /* DeepLink */ = {
			isa = PBXGroup;
			children = (
				EFF9403D2240FE5D004F3115 /* URL+DeepLink.swift */,
				EFF9403F2240FF12004F3115 /* DeepLinkError.swift */,
			);
			path = DeepLink;
			sourceTree = "<group>";
		};
		F159F4121F1E310C001B7D80 /* SessionManager */ = {
			isa = PBXGroup;
			children = (
				F159F4131F1E3134001B7D80 /* SessionManagerTests.swift */,
				166D191C231569DD001288CD /* SessionManagerTests+MessageRetention.swift */,
				D59F3A11206929AF0023474F /* SessionManagerTests+Backup.swift */,
				161ACB3B23F6BE7F00ABFF33 /* SessionManagerTests+URLActions.swift */,
				162A81D5202B5BC600F6200C /* SessionManagerAVSTests.swift */,
				EE95DECC247C0049001EA010 /* SessionManagerConfigurationTests.swift */,
				87DF28C61F680495007E1702 /* PushDispatcherTests.swift */,
				161ACB3923F6BAFE00ABFF33 /* URLActionTests.swift */,
			);
			path = SessionManager;
			sourceTree = "<group>";
		};
		F19F1D121EFBC17A00275E27 /* UnauthenticatedSession */ = {
			isa = PBXGroup;
			children = (
				161ACB3023F5BB7E00ABFF33 /* URLActionProcessors */,
				F19F1D231EFBC34E00275E27 /* ZMUserSessionRegistrationNotification.h */,
				F19F1D241EFBC34E00275E27 /* ZMUserSessionRegistrationNotification.m */,
				F19F1D191EFBC2F000275E27 /* ZMAuthenticationStatus_Internal.h */,
				F19F1D1A1EFBC2F000275E27 /* ZMAuthenticationStatus.h */,
				F19F1D1B1EFBC2F000275E27 /* ZMAuthenticationStatus.m */,
				54FF64281F73D00C00787EF2 /* NSManagedObjectContext+AuthenticationStatus.swift */,
				F19F1D131EFBC18E00275E27 /* UnauthenticatedSession.swift */,
				167F383A23E0416E006B6AA9 /* UnauthenticatedSession+SSO.swift */,
				1662B0F623D9B29C00B8C7C5 /* UnauthenticatedSession+DomainLookup.swift */,
				F1A94BD11F010287003083D9 /* UnauthenticatedSession+Login.swift */,
				F19F1D321EFBE3FE00275E27 /* UnauthenticatedOperationLoop.swift */,
			);
			path = UnauthenticatedSession;
			sourceTree = "<group>";
		};
		F19F1D361EFBF60A00275E27 /* SessionManager */ = {
			isa = PBXGroup;
			children = (
				A95D0B1123F6B75A0057014F /* AVSLogObserver.swift */,
				7C5B94F522DC6BC500A6F8BB /* JailbreakDetector.swift */,
				F159F4151F1E4C4C001B7D80 /* LocalStoreProvider.swift */,
				BF2AD9FF1F41A3DF000980E8 /* SessionFactories.swift */,
				F19F1D371EFBF61800275E27 /* SessionManager.swift */,
				16FF474B1F0D54B20044C491 /* SessionManager+Logs.swift */,
				1634958A1F0254CB004E80DB /* SessionManager+ServerConnection.swift */,
				8717DFA61F6EF44E0087EFE4 /* SessionManager+Push.swift */,
				165BB94B2004D6490077EFD5 /* SessionManager+UserActivity.swift */,
				162A81D3202B453000F6200C /* SessionManager+AVS.swift */,
				F130BF272062C05600DBE261 /* SessionManager+Backup.swift */,
				F16558D0225F3F2A00EA2F2A /* SessionManager+SwitchBackend.swift */,
				161ACB1523F1AFB000ABFF33 /* SessionManager+CallKitManagerDelegate.swift */,
				161ACB2323F432CC00ABFF33 /* SessionManager+URLActions.swift */,
				BF2ADA011F41A450000980E8 /* BackendEnvironmentProvider+Cookie.swift */,
				7CD279832338B74600E638CD /* SessionManagerConfiguration.swift */,
				7CD279852338E31D00E638CD /* SessionManager+Authentication.swift */,
				7CD279872338E52000E638CD /* ProcessInfo+SystemBootTime.swift */,
				8737D553209217BD00E5A4AF /* URLActions.swift */,
			);
			path = SessionManager;
			sourceTree = "<group>";
		};
		F928651C19F7A3D30097539C /* Push Notifications */ = {
			isa = PBXGroup;
			children = (
				F98EDCDD1D82B924001E65CB /* Helpers */,
				F98EDCC61D82B913001E65CB /* Notification Types */,
				54E2C1DF1E682DC400536569 /* LocalNotificationDispatcher.swift */,
				1659114E1DEF1F6E007FA847 /* LocalNotificationDispatcher+Calling.swift */,
				F96C8E791D7DCCE8004B6D87 /* LocalNotificationDispatcher+Messages.swift */,
			);
			name = "Push Notifications";
			path = "Push notifications";
			sourceTree = "<group>";
		};
		F98EDCC61D82B913001E65CB /* Notification Types */ = {
			isa = PBXGroup;
			children = (
				5EC3A469210F110E00B76C78 /* Content */,
				5E1FD7A4210B2694003D2C3D /* NotificationAction.swift */,
				1626344820D7DB81000D4063 /* PushNotificationCategory.swift */,
				F98EDCCD1D82B913001E65CB /* LocalNotificationContentType.swift */,
				16962EE320286D690069D88D /* LocalNotificationType+Configuration.swift */,
				16962EE120286A4C0069D88D /* LocalNotificationType+Localization.swift */,
			);
			path = "Notification Types";
			sourceTree = "<group>";
		};
		F98EDCDD1D82B924001E65CB /* Helpers */ = {
			isa = PBXGroup;
			children = (
				EEA27739211DCFF1004AF00F /* UserNotificationCenter.swift */,
				F98EDCDF1D82B924001E65CB /* NotificationSound.swift */,
				5EC3A467210B763000B76C78 /* NotificationUserInfo.swift */,
				F98EDCE71D82B924001E65CB /* ZMLocalNotificationSet.swift */,
				F19E559F22B3A2C5005C792D /* UNNotification+SafeLogging.swift */,
				F19E55A122B3A3FA005C792D /* UNNotificationResponse+SafeLogging.swift */,
				F19E55A322B3A740005C792D /* PKPushPayload+SafeLogging.swift */,
				F19E55A522B3AAA8005C792D /* PKPushCredentials+SafeLogging.swift */,
			);
			path = Helpers;
			sourceTree = "<group>";
		};
		F9C9A4F11CAD2A200039E10C /* DB Ficture 1.28 */ = {
			isa = PBXGroup;
			children = (
				F9C9A4ED1CAD290B0039E10C /* store128.wiredatabase */,
			);
			name = "DB Ficture 1.28";
			sourceTree = "<group>";
		};
		F9FD798019EE73C500D70FCD /* VersionBlacklist */ = {
			isa = PBXGroup;
			children = (
				F9FD798519EE742600D70FCD /* ZMBlacklistDownloader.h */,
				54FEAAA81BC7BB9C002DE521 /* ZMBlacklistDownloader+Testing.h */,
				F9FD798619EE742600D70FCD /* ZMBlacklistDownloader.m */,
				878ACB4520ADBBAA0016E68A /* Blacklist.swift */,
				F9FD798B19EE9B9A00D70FCD /* ZMBlacklistVerificator.h */,
				540818A51BCA647D00257CA7 /* ZMBlacklistVerificator+Testing.h */,
				F9FD798C19EE9B9A00D70FCD /* ZMBlacklistVerificator.m */,
			);
			name = VersionBlacklist;
			sourceTree = "<group>";
		};
/* End PBXGroup section */

/* Begin PBXHeadersBuildPhase section */
		549815901A43232400A7CE2E /* Headers */ = {
			isa = PBXHeadersBuildPhase;
			buildActionMask = 2147483647;
			files = (
				F19F1D1E1EFBC2F000275E27 /* ZMAuthenticationStatus.h in Headers */,
				16C22BA41BF4D5D7007099D9 /* NSError+ZMUserSessionInternal.h in Headers */,
				F9FD167B1BDFCDAD00725F5C /* ZMClientRegistrationStatus.h in Headers */,
				544BA11A1A433DE400D3B852 /* WireSyncEngine.h in Headers */,
				1621D2711D770FB1007108C2 /* ZMSyncStateDelegate.h in Headers */,
				F95ECF4E1B94A553009F91BA /* ZMHotFix.h in Headers */,
				872A2EFE2004B86D00900B22 /* ZMSyncStrategy.h in Headers */,
				54D9331E1AE1643A00C0B91C /* ZMCredentials.h in Headers */,
				09D7CE641AE94D4200CC5F45 /* ZMCredentials+Internal.h in Headers */,
				F132C105203F02C700C58933 /* ZMConversationTranscoder.h in Headers */,
				F19F1D311EFBCBD300275E27 /* ZMLoginTranscoder.h in Headers */,
				54DE26B31BC56E62002B5FBC /* ZMHotFixDirectory.h in Headers */,
				1602B4611F3B04150061C135 /* ZMBlacklistVerificator.h in Headers */,
				5430E9251BAA0D9F00395E05 /* WireSyncEngineLogs.h in Headers */,
				1EB871501BF502A000AF5CE1 /* ZMUserTranscoder.h in Headers */,
				BF1F52C41ECC6DAF002FB553 /* ZMSimpleListRequestPaginator.h in Headers */,
				16DCAD671B0F9447008C1DD9 /* NSURL+LaunchOptions.h in Headers */,
				09531F161AE960E300B8556A /* ZMLoginCodeRequestTranscoder.h in Headers */,
				872A2F002004B9EF00900B22 /* ZMUpdateEventsBuffer.h in Headers */,
				F992985B1BE143570058D42F /* ZMClientRegistrationStatus+Internal.h in Headers */,
				544BA1271A433DE400D3B852 /* NSError+ZMUserSession.h in Headers */,
				16ED865B23E2EE3C00CB1766 /* ZMMissingUpdateEventsTranscoder.h in Headers */,
				09BCDB8E1BCE7F000020DCC7 /* ZMAPSMessageDecoder.h in Headers */,
				540818A61BCA647D00257CA7 /* ZMBlacklistVerificator+Testing.h in Headers */,
				54A3F24F1C08523500FE3A6B /* ZMOperationLoop.h in Headers */,
				54FEAAA91BC7BB9C002DE521 /* ZMBlacklistDownloader+Testing.h in Headers */,
				F19F1D1D1EFBC2F000275E27 /* ZMAuthenticationStatus_Internal.h in Headers */,
				F96DBEEA1DF9A570008FE832 /* ZMSyncStrategy+ManagedObjectChanges.h in Headers */,
				872A2EFF2004B9E600900B22 /* ZMObjectStrategyDirectory.h in Headers */,
				F19F1D271EFBC34E00275E27 /* ZMUserSessionRegistrationNotification.h in Headers */,
				872A2EFD2004B85F00900B22 /* ZMOperationLoop+Private.h in Headers */,
				544BA1311A433DE400D3B852 /* ZMNetworkState.h in Headers */,
			);
			runOnlyForDeploymentPostprocessing = 0;
		};
/* End PBXHeadersBuildPhase section */

/* Begin PBXNativeTarget section */
		3E186087191A56F6000FE027 /* WireSyncEngine Test Host */ = {
			isa = PBXNativeTarget;
			buildConfigurationList = 3E1860AD191A56F7000FE027 /* Build configuration list for PBXNativeTarget "WireSyncEngine Test Host" */;
			buildPhases = (
				3E186084191A56F6000FE027 /* Sources */,
				3E186085191A56F6000FE027 /* Frameworks */,
				3E186086191A56F6000FE027 /* Resources */,
				5405FF3B1A6005A100CB012B /* Embed Framework */,
				096960A81B6670E5006DF53B /* Copy Carthage Frameworks */,
			);
			buildRules = (
			);
			dependencies = (
			);
			name = "WireSyncEngine Test Host";
			productName = "WireSyncEngine Test Host";
			productReference = 3E186088191A56F6000FE027 /* WireSyncEngine Test Host.app */;
			productType = "com.apple.product-type.application";
		};
		3E1860C2191A649D000FE027 /* WireSyncEngine-iOS-Tests */ = {
			isa = PBXNativeTarget;
			buildConfigurationList = 3E1860D2191A649D000FE027 /* Build configuration list for PBXNativeTarget "WireSyncEngine-iOS-Tests" */;
			buildPhases = (
				3E1860BF191A649D000FE027 /* Sources */,
				3E1860C0191A649D000FE027 /* Frameworks */,
				3E1860C1191A649D000FE027 /* Resources */,
			);
			buildRules = (
			);
			dependencies = (
				54F4DC581A4438AC00FDB6EA /* PBXTargetDependency */,
				3E1860D1191A649D000FE027 /* PBXTargetDependency */,
				A9FF8089195B17B3002CD44B /* PBXTargetDependency */,
			);
			name = "WireSyncEngine-iOS-Tests";
			productName = "WireSyncEngine-iOS-Tests";
			productReference = 3E1860C3191A649D000FE027 /* WireSyncEngine-iOS-Tests.xctest */;
			productType = "com.apple.product-type.bundle.unit-test";
		};
		549815921A43232400A7CE2E /* WireSyncEngine-ios */ = {
			isa = PBXNativeTarget;
			buildConfigurationList = 549815A61A43232500A7CE2E /* Build configuration list for PBXNativeTarget "WireSyncEngine-ios" */;
			buildPhases = (
				5498158E1A43232400A7CE2E /* Sources */,
				5498158F1A43232400A7CE2E /* Frameworks */,
				549815901A43232400A7CE2E /* Headers */,
				549815911A43232400A7CE2E /* Resources */,
			);
			buildRules = (
			);
			dependencies = (
			);
			name = "WireSyncEngine-ios";
			productName = "WireSyncEngine-ios";
			productReference = 549815931A43232400A7CE2E /* WireSyncEngine.framework */;
			productType = "com.apple.product-type.framework";
		};
/* End PBXNativeTarget section */

/* Begin PBXProject section */
		540029AB1918CA8500578793 /* Project object */ = {
			isa = PBXProject;
			attributes = {
				LastSwiftMigration = 0710;
				LastSwiftUpdateCheck = 0700;
				LastUpgradeCheck = 1140;
				ORGANIZATIONNAME = "Zeta Project Gmbh";
				TargetAttributes = {
					3E186087191A56F6000FE027 = {
						LastSwiftMigration = 1000;
						ProvisioningStyle = Manual;
						SystemCapabilities = {
							com.apple.ApplicationGroups.iOS = {
								enabled = 1;
							};
							com.apple.Keychain = {
								enabled = 1;
							};
						};
					};
					3E1860C2191A649D000FE027 = {
						LastSwiftMigration = 1000;
						ProvisioningStyle = Manual;
						TestTargetID = 3E186087191A56F6000FE027;
					};
					549815921A43232400A7CE2E = {
						CreatedOnToolsVersion = 6.2;
						LastSwiftMigration = 1000;
						ProvisioningStyle = Manual;
					};
				};
			};
			buildConfigurationList = 540029AE1918CA8500578793 /* Build configuration list for PBXProject "WireSyncEngine" */;
			compatibilityVersion = "Xcode 3.2";
			developmentRegion = en;
			hasScannedForEncodings = 0;
			knownRegions = (
				en,
				Base,
				de,
				"pt-BR",
				es,
				uk,
				ru,
				ja,
				it,
				nl,
				tr,
				fr,
				da,
				ar,
				"zh-Hans",
				sl,
				et,
				fi,
				pl,
				"zh-Hant",
				lt,
			);
			mainGroup = 540029AA1918CA8500578793;
			productRefGroup = 540029B51918CA8500578793 /* Products */;
			projectDirPath = "";
			projectRoot = "";
			targets = (
				549815921A43232400A7CE2E /* WireSyncEngine-ios */,
				3E1860C2191A649D000FE027 /* WireSyncEngine-iOS-Tests */,
				3E186087191A56F6000FE027 /* WireSyncEngine Test Host */,
			);
		};
/* End PBXProject section */

/* Begin PBXResourcesBuildPhase section */
		3E186086191A56F6000FE027 /* Resources */ = {
			isa = PBXResourcesBuildPhase;
			buildActionMask = 2147483647;
			files = (
				872C995B1DB65D0D006A3BDE /* harp.m4a in Resources */,
				872C99591DB659E6006A3BDE /* ringing_from_them_long.caf in Resources */,
				F1E48003207E3789008D4299 /* Default-568h@2x.png in Resources */,
			);
			runOnlyForDeploymentPostprocessing = 0;
		};
		3E1860C1191A649D000FE027 /* Resources */ = {
			isa = PBXResourcesBuildPhase;
			buildActionMask = 2147483647;
			files = (
				54764B961C92FDC100BD25E3 /* 1900x1500.jpg in Resources */,
				BF158D2F1CE087D8007C6F8A /* video.mp4 in Resources */,
				54764B9A1C9303D600BD25E3 /* tiny.jpg in Resources */,
				BF6D5D031C4948830049F712 /* WireSyncEngine124.momd in Resources */,
				BF6D5D051C494D730049F712 /* WireSyncEngine125.momd in Resources */,
				AF6415A51C9C180200A535F5 /* ExternalMessageTextFixture.txt in Resources */,
				BF44A3511C71D5FC00C6928E /* store127.wiredatabase in Resources */,
				AF6415A41C9C17FF00A535F5 /* EncryptedBase64EncondedExternalMessageTestFixture.txt in Resources */,
				54764B991C9303D600BD25E3 /* medium.jpg in Resources */,
				BF8367311C52651900364B37 /* store125.wiredatabase in Resources */,
				F9C9A4F01CAD29190039E10C /* store128.wiredatabase in Resources */,
				EE01E0371F90DD67001AA33C /* audio.m4a in Resources */,
				54764B9C1C930AEB00BD25E3 /* Lorem Ipsum.txt in Resources */,
				BFCE9A5B1C4E4C4D00951B3D /* store124.wiredatabase in Resources */,
				54764BA01C931E9400BD25E3 /* not_animated.gif in Resources */,
				54764B9F1C931E9400BD25E3 /* animated.gif in Resources */,
			);
			runOnlyForDeploymentPostprocessing = 0;
		};
		549815911A43232400A7CE2E /* Resources */ = {
			isa = PBXResourcesBuildPhase;
			buildActionMask = 2147483647;
			files = (
				3E2713211A8A68BF008EE50F /* Push.stringsdict in Resources */,
				543095951DE76B270065367F /* random2.txt in Resources */,
				3E27131F1A8A68BF008EE50F /* Push.strings in Resources */,
				F1A989BA1FD03E1B00B8A82E /* ZMLocalizable.strings in Resources */,
				543095931DE76B170065367F /* random1.txt in Resources */,
			);
			runOnlyForDeploymentPostprocessing = 0;
		};
/* End PBXResourcesBuildPhase section */

/* Begin PBXShellScriptBuildPhase section */
		096960A81B6670E5006DF53B /* Copy Carthage Frameworks */ = {
			isa = PBXShellScriptBuildPhase;
			buildActionMask = 2147483647;
			files = (
			);
			inputPaths = (
				"$(SRCROOT)/Carthage/Build/iOS/WireImages.framework",
				"$(SRCROOT)/Carthage/Build/iOS/OCMock.framework",
				"$(SRCROOT)/Carthage/Build/iOS/WireSystem.framework",
				"$(SRCROOT)/Carthage/Build/iOS/WireTesting.framework",
				"$(SRCROOT)/Carthage/Build/iOS/WireTransport.framework",
				"$(SRCROOT)/Carthage/Build/iOS/WireMockTransport.framework",
				"$(SRCROOT)/Carthage/Build/iOS/WireProtos.framework",
				"$(SRCROOT)/Carthage/Build/iOS/WireCryptobox.framework",
				"$(SRCROOT)/Carthage/Build/iOS/WireUtilities.framework",
				"$(SRCROOT)/Carthage/Build/iOS/libPhoneNumberiOS.framework",
				"$(SRCROOT)/Carthage/Build/iOS/PINCache.framework",
				"$(SRCROOT)/Carthage/Build/iOS/WireLinkPreview.framework",
				"$(SRCROOT)/Carthage/Build/iOS/WireRequestStrategy.framework",
				"$(SRCROOT)/Carthage/Build/iOS/avs.framework",
				"$(SRCROOT)/Carthage/Build/iOS/ZipArchive.framework",
				"$(SRCROOT)/Carthage/Build/iOS/HTMLString.framework",
				"$(SRCROOT)/Carthage/Build/iOS/SwiftProtobuf.framework",
				"$(SRCROOT)/Carthage/Build/iOS/WireDataModel.framework",
			);
			name = "Copy Carthage Frameworks";
			outputPaths = (
			);
			runOnlyForDeploymentPostprocessing = 0;
			shellPath = /bin/sh;
			shellScript = "# to run locally, replace with $(BUILT_PRODUCTS_DIR)/WireSyncEngine.framework\n/usr/local/bin/carthage copy-frameworks\n";
		};
/* End PBXShellScriptBuildPhase section */

/* Begin PBXSourcesBuildPhase section */
		3E186084191A56F6000FE027 /* Sources */ = {
			isa = PBXSourcesBuildPhase;
			buildActionMask = 2147483647;
			files = (
				3E9848BD1A65253000F7B050 /* Hack.swift in Sources */,
				3E1860BB191A5D99000FE027 /* TestHostAppDelegate.m in Sources */,
				3E1860BA191A5D99000FE027 /* TestHost-main.m in Sources */,
			);
			runOnlyForDeploymentPostprocessing = 0;
		};
		3E1860BF191A649D000FE027 /* Sources */ = {
			isa = PBXSourcesBuildPhase;
			buildActionMask = 2147483647;
			files = (
				BF325E9D1EC067D600772145 /* RequestLoopAnalyticsTrackerTests.swift in Sources */,
				06BBF6FF2472F3AC00A26626 /* SendAndReceiveMessagesTests+Swift.swift in Sources */,
				5E8EE1FC20FDCCE200DB1F9B /* CompanyLoginRequestDetectorTests.swift in Sources */,
				54ADA7631E3B3D8E00B90C7D /* IntegrationTest+Encryption.swift in Sources */,
				F991CE161CB55512004D8465 /* ZMUser+Testing.m in Sources */,
				5E2C354D21A806A80034F1EE /* MockBackgroundActivityManager.swift in Sources */,
				F9D1CD141DF6C131002F6E80 /* SyncStatusTests.swift in Sources */,
				3EEA678C199D079600AF7665 /* UserTests.m in Sources */,
				06BBF6EE246EB5C100A26626 /* ConversationTests+List.swift in Sources */,
				EE1DEBB523D5AEE50087EE1F /* TypingUsersTimeoutTests.swift in Sources */,
				09531F1C1AE9644800B8556A /* ZMLoginCodeRequestTranscoderTests.m in Sources */,
				54BAB40D24A9EAC800EBC400 /* FeatureFlagRequestStrategyTests.swift in Sources */,
				87D003FF1BB5810D00472E06 /* APSSignalingKeyStoreTests.swift in Sources */,
				542DFEE61DDCA452000F5B95 /* UserProfileUpdateStatusTests.swift in Sources */,
				F95FFBD11EB8A478004031CB /* CallSystemMessageGeneratorTests.swift in Sources */,
				16E0FBB623311A19000E3235 /* ZMUserSessionTests+Authentication.swift in Sources */,
				63F65F05246D972900534A69 /* ConversationTests+MessageEditing.swift in Sources */,
				D55272EC2062733F00F542BE /* AssetDeletionRequestStrategyTests.swift in Sources */,
				5502C6EC22B7D4E2000684B7 /* ZMUserSessionLegalHoldTests.swift in Sources */,
				545434AB19AB6ADA003892D9 /* ZMMissingUpdateEventsTranscoderTests.m in Sources */,
				63495E4723FFF099002A7C59 /* ConversationTests+OTR.swift in Sources */,
				548BBA1C195071E30041945E /* ZMUserSessionTests.m in Sources */,
				A907771A192E33A500141F13 /* SlowSyncTests.m in Sources */,
				BF491CD51F03E0FC0055EE44 /* PermissionsDownloadRequestStrategyTests.swift in Sources */,
				54BFDF6A1BDA87D20034A3DB /* HistorySynchronizationStatusTests.swift in Sources */,
				545434AC19AB6ADA003892D9 /* ZMSelfTranscoderTests.m in Sources */,
				548214071A025C54001AA4E0 /* ZMSimpleListRequestPaginatorTests.m in Sources */,
				54A227D61D6604A5009414C0 /* SynchronizationMocks.swift in Sources */,
				54A170691B300717001B41A5 /* ProxiedRequestStrategyTests.swift in Sources */,
				1660AA111ECE3C1C0056D403 /* SearchTaskTests.swift in Sources */,
				873B893E20445F4400FBE254 /* ZMConversationAccessModeTests.swift in Sources */,
				16FF47441F0BF5C70044C491 /* IntegrationTest.swift in Sources */,
				098CFBBB1B7B9C94000B02B1 /* BaseTestSwiftHelpers.swift in Sources */,
				543ED0011D79E0EE00A9CDF3 /* ApplicationMock.swift in Sources */,
				16A86B8422A7E57200A674F8 /* ConversationTests+LegalHold.swift in Sources */,
				F976790A1D771B3900CC075D /* BackgroundAPNSConfirmationStatusTests.swift in Sources */,
				F920F4D61DA3DCF8002B860B /* ConversationTests+Ephemeral.swift in Sources */,
				160C314A1E82AC170012E4BC /* OperationStatusTests.swift in Sources */,
				169E303320D29C670012C219 /* PushRegistryMock.swift in Sources */,
				3E05F252192A4FBD00F22D80 /* UserSessionErrorTests.m in Sources */,
				545643D31C62C12E00A2129C /* ConversationTests+OTR.m in Sources */,
				16A5FE23215B5FD000AEEBBD /* LinkPreviewTests.swift in Sources */,
				872A2EE81FFFBC3900900B22 /* ServiceUserTests.swift in Sources */,
				F148F6691FBAF55800BD6909 /* TeamRegistrationStrategyTests.swift in Sources */,
				168C0B3F1E97CE3900315044 /* ZMLastUpdateEventIDTranscoderTests.m in Sources */,
				16D1383B1FD6A6F4001B4411 /* AvailabilityTests.swift in Sources */,
				F190E0AA1E8D517A003E81F8 /* UserProfileImageV3Tests.swift in Sources */,
				545434A719AB6ADA003892D9 /* ZMConnectionTranscoderTest.m in Sources */,
				06BBF7012473D51D00A26626 /* MessagingTest+Swift.swift in Sources */,
				879634421F7BEC5100FC79BA /* DispatchQueueSerialAsyncTests.swift in Sources */,
				54AB428E1DF5C5B400381F2C /* TopConversationsDirectoryTests.swift in Sources */,
				068E655A24C8223400403926 /* LocalNotificationContentTypeTest.swift in Sources */,
				EEF4010323A8E1EF007B1A97 /* Conversation_RoleTests.swift in Sources */,
				16A5FE21215B584200AEEBBD /* MockLinkPreviewDetector.swift in Sources */,
				F96C8E821D7ECECF004B6D87 /* ZMLocalNotificationTests_Message.swift in Sources */,
				166D191D231569DD001288CD /* SessionManagerTests+MessageRetention.swift in Sources */,
				EEA2773D211DE4C9004AF00F /* UserNotificationCenterMock.swift in Sources */,
				F9E462DA1D7043C60036CFA7 /* ConversationTests+Confirmation.swift in Sources */,
				1645ED1B244DE345007A82D6 /* TeamMembersDownloadRequestStrategy.swift in Sources */,
				549552541D645683004F21F6 /* AddressBookTests.swift in Sources */,
				63F65F232474378200534A69 /* APNSTestsBase.m in Sources */,
				161C886623FD248A00CB0B8E /* RecordingMockTransportSession.swift in Sources */,
				F19F4F4D1E646C3C00F4D8FF /* UserProfileImageUpdateStatusTests.swift in Sources */,
				1679D1CD1EF97387007B0DF5 /* ZMUserSessionTestsBase+Calling.swift in Sources */,
				F96C8E8A1D7F6F8C004B6D87 /* ZMLocalNotificationTests_SystemMessage.swift in Sources */,
				167F383D23E04A93006B6AA9 /* UnauthenticatedSessionTests+SSO.swift in Sources */,
				16519D6D231EAAF300C9D76D /* Conversation+DeletionTests.swift in Sources */,
				F925468E1C63B61000CE2D7C /* MessagingTest+EventFactory.m in Sources */,
				06BBF6F4246EF28B00A26626 /* ConversationTests+LastRead.swift in Sources */,
				16849B2023EDB32B00C025A8 /* MockSessionManager.swift in Sources */,
				878ACB5920AF12C10016E68A /* ZMUserConsentTests.swift in Sources */,
				8766853C1F2A1AA00031081B /* UnauthenticatedSessionTests.swift in Sources */,
				16D0A119234B999600A83F87 /* LabelUpstreamRequestStrategyTests.swift in Sources */,
				542DFEE81DDCA4FD000F5B95 /* UserProfileUpdateRequestStrategyTests.swift in Sources */,
				7CE017152317D07E00144905 /* ZMAuthenticationStatusTests.swift in Sources */,
				548241F01AB09C1500E0ED07 /* APNSTests.m in Sources */,
				16085B351F719E6D000B9F22 /* NetworkStateRecorder.swift in Sources */,
				EE1DEBB323D5A6930087EE1F /* TypingTests.swift in Sources */,
				EE1108FE23D5972A005DC663 /* IsTypingTests.swift in Sources */,
				09BA924C1BD55FA5000DC962 /* UserClientRequestStrategyTests.swift in Sources */,
				A9692F8A1986476900849241 /* NSString_NormalizationTests.m in Sources */,
				54880E3D194B5845007271AA /* ZMOperationLoopTests.m in Sources */,
				F9410F631DE44C2E007451FF /* TypingStrategyTests.swift in Sources */,
				EE5BF6351F8F907C00B49D06 /* ZMLocalNotificationTests.swift in Sources */,
				EE5BF6371F8F9D6100B49D06 /* ZMLocalNotificationTests_Event.swift in Sources */,
				BF50CFA71F39ACE8007833A4 /* MockUserInfoParser.swift in Sources */,
				5E0EB1F92100A46F00B5DC2B /* MockCompanyLoginRequesterDelegate.swift in Sources */,
				16DCAD6F1B147706008C1DD9 /* NSURL+LaunchOptionsTests.m in Sources */,
				06BBF6FA246EF67C00A26626 /* ConversationTests+ClearingHistory.swift in Sources */,
				541228451AEE422C00D9ED1C /* ZMAuthenticationStatusTests.m in Sources */,
				BF2A9D551D6B5B9700FA7DBC /* EventDecoderTests.swift in Sources */,
				5E0EB1F72100A14A00B5DC2B /* CompanyLoginRequesterTests.swift in Sources */,
				1671F9FF1E2FAF50009F3150 /* ZMLocalNotificationForTests_CallState.swift in Sources */,
				EE6654642445D4EE00CBF8D3 /* MockAddressBook.swift in Sources */,
				161ACB3A23F6BAFE00ABFF33 /* URLActionTests.swift in Sources */,
				16519D5C231EA13A00C9D76D /* ConversationTests+Deletion.swift in Sources */,
				F9B171FA1C0F320200E6EEC6 /* ClientManagementTests.m in Sources */,
				163BB8131EE1A6EE00DF9384 /* IntegrationTest+Search.swift in Sources */,
				16849B1C23EDA1FD00C025A8 /* MockUpdateEventProcessor.swift in Sources */,
				545F601C1D6C336D00C2C55B /* AddressBookSearchTests.swift in Sources */,
				162A81D6202B5BC600F6200C /* SessionManagerAVSTests.swift in Sources */,
				164CB466207CC47700A2010F /* Conversation+ParticipantsTests.swift in Sources */,
				06F98D602437916B007E914A /* SignatureRequestStrategyTests.swift in Sources */,
				5474C80C1921309400185A3A /* MessagingTestTests.m in Sources */,
				F99298591BE110490058D42F /* ZMClientRegistrationStatusTests.m in Sources */,
				EE1DEBB723D5B62C0087EE1F /* TypingUsersTests.swift in Sources */,
				F1ACD2CD201F6E070089BEF6 /* ConversationsTests.m in Sources */,
				540A0BA51954859E00FB7D61 /* ZMSyncStrategyTests.m in Sources */,
				5E6716912174CA6700522E61 /* MockUser+LoginCredentials.swift in Sources */,
				06BBF6F1246ECB2800A26626 /* ConversationTests+Archiving.swift in Sources */,
				F93F3A591ED5A67E003CD185 /* TeamTests.swift in Sources */,
				F92CA9651F153622007D8570 /* ZMUserSessionTests+FileRelocation.swift in Sources */,
				F9E4779F1D216467003A99AC /* ZMLocalNotificationSetTests.swift in Sources */,
				F9B71F4C1CB2B841001DB03F /* NSManagedObjectContext+TestHelpers.m in Sources */,
				F991CE151CB55512004D8465 /* ZMConversation+Testing.m in Sources */,
				545434A919AB6ADA003892D9 /* ZMConversationTranscoderTests.m in Sources */,
				161ACB3F23F6E4C200ABFF33 /* DeepLinkURLActionProcessorTests.swift in Sources */,
				1675532C21B16D1E009C9FEA /* ConversationTests+ReceiptMode.swift in Sources */,
				54D785011A37256C00F47798 /* ZMEncodedNSUUIDWithTimestampTests.m in Sources */,
				F9ABDF441CECC6C0008461B2 /* AccountStatusTests.swift in Sources */,
				161927242459E09C00DDD9EB /* UserClientEventConsumerTests.swift in Sources */,
				5447E4681AECDE6500411FCD /* ZMUserSessionTestsBase.m in Sources */,
				87B30C5C1FA756220054DFB1 /* FlowManagerTests.swift in Sources */,
				1626344720D79C22000D4063 /* ZMUserSessionTests+PushNotifications.swift in Sources */,
				16D3FD021E3A5C0D0052A535 /* ZMConversationVoiceChannelRouterTests.swift in Sources */,
				1636EB0123F6FD2A00CD9527 /* MockURLActionDelegate.swift in Sources */,
				5492C6C519ACCCA8008F41E2 /* ConnectionTests.m in Sources */,
				1658C23A1F5404F000889F22 /* FlowManagerMock.swift in Sources */,
				3E1858BC1951D6DA005FE78F /* MemoryLeaksObserver.m in Sources */,
				161ACB3C23F6BE7F00ABFF33 /* SessionManagerTests+URLActions.swift in Sources */,
				F905C47F1E79A86A00AF34A5 /* WireCallCenterV3Tests.swift in Sources */,
				1636EAFF23F6FCCC00CD9527 /* MockShowContentDelegate.swift in Sources */,
				5422E9701BD5A5D0005A7C77 /* OTRTests.swift in Sources */,
				872C99601DB6722C006A3BDE /* CallKitDelegateTests+Mocking.m in Sources */,
				164C29A51ECF47D80026562A /* SearchDirectoryTests.swift in Sources */,
				D55272EA2062732100F542BE /* AssetDeletionStatusTests.swift in Sources */,
				F188BB8B2223F372002BF204 /* UserRichProfileIntegrationTests.swift in Sources */,
				F1FE8027200684F200A438CF /* NotificationsTrackingTests.swift in Sources */,
				A913C02423A7F1C00048CE74 /* TeamRolesDownloadRequestStrategyTests.swift in Sources */,
				163BB8161EE1B1AC00DF9384 /* SearchTests.swift in Sources */,
				F9ABE8AE1F02A88200D83214 /* TeamSyncRequestStrategyTests.swift in Sources */,
				EFC8281E1FB34F9600E27E21 /* EmailVerificationStrategyTests.swift in Sources */,
				87D4625D1C3D526D00433469 /* DeleteAccountRequestStrategyTests.swift in Sources */,
				06BBF6FD247288E300A26626 /* FileTransferTests+Swift.swift in Sources */,
				166264932166517A00300F45 /* CallEventStatusTests.swift in Sources */,
				160C31411E6DDFC30012E4BC /* VoiceChannelV3Tests.swift in Sources */,
				F190E0DD1E8E7C9D003E81F8 /* SlowSyncTests+Swift.swift in Sources */,
				BFAB67B01E535B4B00D67C1A /* TextSearchTests.swift in Sources */,
				F9ABE8561EFD56BF00D83214 /* TeamDownloadRequestStrategyTests.swift in Sources */,
				87D2555921D6275800D03789 /* BuildTypeTests.swift in Sources */,
				16466C0E1F9F7EDF00E3F970 /* ZMConversationTranscoderTests.swift in Sources */,
				5430FF151CE4A359004ECFFE /* FileTransferTests.m in Sources */,
				545434AE19AB6ADA003892D9 /* ZMUserTranscoderTests.m in Sources */,
				EE95DECD247C0049001EA010 /* SessionManagerConfigurationTests.swift in Sources */,
				BF2A9D581D6B5BDB00FA7DBC /* StoreUpdateEventTests.swift in Sources */,
				A938BDCA23A7966700D4C208 /* ConversationRoleDownstreamRequestStrategyTests.swift in Sources */,
				0920C4DA1B305FF500C55728 /* UserSessionGiphyRequestStateTests.swift in Sources */,
				169BC10F22BD17FF0003159B /* LegalHoldRequestStrategyTests.swift in Sources */,
				87AEA67D1EFBF46600C94BF3 /* DiskDatabaseTest.swift in Sources */,
				541918ED195AD9D100A5023D /* SendAndReceiveMessagesTests.m in Sources */,
				F9F846351ED307F70087C1A4 /* CallParticipantsSnapshotTests.swift in Sources */,
				F13A26E120456002004F8E47 /* ConversationTests+Guests.swift in Sources */,
				1673C35324CB36D800AE2714 /* ZMUserSessionTests+EncryptionAtRest.swift in Sources */,
				54DE9BEF1DE760A900EFFB9C /* RandomHandleGeneratorTests.swift in Sources */,
				F9C598AD1A0947B300B1F760 /* ZMBlacklistDownloaderTest.m in Sources */,
				1672A653234784B500380537 /* LabelDownstreamRequestStrategyTests.swift in Sources */,
				BFE53F551D5A2F7000398378 /* DeleteMessagesTests.swift in Sources */,
				874A16942052C64B001C6760 /* UserExpirationObserverTests.swift in Sources */,
				F159F4141F1E3134001B7D80 /* SessionManagerTests.swift in Sources */,
				16A702D01E92998100B8410D /* ApplicationStatusDirectoryTests.swift in Sources */,
				093694451BA9633300F36B3A /* UserClientRequestFactoryTests.swift in Sources */,
				168474262252579A004DE9EC /* ZMUserSessionTests+Syncing.swift in Sources */,
				F94F6B331E54B9C000D46A29 /* CallingRequestStrategyTests.swift in Sources */,
				168E96DD220C6EB700FC92FA /* UserTests+AccountDeletion.swift in Sources */,
				545643D61C62C1A800A2129C /* ConversationTestsBase.m in Sources */,
				166B2B6E23EB2CD3003E8581 /* DatabaseTest.swift in Sources */,
				16904A84207E078C00C92806 /* ConversationTests+Participants.swift in Sources */,
				5E8BB8A52149130800EEA64B /* AVSBridgingTests.swift in Sources */,
				161C887723FD4CFD00CB0B8E /* MockPushChannel.swift in Sources */,
				161C887523FD4CBF00CB0B8E /* MockReachability.swift in Sources */,
				54E4DD0F1DE4A9C500FEF192 /* UserHandleTests.swift in Sources */,
				F9DAC54F1C2035660001F11E /* ConversationStatusStrategyTests.swift in Sources */,
				164C29A31ECF437E0026562A /* SearchRequestTests.swift in Sources */,
				168CF42F2007BCD9009FCB89 /* TeamInvitationStatusTests.swift in Sources */,
				874A174A205812B6001C6760 /* ZMUserSessionTests.swift in Sources */,
				7CE017172317D72A00144905 /* ZMCredentialsTests.swift in Sources */,
				63F65F03246D5A9600534A69 /* PushChannelTests.swift in Sources */,
				546F815C1E685F6E00775059 /* LocalNotificationDispatcherTests.swift in Sources */,
				F1AE5F6F21F73388009CDBBC /* ZMUserSessionTests+Timers.swift in Sources */,
				161ACB4323F6EE4800ABFF33 /* CompanyLoginURLActionProcessorTests.swift in Sources */,
				16FF47471F0CD58A0044C491 /* IntegrationTest.m in Sources */,
				5474C80A1921309400185A3A /* MessagingTest.m in Sources */,
				872C99531DB525A1006A3BDE /* CallKitManagerTests.swift in Sources */,
				F1F3FE8820F36DFC00B0BAF3 /* PushNotificationTokenTests.swift in Sources */,
				F16C8BC42040715800677D31 /* ZMUpdateEvent+Testing.swift in Sources */,
				160195611E30C9CF00ACBFAC /* LocalNotificationDispatcherCallingTests.swift in Sources */,
				164A55D820F4FE4A00AE62A6 /* SearchUserImageStrategyTests.swift in Sources */,
				09B730961B3045E400A5CCC9 /* ProxiedRequestStatusTests.swift in Sources */,
				BF3C1B1A20DBE42A001CE126 /* ConversationTests+MessageTimer.swift in Sources */,
				F148F66B1FBAFAF600BD6909 /* RegistrationStatusTestHelper.swift in Sources */,
				EFC828221FB356CE00E27E21 /* RegistrationStatusTests.swift in Sources */,
				163FB9942052EA4C00E74F83 /* OperationLoopNewRequestObserver.swift in Sources */,
				F9B171F81C0F00E700E6EEC6 /* ClientUpdateStatusTests.swift in Sources */,
				3ED972FB1A0A65D800BAFC61 /* ZMBlacklistVerificatorTest.m in Sources */,
				F132C114203F20AB00C58933 /* ZMHotFixDirectoryTests.swift in Sources */,
				5463C897193F3C74006799DE /* ZMTimingTests.m in Sources */,
				1660AA0F1ECE0C870056D403 /* SearchResultTests.swift in Sources */,
				636B716223ABE85D00B624D6 /* VerifyPasswordRequestStrategyTests.swift in Sources */,
				54A3ACC31A261603008AF8DF /* BackgroundTests.m in Sources */,
				BF889DC61D0ADE110031F3E6 /* AnalyticsTests.swift in Sources */,
				54877C9619922C0B0097FB58 /* UserProfileTests.m in Sources */,
				D59F3A12206929AF0023474F /* SessionManagerTests+Backup.swift in Sources */,
				54DFB8F01B30649000F1C736 /* GiphyTests.m in Sources */,
				1662B0F923D9CE8F00B8C7C5 /* UnauthenticatedSessionTests+DomainLookup.swift in Sources */,
				EE1DEBB923D5B9BC0087EE1F /* ZMConversation+TypingUsersTests.swift in Sources */,
				164B8C211E254AD00060AB26 /* WireCallCenterV3Mock.swift in Sources */,
				161C886323FADDE400CB0B8E /* ConnectToBotURLActionProcessorTests.swift in Sources */,
				F170AF211E78013A0033DC33 /* UserImageAssetUpdateStrategyTests.swift in Sources */,
				F95ECF511B94BD05009F91BA /* ZMHotFixTests.m in Sources */,
				F9410F681DE4BE42007451FF /* PushTokenStrategyTests.swift in Sources */,
				16D448F51F1D00C40037285C /* SlowSyncTests+Teams.swift in Sources */,
				F9ABE8571EFD56BF00D83214 /* TeamDownloadRequestStrategy+EventsTests.swift in Sources */,
				85D85EAFA1CB6E457D14E3B7 /* MockEntity2.m in Sources */,
				166D18A6230EC418001288CD /* MockMediaManager.swift in Sources */,
				09914E531BD6613D00C10BF8 /* ZMDecodedAPSMessageTest.m in Sources */,
				F9F9F5621D75D62100AE6499 /* RequestStrategyTestBase.swift in Sources */,
				7C419ED821F8D81D00B95770 /* EventProcessingTrackerTests.swift in Sources */,
				16962EE52028A86D0069D88D /* ZMLocalNotificationLocalizationTests.swift in Sources */,
				F964700C1D5C720D00A81A92 /* ConversationTests+MessageEditing.m in Sources */,
				85D8522CF8DE246DDD5BD12C /* MockEntity.m in Sources */,
				EF2CB12A22D5E5BF00350B0A /* TeamImageAssetUpdateStrategyTests.swift in Sources */,
				3E288A6C19C859210031CFCE /* NotificationObservers.m in Sources */,
				06BBF6F9246EF67900A26626 /* ConversationTests+Reactions.swift in Sources */,
				168CF42D2007BCA0009FCB89 /* TeamInvitationRequestStrategyTests.swift in Sources */,
				EE01E0391F90FEC1001AA33C /* ZMLocalNotificationTests_ExpiredMessage.swift in Sources */,
				54C11BAD19D1EB7500576A96 /* ZMLoginTranscoderTests.m in Sources */,
				16AD86B81F7292EB00E4C797 /* TypingChange.swift in Sources */,
				16519D7D2320087200C9D76D /* SlowSyncTests+ExistingData.swift in Sources */,
				5E8EE1FE20FDCD1300DB1F9B /* MockPasteboard.swift in Sources */,
				16D3FCDF1E365ABC0052A535 /* CallStateObserverTests.swift in Sources */,
				85D85EEDD5DD19FB747ED4A5 /* MockModelObjectContextFactory.m in Sources */,
				BF80542B2102175800E97053 /* CompanyLoginVerificationTokenTests.swift in Sources */,
				F11E35D62040172200D4D5DB /* ZMHotFixTests.swift in Sources */,
				163FB9952056D5BA00E74F83 /* PushNotificationStatusTests.swift in Sources */,
				1639A8542264C52600868AB9 /* ZMLocalNotificationTests_Alerts.swift in Sources */,
				545FC3341A5B003A005EEA26 /* ObjectTranscoderTests.m in Sources */,
				1632C4B31F0FD270007BE89D /* LoginFlowTests.m in Sources */,
				63F65F1324729B4D00534A69 /* APNSTests+Swift.swift in Sources */,
				166D191F23157EBF001288CD /* IntegrationTest+Messages.swift in Sources */,
				5E9D32712109C54B0032FB06 /* CompanyLoginActionTests.swift in Sources */,
			);
			runOnlyForDeploymentPostprocessing = 0;
		};
		5498158E1A43232400A7CE2E /* Sources */ = {
			isa = PBXSourcesBuildPhase;
			buildActionMask = 2147483647;
			files = (
				1660AA0B1ECCAF4E0056D403 /* SearchRequest.swift in Sources */,
				878ACB4620ADBBAA0016E68A /* Blacklist.swift in Sources */,
				166A8BF91E02C7D500F5EEEA /* ZMHotFix+PendingChanges.swift in Sources */,
				166507812459D7CA005300C1 /* UserClientEventConsumer.swift in Sources */,
				F9E577211E77EC6D0065EFE4 /* WireCallCenterV3+Notifications.swift in Sources */,
				092083401BA95EE100F82B29 /* UserClientRequestFactory.swift in Sources */,
				F9FD167C1BDFCDAD00725F5C /* ZMClientRegistrationStatus.m in Sources */,
				BF2A9D611D6C70EA00FA7DBC /* ZMEventModel.xcdatamodeld in Sources */,
				EE5FEF0521E8948F00E24F7F /* ZMUserSession+DarwinNotificationCenter.swift in Sources */,
				549815DC1A432BC700A7CE2E /* NSError+ZMUserSession.m in Sources */,
				EEEA75FB1F8A6142006D1070 /* ZMLocalNotification+Events.swift in Sources */,
				87508EA01D08264000162483 /* ZMSound.swift in Sources */,
				1662B0F723D9B29C00B8C7C5 /* UnauthenticatedSession+DomainLookup.swift in Sources */,
				5E9D326F2109C1740032FB06 /* CompanyLoginErrorCode.swift in Sources */,
				16ED865A23E2E91900CB1766 /* ZMUserSession+Background.swift in Sources */,
				F95706541DE5D1CC0087442C /* SearchUserImageStrategy.swift in Sources */,
				163FB9992057E3F200E74F83 /* AuthenticationStatusProvider.swift in Sources */,
				54CB3FE124A34B8A00BA86DD /* FeatureFlagRequestStrategy.swift in Sources */,
				872A2EE61FFFBC2A00900B22 /* ServiceUser.swift in Sources */,
				16ED865D23E30F7E00CB1766 /* ZMUserSesson+Proxy.swift in Sources */,
				A938BDC823A7964200D4C208 /* ConversationRoleDownstreamRequestStrategy.swift in Sources */,
				BF2A9D5D1D6B63DB00FA7DBC /* StoreUpdateEvent.swift in Sources */,
				F19E55A622B3AAA8005C792D /* PKPushCredentials+SafeLogging.swift in Sources */,
				09C77C531BA6C77000E2163F /* UserClientRequestStrategy.swift in Sources */,
				F1B5D53D2181FDA300986911 /* NetworkQuality.swift in Sources */,
				5EC2C593213827BF00C6CE35 /* WireCallCenterV3+Events.swift in Sources */,
				EE1DEBBE23D5E12F0087EE1F /* TypingUsersTimeout+Key.swift in Sources */,
				F1C1F3EE1FCF0C85007273E3 /* ZMUserSessionErrorCode+Localized.swift in Sources */,
				166264742166093800300F45 /* CallEventStatus.swift in Sources */,
				549815CD1A432BC700A7CE2E /* ZMBlacklistDownloader.m in Sources */,
				F96C8E7A1D7DCCE8004B6D87 /* LocalNotificationDispatcher+Messages.swift in Sources */,
				549815CE1A432BC700A7CE2E /* ZMBlacklistVerificator.m in Sources */,
				16D9E8BA22BCD39200FA463F /* LegalHoldRequestStrategy.swift in Sources */,
				164C29A71ED2D7B00026562A /* SearchResult.swift in Sources */,
				1660AA091ECCAC900056D403 /* SearchDirectory.swift in Sources */,
				161681352077721600BCF33A /* ZMOperationLoop+OperationStatus.swift in Sources */,
				F19F1D3A1EFBFD2B00275E27 /* BuildType.swift in Sources */,
				16168137207790F600BCF33A /* Conversation+Participants.swift in Sources */,
				7C26879D21F7193800570AA9 /* EventProcessingTracker.swift in Sources */,
				54A0A6311BCE9864001A3A4C /* ZMHotFix.m in Sources */,
				F19F4F3C1E604AA700F4D8FF /* UserImageAssetUpdateStrategy.swift in Sources */,
				EE1108FB23D2087F005DC663 /* Typing.swift in Sources */,
				164EAF9C1F4455FA00B628C4 /* ZMUserSession+Actions.swift in Sources */,
				5EFE9C17212AB945007932A6 /* RegistrationPhase.swift in Sources */,
				BF2ADA001F41A3DF000980E8 /* SessionFactories.swift in Sources */,
				F9410F651DE49C13007451FF /* PushTokenStrategy.swift in Sources */,
				54A2C9F31DAFBA3300FFD2A0 /* NSManagedObjectContext+EventDecoder.swift in Sources */,
				F130BF282062C05600DBE261 /* SessionManager+Backup.swift in Sources */,
				54A0A6321BCE9867001A3A4C /* ZMHotFixDirectory.m in Sources */,
				54F0A0951B3018D7003386BC /* ProxiedRequestsStatus.swift in Sources */,
				F19F1D141EFBC18E00275E27 /* UnauthenticatedSession.swift in Sources */,
				16DCAD691B0F9447008C1DD9 /* NSURL+LaunchOptions.m in Sources */,
				F9F631421DE3524100416938 /* TypingStrategy.swift in Sources */,
				F98EDCEB1D82B924001E65CB /* NotificationSound.swift in Sources */,
				16D3FCE51E37A8050052A535 /* NSManagedObjectContext+ServerTimeDelta.swift in Sources */,
				EEEED9A823F6BC00008C94CA /* SelfUserProvider.swift in Sources */,
				7C5482DA225380160055F1AB /* CallReceivedResult.swift in Sources */,
				549816291A432BC800A7CE2E /* ZMConnectionTranscoder.m in Sources */,
				54C8A39C1F7536DB004961DF /* ZMOperationLoop+Notifications.swift in Sources */,
				7C5B94F622DC6BC500A6F8BB /* JailbreakDetector.swift in Sources */,
				5EC2C58F2137F5EE00C6CE35 /* CallClosedReason.swift in Sources */,
				EF2CB12722D5E58B00350B0A /* TeamImageAssetUpdateStrategy.swift in Sources */,
				BF2ADA021F41A450000980E8 /* BackendEnvironmentProvider+Cookie.swift in Sources */,
				EE1108B723D1B367005DC663 /* TypingUsers.swift in Sources */,
				06B99C7B242B51A300FEAFDE /* SignatureRequestStrategy.swift in Sources */,
				5EFE9C15212AB138007932A6 /* UnregisteredUser+Payload.swift in Sources */,
				161ACB2D23F5BA0200ABFF33 /* DeepLinkURLActionProcessor.swift in Sources */,
				160C31271E6434500012E4BC /* OperationStatus.swift in Sources */,
				165911531DEF38EC007FA847 /* CallStateObserver.swift in Sources */,
				5498162B1A432BC800A7CE2E /* ZMConversationTranscoder.m in Sources */,
				54E2C1E01E682DC400536569 /* LocalNotificationDispatcher.swift in Sources */,
				879634401F7BEA4700FC79BA /* DispatchQueue+SerialAsync.swift in Sources */,
				F93A75F21C1F219800252586 /* ConversationStatusStrategy.swift in Sources */,
				544F8FF31DDCD34600D1AB04 /* UserProfileUpdateNotifications.swift in Sources */,
				F19F1D1F1EFBC2F000275E27 /* ZMAuthenticationStatus.m in Sources */,
				F1A94BD21F010287003083D9 /* UnauthenticatedSession+Login.swift in Sources */,
				F19E559E22B399AE005C792D /* UUID+SafeLogging.swift in Sources */,
				5E1FD7A5210B2694003D2C3D /* NotificationAction.swift in Sources */,
				F1C1E70D21F74667007FBDA1 /* ZMUserSession+Timers.swift in Sources */,
				7CD279842338B74600E638CD /* SessionManagerConfiguration.swift in Sources */,
				54A170651B300696001B41A5 /* ProxiedRequestStrategy.swift in Sources */,
				160C31441E8049320012E4BC /* ApplicationStatusDirectory.swift in Sources */,
				7CD279862338E31D00E638CD /* SessionManager+Authentication.swift in Sources */,
				16FF474C1F0D54B20044C491 /* SessionManager+Logs.swift in Sources */,
				F19F1D281EFBC34E00275E27 /* ZMUserSessionRegistrationNotification.m in Sources */,
				A913C02223A7EDFB0048CE74 /* TeamRolesDownloadRequestStrategy.swift in Sources */,
				5EC2C5912137F80E00C6CE35 /* CallState.swift in Sources */,
				5478A1411DEC4048006F7268 /* UserProfile.swift in Sources */,
				5E8BB89E2147E9DF00EEA64B /* AVSWrapper+Handlers.swift in Sources */,
				F16C8BE82044129700677D31 /* ZMConversationTranscoder.swift in Sources */,
				636B716823BF46EB00B624D6 /* ZMUserSession+VerifyPassword.swift in Sources */,
				1626344920D7DB81000D4063 /* PushNotificationCategory.swift in Sources */,
				F98EDCD71D82B913001E65CB /* LocalNotificationContentType.swift in Sources */,
				F19E55A222B3A3FA005C792D /* UNNotificationResponse+SafeLogging.swift in Sources */,
				EFF940402240FF12004F3115 /* DeepLinkError.swift in Sources */,
				F90EC5A31E7BF1AC00A6779E /* AVSWrapper.swift in Sources */,
				5E8BB8992147CD3F00EEA64B /* AVSBridging.swift in Sources */,
				16F5F16C1E4092C00062F0AE /* NSManagedObjectContext+CTCallCenter.swift in Sources */,
				16962EE420286D690069D88D /* LocalNotificationType+Configuration.swift in Sources */,
				BF00441B1C737CE9007A6EA4 /* PushNotificationStatus.swift in Sources */,
				09531F181AE960E300B8556A /* ZMLoginCodeRequestTranscoder.m in Sources */,
				EF169DDF22E85BA100B74D4A /* ZMConversationSource.swift in Sources */,
				F148F6671FB9AA7600BD6909 /* UnregisteredTeam.swift in Sources */,
				1672A64523473EA100380537 /* LabelDownstreamRequestStrategy.swift in Sources */,
				09BCDB8F1BCE7F000020DCC7 /* ZMAPSMessageDecoder.m in Sources */,
				546392721D79D5210094EC66 /* Application.swift in Sources */,
				EFC8281C1FB343B600E27E21 /* RegistationCredentialVerificationStrategy.swift in Sources */,
				874A16902052BE5E001C6760 /* ZMUserSession+OpenConversation.swift in Sources */,
				EE1DEBC423D5F1970087EE1F /* Conversation+TypingUsers.swift in Sources */,
				16E6F26224B371190015B249 /* ZMUserSession+EncryptionAtRest.swift in Sources */,
				BFE7FCBF2101E50700D1165F /* CompanyLoginVerificationToken.swift in Sources */,
				5498162E1A432BC800A7CE2E /* ZMLastUpdateEventIDTranscoder.m in Sources */,
				F9B171F61C0EF21100E6EEC6 /* ClientUpdateStatus.swift in Sources */,
				1645ECFC2449CE75007A82D6 /* TeamMembersDownloadRequestStrategy.swift in Sources */,
				549816351A432BC800A7CE2E /* ZMLoginTranscoder.m in Sources */,
				5E8BB89C2147CE1600EEA64B /* AVSCallMember.swift in Sources */,
				166D18A4230EBFFA001288CD /* MediaManager.swift in Sources */,
				874F142D1C16FD9700C15118 /* Device.swift in Sources */,
				CEF2DE7F1DB778F300451642 /* RequestLoopAnalyticsTracker.swift in Sources */,
				F19E55A422B3A740005C792D /* PKPushPayload+SafeLogging.swift in Sources */,
				EE1108F923D1F945005DC663 /* TypingUsersTimeout.swift in Sources */,
				16C4BDA020A309CD00BCDB17 /* CallParticipantSnapshot.swift in Sources */,
				1639A8272260CE5000868AB9 /* ZMLocalNotification+AvailabilityAlert.swift in Sources */,
				16ED865F23E3145C00CB1766 /* ZMUserSession+Clients.swift in Sources */,
				878ACB4820AEFB980016E68A /* ZMUser+Consent.swift in Sources */,
				F1C51FE71FB49660009C2269 /* RegistrationStatus.swift in Sources */,
				5E8EE1FA20FDC7D700DB1F9B /* Pasteboard.swift in Sources */,
				874A16922052BEC5001C6760 /* UserExpirationObserver.swift in Sources */,
				8751DA061F66BFA6000D308B /* ZMUserSession+Push.swift in Sources */,
				EEEA75FA1F8A6142006D1070 /* ZMLocalNotification+ExpiredMessages.swift in Sources */,
				547E5B5A1DDB67390038D936 /* UserProfileUpdateRequestStrategy.swift in Sources */,
				54FF64291F73D00C00787EF2 /* NSManagedObjectContext+AuthenticationStatus.swift in Sources */,
				BF735CFA1E70003D003BC61F /* SystemMessageCallObserver.swift in Sources */,
				5458AF7F1F70219F00E45977 /* PostLoginAuthenticationNotification.swift in Sources */,
				1645ECF82448A0A3007A82D6 /* Decodable+JSON.swift in Sources */,
				165D3A211E1D43870052E654 /* VoiceChannelV3.swift in Sources */,
				F19F4F3A1E5F1AE400F4D8FF /* UserProfileImageUpdateStatus.swift in Sources */,
				5498162D1A432BC800A7CE2E /* ZMMissingUpdateEventsTranscoder.m in Sources */,
				549816451A432BC800A7CE2E /* ZMOperationLoop.m in Sources */,
				D5D10DA4203AE43200145497 /* Conversation+AccessMode.swift in Sources */,
				7C1F4BF5203C4F67000537A8 /* Analytics+Push.swift in Sources */,
				F9AB00221F0CDAF00037B437 /* FileRelocator.swift in Sources */,
				F1EB0E78200501C70040D73E /* NotificationsTracker.swift in Sources */,
				166A8BF31E015F3B00F5EEEA /* WireCallCenterV3Factory.swift in Sources */,
				16519D38231D3B1700C9D76D /* Conversation+Deletion.swift in Sources */,
				F1C1F3F01FCF18C5007273E3 /* NSError+Localized.swift in Sources */,
				5467F1C41E0AE2EF008C1745 /* KeyValueStore.swift in Sources */,
				5467F1C61E0AE421008C1745 /* KeyValueStore+AccessToken.swift in Sources */,
				8754B84A1F73C25400EC02AD /* ConversationListChangeInfo+UserSession.swift in Sources */,
				8737D554209217BD00E5A4AF /* URLActions.swift in Sources */,
				547E5B581DDB4B800038D936 /* UserProfileUpdateStatus.swift in Sources */,
				EEEA75FC1F8A6142006D1070 /* ZMLocalNotification+Calling.swift in Sources */,
				5435C5551E13D9A0002D9766 /* NSManagedObjectContext+KeyValueStore.swift in Sources */,
				F19F1D331EFBE3FE00275E27 /* UnauthenticatedOperationLoop.swift in Sources */,
				BF2A9D511D6B536E00FA7DBC /* EventDecoder.swift in Sources */,
				16030DC921B01B7500F8032E /* Conversation+ReadReceiptMode.swift in Sources */,
				F19F4F4F1E6575F700F4D8FF /* UserProfileImageOwner.swift in Sources */,
				EEF4010123A8DFC6007B1A97 /* Conversation+Role.swift in Sources */,
				8754B84C1F73C38900EC02AD /* MessageChangeInfo+UserSession.swift in Sources */,
				162DEE111F87B9800034C8F9 /* ZMUserSession+Calling.swift in Sources */,
				161ACB2423F432CC00ABFF33 /* SessionManager+URLActions.swift in Sources */,
				BF3C1B1720DBE254001CE126 /* Conversation+MessageDestructionTimeout.swift in Sources */,
				F97678FA1D76D11400CC075D /* BackgroundAPNSConfirmationStatus.swift in Sources */,
				1659114F1DEF1F6E007FA847 /* LocalNotificationDispatcher+Calling.swift in Sources */,
				16DABFAE1DCF98D3001973E3 /* CallingRequestStrategy.swift in Sources */,
				5EC3A468210B763000B76C78 /* NotificationUserInfo.swift in Sources */,
				54DE9BEB1DE74FFB00EFFB9C /* RandomHandleGenerator.swift in Sources */,
				F1C51FE91FB4A9C7009C2269 /* RegistrationStrategy.swift in Sources */,
				549816301A432BC800A7CE2E /* ZMSelfStrategy.m in Sources */,
				5E8EE1F720FDC6B900DB1F9B /* CompanyLoginRequestDetector.swift in Sources */,
				16E0FB87232F8933000E3235 /* ZMUserSession+Authentication.swift in Sources */,
				F19F1D381EFBF61800275E27 /* SessionManager.swift in Sources */,
				D522571E2062552800562561 /* AssetDeletionRequestStrategy.swift in Sources */,
				161ACB1623F1AFB000ABFF33 /* SessionManager+CallKitManagerDelegate.swift in Sources */,
				1658C2371F503CF800889F22 /* FlowManager.swift in Sources */,
				EE8987A62477E71500F65B6E /* WireCallCenterConfiguration.swift in Sources */,
				7CD279882338E52000E638CD /* ProcessInfo+SystemBootTime.swift in Sources */,
				549710081F6FF5C100026EDD /* NotificationInContext+UserSession.swift in Sources */,
				16D0A11D234C8CD700A83F87 /* LabelUpstreamRequestStrategy.swift in Sources */,
				54D933211AE1653000C0B91C /* ZMCredentials.m in Sources */,
				549816251A432BC800A7CE2E /* ZMSimpleListRequestPaginator.m in Sources */,
				8798607B1C3D48A400218A3E /* DeleteAccountRequestStrategy.swift in Sources */,
				5E0EB1F421008C1900B5DC2B /* CompanyLoginRequester.swift in Sources */,
				16A764611F3E0B0B00564F21 /* CallKitManager.swift in Sources */,
				BF491CD11F03D7CF0055EE44 /* PermissionsDownloadRequestStrategy.swift in Sources */,
				54973A361DD48CAB007F8702 /* NSManagedObject+EncryptionContext.swift in Sources */,
				F9ABDF411CECBD8A008461B2 /* AccountStatus.swift in Sources */,
				165D3A3D1E1D60520052E654 /* ZMConversation+VoiceChannel.swift in Sources */,
				EE1DEBC723D5F1F30087EE1F /* NSManagedObjectContext+TypingUsers.swift in Sources */,
				6387932F23A2403300FD23CF /* VerifyPasswordRequestStrategy.swift in Sources */,
				165D3A221E1D43870052E654 /* VoiceChannel.swift in Sources */,
				5EDF03EC2245563C00C04007 /* LinkPreviewAssetUploadRequestStrategy+Helper.swift in Sources */,
				54991D581DEDCF2B007E282F /* AddressBook.swift in Sources */,
				F96DBEEB1DF9A570008FE832 /* ZMSyncStrategy+ManagedObjectChanges.m in Sources */,
				168CF4292007840A009FCB89 /* Team+Invite.swift in Sources */,
				168CF42720077C54009FCB89 /* TeamInvitationStatus.swift in Sources */,
				F159F4161F1E4C4C001B7D80 /* LocalStoreProvider.swift in Sources */,
				8717DFA71F6EF44E0087EFE4 /* SessionManager+Push.swift in Sources */,
				D52257232062637500562561 /* DeletableAssetIdentifierProvider.swift in Sources */,
				D5225720206261AA00562561 /* AssetDeletionStatus.swift in Sources */,
				5E8BB8A02147F5BC00EEA64B /* CallSnapshot.swift in Sources */,
				A95D0B1223F6B75A0057014F /* AVSLogObserver.swift in Sources */,
				163FB9972057E25600E74F83 /* NSManagedObjectContext+LastNotificationID.swift in Sources */,
				168E96D2220C3F6F00FC92FA /* ZMUserTranscoder.swift in Sources */,
				5E8BB8A22147F89000EEA64B /* CallCenterSupport.swift in Sources */,
				1660AA0D1ECDB0250056D403 /* SearchTask.swift in Sources */,
				F9245BED1CBF95A8009D1E85 /* ZMHotFixDirectory+Swift.swift in Sources */,
				54991D5A1DEDD07E007E282F /* ContactAddressBook.swift in Sources */,
				EEA2773A211DCFF1004AF00F /* UserNotificationCenter.swift in Sources */,
				165BB94C2004D6490077EFD5 /* SessionManager+UserActivity.swift in Sources */,
				165D3A151E1D3EF30052E654 /* WireCallCenterV3.swift in Sources */,
				554FEE2122AFF20600B1A8A1 /* ZMUserSession+LegalHold.swift in Sources */,
				1634958B1F0254CB004E80DB /* SessionManager+ServerConnection.swift in Sources */,
				54034F381BB1A6D900F4ED62 /* ZMUserSession+Logs.swift in Sources */,
				549816471A432BC800A7CE2E /* ZMSyncStrategy.m in Sources */,
				54BFDF681BDA6F9A0034A3DB /* HistorySynchronizationStatus.swift in Sources */,
				16DCB91C213449620002E910 /* ZMOperationLoop+PushChannel.swift in Sources */,
				162A81D4202B453000F6200C /* SessionManager+AVS.swift in Sources */,
				F9ABE8501EFD568B00D83214 /* TeamDownloadRequestStrategy+Events.swift in Sources */,
				1662648221661C9F00300F45 /* ZMOperatonLoop+Background.swift in Sources */,
				168CF42B20079A02009FCB89 /* TeamInvitationRequestStrategy.swift in Sources */,
				F98EDCF31D82B924001E65CB /* ZMLocalNotificationSet.swift in Sources */,
				EEEED9AA23F6BD75008C94CA /* ZMUserSession+SelfUserProvider.swift in Sources */,
				5498165A1A432BC800A7CE2E /* ZMUpdateEventsBuffer.m in Sources */,
				161D3AC92134013C0053D39A /* Logging.swift in Sources */,
				F19E55A022B3A2C5005C792D /* UNNotification+SafeLogging.swift in Sources */,
				F9B8308C1DEEDC2900FF6FE7 /* SyncStatus.swift in Sources */,
				161ACB3223F5BBA100ABFF33 /* CompanyLoginURLActionProcessor.swift in Sources */,
				16F6BB381EDEA659009EA803 /* SearchResult+AddressBook.swift in Sources */,
				5458AF841F7021B800E45977 /* PreLoginAuthenticationNotification.swift in Sources */,
				F9ABE8AA1F02A45700D83214 /* TeamSyncRequestStrategy.swift in Sources */,
				F9ABE84F1EFD568B00D83214 /* TeamDownloadRequestStrategy.swift in Sources */,
				871667FA1BB2AE9C009C6EEA /* APSSignalingKeysStore.swift in Sources */,
				54A343471D6B589A004B65EA /* AddressBookSearch.swift in Sources */,
				5497100A1F6FFE9900026EDD /* ClientUpdateNotification.swift in Sources */,
				16085B331F71811A000B9F22 /* UserChangeInfo+UserSession.swift in Sources */,
				161D3ACB213417C90053D39A /* ZMSyncStrategy+EventProcessing.swift in Sources */,
				167F383B23E0416E006B6AA9 /* UnauthenticatedSession+SSO.swift in Sources */,
				549816321A432BC800A7CE2E /* ZMUserTranscoder.m in Sources */,
				54257C081DF1C94200107FE7 /* TopConversationsDirectory.swift in Sources */,
				166B2B5E23E86522003E8581 /* ZMUserSession.swift in Sources */,
				16962EE220286A4C0069D88D /* LocalNotificationType+Localization.swift in Sources */,
				EEEA75FD1F8A6142006D1070 /* ZMLocalNotification.swift in Sources */,
				F9ABE8511EFD568B00D83214 /* TeamRequestFactory.swift in Sources */,
				F16558D1225F3F2A00EA2F2A /* SessionManager+SwitchBackend.swift in Sources */,
				161ACB2F23F5BACA00ABFF33 /* ConnectToBotURLActionProcessor.swift in Sources */,
				EFF9403E2240FE5D004F3115 /* URL+DeepLink.swift in Sources */,
			);
			runOnlyForDeploymentPostprocessing = 0;
		};
/* End PBXSourcesBuildPhase section */

/* Begin PBXTargetDependency section */
		3E1860D1191A649D000FE027 /* PBXTargetDependency */ = {
			isa = PBXTargetDependency;
			target = 3E186087191A56F6000FE027 /* WireSyncEngine Test Host */;
			targetProxy = 3E1860D0191A649D000FE027 /* PBXContainerItemProxy */;
		};
		54F4DC581A4438AC00FDB6EA /* PBXTargetDependency */ = {
			isa = PBXTargetDependency;
			target = 549815921A43232400A7CE2E /* WireSyncEngine-ios */;
			targetProxy = 54F4DC571A4438AC00FDB6EA /* PBXContainerItemProxy */;
		};
		A9FF8089195B17B3002CD44B /* PBXTargetDependency */ = {
			isa = PBXTargetDependency;
			target = 3E186087191A56F6000FE027 /* WireSyncEngine Test Host */;
			targetProxy = A9FF8088195B17B3002CD44B /* PBXContainerItemProxy */;
		};
/* End PBXTargetDependency section */

/* Begin PBXVariantGroup section */
		3E27131A1A8A68BF008EE50F /* Push.strings */ = {
			isa = PBXVariantGroup;
			children = (
				F91CA6AC1BECBD3F000EE5C2 /* Base */,
				F91CA6AE1BECBD51000EE5C2 /* de */,
				B40DC79C1D01A61600CEF65C /* pt-BR */,
				B4D37F921D7EEA3F00D0C1BC /* es */,
				B4D37F941D7EEA5100D0C1BC /* uk */,
				B4D37F961D7EEA5B00D0C1BC /* ru */,
				B40964971DAD3D110098667A /* ja */,
				B40964991DAD3D170098667A /* it */,
				B409649B1DAD3D1E0098667A /* nl */,
				B409649D1DAD3D260098667A /* tr */,
				B40CD09F1DB7997E0008DA45 /* fr */,
				B40CD0A11DB799850008DA45 /* da */,
				B422BB981DCCC3F60076EAD5 /* ar */,
				B49AFC271DCCCB3D006B753B /* zh-Hans */,
				B4A124851DDCB58900FD9D66 /* sl */,
				B432ADBF1E02DE9500147768 /* et */,
				B42783671E363D3A00747363 /* fi */,
				B42430E01E55CB6B00D73D1B /* pl */,
				F14417221FD946F100CB2850 /* zh-Hant */,
				F14417251FD9470E00CB2850 /* lt */,
			);
			name = Push.strings;
			sourceTree = "<group>";
		};
		3E27131C1A8A68BF008EE50F /* Push.stringsdict */ = {
			isa = PBXVariantGroup;
			children = (
				F91CA6AD1BECBD46000EE5C2 /* Base */,
				F91CA6AF1BECBD51000EE5C2 /* de */,
				B40DC79D1D01A61600CEF65C /* pt-BR */,
				B4D37F931D7EEA3F00D0C1BC /* es */,
				B4D37F951D7EEA5100D0C1BC /* uk */,
				B4D37F971D7EEA5B00D0C1BC /* ru */,
				B40964981DAD3D110098667A /* ja */,
				B409649A1DAD3D170098667A /* it */,
				B409649C1DAD3D1E0098667A /* nl */,
				B409649E1DAD3D260098667A /* tr */,
				B40CD0A01DB7997E0008DA45 /* fr */,
				B40CD0A21DB799850008DA45 /* da */,
				B422BB991DCCC3F60076EAD5 /* ar */,
				B49AFC281DCCCB3D006B753B /* zh-Hans */,
				B4A124861DDCB58A00FD9D66 /* sl */,
				B432ADC01E02DE9500147768 /* et */,
				B42783681E363D3A00747363 /* fi */,
				B42430E11E55CB6B00D73D1B /* pl */,
				F14417231FD946F200CB2850 /* zh-Hant */,
				F14417261FD9470E00CB2850 /* lt */,
			);
			name = Push.stringsdict;
			sourceTree = "<group>";
		};
		5423B998191A4A1B0044347D /* InfoPlist.strings */ = {
			isa = PBXVariantGroup;
			children = (
				5423B999191A4A1B0044347D /* en */,
			);
			name = InfoPlist.strings;
			sourceTree = "<group>";
		};
		F1A989BC1FD03E1B00B8A82E /* ZMLocalizable.strings */ = {
			isa = PBXVariantGroup;
			children = (
				F1A989BD1FD03E2200B8A82E /* Base */,
				F1A989BE1FD03E2400B8A82E /* pt-BR */,
				F1A989BF1FD03E2500B8A82E /* es */,
				F1A989C01FD03E2600B8A82E /* uk */,
				F1A989C11FD03E2600B8A82E /* ru */,
				F1A989C21FD03E2700B8A82E /* ja */,
				F1A989C31FD03E2700B8A82E /* it */,
				F1A989C41FD03E2800B8A82E /* nl */,
				F1A989C51FD03E2800B8A82E /* tr */,
				F1A989C61FD03E2900B8A82E /* fr */,
				F1A989C71FD03E2A00B8A82E /* ar */,
				F1A989C81FD03E2B00B8A82E /* da */,
				F1A989C91FD03E2B00B8A82E /* zh-Hans */,
				F1A989CA1FD03E2C00B8A82E /* sl */,
				F1A989CB1FD03E2C00B8A82E /* fi */,
				F1A989CC1FD03E2D00B8A82E /* et */,
				F1A989CD1FD03E2E00B8A82E /* pl */,
				F1A989CE1FD0579F00B8A82E /* de */,
				F14417241FD946F200CB2850 /* zh-Hant */,
				F14417271FD9470E00CB2850 /* lt */,
			);
			name = ZMLocalizable.strings;
			sourceTree = "<group>";
		};
/* End PBXVariantGroup section */

/* Begin XCBuildConfiguration section */
		3E1860AE191A56F7000FE027 /* Debug */ = {
			isa = XCBuildConfiguration;
			baseConfigurationReference = 0994E1DD1B835C4900A51721 /* ios-test-host.xcconfig */;
			buildSettings = {
				CODE_SIGN_ENTITLEMENTS = "WireSyncEngine Test Host.entitlements";
				GCC_PRECOMPILE_PREFIX_HEADER = YES;
				GCC_PREFIX_HEADER = "Tests/iOS Test Host/Test-Host-Prefix.pch";
				INFOPLIST_FILE = "Tests/iOS Test Host/Test-Host-Info.plist";
				PRODUCT_BUNDLE_IDENTIFIER = "com.wire.${PRODUCT_NAME:rfc1034identifier}";
				PRODUCT_NAME = "$(TARGET_NAME)";
				WRAPPER_EXTENSION = app;
			};
			name = Debug;
		};
		3E1860AF191A56F7000FE027 /* Release */ = {
			isa = XCBuildConfiguration;
			baseConfigurationReference = 0994E1DD1B835C4900A51721 /* ios-test-host.xcconfig */;
			buildSettings = {
				CODE_SIGN_ENTITLEMENTS = "WireSyncEngine Test Host.entitlements";
				GCC_PRECOMPILE_PREFIX_HEADER = YES;
				GCC_PREFIX_HEADER = "Tests/iOS Test Host/Test-Host-Prefix.pch";
				INFOPLIST_FILE = "Tests/iOS Test Host/Test-Host-Info.plist";
				PRODUCT_BUNDLE_IDENTIFIER = "com.wire.${PRODUCT_NAME:rfc1034identifier}";
				PRODUCT_NAME = "$(TARGET_NAME)";
				WRAPPER_EXTENSION = app;
			};
			name = Release;
		};
		3E1860D3191A649D000FE027 /* Debug */ = {
			isa = XCBuildConfiguration;
			baseConfigurationReference = 0994E1DE1B835C4900A51721 /* ios-test-target.xcconfig */;
			buildSettings = {
				BUNDLE_LOADER = "$(TEST_HOST)";
				INFOPLIST_FILE = "$(SRCROOT)/Tests/Resources/Tests-ios-Info.plist";
				PRODUCT_BUNDLE_IDENTIFIER = "com.wire.WireSyncEngine-Test-Host";
				PRODUCT_NAME = "$(TARGET_NAME)";
				SWIFT_OBJC_BRIDGING_HEADER = "$(SRCROOT)/Tests/Source/Test-Bridging-Header.h";
				TEST_HOST = "$(BUILT_PRODUCTS_DIR)/WireSyncEngine Test Host.app/WireSyncEngine Test Host";
				WRAPPER_EXTENSION = xctest;
			};
			name = Debug;
		};
		3E1860D4191A649D000FE027 /* Release */ = {
			isa = XCBuildConfiguration;
			baseConfigurationReference = 0994E1DE1B835C4900A51721 /* ios-test-target.xcconfig */;
			buildSettings = {
				BUNDLE_LOADER = "$(TEST_HOST)";
				INFOPLIST_FILE = "$(SRCROOT)/Tests/Resources/Tests-ios-Info.plist";
				PRODUCT_BUNDLE_IDENTIFIER = "com.wire.WireSyncEngine-Test-Host";
				PRODUCT_NAME = "$(TARGET_NAME)";
				SWIFT_OBJC_BRIDGING_HEADER = "$(SRCROOT)/Tests/Source/Test-Bridging-Header.h";
				TEST_HOST = "$(BUILT_PRODUCTS_DIR)/WireSyncEngine Test Host.app/WireSyncEngine Test Host";
				WRAPPER_EXTENSION = xctest;
			};
			name = Release;
		};
		540029DA1918CA8500578793 /* Debug */ = {
			isa = XCBuildConfiguration;
			baseConfigurationReference = 0994E1E31B835C4900A51721 /* project-debug.xcconfig */;
			buildSettings = {
				HEADER_SEARCH_PATHS = "$(SDKROOT)/usr/include/libxml2";
				SWIFT_SWIFT3_OBJC_INFERENCE = Off;
			};
			name = Debug;
		};
		540029DB1918CA8500578793 /* Release */ = {
			isa = XCBuildConfiguration;
			baseConfigurationReference = 0994E1E41B835C4900A51721 /* project.xcconfig */;
			buildSettings = {
				HEADER_SEARCH_PATHS = "$(SDKROOT)/usr/include/libxml2";
				SWIFT_SWIFT3_OBJC_INFERENCE = Off;
			};
			name = Release;
		};
		549815A71A43232500A7CE2E /* Debug */ = {
			isa = XCBuildConfiguration;
			baseConfigurationReference = 0994E1F01B835C4900A51721 /* WireSyncEngine.xcconfig */;
			buildSettings = {
				GCC_PREFIX_HEADER = "$(SRCROOT)/Source/WireSyncEngine-iOS.pch";
				INFOPLIST_FILE = "$(SRCROOT)/Resources/WireSyncEngine-ios-Info.plist";
				MOMC_NO_INVERSE_RELATIONSHIP_WARNINGS = YES;
				PRODUCT_BUNDLE_IDENTIFIER = "com.wire.$(PRODUCT_NAME:rfc1034identifier)";
			};
			name = Debug;
		};
		549815A91A43232500A7CE2E /* Release */ = {
			isa = XCBuildConfiguration;
			baseConfigurationReference = 0994E1F01B835C4900A51721 /* WireSyncEngine.xcconfig */;
			buildSettings = {
				GCC_PREFIX_HEADER = "$(SRCROOT)/Source/WireSyncEngine-iOS.pch";
				INFOPLIST_FILE = "$(SRCROOT)/Resources/WireSyncEngine-ios-Info.plist";
				MOMC_NO_INVERSE_RELATIONSHIP_WARNINGS = YES;
				PRODUCT_BUNDLE_IDENTIFIER = "com.wire.$(PRODUCT_NAME:rfc1034identifier)";
			};
			name = Release;
		};
/* End XCBuildConfiguration section */

/* Begin XCConfigurationList section */
		3E1860AD191A56F7000FE027 /* Build configuration list for PBXNativeTarget "WireSyncEngine Test Host" */ = {
			isa = XCConfigurationList;
			buildConfigurations = (
				3E1860AE191A56F7000FE027 /* Debug */,
				3E1860AF191A56F7000FE027 /* Release */,
			);
			defaultConfigurationIsVisible = 0;
			defaultConfigurationName = Release;
		};
		3E1860D2191A649D000FE027 /* Build configuration list for PBXNativeTarget "WireSyncEngine-iOS-Tests" */ = {
			isa = XCConfigurationList;
			buildConfigurations = (
				3E1860D3191A649D000FE027 /* Debug */,
				3E1860D4191A649D000FE027 /* Release */,
			);
			defaultConfigurationIsVisible = 0;
			defaultConfigurationName = Release;
		};
		540029AE1918CA8500578793 /* Build configuration list for PBXProject "WireSyncEngine" */ = {
			isa = XCConfigurationList;
			buildConfigurations = (
				540029DA1918CA8500578793 /* Debug */,
				540029DB1918CA8500578793 /* Release */,
			);
			defaultConfigurationIsVisible = 0;
			defaultConfigurationName = Release;
		};
		549815A61A43232500A7CE2E /* Build configuration list for PBXNativeTarget "WireSyncEngine-ios" */ = {
			isa = XCConfigurationList;
			buildConfigurations = (
				549815A71A43232500A7CE2E /* Debug */,
				549815A91A43232500A7CE2E /* Release */,
			);
			defaultConfigurationIsVisible = 0;
			defaultConfigurationName = Release;
		};
/* End XCConfigurationList section */

/* Begin XCVersionGroup section */
		BF2A9D5F1D6C70EA00FA7DBC /* ZMEventModel.xcdatamodeld */ = {
			isa = XCVersionGroup;
			children = (
				BF2A9D601D6C70EA00FA7DBC /* ZMEventModel.xcdatamodel */,
			);
			currentVersion = BF2A9D601D6C70EA00FA7DBC /* ZMEventModel.xcdatamodel */;
			name = ZMEventModel.xcdatamodeld;
			path = Decoding/ZMEventModel.xcdatamodeld;
			sourceTree = "<group>";
			versionGroupType = wrapper.xcdatamodel;
		};
/* End XCVersionGroup section */
	};
	rootObject = 540029AB1918CA8500578793 /* Project object */;
}<|MERGE_RESOLUTION|>--- conflicted
+++ resolved
@@ -7,11 +7,8 @@
 	objects = {
 
 /* Begin PBXBuildFile section */
-<<<<<<< HEAD
 		068E655A24C8223400403926 /* LocalNotificationContentTypeTest.swift in Sources */ = {isa = PBXBuildFile; fileRef = 068E655924C8223400403926 /* LocalNotificationContentTypeTest.swift */; };
-=======
 		06B99C7B242B51A300FEAFDE /* SignatureRequestStrategy.swift in Sources */ = {isa = PBXBuildFile; fileRef = 06B99C7A242B51A300FEAFDE /* SignatureRequestStrategy.swift */; };
->>>>>>> 5c0a1c30
 		06BBF6EE246EB5C100A26626 /* ConversationTests+List.swift in Sources */ = {isa = PBXBuildFile; fileRef = 06BBF6EC246EB56B00A26626 /* ConversationTests+List.swift */; };
 		06BBF6F1246ECB2800A26626 /* ConversationTests+Archiving.swift in Sources */ = {isa = PBXBuildFile; fileRef = 06BBF6EF246ECB2400A26626 /* ConversationTests+Archiving.swift */; };
 		06BBF6F4246EF28B00A26626 /* ConversationTests+LastRead.swift in Sources */ = {isa = PBXBuildFile; fileRef = 06BBF6F2246EF28800A26626 /* ConversationTests+LastRead.swift */; };
@@ -635,11 +632,8 @@
 /* End PBXCopyFilesBuildPhase section */
 
 /* Begin PBXFileReference section */
-<<<<<<< HEAD
 		068E655924C8223400403926 /* LocalNotificationContentTypeTest.swift */ = {isa = PBXFileReference; lastKnownFileType = sourcecode.swift; path = LocalNotificationContentTypeTest.swift; sourceTree = "<group>"; };
-=======
 		06B99C7A242B51A300FEAFDE /* SignatureRequestStrategy.swift */ = {isa = PBXFileReference; lastKnownFileType = sourcecode.swift; path = SignatureRequestStrategy.swift; sourceTree = "<group>"; };
->>>>>>> 5c0a1c30
 		06BBF6EC246EB56B00A26626 /* ConversationTests+List.swift */ = {isa = PBXFileReference; lastKnownFileType = sourcecode.swift; path = "ConversationTests+List.swift"; sourceTree = "<group>"; };
 		06BBF6EF246ECB2400A26626 /* ConversationTests+Archiving.swift */ = {isa = PBXFileReference; lastKnownFileType = sourcecode.swift; path = "ConversationTests+Archiving.swift"; sourceTree = "<group>"; };
 		06BBF6F2246EF28800A26626 /* ConversationTests+LastRead.swift */ = {isa = PBXFileReference; lastKnownFileType = sourcecode.swift; path = "ConversationTests+LastRead.swift"; sourceTree = "<group>"; };
