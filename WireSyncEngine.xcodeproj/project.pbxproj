// !$*UTF8*$!
{
	archiveVersion = 1;
	classes = {
	};
	objectVersion = 52;
	objects = {

/* Begin PBXBuildFile section */
		0601900B2678750D0043F8F8 /* DeepLinkURLActionProcessorTests.swift in Sources */ = {isa = PBXBuildFile; fileRef = 161ACB3E23F6E4C200ABFF33 /* DeepLinkURLActionProcessorTests.swift */; };
		06025664248E5BC700E060E1 /* (null) in Sources */ = {isa = PBXBuildFile; };
		06239126274DB73A0065A72D /* StartLoginURLActionProcessor.swift in Sources */ = {isa = PBXBuildFile; fileRef = 06239125274DB73A0065A72D /* StartLoginURLActionProcessor.swift */; };
		063AF985264B2DF800DCBCED /* CallClosedReason.swift in Sources */ = {isa = PBXBuildFile; fileRef = 0625690E264AE6560041C17B /* CallClosedReason.swift */; };
		063AFA3F264B30C400DCBCED /* BuildType.swift in Sources */ = {isa = PBXBuildFile; fileRef = 063AFA3E264B30C400DCBCED /* BuildType.swift */; };
		0640C26D26EA0B5C0057AF80 /* NSManagedObjectContext+Packaging.swift in Sources */ = {isa = PBXBuildFile; fileRef = 0640C26C26EA0B5C0057AF80 /* NSManagedObjectContext+Packaging.swift */; };
		0648FC1427864783006519D1 /* Conversation+Join.swift in Sources */ = {isa = PBXBuildFile; fileRef = 0648FC1327864783006519D1 /* Conversation+Join.swift */; };
		067BB08125074EA200946EC8 /* (null) in Sources */ = {isa = PBXBuildFile; };
		067BB08F250789D500946EC8 /* (null) in Sources */ = {isa = PBXBuildFile; };
		06894D92276BA7FA00DA4E33 /* StartLoginURLActionProcessorTests.swift in Sources */ = {isa = PBXBuildFile; fileRef = 06894D91276BA7FA00DA4E33 /* StartLoginURLActionProcessorTests.swift */; };
		06B99C7B242B51A300FEAFDE /* SignatureRequestStrategy.swift in Sources */ = {isa = PBXBuildFile; fileRef = 06B99C7A242B51A300FEAFDE /* SignatureRequestStrategy.swift */; };
		06BBF7012473D51D00A26626 /* MessagingTest+Swift.swift in Sources */ = {isa = PBXBuildFile; fileRef = 06BBF7002473D51D00A26626 /* MessagingTest+Swift.swift */; };
		06DE14CD24B85B06006CB6B3 /* SyncStatus.swift in Sources */ = {isa = PBXBuildFile; fileRef = 06DE14CC24B85B06006CB6B3 /* SyncStatus.swift */; };
		06DE14CF24B85CA0006CB6B3 /* ZMSyncStateDelegate.h in Headers */ = {isa = PBXBuildFile; fileRef = 06DE14CE24B85BD0006CB6B3 /* ZMSyncStateDelegate.h */; settings = {ATTRIBUTES = (Public, ); }; };
		06EB24FE27D6576500094E6E /* LoginFlowTests+PushToken.swift in Sources */ = {isa = PBXBuildFile; fileRef = 06EB24FD27D6576500094E6E /* LoginFlowTests+PushToken.swift */; };
		06F98D602437916B007E914A /* SignatureRequestStrategyTests.swift in Sources */ = {isa = PBXBuildFile; fileRef = 06F98D5E24379143007E914A /* SignatureRequestStrategyTests.swift */; };
		092083401BA95EE100F82B29 /* UserClientRequestFactory.swift in Sources */ = {isa = PBXBuildFile; fileRef = 0920833F1BA95EE100F82B29 /* UserClientRequestFactory.swift */; };
		0920C4DA1B305FF500C55728 /* UserSessionGiphyRequestStateTests.swift in Sources */ = {isa = PBXBuildFile; fileRef = 0920C4D81B305FF500C55728 /* UserSessionGiphyRequestStateTests.swift */; };
		093694451BA9633300F36B3A /* UserClientRequestFactoryTests.swift in Sources */ = {isa = PBXBuildFile; fileRef = 093694441BA9633300F36B3A /* UserClientRequestFactoryTests.swift */; };
		09531F161AE960E300B8556A /* ZMLoginCodeRequestTranscoder.h in Headers */ = {isa = PBXBuildFile; fileRef = 09531F131AE960E300B8556A /* ZMLoginCodeRequestTranscoder.h */; settings = {ATTRIBUTES = (Public, ); }; };
		09531F181AE960E300B8556A /* ZMLoginCodeRequestTranscoder.m in Sources */ = {isa = PBXBuildFile; fileRef = 09531F141AE960E300B8556A /* ZMLoginCodeRequestTranscoder.m */; };
		09531F1C1AE9644800B8556A /* ZMLoginCodeRequestTranscoderTests.m in Sources */ = {isa = PBXBuildFile; fileRef = 09531F1A1AE9644800B8556A /* ZMLoginCodeRequestTranscoderTests.m */; };
		098CFBBB1B7B9C94000B02B1 /* BaseTestSwiftHelpers.swift in Sources */ = {isa = PBXBuildFile; fileRef = 098CFBBA1B7B9C94000B02B1 /* BaseTestSwiftHelpers.swift */; };
		09914E531BD6613D00C10BF8 /* ZMDecodedAPSMessageTest.m in Sources */ = {isa = PBXBuildFile; fileRef = 09914E521BD6613D00C10BF8 /* ZMDecodedAPSMessageTest.m */; };
		09B730961B3045E400A5CCC9 /* ProxiedRequestStatusTests.swift in Sources */ = {isa = PBXBuildFile; fileRef = 09B730941B3045E400A5CCC9 /* ProxiedRequestStatusTests.swift */; };
		09BA924C1BD55FA5000DC962 /* UserClientRequestStrategyTests.swift in Sources */ = {isa = PBXBuildFile; fileRef = 0920833C1BA84F3100F82B29 /* UserClientRequestStrategyTests.swift */; };
		09BCDB8E1BCE7F000020DCC7 /* ZMAPSMessageDecoder.h in Headers */ = {isa = PBXBuildFile; fileRef = 09BCDB8C1BCE7F000020DCC7 /* ZMAPSMessageDecoder.h */; settings = {ATTRIBUTES = (Public, ); }; };
		09BCDB8F1BCE7F000020DCC7 /* ZMAPSMessageDecoder.m in Sources */ = {isa = PBXBuildFile; fileRef = 09BCDB8D1BCE7F000020DCC7 /* ZMAPSMessageDecoder.m */; };
		09C77C531BA6C77000E2163F /* UserClientRequestStrategy.swift in Sources */ = {isa = PBXBuildFile; fileRef = 09C77C521BA6C77000E2163F /* UserClientRequestStrategy.swift */; };
		09D7CE641AE94D4200CC5F45 /* ZMCredentials+Internal.h in Headers */ = {isa = PBXBuildFile; fileRef = 09D7CE621AE94D4200CC5F45 /* ZMCredentials+Internal.h */; };
		160195611E30C9CF00ACBFAC /* LocalNotificationDispatcherCallingTests.swift in Sources */ = {isa = PBXBuildFile; fileRef = 160195601E30C9CF00ACBFAC /* LocalNotificationDispatcherCallingTests.swift */; };
		1602B4611F3B04150061C135 /* ZMBlacklistVerificator.h in Headers */ = {isa = PBXBuildFile; fileRef = F9FD798B19EE9B9A00D70FCD /* ZMBlacklistVerificator.h */; settings = {ATTRIBUTES = (Public, ); }; };
		16030DC921B01B7500F8032E /* Conversation+ReadReceiptMode.swift in Sources */ = {isa = PBXBuildFile; fileRef = 16030DC821B01B7500F8032E /* Conversation+ReadReceiptMode.swift */; };
		16085B331F71811A000B9F22 /* UserChangeInfo+UserSession.swift in Sources */ = {isa = PBXBuildFile; fileRef = 16085B321F71811A000B9F22 /* UserChangeInfo+UserSession.swift */; };
		16085B351F719E6D000B9F22 /* NetworkStateRecorder.swift in Sources */ = {isa = PBXBuildFile; fileRef = 16085B341F719E6D000B9F22 /* NetworkStateRecorder.swift */; };
		160C31271E6434500012E4BC /* OperationStatus.swift in Sources */ = {isa = PBXBuildFile; fileRef = 160C31261E6434500012E4BC /* OperationStatus.swift */; };
		160C31411E6DDFC30012E4BC /* VoiceChannelV3Tests.swift in Sources */ = {isa = PBXBuildFile; fileRef = 160C31401E6DDFC30012E4BC /* VoiceChannelV3Tests.swift */; };
		160C31441E8049320012E4BC /* ApplicationStatusDirectory.swift in Sources */ = {isa = PBXBuildFile; fileRef = 160C31431E8049320012E4BC /* ApplicationStatusDirectory.swift */; };
		160C314A1E82AC170012E4BC /* OperationStatusTests.swift in Sources */ = {isa = PBXBuildFile; fileRef = 160C31491E82AC170012E4BC /* OperationStatusTests.swift */; };
		161681352077721600BCF33A /* ZMOperationLoop+OperationStatus.swift in Sources */ = {isa = PBXBuildFile; fileRef = 161681342077721600BCF33A /* ZMOperationLoop+OperationStatus.swift */; };
		161927242459E09C00DDD9EB /* UserClientEventConsumerTests.swift in Sources */ = {isa = PBXBuildFile; fileRef = 161927222459E08E00DDD9EB /* UserClientEventConsumerTests.swift */; };
		161ACB1623F1AFB000ABFF33 /* SessionManager+CallKitManagerDelegate.swift in Sources */ = {isa = PBXBuildFile; fileRef = 161ACB1523F1AFB000ABFF33 /* SessionManager+CallKitManagerDelegate.swift */; };
		161ACB2423F432CC00ABFF33 /* SessionManager+URLActions.swift in Sources */ = {isa = PBXBuildFile; fileRef = 161ACB2323F432CC00ABFF33 /* SessionManager+URLActions.swift */; };
		161ACB2D23F5BA0200ABFF33 /* DeepLinkURLActionProcessor.swift in Sources */ = {isa = PBXBuildFile; fileRef = 161ACB2C23F5BA0200ABFF33 /* DeepLinkURLActionProcessor.swift */; };
		161ACB2F23F5BACA00ABFF33 /* ConnectToBotURLActionProcessor.swift in Sources */ = {isa = PBXBuildFile; fileRef = 161ACB2E23F5BACA00ABFF33 /* ConnectToBotURLActionProcessor.swift */; };
		161ACB3223F5BBA100ABFF33 /* CompanyLoginURLActionProcessor.swift in Sources */ = {isa = PBXBuildFile; fileRef = 161ACB3123F5BBA100ABFF33 /* CompanyLoginURLActionProcessor.swift */; };
		161ACB3A23F6BAFE00ABFF33 /* URLActionTests.swift in Sources */ = {isa = PBXBuildFile; fileRef = 161ACB3923F6BAFE00ABFF33 /* URLActionTests.swift */; };
		161ACB4323F6EE4800ABFF33 /* CompanyLoginURLActionProcessorTests.swift in Sources */ = {isa = PBXBuildFile; fileRef = 161ACB4223F6EE4800ABFF33 /* CompanyLoginURLActionProcessorTests.swift */; };
		161C886623FD248A00CB0B8E /* RecordingMockTransportSession.swift in Sources */ = {isa = PBXBuildFile; fileRef = 161C886423FD248A00CB0B8E /* RecordingMockTransportSession.swift */; };
		161C887723FD4CFD00CB0B8E /* MockPushChannel.swift in Sources */ = {isa = PBXBuildFile; fileRef = 161C887623FD4CFD00CB0B8E /* MockPushChannel.swift */; };
		1626344720D79C22000D4063 /* ZMUserSessionTests+PushNotifications.swift in Sources */ = {isa = PBXBuildFile; fileRef = 1626344620D79C22000D4063 /* ZMUserSessionTests+PushNotifications.swift */; };
		162A81D4202B453000F6200C /* SessionManager+AVS.swift in Sources */ = {isa = PBXBuildFile; fileRef = 162A81D3202B453000F6200C /* SessionManager+AVS.swift */; };
		162A81D6202B5BC600F6200C /* SessionManagerAVSTests.swift in Sources */ = {isa = PBXBuildFile; fileRef = 162A81D5202B5BC600F6200C /* SessionManagerAVSTests.swift */; };
		162DEE111F87B9800034C8F9 /* ZMUserSession+Calling.swift in Sources */ = {isa = PBXBuildFile; fileRef = 162DEE101F87B9800034C8F9 /* ZMUserSession+Calling.swift */; };
		1634958B1F0254CB004E80DB /* SessionManager+ServerConnection.swift in Sources */ = {isa = PBXBuildFile; fileRef = 1634958A1F0254CB004E80DB /* SessionManager+ServerConnection.swift */; };
		1636EAFF23F6FCCC00CD9527 /* MockPresentationDelegate.swift in Sources */ = {isa = PBXBuildFile; fileRef = 1636EAFE23F6FCCC00CD9527 /* MockPresentationDelegate.swift */; };
		1639A8272260CE5000868AB9 /* ZMLocalNotification+AvailabilityAlert.swift in Sources */ = {isa = PBXBuildFile; fileRef = 1639A8262260CE5000868AB9 /* ZMLocalNotification+AvailabilityAlert.swift */; };
		1639A8542264C52600868AB9 /* ZMLocalNotificationTests_Alerts.swift in Sources */ = {isa = PBXBuildFile; fileRef = 1639A8532264C52600868AB9 /* ZMLocalNotificationTests_Alerts.swift */; };
		163FB9942052EA4C00E74F83 /* OperationLoopNewRequestObserver.swift in Sources */ = {isa = PBXBuildFile; fileRef = 163FB9922052EA4600E74F83 /* OperationLoopNewRequestObserver.swift */; };
		163FB9992057E3F200E74F83 /* AuthenticationStatusProvider.swift in Sources */ = {isa = PBXBuildFile; fileRef = 163FB9982057E3F200E74F83 /* AuthenticationStatusProvider.swift */; };
		1645ECF82448A0A3007A82D6 /* Decodable+JSON.swift in Sources */ = {isa = PBXBuildFile; fileRef = 1645ECF72448A0A3007A82D6 /* Decodable+JSON.swift */; };
		1645ECFC2449CE75007A82D6 /* TeamMembersDownloadRequestStrategy.swift in Sources */ = {isa = PBXBuildFile; fileRef = 1645ECFB2449CE75007A82D6 /* TeamMembersDownloadRequestStrategy.swift */; };
		1645ED1B244DE345007A82D6 /* TeamMembersDownloadRequestStrategy.swift in Sources */ = {isa = PBXBuildFile; fileRef = 1645ED1A244DE345007A82D6 /* TeamMembersDownloadRequestStrategy.swift */; };
		164A55D820F4FE4A00AE62A6 /* SearchUserImageStrategyTests.swift in Sources */ = {isa = PBXBuildFile; fileRef = F95706581DE5F6D40087442C /* SearchUserImageStrategyTests.swift */; };
		164B8C211E254AD00060AB26 /* WireCallCenterV3Mock.swift in Sources */ = {isa = PBXBuildFile; fileRef = 165D3A1A1E1D43870052E654 /* WireCallCenterV3Mock.swift */; };
		164C29A31ECF437E0026562A /* SearchRequestTests.swift in Sources */ = {isa = PBXBuildFile; fileRef = 164C29A21ECF437E0026562A /* SearchRequestTests.swift */; };
		164C29A51ECF47D80026562A /* SearchDirectoryTests.swift in Sources */ = {isa = PBXBuildFile; fileRef = 164C29A41ECF47D80026562A /* SearchDirectoryTests.swift */; };
		164C29A71ED2D7B00026562A /* SearchResult.swift in Sources */ = {isa = PBXBuildFile; fileRef = 164C29A61ED2D7B00026562A /* SearchResult.swift */; };
		164EAF9C1F4455FA00B628C4 /* ZMUserSession+Actions.swift in Sources */ = {isa = PBXBuildFile; fileRef = 164EAF9B1F4455FA00B628C4 /* ZMUserSession+Actions.swift */; };
		16519D38231D3B1700C9D76D /* Conversation+Deletion.swift in Sources */ = {isa = PBXBuildFile; fileRef = 16519D37231D3B1700C9D76D /* Conversation+Deletion.swift */; };
		16519D6D231EAAF300C9D76D /* Conversation+DeletionTests.swift in Sources */ = {isa = PBXBuildFile; fileRef = 16519D6C231EAAF300C9D76D /* Conversation+DeletionTests.swift */; };
		1658C2371F503CF800889F22 /* FlowManager.swift in Sources */ = {isa = PBXBuildFile; fileRef = 1658C2361F503CF800889F22 /* FlowManager.swift */; };
		1658C23A1F5404F000889F22 /* FlowManagerMock.swift in Sources */ = {isa = PBXBuildFile; fileRef = 1658C2381F5404ED00889F22 /* FlowManagerMock.swift */; };
		1658E91D26C53FDB003D0090 /* Starscream.xcframework in Frameworks */ = {isa = PBXBuildFile; fileRef = 1658E91C26C53FDB003D0090 /* Starscream.xcframework */; };
		1659114F1DEF1F6E007FA847 /* LocalNotificationDispatcher+Calling.swift in Sources */ = {isa = PBXBuildFile; fileRef = 1659114E1DEF1F6E007FA847 /* LocalNotificationDispatcher+Calling.swift */; };
		165911531DEF38EC007FA847 /* CallStateObserver.swift in Sources */ = {isa = PBXBuildFile; fileRef = 165911521DEF38EC007FA847 /* CallStateObserver.swift */; };
		165BB94C2004D6490077EFD5 /* SessionManager+UserActivity.swift in Sources */ = {isa = PBXBuildFile; fileRef = 165BB94B2004D6490077EFD5 /* SessionManager+UserActivity.swift */; };
		165D3A151E1D3EF30052E654 /* WireCallCenterV3.swift in Sources */ = {isa = PBXBuildFile; fileRef = 165D3A141E1D3EF30052E654 /* WireCallCenterV3.swift */; };
		165D3A211E1D43870052E654 /* VoiceChannelV3.swift in Sources */ = {isa = PBXBuildFile; fileRef = 165D3A171E1D43870052E654 /* VoiceChannelV3.swift */; };
		165D3A221E1D43870052E654 /* VoiceChannel.swift in Sources */ = {isa = PBXBuildFile; fileRef = 165D3A181E1D43870052E654 /* VoiceChannel.swift */; };
		165D3A3D1E1D60520052E654 /* ZMConversation+VoiceChannel.swift in Sources */ = {isa = PBXBuildFile; fileRef = 165D3A3C1E1D60520052E654 /* ZMConversation+VoiceChannel.swift */; };
		1660AA091ECCAC900056D403 /* SearchDirectory.swift in Sources */ = {isa = PBXBuildFile; fileRef = 1660AA081ECCAC900056D403 /* SearchDirectory.swift */; };
		1660AA0B1ECCAF4E0056D403 /* SearchRequest.swift in Sources */ = {isa = PBXBuildFile; fileRef = 1660AA0A1ECCAF4E0056D403 /* SearchRequest.swift */; };
		1660AA0D1ECDB0250056D403 /* SearchTask.swift in Sources */ = {isa = PBXBuildFile; fileRef = 1660AA0C1ECDB0250056D403 /* SearchTask.swift */; };
		1660AA0F1ECE0C870056D403 /* SearchResultTests.swift in Sources */ = {isa = PBXBuildFile; fileRef = 1660AA0E1ECE0C870056D403 /* SearchResultTests.swift */; };
		1660AA111ECE3C1C0056D403 /* SearchTaskTests.swift in Sources */ = {isa = PBXBuildFile; fileRef = 1660AA101ECE3C1C0056D403 /* SearchTaskTests.swift */; };
		166264742166093800300F45 /* CallEventStatus.swift in Sources */ = {isa = PBXBuildFile; fileRef = 166264732166093800300F45 /* CallEventStatus.swift */; };
		1662648221661C9F00300F45 /* ZMOperatonLoop+Background.swift in Sources */ = {isa = PBXBuildFile; fileRef = 1662648121661C9F00300F45 /* ZMOperatonLoop+Background.swift */; };
		166264932166517A00300F45 /* CallEventStatusTests.swift in Sources */ = {isa = PBXBuildFile; fileRef = 166264922166517A00300F45 /* CallEventStatusTests.swift */; };
		1662B0F723D9B29C00B8C7C5 /* UnauthenticatedSession+DomainLookup.swift in Sources */ = {isa = PBXBuildFile; fileRef = 1662B0F623D9B29C00B8C7C5 /* UnauthenticatedSession+DomainLookup.swift */; };
		1662B0F923D9CE8F00B8C7C5 /* UnauthenticatedSessionTests+DomainLookup.swift in Sources */ = {isa = PBXBuildFile; fileRef = 1662B0F823D9CE8F00B8C7C5 /* UnauthenticatedSessionTests+DomainLookup.swift */; };
		166507812459D7CA005300C1 /* UserClientEventConsumer.swift in Sources */ = {isa = PBXBuildFile; fileRef = 166507802459D7CA005300C1 /* UserClientEventConsumer.swift */; };
		166A8BF31E015F3B00F5EEEA /* WireCallCenterV3Factory.swift in Sources */ = {isa = PBXBuildFile; fileRef = 166A8BF21E015F3B00F5EEEA /* WireCallCenterV3Factory.swift */; };
		166A8BF91E02C7D500F5EEEA /* ZMHotFix+PendingChanges.swift in Sources */ = {isa = PBXBuildFile; fileRef = 166A8BF81E02C7D500F5EEEA /* ZMHotFix+PendingChanges.swift */; };
		166B2B5E23E86522003E8581 /* ZMUserSession.swift in Sources */ = {isa = PBXBuildFile; fileRef = 166B2B5D23E86522003E8581 /* ZMUserSession.swift */; };
		166B2B6E23EB2CD3003E8581 /* DatabaseTest.swift in Sources */ = {isa = PBXBuildFile; fileRef = 166B2B6D23EB2CD3003E8581 /* DatabaseTest.swift */; };
		166D18A4230EBFFA001288CD /* MediaManager.swift in Sources */ = {isa = PBXBuildFile; fileRef = 166D18A3230EBFFA001288CD /* MediaManager.swift */; };
		166D18A6230EC418001288CD /* MockMediaManager.swift in Sources */ = {isa = PBXBuildFile; fileRef = 166D18A5230EC418001288CD /* MockMediaManager.swift */; };
		166DCDBA2555ADD2004F4F59 /* SessionManager+EncryptionAtRest.swift in Sources */ = {isa = PBXBuildFile; fileRef = 166DCDB92555ADD1004F4F59 /* SessionManager+EncryptionAtRest.swift */; };
		166E47CF255E8B2200C161C8 /* ZMLastUpdateEventIDTranscoder.h in Headers */ = {isa = PBXBuildFile; fileRef = 5427B34D19D195A100CC18DC /* ZMLastUpdateEventIDTranscoder.h */; settings = {ATTRIBUTES = (Public, ); }; };
		166E47D0255EBFA900C161C8 /* StrategyDirectory.swift in Sources */ = {isa = PBXBuildFile; fileRef = 166E47CC255E785900C161C8 /* StrategyDirectory.swift */; };
		166E47D1255EC03E00C161C8 /* ZMSelfStrategy.h in Headers */ = {isa = PBXBuildFile; fileRef = 54F8D6E819AB535700146664 /* ZMSelfStrategy.h */; settings = {ATTRIBUTES = (Public, ); }; };
		166E47D3255EF0BE00C161C8 /* MockStrategyDirectory.swift in Sources */ = {isa = PBXBuildFile; fileRef = 166E47D2255EF0BD00C161C8 /* MockStrategyDirectory.swift */; };
		1671F9FF1E2FAF50009F3150 /* ZMLocalNotificationForTests_CallState.swift in Sources */ = {isa = PBXBuildFile; fileRef = 1671F9FE1E2FAF50009F3150 /* ZMLocalNotificationForTests_CallState.swift */; };
		1672A64523473EA100380537 /* LabelDownstreamRequestStrategy.swift in Sources */ = {isa = PBXBuildFile; fileRef = 1672A64423473EA100380537 /* LabelDownstreamRequestStrategy.swift */; };
		1672A653234784B500380537 /* LabelDownstreamRequestStrategyTests.swift in Sources */ = {isa = PBXBuildFile; fileRef = 1672A652234784B500380537 /* LabelDownstreamRequestStrategyTests.swift */; };
		1673C35324CB36D800AE2714 /* ZMUserSessionTests+EncryptionAtRest.swift in Sources */ = {isa = PBXBuildFile; fileRef = 1673C35224CB36D800AE2714 /* ZMUserSessionTests+EncryptionAtRest.swift */; };
		1679D1CD1EF97387007B0DF5 /* ZMUserSessionTestsBase+Calling.swift in Sources */ = {isa = PBXBuildFile; fileRef = 1679D1CB1EF9730C007B0DF5 /* ZMUserSessionTestsBase+Calling.swift */; };
		167BCB892603C2F100E9D7E3 /* ZMUserSessionTestsBase.m in Sources */ = {isa = PBXBuildFile; fileRef = 5447E4661AECDE6500411FCD /* ZMUserSessionTestsBase.m */; };
		167BCB902603CAB200E9D7E3 /* AnalyticsTests.swift in Sources */ = {isa = PBXBuildFile; fileRef = BF40AC711D096A0E00287E29 /* AnalyticsTests.swift */; };
		167BCB942603CC5B00E9D7E3 /* EventProcessorTests.swift in Sources */ = {isa = PBXBuildFile; fileRef = 1693151E2588CF9500709F15 /* EventProcessorTests.swift */; };
		167F383B23E0416E006B6AA9 /* UnauthenticatedSession+SSO.swift in Sources */ = {isa = PBXBuildFile; fileRef = 167F383A23E0416E006B6AA9 /* UnauthenticatedSession+SSO.swift */; };
		167F383D23E04A93006B6AA9 /* UnauthenticatedSessionTests+SSO.swift in Sources */ = {isa = PBXBuildFile; fileRef = 167F383C23E04A93006B6AA9 /* UnauthenticatedSessionTests+SSO.swift */; };
		168474262252579A004DE9EC /* ZMUserSessionTests+Syncing.swift in Sources */ = {isa = PBXBuildFile; fileRef = 168474252252579A004DE9EC /* ZMUserSessionTests+Syncing.swift */; };
		16849B1C23EDA1FD00C025A8 /* MockUpdateEventProcessor.swift in Sources */ = {isa = PBXBuildFile; fileRef = 16849B1B23EDA1FD00C025A8 /* MockUpdateEventProcessor.swift */; };
		16849B2023EDB32B00C025A8 /* MockSessionManager.swift in Sources */ = {isa = PBXBuildFile; fileRef = 16849B1F23EDB32B00C025A8 /* MockSessionManager.swift */; };
		168C0B3F1E97CE3900315044 /* ZMLastUpdateEventIDTranscoderTests.m in Sources */ = {isa = PBXBuildFile; fileRef = 54188DCA19D19DE200DA40E4 /* ZMLastUpdateEventIDTranscoderTests.m */; };
		168CF42720077C54009FCB89 /* TeamInvitationStatus.swift in Sources */ = {isa = PBXBuildFile; fileRef = 168CF42620077C54009FCB89 /* TeamInvitationStatus.swift */; };
		168CF4292007840A009FCB89 /* Team+Invite.swift in Sources */ = {isa = PBXBuildFile; fileRef = 168CF4282007840A009FCB89 /* Team+Invite.swift */; };
		168CF42B20079A02009FCB89 /* TeamInvitationRequestStrategy.swift in Sources */ = {isa = PBXBuildFile; fileRef = 168CF42A20079A02009FCB89 /* TeamInvitationRequestStrategy.swift */; };
		168CF42D2007BCA0009FCB89 /* TeamInvitationRequestStrategyTests.swift in Sources */ = {isa = PBXBuildFile; fileRef = 168CF42C2007BCA0009FCB89 /* TeamInvitationRequestStrategyTests.swift */; };
		168CF42F2007BCD9009FCB89 /* TeamInvitationStatusTests.swift in Sources */ = {isa = PBXBuildFile; fileRef = 168CF42E2007BCD9009FCB89 /* TeamInvitationStatusTests.swift */; };
		1693151125836E5800709F15 /* EventProcessor.swift in Sources */ = {isa = PBXBuildFile; fileRef = 1693151025836E5800709F15 /* EventProcessor.swift */; };
		169BA1D725ECDBA300374343 /* WireSyncEngine.framework in Frameworks */ = {isa = PBXBuildFile; fileRef = 549815931A43232400A7CE2E /* WireSyncEngine.framework */; };
		169BA1DF25ECE4D000374343 /* IntegrationTest.m in Sources */ = {isa = PBXBuildFile; fileRef = 16FF47461F0CD58A0044C491 /* IntegrationTest.m */; };
		169BA1E025ECE4D800374343 /* IntegrationTest.swift in Sources */ = {isa = PBXBuildFile; fileRef = 16FF47431F0BF5C70044C491 /* IntegrationTest.swift */; };
		169BA1E125ECE4EC00374343 /* AppLockIntegrationTests.swift in Sources */ = {isa = PBXBuildFile; fileRef = EEA1ED4025BEBABF006D07D3 /* AppLockIntegrationTests.swift */; };
		169BA1E925ECEA1C00374343 /* PushRegistryMock.swift in Sources */ = {isa = PBXBuildFile; fileRef = 169E303120D29C200012C219 /* PushRegistryMock.swift */; };
		169BA1EA25ECEA5400374343 /* ApplicationMock.swift in Sources */ = {isa = PBXBuildFile; fileRef = 543ED0001D79E0EE00A9CDF3 /* ApplicationMock.swift */; };
		169BA1EC25ECEA9600374343 /* MockUser+LoginCredentials.swift in Sources */ = {isa = PBXBuildFile; fileRef = 5E67168F2174CA6300522E61 /* MockUser+LoginCredentials.swift */; };
		169BA1ED25ECEA9A00374343 /* OperationLoopNewRequestObserver.swift in Sources */ = {isa = PBXBuildFile; fileRef = 163FB9922052EA4600E74F83 /* OperationLoopNewRequestObserver.swift */; };
		169BA1EF25ECEAD200374343 /* WireCallCenterV3Mock.swift in Sources */ = {isa = PBXBuildFile; fileRef = 165D3A1A1E1D43870052E654 /* WireCallCenterV3Mock.swift */; };
		169BA1F025ECEB0E00374343 /* SessionManagerTests.swift in Sources */ = {isa = PBXBuildFile; fileRef = F159F4131F1E3134001B7D80 /* SessionManagerTests.swift */; };
		169BA1F125ECEB2900374343 /* FlowManagerMock.swift in Sources */ = {isa = PBXBuildFile; fileRef = 1658C2381F5404ED00889F22 /* FlowManagerMock.swift */; };
		169BA1F225ECEB3300374343 /* MockMediaManager.swift in Sources */ = {isa = PBXBuildFile; fileRef = 166D18A5230EC418001288CD /* MockMediaManager.swift */; };
		169BA1F425ECEFB400374343 /* MockPresentationDelegate.swift in Sources */ = {isa = PBXBuildFile; fileRef = 1636EAFE23F6FCCC00CD9527 /* MockPresentationDelegate.swift */; };
		169BA1F525ECF05000374343 /* IntegrationTest+Encryption.swift in Sources */ = {isa = PBXBuildFile; fileRef = 54ADA7611E3B3CBE00B90C7D /* IntegrationTest+Encryption.swift */; };
		169BA1F825ECF8F700374343 /* MockAppLock.swift in Sources */ = {isa = PBXBuildFile; fileRef = 169BA1F725ECF8F700374343 /* MockAppLock.swift */; };
		169BA1F925ECF8F700374343 /* MockAppLock.swift in Sources */ = {isa = PBXBuildFile; fileRef = 169BA1F725ECF8F700374343 /* MockAppLock.swift */; };
		169BA1FB25ED0CB200374343 /* MockPushChannel.swift in Sources */ = {isa = PBXBuildFile; fileRef = 161C887623FD4CFD00CB0B8E /* MockPushChannel.swift */; };
		169BA1FC25ED0CBD00374343 /* MockSessionManager.swift in Sources */ = {isa = PBXBuildFile; fileRef = 16849B1F23EDB32B00C025A8 /* MockSessionManager.swift */; };
		169BA1FD25ED0CCD00374343 /* MockStrategyDirectory.swift in Sources */ = {isa = PBXBuildFile; fileRef = 166E47D2255EF0BD00C161C8 /* MockStrategyDirectory.swift */; };
		169BA1FF25ED0DAD00374343 /* ZMUserSession+Messages.swift in Sources */ = {isa = PBXBuildFile; fileRef = 169BA1FE25ED0DAD00374343 /* ZMUserSession+Messages.swift */; };
		169BA20025ED0DAD00374343 /* ZMUserSession+Messages.swift in Sources */ = {isa = PBXBuildFile; fileRef = 169BA1FE25ED0DAD00374343 /* ZMUserSession+Messages.swift */; };
		169BA20125ED0EFE00374343 /* ZMUserSessionLegalHoldTests.swift in Sources */ = {isa = PBXBuildFile; fileRef = 5502C6E922B7D4DA000684B7 /* ZMUserSessionLegalHoldTests.swift */; };
		169BA20225ED0F0600374343 /* UserRichProfileIntegrationTests.swift in Sources */ = {isa = PBXBuildFile; fileRef = F188BB852223F372002BF204 /* UserRichProfileIntegrationTests.swift */; };
		169BA20425ED0F1E00374343 /* TeamTests.swift in Sources */ = {isa = PBXBuildFile; fileRef = F93F3A581ED5A67E003CD185 /* TeamTests.swift */; };
		169BA20525ED0F2D00374343 /* LinkPreviewTests.swift in Sources */ = {isa = PBXBuildFile; fileRef = 16A5FE22215B5FD000AEEBBD /* LinkPreviewTests.swift */; };
		169BA20625ED0F3800374343 /* ClientManagementTests.m in Sources */ = {isa = PBXBuildFile; fileRef = F9B171F91C0F320200E6EEC6 /* ClientManagementTests.m */; };
		169BA20725ED0F3E00374343 /* OTRTests.swift in Sources */ = {isa = PBXBuildFile; fileRef = 5422E96E1BD5A4FD005A7C77 /* OTRTests.swift */; };
		169BA20825ED0F4400374343 /* GiphyTests.m in Sources */ = {isa = PBXBuildFile; fileRef = 54DFB8EE1B30649000F1C736 /* GiphyTests.m */; };
		169BA20925ED0F4A00374343 /* IsTypingTests.swift in Sources */ = {isa = PBXBuildFile; fileRef = EE1108FC23D59720005DC663 /* IsTypingTests.swift */; };
		169BA20A25ED0F5000374343 /* BackgroundTests.m in Sources */ = {isa = PBXBuildFile; fileRef = 54A3ACC21A261603008AF8DF /* BackgroundTests.m */; };
		169BA20B25ED0F5400374343 /* ConnectionTests.m in Sources */ = {isa = PBXBuildFile; fileRef = 5492C6C319ACCCA8008F41E2 /* ConnectionTests.m */; };
		169BA20C25ED0F5900374343 /* PushNotificationTokenTests.swift in Sources */ = {isa = PBXBuildFile; fileRef = F1F3FE8620F36DEC00B0BAF3 /* PushNotificationTokenTests.swift */; };
		169BA20D25ED0F5E00374343 /* APNSTests+Swift.swift in Sources */ = {isa = PBXBuildFile; fileRef = 63F65F1224729B4C00534A69 /* APNSTests+Swift.swift */; };
		169BA20E25ED0F6200374343 /* APNSTests.m in Sources */ = {isa = PBXBuildFile; fileRef = 545F3DBA1AAF64FB00BF817B /* APNSTests.m */; };
		169BA20F25ED0F6900374343 /* APNSTestsBase.m in Sources */ = {isa = PBXBuildFile; fileRef = 63F65F222474378200534A69 /* APNSTestsBase.m */; };
		169BA21025ED0F6D00374343 /* PushChannelTests.swift in Sources */ = {isa = PBXBuildFile; fileRef = 63F65F02246D5A9600534A69 /* PushChannelTests.swift */; };
		169BA21125ED0F7100374343 /* UserHandleTests.swift in Sources */ = {isa = PBXBuildFile; fileRef = 54E4DD0D1DE4A9A200FEF192 /* UserHandleTests.swift */; };
		169BA21225ED0F7600374343 /* UserTests+AccountDeletion.swift in Sources */ = {isa = PBXBuildFile; fileRef = 168E96DC220C6EB700FC92FA /* UserTests+AccountDeletion.swift */; };
		169BA21325ED0F7A00374343 /* UserTests.swift in Sources */ = {isa = PBXBuildFile; fileRef = A9F269C6257800940021B99A /* UserTests.swift */; };
		169BA21425ED0F8000374343 /* UserTests.m in Sources */ = {isa = PBXBuildFile; fileRef = 3EEA678A199D079600AF7665 /* UserTests.m */; };
		169BA21525ED0F8500374343 /* UserProfileImageV3Tests.swift in Sources */ = {isa = PBXBuildFile; fileRef = F190E0A81E8D516D003E81F8 /* UserProfileImageV3Tests.swift */; };
		169BA21625ED0F8900374343 /* UserProfileTests.m in Sources */ = {isa = PBXBuildFile; fileRef = 54877C9419922C0B0097FB58 /* UserProfileTests.m */; };
		169BA21725ED0F8E00374343 /* SearchTests.swift in Sources */ = {isa = PBXBuildFile; fileRef = 163BB8151EE1B1AC00DF9384 /* SearchTests.swift */; };
		169BA21825ED0F9500374343 /* SendAndReceiveMessagesTests+Swift.swift in Sources */ = {isa = PBXBuildFile; fileRef = 06BBF6FE2472F3AC00A26626 /* SendAndReceiveMessagesTests+Swift.swift */; };
		169BA21925ED0F9900374343 /* SendAndReceiveMessagesTests.m in Sources */ = {isa = PBXBuildFile; fileRef = 541918EB195AD9D100A5023D /* SendAndReceiveMessagesTests.m */; };
		169BA21A25ED0F9E00374343 /* FileTransferTests+Swift.swift in Sources */ = {isa = PBXBuildFile; fileRef = 06BBF6FB247288DD00A26626 /* FileTransferTests+Swift.swift */; };
		169BA21B25ED0FA200374343 /* FileTransferTests.m in Sources */ = {isa = PBXBuildFile; fileRef = 5430FF141CE4A359004ECFFE /* FileTransferTests.m */; };
		169BA21C25ED0FA700374343 /* ConversationTests+LegalHold.swift in Sources */ = {isa = PBXBuildFile; fileRef = 16A86B8322A7E57100A674F8 /* ConversationTests+LegalHold.swift */; };
		169BA21D25ED0FAC00374343 /* ConversationTests+OTR.swift in Sources */ = {isa = PBXBuildFile; fileRef = 63495E4623FFF098002A7C59 /* ConversationTests+OTR.swift */; };
		169BA21E25ED0FB000374343 /* ConversationTests+OTR.m in Sources */ = {isa = PBXBuildFile; fileRef = 09914E501BD6613600C10BF8 /* ConversationTests+OTR.m */; };
		169BA21F25ED0FB400374343 /* ConversationTests+Deletion.swift in Sources */ = {isa = PBXBuildFile; fileRef = 16519D5B231EA13A00C9D76D /* ConversationTests+Deletion.swift */; };
		169BA22025ED0FB900374343 /* ConversationTests+ClearingHistory.swift in Sources */ = {isa = PBXBuildFile; fileRef = 06BBF6F5246EF65600A26626 /* ConversationTests+ClearingHistory.swift */; };
		169BA22125ED0FBD00374343 /* ConversationTests+LastRead.swift in Sources */ = {isa = PBXBuildFile; fileRef = 06BBF6F2246EF28800A26626 /* ConversationTests+LastRead.swift */; };
		169BA22225ED0FC100374343 /* ConversationTests+Reactions.swift in Sources */ = {isa = PBXBuildFile; fileRef = 06BBF6F7246EF67400A26626 /* ConversationTests+Reactions.swift */; };
		169BA22325ED0FC400374343 /* ConversationTests+Archiving.swift in Sources */ = {isa = PBXBuildFile; fileRef = 06BBF6EF246ECB2400A26626 /* ConversationTests+Archiving.swift */; };
		169BA22425ED0FC900374343 /* ConversationTests+Participants.swift in Sources */ = {isa = PBXBuildFile; fileRef = 16904A83207E078C00C92806 /* ConversationTests+Participants.swift */; };
		169BA22525ED0FCE00374343 /* ConversationTests+List.swift in Sources */ = {isa = PBXBuildFile; fileRef = 06BBF6EC246EB56B00A26626 /* ConversationTests+List.swift */; };
		169BA22625ED0FD300374343 /* ConversationTests+ReceiptMode.swift in Sources */ = {isa = PBXBuildFile; fileRef = 1675532B21B16D1E009C9FEA /* ConversationTests+ReceiptMode.swift */; };
		169BA22725ED0FD700374343 /* ConversationTests+MessageTimer.swift in Sources */ = {isa = PBXBuildFile; fileRef = BF3C1B1820DBE3B2001CE126 /* ConversationTests+MessageTimer.swift */; };
		169BA22825ED0FDB00374343 /* ConversationTests+Guests.swift in Sources */ = {isa = PBXBuildFile; fileRef = F13A26E020456002004F8E47 /* ConversationTests+Guests.swift */; };
		169BA22925ED0FDF00374343 /* ConversationTests+Ephemeral.swift in Sources */ = {isa = PBXBuildFile; fileRef = F920F4D51DA3DCF8002B860B /* ConversationTests+Ephemeral.swift */; };
		169BA22A25ED0FE300374343 /* ConversationTests+DeliveryConfirmation.swift in Sources */ = {isa = PBXBuildFile; fileRef = F9E462D91D7043C60036CFA7 /* ConversationTests+DeliveryConfirmation.swift */; };
		169BA22B25ED0FE700374343 /* ConversationTests+MessageEditing.swift in Sources */ = {isa = PBXBuildFile; fileRef = 63F65F04246D972900534A69 /* ConversationTests+MessageEditing.swift */; };
		169BA22C25ED0FEB00374343 /* ConversationTests+MessageEditing.m in Sources */ = {isa = PBXBuildFile; fileRef = F964700B1D5C720D00A81A92 /* ConversationTests+MessageEditing.m */; };
		169BA22D25ED0FEF00374343 /* AvailabilityTests.swift in Sources */ = {isa = PBXBuildFile; fileRef = 16D1383A1FD6A6F4001B4411 /* AvailabilityTests.swift */; };
		169BA22E25ED0FF400374343 /* TextSearchTests.swift in Sources */ = {isa = PBXBuildFile; fileRef = BFAB67AF1E535B4B00D67C1A /* TextSearchTests.swift */; };
		169BA22F25ED0FFB00374343 /* DeleteMessagesTests.swift in Sources */ = {isa = PBXBuildFile; fileRef = BFE53F541D5A2F7000398378 /* DeleteMessagesTests.swift */; };
		169BA23025ED100100374343 /* ConversationsTests.m in Sources */ = {isa = PBXBuildFile; fileRef = 3E6CD176194F435F00BAE83E /* ConversationsTests.m */; };
		169BA23125ED100500374343 /* ConversationTestsBase.m in Sources */ = {isa = PBXBuildFile; fileRef = 545643D51C62C1A800A2129C /* ConversationTestsBase.m */; };
		169BA23225ED100B00374343 /* SlowSyncTests+Swift.swift in Sources */ = {isa = PBXBuildFile; fileRef = F190E0DB1E8E7BA1003E81F8 /* SlowSyncTests+Swift.swift */; };
		169BA23325ED100F00374343 /* SlowSyncTests+Teams.swift in Sources */ = {isa = PBXBuildFile; fileRef = BF1F52CB1ECDD778002FB553 /* SlowSyncTests+Teams.swift */; };
		169BA23425ED101300374343 /* SlowSyncTests+ExistingData.swift in Sources */ = {isa = PBXBuildFile; fileRef = 16519D7C2320087100C9D76D /* SlowSyncTests+ExistingData.swift */; };
		169BA23525ED101700374343 /* SlowSyncTests.m in Sources */ = {isa = PBXBuildFile; fileRef = 85D85D997334755E841D13EA /* SlowSyncTests.m */; };
		169BA23625ED101C00374343 /* LoginFlowTests.m in Sources */ = {isa = PBXBuildFile; fileRef = 54FC8A0F192CD55000D3C016 /* LoginFlowTests.m */; };
		169BA23725ED102500374343 /* NotificationObservers.m in Sources */ = {isa = PBXBuildFile; fileRef = 3E288A6A19C859210031CFCE /* NotificationObservers.m */; };
		169BA23825ED103500374343 /* IntegrationTest+Search.swift in Sources */ = {isa = PBXBuildFile; fileRef = 163BB8111EE1A65A00DF9384 /* IntegrationTest+Search.swift */; };
		169BA23925ED103900374343 /* IntegrationTest+Messages.swift in Sources */ = {isa = PBXBuildFile; fileRef = 166D191E23157EBE001288CD /* IntegrationTest+Messages.swift */; };
		169BA23A25EF6D4F00374343 /* MockLinkPreviewDetector.swift in Sources */ = {isa = PBXBuildFile; fileRef = 16A5FE20215B584200AEEBBD /* MockLinkPreviewDetector.swift */; };
		169BA23D25EF6E2A00374343 /* MockRegistrationStatusDelegate.swift in Sources */ = {isa = PBXBuildFile; fileRef = 169BA23C25EF6E2A00374343 /* MockRegistrationStatusDelegate.swift */; };
		169BA23E25EF6E2A00374343 /* MockRegistrationStatusDelegate.swift in Sources */ = {isa = PBXBuildFile; fileRef = 169BA23C25EF6E2A00374343 /* MockRegistrationStatusDelegate.swift */; };
		169BA23F25EF6F0B00374343 /* TypingChange.swift in Sources */ = {isa = PBXBuildFile; fileRef = 16AD86B71F7292EB00E4C797 /* TypingChange.swift */; };
		169BA24125EF6F6700374343 /* ZMConversation+Testing.swift in Sources */ = {isa = PBXBuildFile; fileRef = 169BA24025EF6F6700374343 /* ZMConversation+Testing.swift */; };
		169BA24225EF6F6700374343 /* ZMConversation+Testing.swift in Sources */ = {isa = PBXBuildFile; fileRef = 169BA24025EF6F6700374343 /* ZMConversation+Testing.swift */; };
		169BA24425EF6FFA00374343 /* MockAnalytics.swift in Sources */ = {isa = PBXBuildFile; fileRef = 169BA24325EF6FFA00374343 /* MockAnalytics.swift */; };
		169BA24525EF6FFA00374343 /* MockAnalytics.swift in Sources */ = {isa = PBXBuildFile; fileRef = 169BA24325EF6FFA00374343 /* MockAnalytics.swift */; };
		169BA24625EF73B100374343 /* EventProcessingPerformanceTests.swift in Sources */ = {isa = PBXBuildFile; fileRef = 169E55F52518FF810092CD53 /* EventProcessingPerformanceTests.swift */; };
		169BA24725EF73DD00374343 /* ServiceUserTests.swift in Sources */ = {isa = PBXBuildFile; fileRef = 872A2EE71FFFBC3900900B22 /* ServiceUserTests.swift */; };
		169BA24825EF743700374343 /* SessionManagerTests+MessageRetention.swift in Sources */ = {isa = PBXBuildFile; fileRef = 166D191C231569DD001288CD /* SessionManagerTests+MessageRetention.swift */; };
		169BA24925EF743F00374343 /* SessionManagerTests+Backup.swift in Sources */ = {isa = PBXBuildFile; fileRef = D59F3A11206929AF0023474F /* SessionManagerTests+Backup.swift */; };
		169BA24A25EF744400374343 /* SessionManagerTests+URLActions.swift in Sources */ = {isa = PBXBuildFile; fileRef = 161ACB3B23F6BE7F00ABFF33 /* SessionManagerTests+URLActions.swift */; };
		169BA24C25EF753100374343 /* MockReachability.swift in Sources */ = {isa = PBXBuildFile; fileRef = 169BA24B25EF753100374343 /* MockReachability.swift */; };
		169BA24D25EF753100374343 /* MockReachability.swift in Sources */ = {isa = PBXBuildFile; fileRef = 169BA24B25EF753100374343 /* MockReachability.swift */; };
		169BA24E25EF765D00374343 /* ConnectToBotURLActionProcessorTests.swift in Sources */ = {isa = PBXBuildFile; fileRef = 161C886223FADDE400CB0B8E /* ConnectToBotURLActionProcessorTests.swift */; };
		169BA24F25EF76A400374343 /* NetworkStateRecorder.swift in Sources */ = {isa = PBXBuildFile; fileRef = 16085B341F719E6D000B9F22 /* NetworkStateRecorder.swift */; };
		169BA25225EF778E00374343 /* TestUserProfileUpdateObserver.swift in Sources */ = {isa = PBXBuildFile; fileRef = 169BA25125EF778E00374343 /* TestUserProfileUpdateObserver.swift */; };
		169BA25325EF778E00374343 /* TestUserProfileUpdateObserver.swift in Sources */ = {isa = PBXBuildFile; fileRef = 169BA25125EF778E00374343 /* TestUserProfileUpdateObserver.swift */; };
		169BA25725EF933000374343 /* animated.gif in Resources */ = {isa = PBXBuildFile; fileRef = 54764B9D1C931E9400BD25E3 /* animated.gif */; };
		169BA25825EF933000374343 /* not_animated.gif in Resources */ = {isa = PBXBuildFile; fileRef = 54764B9E1C931E9400BD25E3 /* not_animated.gif */; };
		169BA25925EF933000374343 /* medium.jpg in Resources */ = {isa = PBXBuildFile; fileRef = 54764B971C9303D600BD25E3 /* medium.jpg */; };
		169BA25A25EF933000374343 /* tiny.jpg in Resources */ = {isa = PBXBuildFile; fileRef = 54764B981C9303D600BD25E3 /* tiny.jpg */; };
		169BA25B25EF933000374343 /* EncryptedBase64EncondedExternalMessageTestFixture.txt in Resources */ = {isa = PBXBuildFile; fileRef = AF6415A01C9C151700A535F5 /* EncryptedBase64EncondedExternalMessageTestFixture.txt */; };
		169BA25C25EF933000374343 /* ExternalMessageTextFixture.txt in Resources */ = {isa = PBXBuildFile; fileRef = AF6415A11C9C151700A535F5 /* ExternalMessageTextFixture.txt */; };
		169BA25D25EF933000374343 /* audio.m4a in Resources */ = {isa = PBXBuildFile; fileRef = EE01E0361F90DABC001AA33C /* audio.m4a */; };
		169BA25E25EF933000374343 /* video.mp4 in Resources */ = {isa = PBXBuildFile; fileRef = BF158D2E1CE087D8007C6F8A /* video.mp4 */; };
		169BA25F25EF933000374343 /* 1900x1500.jpg in Resources */ = {isa = PBXBuildFile; fileRef = 54DFAE211C92D979004B1D15 /* 1900x1500.jpg */; };
		169BA26025EF933F00374343 /* Lorem Ipsum.txt in Resources */ = {isa = PBXBuildFile; fileRef = 54764B9B1C930AEB00BD25E3 /* Lorem Ipsum.txt */; };
		169BA26125EFA23200374343 /* ZMConversation+Testing.m in Sources */ = {isa = PBXBuildFile; fileRef = F991CE121CB55512004D8465 /* ZMConversation+Testing.m */; };
		169BA26225EFA32000374343 /* ZMUser+Testing.m in Sources */ = {isa = PBXBuildFile; fileRef = F991CE141CB55512004D8465 /* ZMUser+Testing.m */; };
		169BC10F22BD17FF0003159B /* LegalHoldRequestStrategyTests.swift in Sources */ = {isa = PBXBuildFile; fileRef = 169BC10E22BD17FF0003159B /* LegalHoldRequestStrategyTests.swift */; };
		169E303320D29C670012C219 /* PushRegistryMock.swift in Sources */ = {isa = PBXBuildFile; fileRef = 169E303120D29C200012C219 /* PushRegistryMock.swift */; };
		16A702D01E92998100B8410D /* ApplicationStatusDirectoryTests.swift in Sources */ = {isa = PBXBuildFile; fileRef = 16A702CF1E92998100B8410D /* ApplicationStatusDirectoryTests.swift */; };
		16A764611F3E0B0B00564F21 /* CallKitManager.swift in Sources */ = {isa = PBXBuildFile; fileRef = 16A764601F3E0B0B00564F21 /* CallKitManager.swift */; };
		16AD86B81F7292EB00E4C797 /* TypingChange.swift in Sources */ = {isa = PBXBuildFile; fileRef = 16AD86B71F7292EB00E4C797 /* TypingChange.swift */; };
		16C22BA41BF4D5D7007099D9 /* NSError+ZMUserSessionInternal.h in Headers */ = {isa = PBXBuildFile; fileRef = 3E05F254192A50CC00F22D80 /* NSError+ZMUserSessionInternal.h */; settings = {ATTRIBUTES = (Public, ); }; };
		16C4BDA020A309CD00BCDB17 /* CallParticipantSnapshot.swift in Sources */ = {isa = PBXBuildFile; fileRef = 16C4BD9F20A309CD00BCDB17 /* CallParticipantSnapshot.swift */; };
		16CD6A272681BA9000B9A73A /* ZMUser+FederatedConnection.swift in Sources */ = {isa = PBXBuildFile; fileRef = 16CD6A262681BA9000B9A73A /* ZMUser+FederatedConnection.swift */; };
		16D0A119234B999600A83F87 /* LabelUpstreamRequestStrategyTests.swift in Sources */ = {isa = PBXBuildFile; fileRef = 16D0A118234B999600A83F87 /* LabelUpstreamRequestStrategyTests.swift */; };
		16D0A11D234C8CD700A83F87 /* LabelUpstreamRequestStrategy.swift in Sources */ = {isa = PBXBuildFile; fileRef = 16D0A11C234C8CD700A83F87 /* LabelUpstreamRequestStrategy.swift */; };
		16D3FCDF1E365ABC0052A535 /* CallStateObserverTests.swift in Sources */ = {isa = PBXBuildFile; fileRef = 16D3FCDE1E365ABC0052A535 /* CallStateObserverTests.swift */; };
		16D3FD021E3A5C0D0052A535 /* ZMConversationVoiceChannelRouterTests.swift in Sources */ = {isa = PBXBuildFile; fileRef = 16D3FD011E3A5C0D0052A535 /* ZMConversationVoiceChannelRouterTests.swift */; };
		16D9E8BA22BCD39200FA463F /* LegalHoldRequestStrategy.swift in Sources */ = {isa = PBXBuildFile; fileRef = 16D9E8B922BCD39200FA463F /* LegalHoldRequestStrategy.swift */; };
		16DABFAE1DCF98D3001973E3 /* CallingRequestStrategy.swift in Sources */ = {isa = PBXBuildFile; fileRef = 16DABFAD1DCF98D3001973E3 /* CallingRequestStrategy.swift */; };
		16DCAD671B0F9447008C1DD9 /* NSURL+LaunchOptions.h in Headers */ = {isa = PBXBuildFile; fileRef = 16DCAD641B0F9447008C1DD9 /* NSURL+LaunchOptions.h */; };
		16DCAD691B0F9447008C1DD9 /* NSURL+LaunchOptions.m in Sources */ = {isa = PBXBuildFile; fileRef = 16DCAD651B0F9447008C1DD9 /* NSURL+LaunchOptions.m */; };
		16DCAD6F1B147706008C1DD9 /* NSURL+LaunchOptionsTests.m in Sources */ = {isa = PBXBuildFile; fileRef = 16DCAD6D1B1476FE008C1DD9 /* NSURL+LaunchOptionsTests.m */; };
		16DCB91C213449620002E910 /* ZMOperationLoop+PushChannel.swift in Sources */ = {isa = PBXBuildFile; fileRef = 16DCB91B213449620002E910 /* ZMOperationLoop+PushChannel.swift */; };
		16E0FB87232F8933000E3235 /* ZMUserSession+Authentication.swift in Sources */ = {isa = PBXBuildFile; fileRef = 16E0FB86232F8933000E3235 /* ZMUserSession+Authentication.swift */; };
		16E0FBB623311A19000E3235 /* ZMUserSessionTests+Authentication.swift in Sources */ = {isa = PBXBuildFile; fileRef = 16E0FBB4233119FE000E3235 /* ZMUserSessionTests+Authentication.swift */; };
		16E6F26224B371190015B249 /* ZMUserSession+EncryptionAtRest.swift in Sources */ = {isa = PBXBuildFile; fileRef = 16E6F26124B371190015B249 /* ZMUserSession+EncryptionAtRest.swift */; };
		16ED865A23E2E91900CB1766 /* ZMUserSession+LifeCycle.swift in Sources */ = {isa = PBXBuildFile; fileRef = 16ED865923E2E91900CB1766 /* ZMUserSession+LifeCycle.swift */; };
		16ED865B23E2EE3C00CB1766 /* ZMMissingUpdateEventsTranscoder.h in Headers */ = {isa = PBXBuildFile; fileRef = 54F8D6E419AB535700146664 /* ZMMissingUpdateEventsTranscoder.h */; settings = {ATTRIBUTES = (Public, ); }; };
		16ED865D23E30F7E00CB1766 /* ZMUserSesson+Proxy.swift in Sources */ = {isa = PBXBuildFile; fileRef = 16ED865C23E30F7E00CB1766 /* ZMUserSesson+Proxy.swift */; };
		16ED865F23E3145C00CB1766 /* ZMUserSession+Clients.swift in Sources */ = {isa = PBXBuildFile; fileRef = 16ED865E23E3145C00CB1766 /* ZMUserSession+Clients.swift */; };
		16F5F16C1E4092C00062F0AE /* NSManagedObjectContext+CTCallCenter.swift in Sources */ = {isa = PBXBuildFile; fileRef = 16F5F16B1E4092C00062F0AE /* NSManagedObjectContext+CTCallCenter.swift */; };
		16F6BB381EDEA659009EA803 /* SearchResult+AddressBook.swift in Sources */ = {isa = PBXBuildFile; fileRef = 16F6BB371EDEA659009EA803 /* SearchResult+AddressBook.swift */; };
		16F7343C250F588100AB93B1 /* (null) in Sources */ = {isa = PBXBuildFile; };
		16FF474C1F0D54B20044C491 /* SessionManager+Logs.swift in Sources */ = {isa = PBXBuildFile; fileRef = 16FF474B1F0D54B20044C491 /* SessionManager+Logs.swift */; };
		1836188BC0E48C1AC1671FC2 /* ZMSyncStrategyTests.swift in Sources */ = {isa = PBXBuildFile; fileRef = 3D6B0837E10BD4D5E88805E3 /* ZMSyncStrategyTests.swift */; };
		3E05F252192A4FBD00F22D80 /* UserSessionErrorTests.m in Sources */ = {isa = PBXBuildFile; fileRef = 3E05F250192A4FBD00F22D80 /* UserSessionErrorTests.m */; };
		3E1858BC1951D6DA005FE78F /* MemoryLeaksObserver.m in Sources */ = {isa = PBXBuildFile; fileRef = 3E1858B31951D69B005FE78F /* MemoryLeaksObserver.m */; };
		3E1860BA191A5D99000FE027 /* TestHost-main.m in Sources */ = {isa = PBXBuildFile; fileRef = 3E1860B6191A5D99000FE027 /* TestHost-main.m */; };
		3E1860BB191A5D99000FE027 /* TestHostAppDelegate.m in Sources */ = {isa = PBXBuildFile; fileRef = 3E1860B8191A5D99000FE027 /* TestHostAppDelegate.m */; };
		3E27131F1A8A68BF008EE50F /* Push.strings in Resources */ = {isa = PBXBuildFile; fileRef = 3E27131A1A8A68BF008EE50F /* Push.strings */; };
		3E2713211A8A68BF008EE50F /* Push.stringsdict in Resources */ = {isa = PBXBuildFile; fileRef = 3E27131C1A8A68BF008EE50F /* Push.stringsdict */; };
		3E288A6C19C859210031CFCE /* NotificationObservers.m in Sources */ = {isa = PBXBuildFile; fileRef = 3E288A6A19C859210031CFCE /* NotificationObservers.m */; };
		3E9848BD1A65253000F7B050 /* Hack.swift in Sources */ = {isa = PBXBuildFile; fileRef = 3E9848BC1A65253000F7B050 /* Hack.swift */; };
		3ED972FB1A0A65D800BAFC61 /* ZMBlacklistVerificatorTest.m in Sources */ = {isa = PBXBuildFile; fileRef = F9F11A061A0A630900F1DCEE /* ZMBlacklistVerificatorTest.m */; };
		54034F381BB1A6D900F4ED62 /* ZMUserSession+Logs.swift in Sources */ = {isa = PBXBuildFile; fileRef = 54034F371BB1A6D900F4ED62 /* ZMUserSession+Logs.swift */; };
		540818A61BCA647D00257CA7 /* ZMBlacklistVerificator+Testing.h in Headers */ = {isa = PBXBuildFile; fileRef = 540818A51BCA647D00257CA7 /* ZMBlacklistVerificator+Testing.h */; };
		540A0BA51954859E00FB7D61 /* ZMSyncStrategyTests.m in Sources */ = {isa = PBXBuildFile; fileRef = 85D85104C6D06FA902E3253C /* ZMSyncStrategyTests.m */; };
		541228451AEE422C00D9ED1C /* ZMAuthenticationStatusTests.m in Sources */ = {isa = PBXBuildFile; fileRef = 541228431AEE422C00D9ED1C /* ZMAuthenticationStatusTests.m */; };
		54131BC625C7F71400CE2CA2 /* LoginDelegate.swift in Sources */ = {isa = PBXBuildFile; fileRef = 54131BC525C7F71400CE2CA2 /* LoginDelegate.swift */; };
		54131BCE25C7FFCA00CE2CA2 /* SessionManager+AuthenticationStatusDelegate.swift in Sources */ = {isa = PBXBuildFile; fileRef = 54131BCD25C7FFCA00CE2CA2 /* SessionManager+AuthenticationStatusDelegate.swift */; };
		54131BE925C8495B00CE2CA2 /* NSManagedObjectContext+GenericAsyncQueue.swift in Sources */ = {isa = PBXBuildFile; fileRef = 54131BE825C8495B00CE2CA2 /* NSManagedObjectContext+GenericAsyncQueue.swift */; };
		54257C081DF1C94200107FE7 /* TopConversationsDirectory.swift in Sources */ = {isa = PBXBuildFile; fileRef = 54257C071DF1C94200107FE7 /* TopConversationsDirectory.swift */; };
		542DFEE61DDCA452000F5B95 /* UserProfileUpdateStatusTests.swift in Sources */ = {isa = PBXBuildFile; fileRef = 542DFEE51DDCA452000F5B95 /* UserProfileUpdateStatusTests.swift */; };
		542DFEE81DDCA4FD000F5B95 /* UserProfileUpdateRequestStrategyTests.swift in Sources */ = {isa = PBXBuildFile; fileRef = 542DFEE71DDCA4FD000F5B95 /* UserProfileUpdateRequestStrategyTests.swift */; };
		543095931DE76B170065367F /* random1.txt in Resources */ = {isa = PBXBuildFile; fileRef = 543095921DE76B170065367F /* random1.txt */; };
		543095951DE76B270065367F /* random2.txt in Resources */ = {isa = PBXBuildFile; fileRef = 543095941DE76B270065367F /* random2.txt */; };
		5430E9251BAA0D9F00395E05 /* WireSyncEngineLogs.h in Headers */ = {isa = PBXBuildFile; fileRef = 5430E9231BAA0D9F00395E05 /* WireSyncEngineLogs.h */; };
		543ED0011D79E0EE00A9CDF3 /* ApplicationMock.swift in Sources */ = {isa = PBXBuildFile; fileRef = 543ED0001D79E0EE00A9CDF3 /* ApplicationMock.swift */; };
		544BA11A1A433DE400D3B852 /* WireSyncEngine.h in Headers */ = {isa = PBXBuildFile; fileRef = 542049EF196AB84B000D8A94 /* WireSyncEngine.h */; settings = {ATTRIBUTES = (Public, ); }; };
		544BA1271A433DE400D3B852 /* NSError+ZMUserSession.h in Headers */ = {isa = PBXBuildFile; fileRef = 3E05F247192A4F8900F22D80 /* NSError+ZMUserSession.h */; settings = {ATTRIBUTES = (Public, ); }; };
		544BA1311A433DE400D3B852 /* ZMNetworkState.h in Headers */ = {isa = PBXBuildFile; fileRef = 546D45FD19E29D92004C478D /* ZMNetworkState.h */; settings = {ATTRIBUTES = (Public, ); }; };
		544BA1571A43424F00D3B852 /* WireSyncEngine.framework in Frameworks */ = {isa = PBXBuildFile; fileRef = 549815931A43232400A7CE2E /* WireSyncEngine.framework */; };
		544F8FF31DDCD34600D1AB04 /* UserProfileUpdateNotifications.swift in Sources */ = {isa = PBXBuildFile; fileRef = 544F8FF21DDCD34600D1AB04 /* UserProfileUpdateNotifications.swift */; };
		545434AB19AB6ADA003892D9 /* ZMMissingUpdateEventsTranscoderTests.m in Sources */ = {isa = PBXBuildFile; fileRef = 54F8D72F19AB677300146664 /* ZMMissingUpdateEventsTranscoderTests.m */; };
		545434AC19AB6ADA003892D9 /* ZMSelfTranscoderTests.m in Sources */ = {isa = PBXBuildFile; fileRef = 54F8D73119AB677400146664 /* ZMSelfTranscoderTests.m */; };
		5458273E2541C3A9002B8F83 /* PresentationDelegate.swift in Sources */ = {isa = PBXBuildFile; fileRef = 5458273D2541C3A9002B8F83 /* PresentationDelegate.swift */; };
		5458AF841F7021B800E45977 /* PreLoginAuthenticationNotification.swift in Sources */ = {isa = PBXBuildFile; fileRef = 5458AF831F7021B800E45977 /* PreLoginAuthenticationNotification.swift */; };
		545F601C1D6C336D00C2C55B /* AddressBookSearchTests.swift in Sources */ = {isa = PBXBuildFile; fileRef = 545F601B1D6C336D00C2C55B /* AddressBookSearchTests.swift */; };
		545FC3341A5B003A005EEA26 /* ObjectTranscoderTests.m in Sources */ = {isa = PBXBuildFile; fileRef = 54F8D74919AB67B300146664 /* ObjectTranscoderTests.m */; };
		546392721D79D5210094EC66 /* Application.swift in Sources */ = {isa = PBXBuildFile; fileRef = 546392711D79D5210094EC66 /* Application.swift */; };
		5463C897193F3C74006799DE /* ZMTimingTests.m in Sources */ = {isa = PBXBuildFile; fileRef = 5463C890193F38A6006799DE /* ZMTimingTests.m */; };
		5467F1C61E0AE421008C1745 /* KeyValueStore+AccessToken.swift in Sources */ = {isa = PBXBuildFile; fileRef = 5467F1C51E0AE421008C1745 /* KeyValueStore+AccessToken.swift */; };
		546F815C1E685F6E00775059 /* LocalNotificationDispatcherTests.swift in Sources */ = {isa = PBXBuildFile; fileRef = 546F815A1E685F1A00775059 /* LocalNotificationDispatcherTests.swift */; };
		5474C80A1921309400185A3A /* MessagingTest.m in Sources */ = {isa = PBXBuildFile; fileRef = 5474C8061921309400185A3A /* MessagingTest.m */; };
		5474C80C1921309400185A3A /* MessagingTestTests.m in Sources */ = {isa = PBXBuildFile; fileRef = 5474C8081921309400185A3A /* MessagingTestTests.m */; };
		54764B961C92FDC100BD25E3 /* 1900x1500.jpg in Resources */ = {isa = PBXBuildFile; fileRef = 54DFAE211C92D979004B1D15 /* 1900x1500.jpg */; };
		54764B991C9303D600BD25E3 /* medium.jpg in Resources */ = {isa = PBXBuildFile; fileRef = 54764B971C9303D600BD25E3 /* medium.jpg */; };
		54764B9A1C9303D600BD25E3 /* tiny.jpg in Resources */ = {isa = PBXBuildFile; fileRef = 54764B981C9303D600BD25E3 /* tiny.jpg */; };
		54764B9C1C930AEB00BD25E3 /* Lorem Ipsum.txt in Resources */ = {isa = PBXBuildFile; fileRef = 54764B9B1C930AEB00BD25E3 /* Lorem Ipsum.txt */; };
		54764B9F1C931E9400BD25E3 /* animated.gif in Resources */ = {isa = PBXBuildFile; fileRef = 54764B9D1C931E9400BD25E3 /* animated.gif */; };
		54764BA01C931E9400BD25E3 /* not_animated.gif in Resources */ = {isa = PBXBuildFile; fileRef = 54764B9E1C931E9400BD25E3 /* not_animated.gif */; };
		5478A1411DEC4048006F7268 /* UserProfile.swift in Sources */ = {isa = PBXBuildFile; fileRef = 5478A1401DEC4048006F7268 /* UserProfile.swift */; };
		547E5B581DDB4B800038D936 /* UserProfileUpdateStatus.swift in Sources */ = {isa = PBXBuildFile; fileRef = 547E5B571DDB4B800038D936 /* UserProfileUpdateStatus.swift */; };
		547E5B5A1DDB67390038D936 /* UserProfileUpdateRequestStrategy.swift in Sources */ = {isa = PBXBuildFile; fileRef = 547E5B591DDB67390038D936 /* UserProfileUpdateRequestStrategy.swift */; };
		54880E3D194B5845007271AA /* ZMOperationLoopTests.m in Sources */ = {isa = PBXBuildFile; fileRef = 85D858D72B109C5D9A85645B /* ZMOperationLoopTests.m */; };
		548BBA1C195071E30041945E /* ZMUserSessionTests.m in Sources */ = {isa = PBXBuildFile; fileRef = 54610D32192C9D7200FE7201 /* ZMUserSessionTests.m */; };
		549552541D645683004F21F6 /* AddressBookTests.swift in Sources */ = {isa = PBXBuildFile; fileRef = 549552511D64567C004F21F6 /* AddressBookTests.swift */; };
		549710081F6FF5C100026EDD /* NotificationInContext+UserSession.swift in Sources */ = {isa = PBXBuildFile; fileRef = 549710071F6FF5C100026EDD /* NotificationInContext+UserSession.swift */; };
		5497100A1F6FFE9900026EDD /* ClientUpdateNotification.swift in Sources */ = {isa = PBXBuildFile; fileRef = 549710091F6FFE9900026EDD /* ClientUpdateNotification.swift */; };
		54973A361DD48CAB007F8702 /* NSManagedObject+EncryptionContext.swift in Sources */ = {isa = PBXBuildFile; fileRef = 54973A351DD48CAB007F8702 /* NSManagedObject+EncryptionContext.swift */; };
		549815CD1A432BC700A7CE2E /* ZMBlacklistDownloader.m in Sources */ = {isa = PBXBuildFile; fileRef = F9FD798619EE742600D70FCD /* ZMBlacklistDownloader.m */; };
		549815CE1A432BC700A7CE2E /* ZMBlacklistVerificator.m in Sources */ = {isa = PBXBuildFile; fileRef = F9FD798C19EE9B9A00D70FCD /* ZMBlacklistVerificator.m */; };
		549815DC1A432BC700A7CE2E /* NSError+ZMUserSession.m in Sources */ = {isa = PBXBuildFile; fileRef = 3E05F253192A50CC00F22D80 /* NSError+ZMUserSession.m */; };
		5498162D1A432BC800A7CE2E /* ZMMissingUpdateEventsTranscoder.m in Sources */ = {isa = PBXBuildFile; fileRef = 54F8D6E519AB535700146664 /* ZMMissingUpdateEventsTranscoder.m */; };
		5498162E1A432BC800A7CE2E /* ZMLastUpdateEventIDTranscoder.m in Sources */ = {isa = PBXBuildFile; fileRef = 5427B34E19D195A100CC18DC /* ZMLastUpdateEventIDTranscoder.m */; };
		549816301A432BC800A7CE2E /* ZMSelfStrategy.m in Sources */ = {isa = PBXBuildFile; fileRef = 54F8D6E919AB535700146664 /* ZMSelfStrategy.m */; };
		549816351A432BC800A7CE2E /* ZMLoginTranscoder.m in Sources */ = {isa = PBXBuildFile; fileRef = 54C11B9F19D1E4A100576A96 /* ZMLoginTranscoder.m */; };
		549816451A432BC800A7CE2E /* ZMOperationLoop.m in Sources */ = {isa = PBXBuildFile; fileRef = 85D8502FFC4412F91D0CC1A4 /* ZMOperationLoop.m */; };
		549816471A432BC800A7CE2E /* ZMSyncStrategy.m in Sources */ = {isa = PBXBuildFile; fileRef = 85D859D47B6EBF09E4137658 /* ZMSyncStrategy.m */; };
		5498165A1A432BC800A7CE2E /* ZMUpdateEventsBuffer.m in Sources */ = {isa = PBXBuildFile; fileRef = 54F7217919A611DE009A8AF5 /* ZMUpdateEventsBuffer.m */; };
		54991D581DEDCF2B007E282F /* AddressBook.swift in Sources */ = {isa = PBXBuildFile; fileRef = 54991D571DEDCF2B007E282F /* AddressBook.swift */; };
		54991D5A1DEDD07E007E282F /* ContactAddressBook.swift in Sources */ = {isa = PBXBuildFile; fileRef = 54991D591DEDD07E007E282F /* ContactAddressBook.swift */; };
		54A0A6311BCE9864001A3A4C /* ZMHotFix.m in Sources */ = {isa = PBXBuildFile; fileRef = F95ECF4D1B94A553009F91BA /* ZMHotFix.m */; };
		54A0A6321BCE9867001A3A4C /* ZMHotFixDirectory.m in Sources */ = {isa = PBXBuildFile; fileRef = 54DE26B21BC56E62002B5FBC /* ZMHotFixDirectory.m */; };
		54A170651B300696001B41A5 /* ProxiedRequestStrategy.swift in Sources */ = {isa = PBXBuildFile; fileRef = 54A170631B300696001B41A5 /* ProxiedRequestStrategy.swift */; };
		54A170691B300717001B41A5 /* ProxiedRequestStrategyTests.swift in Sources */ = {isa = PBXBuildFile; fileRef = 54A170671B300717001B41A5 /* ProxiedRequestStrategyTests.swift */; };
		54A227D61D6604A5009414C0 /* SynchronizationMocks.swift in Sources */ = {isa = PBXBuildFile; fileRef = 54A227D51D6604A5009414C0 /* SynchronizationMocks.swift */; };
		54A343471D6B589A004B65EA /* AddressBookSearch.swift in Sources */ = {isa = PBXBuildFile; fileRef = 54A343461D6B589A004B65EA /* AddressBookSearch.swift */; };
		54A3F24F1C08523500FE3A6B /* ZMOperationLoop.h in Headers */ = {isa = PBXBuildFile; fileRef = 85D85F3EC8565FD102AC0E5B /* ZMOperationLoop.h */; settings = {ATTRIBUTES = (Public, ); }; };
		54AB428E1DF5C5B400381F2C /* TopConversationsDirectoryTests.swift in Sources */ = {isa = PBXBuildFile; fileRef = 54AB428D1DF5C5B400381F2C /* TopConversationsDirectoryTests.swift */; };
		54BAB40D24A9EAC800EBC400 /* FeatureFlagRequestStrategyTests.swift in Sources */ = {isa = PBXBuildFile; fileRef = 54BAB40C24A9EAC800EBC400 /* FeatureFlagRequestStrategyTests.swift */; };
		54BFDF681BDA6F9A0034A3DB /* HistorySynchronizationStatus.swift in Sources */ = {isa = PBXBuildFile; fileRef = 54BFDF671BDA6F9A0034A3DB /* HistorySynchronizationStatus.swift */; };
		54BFDF6A1BDA87D20034A3DB /* HistorySynchronizationStatusTests.swift in Sources */ = {isa = PBXBuildFile; fileRef = 54BFDF691BDA87D20034A3DB /* HistorySynchronizationStatusTests.swift */; };
		54C11BAD19D1EB7500576A96 /* ZMLoginTranscoderTests.m in Sources */ = {isa = PBXBuildFile; fileRef = 54C11BAB19D1EB7500576A96 /* ZMLoginTranscoderTests.m */; };
		54C8A39C1F7536DB004961DF /* ZMOperationLoop+Notifications.swift in Sources */ = {isa = PBXBuildFile; fileRef = 54C8A39B1F7536DB004961DF /* ZMOperationLoop+Notifications.swift */; };
		54CB3FE124A34B8A00BA86DD /* FeatureFlagRequestStrategy.swift in Sources */ = {isa = PBXBuildFile; fileRef = 54CB3FE024A34B8A00BA86DD /* FeatureFlagRequestStrategy.swift */; };
		54D785011A37256C00F47798 /* ZMEncodedNSUUIDWithTimestampTests.m in Sources */ = {isa = PBXBuildFile; fileRef = 54D784FD1A37248000F47798 /* ZMEncodedNSUUIDWithTimestampTests.m */; };
		54D9331E1AE1643A00C0B91C /* ZMCredentials.h in Headers */ = {isa = PBXBuildFile; fileRef = 54D9331C1AE1643A00C0B91C /* ZMCredentials.h */; settings = {ATTRIBUTES = (Public, ); }; };
		54D933211AE1653000C0B91C /* ZMCredentials.m in Sources */ = {isa = PBXBuildFile; fileRef = 54D9331F1AE1653000C0B91C /* ZMCredentials.m */; };
		54DE26B31BC56E62002B5FBC /* ZMHotFixDirectory.h in Headers */ = {isa = PBXBuildFile; fileRef = 54DE26B11BC56E62002B5FBC /* ZMHotFixDirectory.h */; settings = {ATTRIBUTES = (Public, ); }; };
		54DE9BEB1DE74FFB00EFFB9C /* RandomHandleGenerator.swift in Sources */ = {isa = PBXBuildFile; fileRef = 54DE9BEA1DE74FFB00EFFB9C /* RandomHandleGenerator.swift */; };
		54DE9BEF1DE760A900EFFB9C /* RandomHandleGeneratorTests.swift in Sources */ = {isa = PBXBuildFile; fileRef = 54DE9BEC1DE75D4900EFFB9C /* RandomHandleGeneratorTests.swift */; };
		54E2C1E01E682DC400536569 /* LocalNotificationDispatcher.swift in Sources */ = {isa = PBXBuildFile; fileRef = 54E2C1DF1E682DC400536569 /* LocalNotificationDispatcher.swift */; };
		54F0A0951B3018D7003386BC /* ProxiedRequestsStatus.swift in Sources */ = {isa = PBXBuildFile; fileRef = 54F0A0931B3018D7003386BC /* ProxiedRequestsStatus.swift */; };
		54F4DC5A1A4438B300FDB6EA /* WireSyncEngine.framework in Frameworks */ = {isa = PBXBuildFile; fileRef = 549815931A43232400A7CE2E /* WireSyncEngine.framework */; };
		54FEAAA91BC7BB9C002DE521 /* ZMBlacklistDownloader+Testing.h in Headers */ = {isa = PBXBuildFile; fileRef = 54FEAAA81BC7BB9C002DE521 /* ZMBlacklistDownloader+Testing.h */; };
		54FF64291F73D00C00787EF2 /* NSManagedObjectContext+AuthenticationStatus.swift in Sources */ = {isa = PBXBuildFile; fileRef = 54FF64281F73D00C00787EF2 /* NSManagedObjectContext+AuthenticationStatus.swift */; };
		554FEE2122AFF20600B1A8A1 /* ZMUserSession+LegalHold.swift in Sources */ = {isa = PBXBuildFile; fileRef = 554FEE2022AFF20600B1A8A1 /* ZMUserSession+LegalHold.swift */; };
		5E0EB1F421008C1900B5DC2B /* CompanyLoginRequester.swift in Sources */ = {isa = PBXBuildFile; fileRef = 5E0EB1F321008C1900B5DC2B /* CompanyLoginRequester.swift */; };
		5E0EB1F72100A14A00B5DC2B /* CompanyLoginRequesterTests.swift in Sources */ = {isa = PBXBuildFile; fileRef = 5E0EB1F52100A13200B5DC2B /* CompanyLoginRequesterTests.swift */; };
		5E0EB1F92100A46F00B5DC2B /* MockCompanyLoginRequesterDelegate.swift in Sources */ = {isa = PBXBuildFile; fileRef = 5E0EB1F82100A46F00B5DC2B /* MockCompanyLoginRequesterDelegate.swift */; };
		5E2C354D21A806A80034F1EE /* MockBackgroundActivityManager.swift in Sources */ = {isa = PBXBuildFile; fileRef = 5E2C354C21A806A80034F1EE /* MockBackgroundActivityManager.swift */; };
		5E6716912174CA6700522E61 /* MockUser+LoginCredentials.swift in Sources */ = {isa = PBXBuildFile; fileRef = 5E67168F2174CA6300522E61 /* MockUser+LoginCredentials.swift */; };
		5E8BB8992147CD3F00EEA64B /* AVSBridging.swift in Sources */ = {isa = PBXBuildFile; fileRef = 5E8BB8982147CD3F00EEA64B /* AVSBridging.swift */; };
		5E8BB89C2147CE1600EEA64B /* AVSCallMember.swift in Sources */ = {isa = PBXBuildFile; fileRef = 5E8BB89B2147CE1600EEA64B /* AVSCallMember.swift */; };
		5E8BB89E2147E9DF00EEA64B /* AVSWrapper+Handlers.swift in Sources */ = {isa = PBXBuildFile; fileRef = 5E8BB89D2147E9DF00EEA64B /* AVSWrapper+Handlers.swift */; };
		5E8BB8A02147F5BC00EEA64B /* CallSnapshot.swift in Sources */ = {isa = PBXBuildFile; fileRef = 5E8BB89F2147F5BC00EEA64B /* CallSnapshot.swift */; };
		5E8BB8A22147F89000EEA64B /* CallCenterSupport.swift in Sources */ = {isa = PBXBuildFile; fileRef = 5E8BB8A12147F89000EEA64B /* CallCenterSupport.swift */; };
		5E8BB8A52149130800EEA64B /* AVSBridgingTests.swift in Sources */ = {isa = PBXBuildFile; fileRef = 5E8BB8A3214912D100EEA64B /* AVSBridgingTests.swift */; };
		5E8EE1F720FDC6B900DB1F9B /* CompanyLoginRequestDetector.swift in Sources */ = {isa = PBXBuildFile; fileRef = 5E8EE1F620FDC6B900DB1F9B /* CompanyLoginRequestDetector.swift */; };
		5E8EE1FA20FDC7D700DB1F9B /* Pasteboard.swift in Sources */ = {isa = PBXBuildFile; fileRef = 5E8EE1F920FDC7D700DB1F9B /* Pasteboard.swift */; };
		5E8EE1FC20FDCCE200DB1F9B /* CompanyLoginRequestDetectorTests.swift in Sources */ = {isa = PBXBuildFile; fileRef = 5E8EE1FB20FDCCE200DB1F9B /* CompanyLoginRequestDetectorTests.swift */; };
		5E8EE1FE20FDCD1300DB1F9B /* MockPasteboard.swift in Sources */ = {isa = PBXBuildFile; fileRef = 5E8EE1FD20FDCD1300DB1F9B /* MockPasteboard.swift */; };
		5E9D326F2109C1740032FB06 /* CompanyLoginErrorCode.swift in Sources */ = {isa = PBXBuildFile; fileRef = 5E9D326E2109C1740032FB06 /* CompanyLoginErrorCode.swift */; };
		5E9D32712109C54B0032FB06 /* CompanyLoginActionTests.swift in Sources */ = {isa = PBXBuildFile; fileRef = 5E9D32702109C54B0032FB06 /* CompanyLoginActionTests.swift */; };
		5EC2C5912137F80E00C6CE35 /* CallState.swift in Sources */ = {isa = PBXBuildFile; fileRef = 5EC2C5902137F80E00C6CE35 /* CallState.swift */; };
		5EC2C593213827BF00C6CE35 /* WireCallCenterV3+Events.swift in Sources */ = {isa = PBXBuildFile; fileRef = 5EC2C592213827BF00C6CE35 /* WireCallCenterV3+Events.swift */; };
		5EDF03EC2245563C00C04007 /* LinkPreviewAssetUploadRequestStrategy+Helper.swift in Sources */ = {isa = PBXBuildFile; fileRef = 5EDF03EB2245563C00C04007 /* LinkPreviewAssetUploadRequestStrategy+Helper.swift */; };
		5EFE9C15212AB138007932A6 /* UnregisteredUser+Payload.swift in Sources */ = {isa = PBXBuildFile; fileRef = 5EFE9C14212AB138007932A6 /* UnregisteredUser+Payload.swift */; };
		5EFE9C17212AB945007932A6 /* RegistrationPhase.swift in Sources */ = {isa = PBXBuildFile; fileRef = 5EFE9C16212AB945007932A6 /* RegistrationPhase.swift */; };
		632A582025CC43DA00F0C4BD /* CallParticipantsListKind.swift in Sources */ = {isa = PBXBuildFile; fileRef = 632A581F25CC43DA00F0C4BD /* CallParticipantsListKind.swift */; };
		632A582225CD9DF900F0C4BD /* CallParticipantsKindTests.swift in Sources */ = {isa = PBXBuildFile; fileRef = 632A582125CD9DF900F0C4BD /* CallParticipantsKindTests.swift */; };
<<<<<<< HEAD
		633BBC8127CE8A9400D8B1B0 /* BlacklistReason.swift in Sources */ = {isa = PBXBuildFile; fileRef = 633BBC8027CE8A9400D8B1B0 /* BlacklistReason.swift */; };
=======
		633BBC5D27C3B93A00D8B1B0 /* CallEventContent.swift in Sources */ = {isa = PBXBuildFile; fileRef = 633BBC5C27C3B93A00D8B1B0 /* CallEventContent.swift */; };
		633BBC6127C3C74B00D8B1B0 /* CallEventContentTests.swift in Sources */ = {isa = PBXBuildFile; fileRef = 633BBC5E27C3C39700D8B1B0 /* CallEventContentTests.swift */; };
>>>>>>> eec2c6b5
		634976E9268A185A00824A05 /* AVSVideoStreams.swift in Sources */ = {isa = PBXBuildFile; fileRef = 634976E8268A185A00824A05 /* AVSVideoStreams.swift */; };
		634976F8268A200C00824A05 /* AVSClient.swift in Sources */ = {isa = PBXBuildFile; fileRef = 634976F7268A200C00824A05 /* AVSClient.swift */; };
		634976FD268A205A00824A05 /* AVSClientList.swift in Sources */ = {isa = PBXBuildFile; fileRef = 634976FC268A205A00824A05 /* AVSClientList.swift */; };
		63497702268A20EC00824A05 /* AVSParticipantsChange.swift in Sources */ = {isa = PBXBuildFile; fileRef = 63497701268A20EC00824A05 /* AVSParticipantsChange.swift */; };
		6349770A268A250E00824A05 /* Encodable+JSONString.swift in Sources */ = {isa = PBXBuildFile; fileRef = 63497709268A250E00824A05 /* Encodable+JSONString.swift */; };
		6349771E268B7C4300824A05 /* AVSVideoStreamsTest.swift in Sources */ = {isa = PBXBuildFile; fileRef = 6349771D268B7C4300824A05 /* AVSVideoStreamsTest.swift */; };
		639290A4252CA53200046171 /* CallSnapshotTestFixture.swift in Sources */ = {isa = PBXBuildFile; fileRef = 639290A3252CA53100046171 /* CallSnapshotTestFixture.swift */; };
		639290A7252DEDB500046171 /* WireCallCenterV3+Degradation.swift in Sources */ = {isa = PBXBuildFile; fileRef = 639290A6252DEDB400046171 /* WireCallCenterV3+Degradation.swift */; };
		63A2E19F2770D7E900D8F271 /* AVSIdentifier+Stub.swift in Sources */ = {isa = PBXBuildFile; fileRef = 63CF3FFD2768DF8C0079FF2B /* AVSIdentifier+Stub.swift */; };
		63A8F576276B7B3100513750 /* AVSClientTests.swift in Sources */ = {isa = PBXBuildFile; fileRef = 63A8F575276B7B3100513750 /* AVSClientTests.swift */; };
		63B1FAD92763A510000766F8 /* AVSIdentifier.swift in Sources */ = {isa = PBXBuildFile; fileRef = 63B1FAD82763A510000766F8 /* AVSIdentifier.swift */; };
		63B1FADB2763A636000766F8 /* ZMUser+AVSIdentifier.swift in Sources */ = {isa = PBXBuildFile; fileRef = 63B1FADA2763A636000766F8 /* ZMUser+AVSIdentifier.swift */; };
		63CF4000276B4D110079FF2B /* AVSIdentifierTests.swift in Sources */ = {isa = PBXBuildFile; fileRef = 63CF3FFF276B4D110079FF2B /* AVSIdentifierTests.swift */; };
		63E313D627553CA0002EAF1D /* ZMConversation+AVSIdentifier.swift in Sources */ = {isa = PBXBuildFile; fileRef = 63E313D527553CA0002EAF1D /* ZMConversation+AVSIdentifier.swift */; };
		63E69AEA27EA293900D6CE88 /* ConnectionTests+Swift.swift in Sources */ = {isa = PBXBuildFile; fileRef = 63E69AE927EA293900D6CE88 /* ConnectionTests+Swift.swift */; };
		63EB9B2D258131F700B44635 /* AVSActiveSpeakerChange.swift in Sources */ = {isa = PBXBuildFile; fileRef = 63EB9B2C258131F700B44635 /* AVSActiveSpeakerChange.swift */; };
		63FE4B9E25C1D2EC002878E5 /* VideoGridPresentationMode.swift in Sources */ = {isa = PBXBuildFile; fileRef = 63FE4B9D25C1D2EC002878E5 /* VideoGridPresentationMode.swift */; };
		71AE6F20A2708DCF3BAD54F7 /* ZMOperationLoopTests.swift in Sources */ = {isa = PBXBuildFile; fileRef = C3BF3961360B7EB12679AF27 /* ZMOperationLoopTests.swift */; };
		7C1F4BF5203C4F67000537A8 /* Analytics+Push.swift in Sources */ = {isa = PBXBuildFile; fileRef = 7C1F4BF4203C4F67000537A8 /* Analytics+Push.swift */; };
		7C26879D21F7193800570AA9 /* EventProcessingTracker.swift in Sources */ = {isa = PBXBuildFile; fileRef = 7C26879C21F7193800570AA9 /* EventProcessingTracker.swift */; };
		7C419ED821F8D81D00B95770 /* EventProcessingTrackerTests.swift in Sources */ = {isa = PBXBuildFile; fileRef = 7C419ED621F8D7EB00B95770 /* EventProcessingTrackerTests.swift */; };
		7C5482DA225380160055F1AB /* CallReceivedResult.swift in Sources */ = {isa = PBXBuildFile; fileRef = 7C5482D9225380160055F1AB /* CallReceivedResult.swift */; };
		7C5B94F622DC6BC500A6F8BB /* JailbreakDetector.swift in Sources */ = {isa = PBXBuildFile; fileRef = 7C5B94F522DC6BC500A6F8BB /* JailbreakDetector.swift */; };
		7CD279842338B74600E638CD /* SessionManagerConfiguration.swift in Sources */ = {isa = PBXBuildFile; fileRef = 7CD279832338B74600E638CD /* SessionManagerConfiguration.swift */; };
		7CD279862338E31D00E638CD /* SessionManager+Authentication.swift in Sources */ = {isa = PBXBuildFile; fileRef = 7CD279852338E31D00E638CD /* SessionManager+Authentication.swift */; };
		7CD279882338E52000E638CD /* ProcessInfo+SystemBootTime.swift in Sources */ = {isa = PBXBuildFile; fileRef = 7CD279872338E52000E638CD /* ProcessInfo+SystemBootTime.swift */; };
		7CE017152317D07E00144905 /* ZMAuthenticationStatusTests.swift in Sources */ = {isa = PBXBuildFile; fileRef = 7CE017142317D07E00144905 /* ZMAuthenticationStatusTests.swift */; };
		7CE017172317D72A00144905 /* ZMCredentialsTests.swift in Sources */ = {isa = PBXBuildFile; fileRef = 7CE017162317D72A00144905 /* ZMCredentialsTests.swift */; };
		85D8522CF8DE246DDD5BD12C /* MockEntity.m in Sources */ = {isa = PBXBuildFile; fileRef = 85D85AAE7FA09852AB9B0D6A /* MockEntity.m */; };
		85D85EAFA1CB6E457D14E3B7 /* MockEntity2.m in Sources */ = {isa = PBXBuildFile; fileRef = 85D85C9E7A2AAAE14D4BC2CC /* MockEntity2.m */; };
		85D85EEDD5DD19FB747ED4A5 /* MockModelObjectContextFactory.m in Sources */ = {isa = PBXBuildFile; fileRef = 85D852DA0CD2C94CADB3B6FE /* MockModelObjectContextFactory.m */; };
		871667FA1BB2AE9C009C6EEA /* APSSignalingKeysStore.swift in Sources */ = {isa = PBXBuildFile; fileRef = 871667F91BB2AE9C009C6EEA /* APSSignalingKeysStore.swift */; };
		8717DFA71F6EF44E0087EFE4 /* SessionManager+Push.swift in Sources */ = {isa = PBXBuildFile; fileRef = 8717DFA61F6EF44E0087EFE4 /* SessionManager+Push.swift */; };
		872A2EE61FFFBC2A00900B22 /* ServiceUser.swift in Sources */ = {isa = PBXBuildFile; fileRef = 872A2EE51FFFBC2900900B22 /* ServiceUser.swift */; };
		872A2EFD2004B85F00900B22 /* ZMOperationLoop+Private.h in Headers */ = {isa = PBXBuildFile; fileRef = F962A8EF19FFD4DC00FD0F80 /* ZMOperationLoop+Private.h */; settings = {ATTRIBUTES = (Public, ); }; };
		872A2EFE2004B86D00900B22 /* ZMSyncStrategy.h in Headers */ = {isa = PBXBuildFile; fileRef = 85D853338EC38D9B021D71BF /* ZMSyncStrategy.h */; settings = {ATTRIBUTES = (Public, ); }; };
		872A2F002004B9EF00900B22 /* ZMUpdateEventsBuffer.h in Headers */ = {isa = PBXBuildFile; fileRef = 54F7217619A60E88009A8AF5 /* ZMUpdateEventsBuffer.h */; settings = {ATTRIBUTES = (Public, ); }; };
		872C99531DB525A1006A3BDE /* CallKitManagerTests.swift in Sources */ = {isa = PBXBuildFile; fileRef = 872C99511DB5256E006A3BDE /* CallKitManagerTests.swift */; };
		872C99591DB659E6006A3BDE /* ringing_from_them_long.caf in Resources */ = {isa = PBXBuildFile; fileRef = 872C99571DB659E6006A3BDE /* ringing_from_them_long.caf */; };
		872C995B1DB65D0D006A3BDE /* harp.m4a in Resources */ = {isa = PBXBuildFile; fileRef = 872C995A1DB65D0D006A3BDE /* harp.m4a */; };
		872C99601DB6722C006A3BDE /* CallKitDelegateTests+Mocking.m in Sources */ = {isa = PBXBuildFile; fileRef = 872C995F1DB6722C006A3BDE /* CallKitDelegateTests+Mocking.m */; };
		8737D554209217BD00E5A4AF /* URLActions.swift in Sources */ = {isa = PBXBuildFile; fileRef = 8737D553209217BD00E5A4AF /* URLActions.swift */; };
		873B893E20445F4400FBE254 /* ZMConversationAccessModeTests.swift in Sources */ = {isa = PBXBuildFile; fileRef = 873B893D20445F4400FBE254 /* ZMConversationAccessModeTests.swift */; };
		874A16902052BE5E001C6760 /* ZMUserSession+OpenConversation.swift in Sources */ = {isa = PBXBuildFile; fileRef = 874A168F2052BE5E001C6760 /* ZMUserSession+OpenConversation.swift */; };
		874A16922052BEC5001C6760 /* UserExpirationObserver.swift in Sources */ = {isa = PBXBuildFile; fileRef = 874A16912052BEC5001C6760 /* UserExpirationObserver.swift */; };
		874A16942052C64B001C6760 /* UserExpirationObserverTests.swift in Sources */ = {isa = PBXBuildFile; fileRef = 874A16932052C64B001C6760 /* UserExpirationObserverTests.swift */; };
		874A174A205812B6001C6760 /* ZMUserSessionTests.swift in Sources */ = {isa = PBXBuildFile; fileRef = 874A1749205812B6001C6760 /* ZMUserSessionTests.swift */; };
		874F142D1C16FD9700C15118 /* Device.swift in Sources */ = {isa = PBXBuildFile; fileRef = 874F142C1C16FD9700C15118 /* Device.swift */; };
		8751DA061F66BFA6000D308B /* ZMUserSession+Push.swift in Sources */ = {isa = PBXBuildFile; fileRef = 8751DA051F66BFA6000D308B /* ZMUserSession+Push.swift */; };
		8754B84A1F73C25400EC02AD /* ConversationListChangeInfo+UserSession.swift in Sources */ = {isa = PBXBuildFile; fileRef = 8754B8491F73C25400EC02AD /* ConversationListChangeInfo+UserSession.swift */; };
		8754B84C1F73C38900EC02AD /* MessageChangeInfo+UserSession.swift in Sources */ = {isa = PBXBuildFile; fileRef = 8754B84B1F73C38900EC02AD /* MessageChangeInfo+UserSession.swift */; };
		8766853C1F2A1AA00031081B /* UnauthenticatedSessionTests.swift in Sources */ = {isa = PBXBuildFile; fileRef = 8766853A1F2A1A860031081B /* UnauthenticatedSessionTests.swift */; };
		878ACB4620ADBBAA0016E68A /* Blacklist.swift in Sources */ = {isa = PBXBuildFile; fileRef = 878ACB4520ADBBAA0016E68A /* Blacklist.swift */; };
		878ACB4820AEFB980016E68A /* ZMUser+Consent.swift in Sources */ = {isa = PBXBuildFile; fileRef = 878ACB4720AEFB980016E68A /* ZMUser+Consent.swift */; };
		878ACB5920AF12C10016E68A /* ZMUserConsentTests.swift in Sources */ = {isa = PBXBuildFile; fileRef = 878ACB5820AF12C10016E68A /* ZMUserConsentTests.swift */; };
		879634401F7BEA4700FC79BA /* DispatchQueue+SerialAsync.swift in Sources */ = {isa = PBXBuildFile; fileRef = 8796343F1F7BEA4700FC79BA /* DispatchQueue+SerialAsync.swift */; };
		879634421F7BEC5100FC79BA /* DispatchQueueSerialAsyncTests.swift in Sources */ = {isa = PBXBuildFile; fileRef = 879634411F7BEC5100FC79BA /* DispatchQueueSerialAsyncTests.swift */; };
		8798607B1C3D48A400218A3E /* DeleteAccountRequestStrategy.swift in Sources */ = {isa = PBXBuildFile; fileRef = 8798607A1C3D48A400218A3E /* DeleteAccountRequestStrategy.swift */; };
		87AEA67D1EFBF46600C94BF3 /* DiskDatabaseTest.swift in Sources */ = {isa = PBXBuildFile; fileRef = 87AEA67B1EFBD27700C94BF3 /* DiskDatabaseTest.swift */; };
		87B30C5C1FA756220054DFB1 /* FlowManagerTests.swift in Sources */ = {isa = PBXBuildFile; fileRef = 87B30C5B1FA756220054DFB1 /* FlowManagerTests.swift */; };
		87D003FF1BB5810D00472E06 /* APSSignalingKeyStoreTests.swift in Sources */ = {isa = PBXBuildFile; fileRef = 87D003FE1BB5810D00472E06 /* APSSignalingKeyStoreTests.swift */; };
		87D2555921D6275800D03789 /* BuildTypeTests.swift in Sources */ = {isa = PBXBuildFile; fileRef = 87D2555821D6275800D03789 /* BuildTypeTests.swift */; };
		87D4625D1C3D526D00433469 /* DeleteAccountRequestStrategyTests.swift in Sources */ = {isa = PBXBuildFile; fileRef = 87D4625C1C3D526D00433469 /* DeleteAccountRequestStrategyTests.swift */; };
		A901FE9B258B562F003EAF5C /* CallParticipantTests.swift in Sources */ = {isa = PBXBuildFile; fileRef = A901FE9A258B562F003EAF5C /* CallParticipantTests.swift */; };
		A913C02223A7EDFB0048CE74 /* TeamRolesDownloadRequestStrategy.swift in Sources */ = {isa = PBXBuildFile; fileRef = A913C02123A7EDFA0048CE74 /* TeamRolesDownloadRequestStrategy.swift */; };
		A913C02423A7F1C00048CE74 /* TeamRolesDownloadRequestStrategyTests.swift in Sources */ = {isa = PBXBuildFile; fileRef = A913C02323A7F1C00048CE74 /* TeamRolesDownloadRequestStrategyTests.swift */; };
		A934C6E6266E0945008D9E68 /* ZMSyncStrategy.swift in Sources */ = {isa = PBXBuildFile; fileRef = A934C6E5266E0945008D9E68 /* ZMSyncStrategy.swift */; };
		A938BDC823A7964200D4C208 /* ConversationRoleDownstreamRequestStrategy.swift in Sources */ = {isa = PBXBuildFile; fileRef = A938BDC723A7964100D4C208 /* ConversationRoleDownstreamRequestStrategy.swift */; };
		A938BDCA23A7966700D4C208 /* ConversationRoleDownstreamRequestStrategyTests.swift in Sources */ = {isa = PBXBuildFile; fileRef = A938BDC923A7966700D4C208 /* ConversationRoleDownstreamRequestStrategyTests.swift */; };
		A93B528B250101AC0061255E /* ZMUserSession+Debugging.swift in Sources */ = {isa = PBXBuildFile; fileRef = A93B528A250101AC0061255E /* ZMUserSession+Debugging.swift */; };
		A95D0B1223F6B75A0057014F /* AVSLogObserver.swift in Sources */ = {isa = PBXBuildFile; fileRef = A95D0B1123F6B75A0057014F /* AVSLogObserver.swift */; };
		A9692F8A1986476900849241 /* NSString_NormalizationTests.m in Sources */ = {isa = PBXBuildFile; fileRef = A9692F881986476900849241 /* NSString_NormalizationTests.m */; };
		A97E4F56267CF681006FC545 /* ZMUserSessionTestsBase+ZMUserSessionConfiguration.swift in Sources */ = {isa = PBXBuildFile; fileRef = A97E4F55267CF681006FC545 /* ZMUserSessionTestsBase+ZMUserSessionConfiguration.swift */; };
		A97E4F5B267CFB2D006FC545 /* ZMUserSessionTests_NetworkState.swift in Sources */ = {isa = PBXBuildFile; fileRef = A97E4F5A267CFB2D006FC545 /* ZMUserSessionTests_NetworkState.swift */; };
		A9A2394E268DEC3D004B1C22 /* avs.xcframework in Frameworks */ = {isa = PBXBuildFile; fileRef = A9A2393E268DEC3C004B1C22 /* avs.xcframework */; };
		A9A23950268DEC3D004B1C22 /* HTMLString.xcframework in Frameworks */ = {isa = PBXBuildFile; fileRef = A9A2393F268DEC3C004B1C22 /* HTMLString.xcframework */; };
		A9A23952268DEC3D004B1C22 /* PINCache.xcframework in Frameworks */ = {isa = PBXBuildFile; fileRef = A9A23940268DEC3C004B1C22 /* PINCache.xcframework */; };
		A9A23954268DEC3D004B1C22 /* WireLinkPreview.xcframework in Frameworks */ = {isa = PBXBuildFile; fileRef = A9A23941268DEC3C004B1C22 /* WireLinkPreview.xcframework */; };
		A9A23956268DEC3D004B1C22 /* WireRequestStrategy.xcframework in Frameworks */ = {isa = PBXBuildFile; fileRef = A9A23942268DEC3C004B1C22 /* WireRequestStrategy.xcframework */; };
		A9A23958268DEC3D004B1C22 /* ZipArchive.xcframework in Frameworks */ = {isa = PBXBuildFile; fileRef = A9A23943268DEC3C004B1C22 /* ZipArchive.xcframework */; };
		A9A2395A268DEC3D004B1C22 /* WireImages.xcframework in Frameworks */ = {isa = PBXBuildFile; fileRef = A9A23944268DEC3C004B1C22 /* WireImages.xcframework */; };
		A9A2395C268DEC3D004B1C22 /* libPhoneNumberiOS.xcframework in Frameworks */ = {isa = PBXBuildFile; fileRef = A9A23945268DEC3C004B1C22 /* libPhoneNumberiOS.xcframework */; };
		A9A2395E268DEC3D004B1C22 /* WireDataModel.xcframework in Frameworks */ = {isa = PBXBuildFile; fileRef = A9A23946268DEC3C004B1C22 /* WireDataModel.xcframework */; };
		A9A23960268DEC3D004B1C22 /* WireProtos.xcframework in Frameworks */ = {isa = PBXBuildFile; fileRef = A9A23947268DEC3C004B1C22 /* WireProtos.xcframework */; };
		A9A23962268DEC3D004B1C22 /* WireCryptobox.xcframework in Frameworks */ = {isa = PBXBuildFile; fileRef = A9A23948268DEC3C004B1C22 /* WireCryptobox.xcframework */; };
		A9A23966268DEC3D004B1C22 /* SwiftProtobuf.xcframework in Frameworks */ = {isa = PBXBuildFile; fileRef = A9A2394A268DEC3C004B1C22 /* SwiftProtobuf.xcframework */; };
		A9A23968268DEC3D004B1C22 /* WireTransport.xcframework in Frameworks */ = {isa = PBXBuildFile; fileRef = A9A2394B268DEC3D004B1C22 /* WireTransport.xcframework */; };
		A9A2396A268DEC3D004B1C22 /* WireSystem.xcframework in Frameworks */ = {isa = PBXBuildFile; fileRef = A9A2394C268DEC3D004B1C22 /* WireSystem.xcframework */; };
		A9A2396C268DEC3D004B1C22 /* WireUtilities.xcframework in Frameworks */ = {isa = PBXBuildFile; fileRef = A9A2394D268DEC3D004B1C22 /* WireUtilities.xcframework */; };
		A9A23976268DEC53004B1C22 /* OCMock.xcframework in Frameworks */ = {isa = PBXBuildFile; fileRef = A9A23974268DEC53004B1C22 /* OCMock.xcframework */; };
		A9A23978268DEC53004B1C22 /* WireTesting.xcframework in Frameworks */ = {isa = PBXBuildFile; fileRef = A9A23975268DEC53004B1C22 /* WireTesting.xcframework */; };
		A9B53AAA24E12E240066FCC6 /* ZMAccountDeletedReason.swift in Sources */ = {isa = PBXBuildFile; fileRef = A9B53AA924E12E240066FCC6 /* ZMAccountDeletedReason.swift */; };
		A9C02605266F5B4B002E542B /* ZMClientRegistrationStatus.swift in Sources */ = {isa = PBXBuildFile; fileRef = A9C02604266F5B4B002E542B /* ZMClientRegistrationStatus.swift */; };
		A9C0260A266F5D1C002E542B /* ZMClientRegistrationStatusTests.swift in Sources */ = {isa = PBXBuildFile; fileRef = A9C02609266F5D1B002E542B /* ZMClientRegistrationStatusTests.swift */; };
		A9CCBA952696631100122380 /* WireMockTransport.xcframework in Frameworks */ = {isa = PBXBuildFile; fileRef = A9A23949268DEC3C004B1C22 /* WireMockTransport.xcframework */; };
		AF6415A41C9C17FF00A535F5 /* EncryptedBase64EncondedExternalMessageTestFixture.txt in Resources */ = {isa = PBXBuildFile; fileRef = AF6415A01C9C151700A535F5 /* EncryptedBase64EncondedExternalMessageTestFixture.txt */; };
		AF6415A51C9C180200A535F5 /* ExternalMessageTextFixture.txt in Resources */ = {isa = PBXBuildFile; fileRef = AF6415A11C9C151700A535F5 /* ExternalMessageTextFixture.txt */; };
		BF158D2F1CE087D8007C6F8A /* video.mp4 in Resources */ = {isa = PBXBuildFile; fileRef = BF158D2E1CE087D8007C6F8A /* video.mp4 */; };
		BF2ADA001F41A3DF000980E8 /* SessionFactories.swift in Sources */ = {isa = PBXBuildFile; fileRef = BF2AD9FF1F41A3DF000980E8 /* SessionFactories.swift */; };
		BF2ADA021F41A450000980E8 /* BackendEnvironmentProvider+Cookie.swift in Sources */ = {isa = PBXBuildFile; fileRef = BF2ADA011F41A450000980E8 /* BackendEnvironmentProvider+Cookie.swift */; };
		BF3C1B1720DBE254001CE126 /* Conversation+MessageDestructionTimeout.swift in Sources */ = {isa = PBXBuildFile; fileRef = BF3C1B1620DBE254001CE126 /* Conversation+MessageDestructionTimeout.swift */; };
		BF44A3511C71D5FC00C6928E /* store127.wiredatabase in Resources */ = {isa = PBXBuildFile; fileRef = BF44A3501C71D5FC00C6928E /* store127.wiredatabase */; };
		BF491CD11F03D7CF0055EE44 /* PermissionsDownloadRequestStrategy.swift in Sources */ = {isa = PBXBuildFile; fileRef = BF491CD01F03D7CF0055EE44 /* PermissionsDownloadRequestStrategy.swift */; };
		BF491CD51F03E0FC0055EE44 /* PermissionsDownloadRequestStrategyTests.swift in Sources */ = {isa = PBXBuildFile; fileRef = BF491CD41F03E0FC0055EE44 /* PermissionsDownloadRequestStrategyTests.swift */; };
		BF50CFA71F39ACE8007833A4 /* MockUserInfoParser.swift in Sources */ = {isa = PBXBuildFile; fileRef = BF50CFA51F39ABCF007833A4 /* MockUserInfoParser.swift */; };
		BF6D5D031C4948830049F712 /* WireSyncEngine124.momd in Resources */ = {isa = PBXBuildFile; fileRef = BF6D5D021C4948830049F712 /* WireSyncEngine124.momd */; };
		BF6D5D051C494D730049F712 /* WireSyncEngine125.momd in Resources */ = {isa = PBXBuildFile; fileRef = BF6D5D041C494D730049F712 /* WireSyncEngine125.momd */; };
		BF735CFA1E70003D003BC61F /* SystemMessageCallObserver.swift in Sources */ = {isa = PBXBuildFile; fileRef = BF735CF91E70003D003BC61F /* SystemMessageCallObserver.swift */; };
		BF80542B2102175800E97053 /* CompanyLoginVerificationTokenTests.swift in Sources */ = {isa = PBXBuildFile; fileRef = BF80542A2102175800E97053 /* CompanyLoginVerificationTokenTests.swift */; };
		BF8367311C52651900364B37 /* store125.wiredatabase in Resources */ = {isa = PBXBuildFile; fileRef = BF8367301C52651900364B37 /* store125.wiredatabase */; };
		BFCE9A5B1C4E4C4D00951B3D /* store124.wiredatabase in Resources */ = {isa = PBXBuildFile; fileRef = BFCE9A581C4E4C4D00951B3D /* store124.wiredatabase */; };
		BFE7FCBF2101E50700D1165F /* CompanyLoginVerificationToken.swift in Sources */ = {isa = PBXBuildFile; fileRef = BFE7FCBE2101E50700D1165F /* CompanyLoginVerificationToken.swift */; };
		D522571E2062552800562561 /* AssetDeletionRequestStrategy.swift in Sources */ = {isa = PBXBuildFile; fileRef = D522571D2062552800562561 /* AssetDeletionRequestStrategy.swift */; };
		D5225720206261AA00562561 /* AssetDeletionStatus.swift in Sources */ = {isa = PBXBuildFile; fileRef = D522571F206261AA00562561 /* AssetDeletionStatus.swift */; };
		D52257232062637500562561 /* DeletableAssetIdentifierProvider.swift in Sources */ = {isa = PBXBuildFile; fileRef = D52257222062637500562561 /* DeletableAssetIdentifierProvider.swift */; };
		D55272EA2062732100F542BE /* AssetDeletionStatusTests.swift in Sources */ = {isa = PBXBuildFile; fileRef = D55272E92062732100F542BE /* AssetDeletionStatusTests.swift */; };
		D55272EC2062733F00F542BE /* AssetDeletionRequestStrategyTests.swift in Sources */ = {isa = PBXBuildFile; fileRef = D55272EB2062733F00F542BE /* AssetDeletionRequestStrategyTests.swift */; };
		D5D10DA4203AE43200145497 /* Conversation+AccessMode.swift in Sources */ = {isa = PBXBuildFile; fileRef = D5D10DA3203AE43200145497 /* Conversation+AccessMode.swift */; };
		EE01E0371F90DD67001AA33C /* audio.m4a in Resources */ = {isa = PBXBuildFile; fileRef = EE01E0361F90DABC001AA33C /* audio.m4a */; };
		EE01E0391F90FEC1001AA33C /* ZMLocalNotificationTests_ExpiredMessage.swift in Sources */ = {isa = PBXBuildFile; fileRef = EE01E0381F90FEC1001AA33C /* ZMLocalNotificationTests_ExpiredMessage.swift */; };
		EE1108B723D1B367005DC663 /* TypingUsers.swift in Sources */ = {isa = PBXBuildFile; fileRef = EE1108B623D1B367005DC663 /* TypingUsers.swift */; };
		EE1108F923D1F945005DC663 /* TypingUsersTimeout.swift in Sources */ = {isa = PBXBuildFile; fileRef = EE1108F823D1F945005DC663 /* TypingUsersTimeout.swift */; };
		EE1108FB23D2087F005DC663 /* Typing.swift in Sources */ = {isa = PBXBuildFile; fileRef = EE1108FA23D2087F005DC663 /* Typing.swift */; };
		EE1DEBB323D5A6930087EE1F /* TypingTests.swift in Sources */ = {isa = PBXBuildFile; fileRef = EE1DEBB223D5A6930087EE1F /* TypingTests.swift */; };
		EE1DEBB523D5AEE50087EE1F /* TypingUsersTimeoutTests.swift in Sources */ = {isa = PBXBuildFile; fileRef = EE1DEBB423D5AEE50087EE1F /* TypingUsersTimeoutTests.swift */; };
		EE1DEBB723D5B62C0087EE1F /* TypingUsersTests.swift in Sources */ = {isa = PBXBuildFile; fileRef = EE1DEBB623D5B62C0087EE1F /* TypingUsersTests.swift */; };
		EE1DEBB923D5B9BC0087EE1F /* ZMConversation+TypingUsersTests.swift in Sources */ = {isa = PBXBuildFile; fileRef = EE1DEBB823D5B9BC0087EE1F /* ZMConversation+TypingUsersTests.swift */; };
		EE1DEBBE23D5E12F0087EE1F /* TypingUsersTimeout+Key.swift in Sources */ = {isa = PBXBuildFile; fileRef = EE1DEBBC23D5E0390087EE1F /* TypingUsersTimeout+Key.swift */; };
		EE1DEBC423D5F1970087EE1F /* Conversation+TypingUsers.swift in Sources */ = {isa = PBXBuildFile; fileRef = EE1DEBC223D5F1920087EE1F /* Conversation+TypingUsers.swift */; };
		EE1DEBC723D5F1F30087EE1F /* NSManagedObjectContext+TypingUsers.swift in Sources */ = {isa = PBXBuildFile; fileRef = EE1DEBC523D5F1D00087EE1F /* NSManagedObjectContext+TypingUsers.swift */; };
		EE419B58256FEA3D004618E2 /* ZMUserSession.Configuration.swift in Sources */ = {isa = PBXBuildFile; fileRef = EE419B57256FEA3D004618E2 /* ZMUserSession.Configuration.swift */; };
		EE458B0B27CCD58800F04038 /* ZMOperationLoop+APIVersion.swift in Sources */ = {isa = PBXBuildFile; fileRef = EE458B0A27CCD58800F04038 /* ZMOperationLoop+APIVersion.swift */; };
		EE5BF6351F8F907C00B49D06 /* ZMLocalNotificationTests.swift in Sources */ = {isa = PBXBuildFile; fileRef = EE5BF6341F8F907C00B49D06 /* ZMLocalNotificationTests.swift */; };
		EE5FEF0521E8948F00E24F7F /* ZMUserSession+DarwinNotificationCenter.swift in Sources */ = {isa = PBXBuildFile; fileRef = EE5FEF0421E8948F00E24F7F /* ZMUserSession+DarwinNotificationCenter.swift */; };
		EE6654642445D4EE00CBF8D3 /* MockAddressBook.swift in Sources */ = {isa = PBXBuildFile; fileRef = EE6654632445D4EE00CBF8D3 /* MockAddressBook.swift */; };
		EE95DECD247C0049001EA010 /* SessionManagerConfigurationTests.swift in Sources */ = {isa = PBXBuildFile; fileRef = EE95DECC247C0049001EA010 /* SessionManagerConfigurationTests.swift */; };
<<<<<<< HEAD
		EE9CDE8E27D9FF5900C4DAC8 /* APIVersionResolver.swift in Sources */ = {isa = PBXBuildFile; fileRef = EE9CDE8D27D9FF5900C4DAC8 /* APIVersionResolver.swift */; };
		EE9CDE9027DA04A300C4DAC8 /* SessionManager+APIVersionResolver.swift in Sources */ = {isa = PBXBuildFile; fileRef = EE9CDE8F27DA04A300C4DAC8 /* SessionManager+APIVersionResolver.swift */; };
		EE9CDE9227DA05D100C4DAC8 /* APIVersionResolverTests.swift in Sources */ = {isa = PBXBuildFile; fileRef = EE9CDE9127DA05D100C4DAC8 /* APIVersionResolverTests.swift */; };
		EEA2773A211DCFF1004AF00F /* UserNotificationCenter.swift in Sources */ = {isa = PBXBuildFile; fileRef = EEA27739211DCFF1004AF00F /* UserNotificationCenter.swift */; };
		EEA2773D211DE4C9004AF00F /* UserNotificationCenterMock.swift in Sources */ = {isa = PBXBuildFile; fileRef = EEA2773C211DE4C9004AF00F /* UserNotificationCenterMock.swift */; };
=======
		EEAB532C27BBA1C200577B7F /* PushNotificationTests_Legacy.swift in Sources */ = {isa = PBXBuildFile; fileRef = EEAB532B27BBA1C200577B7F /* PushNotificationTests_Legacy.swift */; };
>>>>>>> eec2c6b5
		EEE186B4259CC92D008707CA /* ZMUserSession+AppLock.swift in Sources */ = {isa = PBXBuildFile; fileRef = EEE186B3259CC92D008707CA /* ZMUserSession+AppLock.swift */; };
		EEE186B6259CCA14008707CA /* SessionManager+AppLock.swift in Sources */ = {isa = PBXBuildFile; fileRef = EEE186B5259CCA14008707CA /* SessionManager+AppLock.swift */; };
		EEEA75FA1F8A6142006D1070 /* ZMLocalNotification+ExpiredMessages.swift in Sources */ = {isa = PBXBuildFile; fileRef = EEEA75F51F8A613F006D1070 /* ZMLocalNotification+ExpiredMessages.swift */; };
		EEEA75FC1F8A6142006D1070 /* ZMLocalNotification+Calling.swift in Sources */ = {isa = PBXBuildFile; fileRef = EEEA75F71F8A6141006D1070 /* ZMLocalNotification+Calling.swift */; };
		EEEED9A823F6BC00008C94CA /* SelfUserProvider.swift in Sources */ = {isa = PBXBuildFile; fileRef = EEEED9A723F6BC00008C94CA /* SelfUserProvider.swift */; };
		EEEED9AA23F6BD75008C94CA /* ZMUserSession+SelfUserProvider.swift in Sources */ = {isa = PBXBuildFile; fileRef = EEEED9A923F6BD75008C94CA /* ZMUserSession+SelfUserProvider.swift */; };
		EF2CB12722D5E58B00350B0A /* TeamImageAssetUpdateStrategy.swift in Sources */ = {isa = PBXBuildFile; fileRef = EF2CB12622D5E58B00350B0A /* TeamImageAssetUpdateStrategy.swift */; };
		EF2CB12A22D5E5BF00350B0A /* TeamImageAssetUpdateStrategyTests.swift in Sources */ = {isa = PBXBuildFile; fileRef = EF2CB12822D5E5BB00350B0A /* TeamImageAssetUpdateStrategyTests.swift */; };
		EFC8281C1FB343B600E27E21 /* RegistationCredentialVerificationStrategy.swift in Sources */ = {isa = PBXBuildFile; fileRef = EFC8281B1FB343B600E27E21 /* RegistationCredentialVerificationStrategy.swift */; };
		EFC8281E1FB34F9600E27E21 /* EmailVerificationStrategyTests.swift in Sources */ = {isa = PBXBuildFile; fileRef = EFC8281D1FB34F9600E27E21 /* EmailVerificationStrategyTests.swift */; };
		EFC828221FB356CE00E27E21 /* RegistrationStatusTests.swift in Sources */ = {isa = PBXBuildFile; fileRef = EFC828211FB356CE00E27E21 /* RegistrationStatusTests.swift */; };
		EFF9403E2240FE5D004F3115 /* URL+DeepLink.swift in Sources */ = {isa = PBXBuildFile; fileRef = EFF9403D2240FE5D004F3115 /* URL+DeepLink.swift */; };
		EFF940402240FF12004F3115 /* DeepLinkError.swift in Sources */ = {isa = PBXBuildFile; fileRef = EFF9403F2240FF12004F3115 /* DeepLinkError.swift */; };
		F11E35D62040172200D4D5DB /* ZMHotFixTests.swift in Sources */ = {isa = PBXBuildFile; fileRef = F11E35D52040172200D4D5DB /* ZMHotFixTests.swift */; };
		F130BF282062C05600DBE261 /* SessionManager+Backup.swift in Sources */ = {isa = PBXBuildFile; fileRef = F130BF272062C05600DBE261 /* SessionManager+Backup.swift */; };
		F132C114203F20AB00C58933 /* ZMHotFixDirectoryTests.swift in Sources */ = {isa = PBXBuildFile; fileRef = F132C113203F20AB00C58933 /* ZMHotFixDirectoryTests.swift */; };
		F148F6671FB9AA7600BD6909 /* UnregisteredTeam.swift in Sources */ = {isa = PBXBuildFile; fileRef = F148F6661FB9AA7600BD6909 /* UnregisteredTeam.swift */; };
		F148F6691FBAF55800BD6909 /* TeamRegistrationStrategyTests.swift in Sources */ = {isa = PBXBuildFile; fileRef = F148F6681FBAF55800BD6909 /* TeamRegistrationStrategyTests.swift */; };
		F148F66B1FBAFAF600BD6909 /* RegistrationStatusTestHelper.swift in Sources */ = {isa = PBXBuildFile; fileRef = F148F66A1FBAFAF600BD6909 /* RegistrationStatusTestHelper.swift */; };
		F16558D1225F3F2A00EA2F2A /* SessionManager+SwitchBackend.swift in Sources */ = {isa = PBXBuildFile; fileRef = F16558D0225F3F2A00EA2F2A /* SessionManager+SwitchBackend.swift */; };
		F16C8BC42040715800677D31 /* ZMUpdateEvent+Testing.swift in Sources */ = {isa = PBXBuildFile; fileRef = F16C8BC32040715800677D31 /* ZMUpdateEvent+Testing.swift */; };
		F170AF211E78013A0033DC33 /* UserImageAssetUpdateStrategyTests.swift in Sources */ = {isa = PBXBuildFile; fileRef = F170AF1F1E7800CF0033DC33 /* UserImageAssetUpdateStrategyTests.swift */; };
		F19E55A022B3A2C5005C792D /* UNNotification+SafeLogging.swift in Sources */ = {isa = PBXBuildFile; fileRef = F19E559F22B3A2C5005C792D /* UNNotification+SafeLogging.swift */; };
		F19E55A222B3A3FA005C792D /* UNNotificationResponse+SafeLogging.swift in Sources */ = {isa = PBXBuildFile; fileRef = F19E55A122B3A3FA005C792D /* UNNotificationResponse+SafeLogging.swift */; };
		F19E55A422B3A740005C792D /* PKPushPayload+SafeLogging.swift in Sources */ = {isa = PBXBuildFile; fileRef = F19E55A322B3A740005C792D /* PKPushPayload+SafeLogging.swift */; };
		F19E55A622B3AAA8005C792D /* PKPushCredentials+SafeLogging.swift in Sources */ = {isa = PBXBuildFile; fileRef = F19E55A522B3AAA8005C792D /* PKPushCredentials+SafeLogging.swift */; };
		F19F1D141EFBC18E00275E27 /* UnauthenticatedSession.swift in Sources */ = {isa = PBXBuildFile; fileRef = F19F1D131EFBC18E00275E27 /* UnauthenticatedSession.swift */; };
		F19F1D1D1EFBC2F000275E27 /* ZMAuthenticationStatus_Internal.h in Headers */ = {isa = PBXBuildFile; fileRef = F19F1D191EFBC2F000275E27 /* ZMAuthenticationStatus_Internal.h */; };
		F19F1D1E1EFBC2F000275E27 /* ZMAuthenticationStatus.h in Headers */ = {isa = PBXBuildFile; fileRef = F19F1D1A1EFBC2F000275E27 /* ZMAuthenticationStatus.h */; settings = {ATTRIBUTES = (Public, ); }; };
		F19F1D1F1EFBC2F000275E27 /* ZMAuthenticationStatus.m in Sources */ = {isa = PBXBuildFile; fileRef = F19F1D1B1EFBC2F000275E27 /* ZMAuthenticationStatus.m */; };
		F19F1D271EFBC34E00275E27 /* ZMUserSessionRegistrationNotification.h in Headers */ = {isa = PBXBuildFile; fileRef = F19F1D231EFBC34E00275E27 /* ZMUserSessionRegistrationNotification.h */; settings = {ATTRIBUTES = (Public, ); }; };
		F19F1D281EFBC34E00275E27 /* ZMUserSessionRegistrationNotification.m in Sources */ = {isa = PBXBuildFile; fileRef = F19F1D241EFBC34E00275E27 /* ZMUserSessionRegistrationNotification.m */; };
		F19F1D311EFBCBD300275E27 /* ZMLoginTranscoder.h in Headers */ = {isa = PBXBuildFile; fileRef = 54C11B9E19D1E4A100576A96 /* ZMLoginTranscoder.h */; settings = {ATTRIBUTES = (Public, ); }; };
		F19F1D331EFBE3FE00275E27 /* UnauthenticatedOperationLoop.swift in Sources */ = {isa = PBXBuildFile; fileRef = F19F1D321EFBE3FE00275E27 /* UnauthenticatedOperationLoop.swift */; };
		F19F1D381EFBF61800275E27 /* SessionManager.swift in Sources */ = {isa = PBXBuildFile; fileRef = F19F1D371EFBF61800275E27 /* SessionManager.swift */; };
		F19F4F3A1E5F1AE400F4D8FF /* UserProfileImageUpdateStatus.swift in Sources */ = {isa = PBXBuildFile; fileRef = F19F4F391E5F1AE400F4D8FF /* UserProfileImageUpdateStatus.swift */; };
		F19F4F3C1E604AA700F4D8FF /* UserImageAssetUpdateStrategy.swift in Sources */ = {isa = PBXBuildFile; fileRef = F19F4F3B1E604AA700F4D8FF /* UserImageAssetUpdateStrategy.swift */; };
		F19F4F4D1E646C3C00F4D8FF /* UserProfileImageUpdateStatusTests.swift in Sources */ = {isa = PBXBuildFile; fileRef = F19F4F4C1E646C3C00F4D8FF /* UserProfileImageUpdateStatusTests.swift */; };
		F19F4F4F1E6575F700F4D8FF /* UserProfileImageOwner.swift in Sources */ = {isa = PBXBuildFile; fileRef = F19F4F4E1E6575F700F4D8FF /* UserProfileImageOwner.swift */; };
		F1A94BD21F010287003083D9 /* UnauthenticatedSession+Login.swift in Sources */ = {isa = PBXBuildFile; fileRef = F1A94BD11F010287003083D9 /* UnauthenticatedSession+Login.swift */; };
		F1A989BA1FD03E1B00B8A82E /* ZMLocalizable.strings in Resources */ = {isa = PBXBuildFile; fileRef = F1A989BC1FD03E1B00B8A82E /* ZMLocalizable.strings */; };
		F1AE5F6F21F73388009CDBBC /* ZMUserSessionTests+Timers.swift in Sources */ = {isa = PBXBuildFile; fileRef = F1AE5F6E21F73388009CDBBC /* ZMUserSessionTests+Timers.swift */; };
		F1B5D53D2181FDA300986911 /* NetworkQuality.swift in Sources */ = {isa = PBXBuildFile; fileRef = F1B5D53C2181FDA300986911 /* NetworkQuality.swift */; };
		F1C1E70D21F74667007FBDA1 /* ZMUserSession+Timers.swift in Sources */ = {isa = PBXBuildFile; fileRef = F1AE5F6C21F72FC6009CDBBC /* ZMUserSession+Timers.swift */; };
		F1C1F3EE1FCF0C85007273E3 /* ZMUserSessionErrorCode+Localized.swift in Sources */ = {isa = PBXBuildFile; fileRef = F1C1F3ED1FCF0C85007273E3 /* ZMUserSessionErrorCode+Localized.swift */; };
		F1C1F3F01FCF18C5007273E3 /* NSError+Localized.swift in Sources */ = {isa = PBXBuildFile; fileRef = F1C1F3EF1FCF18C5007273E3 /* NSError+Localized.swift */; };
		F1C51FE71FB49660009C2269 /* RegistrationStatus.swift in Sources */ = {isa = PBXBuildFile; fileRef = F1C51FE61FB49660009C2269 /* RegistrationStatus.swift */; };
		F1C51FE91FB4A9C7009C2269 /* RegistrationStrategy.swift in Sources */ = {isa = PBXBuildFile; fileRef = F1C51FE81FB4A9C7009C2269 /* RegistrationStrategy.swift */; };
		F1E48003207E3789008D4299 /* Default-568h@2x.png in Resources */ = {isa = PBXBuildFile; fileRef = F1E48002207E3789008D4299 /* Default-568h@2x.png */; };
		F905C47F1E79A86A00AF34A5 /* WireCallCenterV3Tests.swift in Sources */ = {isa = PBXBuildFile; fileRef = F905C47E1E79A86A00AF34A5 /* WireCallCenterV3Tests.swift */; };
		F90EC5A31E7BF1AC00A6779E /* AVSWrapper.swift in Sources */ = {isa = PBXBuildFile; fileRef = F90EC5A21E7BF1AC00A6779E /* AVSWrapper.swift */; };
		F9245BED1CBF95A8009D1E85 /* ZMHotFixDirectory+Swift.swift in Sources */ = {isa = PBXBuildFile; fileRef = F9245BEC1CBF95A8009D1E85 /* ZMHotFixDirectory+Swift.swift */; };
		F925468E1C63B61000CE2D7C /* MessagingTest+EventFactory.m in Sources */ = {isa = PBXBuildFile; fileRef = F925468D1C63B61000CE2D7C /* MessagingTest+EventFactory.m */; };
		F92CA9651F153622007D8570 /* ZMUserSessionTests+FileRelocation.swift in Sources */ = {isa = PBXBuildFile; fileRef = F92CA9641F153622007D8570 /* ZMUserSessionTests+FileRelocation.swift */; };
		F93A75F21C1F219800252586 /* ConversationStatusStrategy.swift in Sources */ = {isa = PBXBuildFile; fileRef = F93A75F11C1F219800252586 /* ConversationStatusStrategy.swift */; };
		F9410F631DE44C2E007451FF /* TypingStrategyTests.swift in Sources */ = {isa = PBXBuildFile; fileRef = F9410F621DE44C2E007451FF /* TypingStrategyTests.swift */; };
		F9410F651DE49C13007451FF /* PushTokenStrategy.swift in Sources */ = {isa = PBXBuildFile; fileRef = F9410F641DE49C13007451FF /* PushTokenStrategy.swift */; };
		F9410F681DE4BE42007451FF /* PushTokenStrategyTests.swift in Sources */ = {isa = PBXBuildFile; fileRef = F9410F671DE4BE42007451FF /* PushTokenStrategyTests.swift */; };
		F94F6B331E54B9C000D46A29 /* CallingRequestStrategyTests.swift in Sources */ = {isa = PBXBuildFile; fileRef = F94F6B321E54B9C000D46A29 /* CallingRequestStrategyTests.swift */; };
		F95706541DE5D1CC0087442C /* SearchUserImageStrategy.swift in Sources */ = {isa = PBXBuildFile; fileRef = F95706531DE5D1CC0087442C /* SearchUserImageStrategy.swift */; };
		F95ECF4E1B94A553009F91BA /* ZMHotFix.h in Headers */ = {isa = PBXBuildFile; fileRef = F95ECF4C1B94A553009F91BA /* ZMHotFix.h */; settings = {ATTRIBUTES = (Public, ); }; };
		F95ECF511B94BD05009F91BA /* ZMHotFixTests.m in Sources */ = {isa = PBXBuildFile; fileRef = F95ECF501B94BD05009F91BA /* ZMHotFixTests.m */; };
		F95FFBD11EB8A478004031CB /* CallSystemMessageGeneratorTests.swift in Sources */ = {isa = PBXBuildFile; fileRef = F95FFBCF1EB8A44D004031CB /* CallSystemMessageGeneratorTests.swift */; };
		F96DBEEA1DF9A570008FE832 /* ZMSyncStrategy+ManagedObjectChanges.h in Headers */ = {isa = PBXBuildFile; fileRef = F96DBEE81DF9A570008FE832 /* ZMSyncStrategy+ManagedObjectChanges.h */; };
		F96DBEEB1DF9A570008FE832 /* ZMSyncStrategy+ManagedObjectChanges.m in Sources */ = {isa = PBXBuildFile; fileRef = F96DBEE91DF9A570008FE832 /* ZMSyncStrategy+ManagedObjectChanges.m */; };
		F991CE151CB55512004D8465 /* ZMConversation+Testing.m in Sources */ = {isa = PBXBuildFile; fileRef = F991CE121CB55512004D8465 /* ZMConversation+Testing.m */; };
		F991CE161CB55512004D8465 /* ZMUser+Testing.m in Sources */ = {isa = PBXBuildFile; fileRef = F991CE141CB55512004D8465 /* ZMUser+Testing.m */; };
		F99298591BE110490058D42F /* ZMClientRegistrationStatusTests.m in Sources */ = {isa = PBXBuildFile; fileRef = F99298581BE110490058D42F /* ZMClientRegistrationStatusTests.m */; };
		F992985B1BE143570058D42F /* ZMClientRegistrationStatus+Internal.h in Headers */ = {isa = PBXBuildFile; fileRef = F992985A1BE1404D0058D42F /* ZMClientRegistrationStatus+Internal.h */; settings = {ATTRIBUTES = (Public, ); }; };
		F9AB00221F0CDAF00037B437 /* FileRelocator.swift in Sources */ = {isa = PBXBuildFile; fileRef = F9AB00211F0CDAF00037B437 /* FileRelocator.swift */; };
		F9ABE84F1EFD568B00D83214 /* TeamDownloadRequestStrategy.swift in Sources */ = {isa = PBXBuildFile; fileRef = F9ABE84B1EFD568B00D83214 /* TeamDownloadRequestStrategy.swift */; };
		F9ABE8511EFD568B00D83214 /* TeamRequestFactory.swift in Sources */ = {isa = PBXBuildFile; fileRef = F9ABE84D1EFD568B00D83214 /* TeamRequestFactory.swift */; };
		F9ABE8561EFD56BF00D83214 /* TeamDownloadRequestStrategyTests.swift in Sources */ = {isa = PBXBuildFile; fileRef = F9ABE8531EFD56BF00D83214 /* TeamDownloadRequestStrategyTests.swift */; };
		F9ABE8571EFD56BF00D83214 /* TeamDownloadRequestStrategy+EventsTests.swift in Sources */ = {isa = PBXBuildFile; fileRef = F9ABE8541EFD56BF00D83214 /* TeamDownloadRequestStrategy+EventsTests.swift */; };
		F9B171F61C0EF21100E6EEC6 /* ClientUpdateStatus.swift in Sources */ = {isa = PBXBuildFile; fileRef = F9B171F51C0EF21100E6EEC6 /* ClientUpdateStatus.swift */; };
		F9B171F81C0F00E700E6EEC6 /* ClientUpdateStatusTests.swift in Sources */ = {isa = PBXBuildFile; fileRef = F9B171F71C0F00E700E6EEC6 /* ClientUpdateStatusTests.swift */; };
		F9B71F4C1CB2B841001DB03F /* NSManagedObjectContext+TestHelpers.m in Sources */ = {isa = PBXBuildFile; fileRef = F9B71F4B1CB2B841001DB03F /* NSManagedObjectContext+TestHelpers.m */; };
		F9C598AD1A0947B300B1F760 /* ZMBlacklistDownloaderTest.m in Sources */ = {isa = PBXBuildFile; fileRef = F9FD798919EE962F00D70FCD /* ZMBlacklistDownloaderTest.m */; };
		F9C9A4F01CAD29190039E10C /* store128.wiredatabase in Resources */ = {isa = PBXBuildFile; fileRef = F9C9A4ED1CAD290B0039E10C /* store128.wiredatabase */; };
		F9D1CD141DF6C131002F6E80 /* SyncStatusTests.swift in Sources */ = {isa = PBXBuildFile; fileRef = F9D1CD131DF6C131002F6E80 /* SyncStatusTests.swift */; };
		F9DAC54F1C2035660001F11E /* ConversationStatusStrategyTests.swift in Sources */ = {isa = PBXBuildFile; fileRef = F9DAC54D1C2034E70001F11E /* ConversationStatusStrategyTests.swift */; };
		F9E577211E77EC6D0065EFE4 /* WireCallCenterV3+Notifications.swift in Sources */ = {isa = PBXBuildFile; fileRef = F9E577201E77EC6D0065EFE4 /* WireCallCenterV3+Notifications.swift */; };
		F9F631421DE3524100416938 /* TypingStrategy.swift in Sources */ = {isa = PBXBuildFile; fileRef = F9F631411DE3524100416938 /* TypingStrategy.swift */; };
		F9F846351ED307F70087C1A4 /* CallParticipantsSnapshotTests.swift in Sources */ = {isa = PBXBuildFile; fileRef = F9F846331ED307F10087C1A4 /* CallParticipantsSnapshotTests.swift */; };
		F9F9F5621D75D62100AE6499 /* RequestStrategyTestBase.swift in Sources */ = {isa = PBXBuildFile; fileRef = F9F9F5611D75D62100AE6499 /* RequestStrategyTestBase.swift */; };
		F9FD167B1BDFCDAD00725F5C /* ZMClientRegistrationStatus.h in Headers */ = {isa = PBXBuildFile; fileRef = F9FD16791BDFCDAD00725F5C /* ZMClientRegistrationStatus.h */; settings = {ATTRIBUTES = (Public, ); }; };
		F9FD167C1BDFCDAD00725F5C /* ZMClientRegistrationStatus.m in Sources */ = {isa = PBXBuildFile; fileRef = F9FD167A1BDFCDAD00725F5C /* ZMClientRegistrationStatus.m */; };
/* End PBXBuildFile section */

/* Begin PBXContainerItemProxy section */
		169BA1D825ECDBA300374343 /* PBXContainerItemProxy */ = {
			isa = PBXContainerItemProxy;
			containerPortal = 540029AB1918CA8500578793 /* Project object */;
			proxyType = 1;
			remoteGlobalIDString = 549815921A43232400A7CE2E;
			remoteInfo = "WireSyncEngine-ios";
		};
		169BA1DD25ECDBC800374343 /* PBXContainerItemProxy */ = {
			isa = PBXContainerItemProxy;
			containerPortal = 540029AB1918CA8500578793 /* Project object */;
			proxyType = 1;
			remoteGlobalIDString = 3E186087191A56F6000FE027;
			remoteInfo = "WireSyncEngine Test Host";
		};
		3E1860D0191A649D000FE027 /* PBXContainerItemProxy */ = {
			isa = PBXContainerItemProxy;
			containerPortal = 540029AB1918CA8500578793 /* Project object */;
			proxyType = 1;
			remoteGlobalIDString = 3E186087191A56F6000FE027;
			remoteInfo = "WireSyncEngine Test Host";
		};
		54F4DC571A4438AC00FDB6EA /* PBXContainerItemProxy */ = {
			isa = PBXContainerItemProxy;
			containerPortal = 540029AB1918CA8500578793 /* Project object */;
			proxyType = 1;
			remoteGlobalIDString = 549815921A43232400A7CE2E;
			remoteInfo = "WireSyncEngine-ios.framework";
		};
		A9FF8088195B17B3002CD44B /* PBXContainerItemProxy */ = {
			isa = PBXContainerItemProxy;
			containerPortal = 540029AB1918CA8500578793 /* Project object */;
			proxyType = 1;
			remoteGlobalIDString = 3E186087191A56F6000FE027;
			remoteInfo = "WireSyncEngine Test Host";
		};
/* End PBXContainerItemProxy section */

/* Begin PBXFileReference section */
		06239125274DB73A0065A72D /* StartLoginURLActionProcessor.swift */ = {isa = PBXFileReference; lastKnownFileType = sourcecode.swift; path = StartLoginURLActionProcessor.swift; sourceTree = "<group>"; };
		0625690E264AE6560041C17B /* CallClosedReason.swift */ = {isa = PBXFileReference; fileEncoding = 4; lastKnownFileType = sourcecode.swift; path = CallClosedReason.swift; sourceTree = "<group>"; };
		063AFA3E264B30C400DCBCED /* BuildType.swift */ = {isa = PBXFileReference; fileEncoding = 4; lastKnownFileType = sourcecode.swift; path = BuildType.swift; sourceTree = "<group>"; };
		0640C26C26EA0B5C0057AF80 /* NSManagedObjectContext+Packaging.swift */ = {isa = PBXFileReference; lastKnownFileType = sourcecode.swift; path = "NSManagedObjectContext+Packaging.swift"; sourceTree = "<group>"; };
		0648FC1327864783006519D1 /* Conversation+Join.swift */ = {isa = PBXFileReference; fileEncoding = 4; lastKnownFileType = sourcecode.swift; path = "Conversation+Join.swift"; sourceTree = "<group>"; };
		06894D91276BA7FA00DA4E33 /* StartLoginURLActionProcessorTests.swift */ = {isa = PBXFileReference; lastKnownFileType = sourcecode.swift; path = StartLoginURLActionProcessorTests.swift; sourceTree = "<group>"; };
		06B99C7A242B51A300FEAFDE /* SignatureRequestStrategy.swift */ = {isa = PBXFileReference; lastKnownFileType = sourcecode.swift; path = SignatureRequestStrategy.swift; sourceTree = "<group>"; };
		06BBF6EC246EB56B00A26626 /* ConversationTests+List.swift */ = {isa = PBXFileReference; lastKnownFileType = sourcecode.swift; path = "ConversationTests+List.swift"; sourceTree = "<group>"; };
		06BBF6EF246ECB2400A26626 /* ConversationTests+Archiving.swift */ = {isa = PBXFileReference; lastKnownFileType = sourcecode.swift; path = "ConversationTests+Archiving.swift"; sourceTree = "<group>"; };
		06BBF6F2246EF28800A26626 /* ConversationTests+LastRead.swift */ = {isa = PBXFileReference; lastKnownFileType = sourcecode.swift; path = "ConversationTests+LastRead.swift"; sourceTree = "<group>"; };
		06BBF6F5246EF65600A26626 /* ConversationTests+ClearingHistory.swift */ = {isa = PBXFileReference; lastKnownFileType = sourcecode.swift; path = "ConversationTests+ClearingHistory.swift"; sourceTree = "<group>"; };
		06BBF6F7246EF67400A26626 /* ConversationTests+Reactions.swift */ = {isa = PBXFileReference; lastKnownFileType = sourcecode.swift; path = "ConversationTests+Reactions.swift"; sourceTree = "<group>"; };
		06BBF6FB247288DD00A26626 /* FileTransferTests+Swift.swift */ = {isa = PBXFileReference; lastKnownFileType = sourcecode.swift; path = "FileTransferTests+Swift.swift"; sourceTree = "<group>"; };
		06BBF6FE2472F3AC00A26626 /* SendAndReceiveMessagesTests+Swift.swift */ = {isa = PBXFileReference; lastKnownFileType = sourcecode.swift; path = "SendAndReceiveMessagesTests+Swift.swift"; sourceTree = "<group>"; };
		06BBF7002473D51D00A26626 /* MessagingTest+Swift.swift */ = {isa = PBXFileReference; lastKnownFileType = sourcecode.swift; path = "MessagingTest+Swift.swift"; sourceTree = "<group>"; };
		06DE14CC24B85B06006CB6B3 /* SyncStatus.swift */ = {isa = PBXFileReference; lastKnownFileType = sourcecode.swift; path = SyncStatus.swift; sourceTree = "<group>"; };
		06DE14CE24B85BD0006CB6B3 /* ZMSyncStateDelegate.h */ = {isa = PBXFileReference; lastKnownFileType = sourcecode.c.h; path = ZMSyncStateDelegate.h; sourceTree = "<group>"; };
		06EB24FD27D6576500094E6E /* LoginFlowTests+PushToken.swift */ = {isa = PBXFileReference; fileEncoding = 4; lastKnownFileType = sourcecode.swift; path = "LoginFlowTests+PushToken.swift"; sourceTree = "<group>"; };
		06F98D5E24379143007E914A /* SignatureRequestStrategyTests.swift */ = {isa = PBXFileReference; lastKnownFileType = sourcecode.swift; path = SignatureRequestStrategyTests.swift; sourceTree = "<group>"; };
		0920833C1BA84F3100F82B29 /* UserClientRequestStrategyTests.swift */ = {isa = PBXFileReference; fileEncoding = 4; lastKnownFileType = sourcecode.swift; path = UserClientRequestStrategyTests.swift; sourceTree = "<group>"; };
		0920833F1BA95EE100F82B29 /* UserClientRequestFactory.swift */ = {isa = PBXFileReference; fileEncoding = 4; lastKnownFileType = sourcecode.swift; path = UserClientRequestFactory.swift; sourceTree = "<group>"; };
		0920C4D81B305FF500C55728 /* UserSessionGiphyRequestStateTests.swift */ = {isa = PBXFileReference; fileEncoding = 4; lastKnownFileType = sourcecode.swift; path = UserSessionGiphyRequestStateTests.swift; sourceTree = "<group>"; };
		09284B6A1B8272C300EEE10E /* WireSyncEngine Test Host.entitlements */ = {isa = PBXFileReference; lastKnownFileType = text.xml; path = "WireSyncEngine Test Host.entitlements"; sourceTree = "<group>"; };
		093694441BA9633300F36B3A /* UserClientRequestFactoryTests.swift */ = {isa = PBXFileReference; fileEncoding = 4; lastKnownFileType = sourcecode.swift; path = UserClientRequestFactoryTests.swift; sourceTree = "<group>"; };
		09531F131AE960E300B8556A /* ZMLoginCodeRequestTranscoder.h */ = {isa = PBXFileReference; fileEncoding = 4; lastKnownFileType = sourcecode.c.h; path = ZMLoginCodeRequestTranscoder.h; sourceTree = "<group>"; };
		09531F141AE960E300B8556A /* ZMLoginCodeRequestTranscoder.m */ = {isa = PBXFileReference; fileEncoding = 4; lastKnownFileType = sourcecode.c.objc; path = ZMLoginCodeRequestTranscoder.m; sourceTree = "<group>"; };
		09531F1A1AE9644800B8556A /* ZMLoginCodeRequestTranscoderTests.m */ = {isa = PBXFileReference; fileEncoding = 4; lastKnownFileType = sourcecode.c.objc; path = ZMLoginCodeRequestTranscoderTests.m; sourceTree = "<group>"; };
		098CFBBA1B7B9C94000B02B1 /* BaseTestSwiftHelpers.swift */ = {isa = PBXFileReference; fileEncoding = 4; lastKnownFileType = sourcecode.swift; path = BaseTestSwiftHelpers.swift; sourceTree = "<group>"; };
		09914E501BD6613600C10BF8 /* ConversationTests+OTR.m */ = {isa = PBXFileReference; fileEncoding = 4; lastKnownFileType = sourcecode.c.objc; name = "ConversationTests+OTR.m"; path = "../E2EE/ConversationTests+OTR.m"; sourceTree = "<group>"; };
		09914E521BD6613D00C10BF8 /* ZMDecodedAPSMessageTest.m */ = {isa = PBXFileReference; fileEncoding = 4; lastKnownFileType = sourcecode.c.objc; path = ZMDecodedAPSMessageTest.m; sourceTree = "<group>"; };
		0994E1DD1B835C4900A51721 /* ios-test-host.xcconfig */ = {isa = PBXFileReference; lastKnownFileType = text.xcconfig; path = "ios-test-host.xcconfig"; sourceTree = "<group>"; };
		0994E1DE1B835C4900A51721 /* ios-test-target.xcconfig */ = {isa = PBXFileReference; lastKnownFileType = text.xcconfig; path = "ios-test-target.xcconfig"; sourceTree = "<group>"; };
		0994E1E21B835C4900A51721 /* project-common.xcconfig */ = {isa = PBXFileReference; lastKnownFileType = text.xcconfig; path = "project-common.xcconfig"; sourceTree = "<group>"; };
		0994E1E31B835C4900A51721 /* project-debug.xcconfig */ = {isa = PBXFileReference; lastKnownFileType = text.xcconfig; path = "project-debug.xcconfig"; sourceTree = "<group>"; };
		0994E1E41B835C4900A51721 /* project.xcconfig */ = {isa = PBXFileReference; lastKnownFileType = text.xcconfig; path = project.xcconfig; sourceTree = "<group>"; };
		0994E1E81B835C4900A51721 /* tests.xcconfig */ = {isa = PBXFileReference; lastKnownFileType = text.xcconfig; path = tests.xcconfig; sourceTree = "<group>"; };
		0994E1E91B835C4900A51721 /* warnings-debug.xcconfig */ = {isa = PBXFileReference; lastKnownFileType = text.xcconfig; path = "warnings-debug.xcconfig"; sourceTree = "<group>"; };
		0994E1EA1B835C4900A51721 /* warnings.xcconfig */ = {isa = PBXFileReference; lastKnownFileType = text.xcconfig; path = warnings.xcconfig; sourceTree = "<group>"; };
		0994E1F01B835C4900A51721 /* WireSyncEngine.xcconfig */ = {isa = PBXFileReference; lastKnownFileType = text.xcconfig; path = WireSyncEngine.xcconfig; sourceTree = "<group>"; };
		0994E1F11B835D1100A51721 /* version.xcconfig */ = {isa = PBXFileReference; lastKnownFileType = text.xcconfig; path = version.xcconfig; sourceTree = "<group>"; };
		09B730941B3045E400A5CCC9 /* ProxiedRequestStatusTests.swift */ = {isa = PBXFileReference; fileEncoding = 4; lastKnownFileType = sourcecode.swift; path = ProxiedRequestStatusTests.swift; sourceTree = "<group>"; };
		09BCDB8C1BCE7F000020DCC7 /* ZMAPSMessageDecoder.h */ = {isa = PBXFileReference; fileEncoding = 4; lastKnownFileType = sourcecode.c.h; path = ZMAPSMessageDecoder.h; sourceTree = "<group>"; };
		09BCDB8D1BCE7F000020DCC7 /* ZMAPSMessageDecoder.m */ = {isa = PBXFileReference; fileEncoding = 4; lastKnownFileType = sourcecode.c.objc; path = ZMAPSMessageDecoder.m; sourceTree = "<group>"; };
		09C77C521BA6C77000E2163F /* UserClientRequestStrategy.swift */ = {isa = PBXFileReference; fileEncoding = 4; lastKnownFileType = sourcecode.swift; path = UserClientRequestStrategy.swift; sourceTree = "<group>"; };
		09CC4AB71B7CB8B700201C63 /* Cartfile */ = {isa = PBXFileReference; lastKnownFileType = text; path = Cartfile; sourceTree = "<group>"; };
		09CC4AB81B7CB8BF00201C63 /* Cartfile.private */ = {isa = PBXFileReference; lastKnownFileType = text; path = Cartfile.private; sourceTree = "<group>"; };
		09D7CE621AE94D4200CC5F45 /* ZMCredentials+Internal.h */ = {isa = PBXFileReference; fileEncoding = 4; lastKnownFileType = sourcecode.c.h; path = "ZMCredentials+Internal.h"; sourceTree = "<group>"; };
		160195601E30C9CF00ACBFAC /* LocalNotificationDispatcherCallingTests.swift */ = {isa = PBXFileReference; fileEncoding = 4; lastKnownFileType = sourcecode.swift; path = LocalNotificationDispatcherCallingTests.swift; sourceTree = "<group>"; };
		16030DC821B01B7500F8032E /* Conversation+ReadReceiptMode.swift */ = {isa = PBXFileReference; lastKnownFileType = sourcecode.swift; path = "Conversation+ReadReceiptMode.swift"; sourceTree = "<group>"; };
		16085B321F71811A000B9F22 /* UserChangeInfo+UserSession.swift */ = {isa = PBXFileReference; fileEncoding = 4; lastKnownFileType = sourcecode.swift; path = "UserChangeInfo+UserSession.swift"; sourceTree = "<group>"; };
		16085B341F719E6D000B9F22 /* NetworkStateRecorder.swift */ = {isa = PBXFileReference; fileEncoding = 4; lastKnownFileType = sourcecode.swift; path = NetworkStateRecorder.swift; sourceTree = "<group>"; };
		160C31261E6434500012E4BC /* OperationStatus.swift */ = {isa = PBXFileReference; fileEncoding = 4; lastKnownFileType = sourcecode.swift; path = OperationStatus.swift; sourceTree = "<group>"; };
		160C31401E6DDFC30012E4BC /* VoiceChannelV3Tests.swift */ = {isa = PBXFileReference; fileEncoding = 4; lastKnownFileType = sourcecode.swift; path = VoiceChannelV3Tests.swift; sourceTree = "<group>"; };
		160C31431E8049320012E4BC /* ApplicationStatusDirectory.swift */ = {isa = PBXFileReference; fileEncoding = 4; lastKnownFileType = sourcecode.swift; path = ApplicationStatusDirectory.swift; sourceTree = "<group>"; };
		160C31491E82AC170012E4BC /* OperationStatusTests.swift */ = {isa = PBXFileReference; fileEncoding = 4; lastKnownFileType = sourcecode.swift; path = OperationStatusTests.swift; sourceTree = "<group>"; };
		161681342077721600BCF33A /* ZMOperationLoop+OperationStatus.swift */ = {isa = PBXFileReference; lastKnownFileType = sourcecode.swift; path = "ZMOperationLoop+OperationStatus.swift"; sourceTree = "<group>"; };
		161927222459E08E00DDD9EB /* UserClientEventConsumerTests.swift */ = {isa = PBXFileReference; lastKnownFileType = sourcecode.swift; path = UserClientEventConsumerTests.swift; sourceTree = "<group>"; };
		161ACB1523F1AFB000ABFF33 /* SessionManager+CallKitManagerDelegate.swift */ = {isa = PBXFileReference; lastKnownFileType = sourcecode.swift; path = "SessionManager+CallKitManagerDelegate.swift"; sourceTree = "<group>"; };
		161ACB2323F432CC00ABFF33 /* SessionManager+URLActions.swift */ = {isa = PBXFileReference; lastKnownFileType = sourcecode.swift; path = "SessionManager+URLActions.swift"; sourceTree = "<group>"; };
		161ACB2C23F5BA0200ABFF33 /* DeepLinkURLActionProcessor.swift */ = {isa = PBXFileReference; lastKnownFileType = sourcecode.swift; path = DeepLinkURLActionProcessor.swift; sourceTree = "<group>"; };
		161ACB2E23F5BACA00ABFF33 /* ConnectToBotURLActionProcessor.swift */ = {isa = PBXFileReference; lastKnownFileType = sourcecode.swift; path = ConnectToBotURLActionProcessor.swift; sourceTree = "<group>"; };
		161ACB3123F5BBA100ABFF33 /* CompanyLoginURLActionProcessor.swift */ = {isa = PBXFileReference; lastKnownFileType = sourcecode.swift; path = CompanyLoginURLActionProcessor.swift; sourceTree = "<group>"; };
		161ACB3923F6BAFE00ABFF33 /* URLActionTests.swift */ = {isa = PBXFileReference; lastKnownFileType = sourcecode.swift; path = URLActionTests.swift; sourceTree = "<group>"; };
		161ACB3B23F6BE7F00ABFF33 /* SessionManagerTests+URLActions.swift */ = {isa = PBXFileReference; lastKnownFileType = sourcecode.swift; path = "SessionManagerTests+URLActions.swift"; sourceTree = "<group>"; };
		161ACB3E23F6E4C200ABFF33 /* DeepLinkURLActionProcessorTests.swift */ = {isa = PBXFileReference; lastKnownFileType = sourcecode.swift; path = DeepLinkURLActionProcessorTests.swift; sourceTree = "<group>"; };
		161ACB4223F6EE4800ABFF33 /* CompanyLoginURLActionProcessorTests.swift */ = {isa = PBXFileReference; lastKnownFileType = sourcecode.swift; path = CompanyLoginURLActionProcessorTests.swift; sourceTree = "<group>"; };
		161C886223FADDE400CB0B8E /* ConnectToBotURLActionProcessorTests.swift */ = {isa = PBXFileReference; lastKnownFileType = sourcecode.swift; path = ConnectToBotURLActionProcessorTests.swift; sourceTree = "<group>"; };
		161C886423FD248A00CB0B8E /* RecordingMockTransportSession.swift */ = {isa = PBXFileReference; lastKnownFileType = sourcecode.swift; path = RecordingMockTransportSession.swift; sourceTree = "<group>"; };
		161C887623FD4CFD00CB0B8E /* MockPushChannel.swift */ = {isa = PBXFileReference; lastKnownFileType = sourcecode.swift; path = MockPushChannel.swift; sourceTree = "<group>"; };
		1621D2701D770FB1007108C2 /* ZMSyncStateDelegate.h */ = {isa = PBXFileReference; fileEncoding = 4; lastKnownFileType = sourcecode.c.h; path = ZMSyncStateDelegate.h; sourceTree = "<group>"; };
		1626344620D79C22000D4063 /* ZMUserSessionTests+PushNotifications.swift */ = {isa = PBXFileReference; lastKnownFileType = sourcecode.swift; path = "ZMUserSessionTests+PushNotifications.swift"; sourceTree = "<group>"; };
		162A81D3202B453000F6200C /* SessionManager+AVS.swift */ = {isa = PBXFileReference; lastKnownFileType = sourcecode.swift; path = "SessionManager+AVS.swift"; sourceTree = "<group>"; };
		162A81D5202B5BC600F6200C /* SessionManagerAVSTests.swift */ = {isa = PBXFileReference; lastKnownFileType = sourcecode.swift; path = SessionManagerAVSTests.swift; sourceTree = "<group>"; };
		162DEE101F87B9800034C8F9 /* ZMUserSession+Calling.swift */ = {isa = PBXFileReference; fileEncoding = 4; lastKnownFileType = sourcecode.swift; path = "ZMUserSession+Calling.swift"; sourceTree = "<group>"; };
		1634958A1F0254CB004E80DB /* SessionManager+ServerConnection.swift */ = {isa = PBXFileReference; fileEncoding = 4; lastKnownFileType = sourcecode.swift; path = "SessionManager+ServerConnection.swift"; sourceTree = "<group>"; };
		1636EAFE23F6FCCC00CD9527 /* MockPresentationDelegate.swift */ = {isa = PBXFileReference; lastKnownFileType = sourcecode.swift; path = MockPresentationDelegate.swift; sourceTree = "<group>"; };
		1639A8262260CE5000868AB9 /* ZMLocalNotification+AvailabilityAlert.swift */ = {isa = PBXFileReference; lastKnownFileType = sourcecode.swift; path = "ZMLocalNotification+AvailabilityAlert.swift"; sourceTree = "<group>"; };
		1639A8532264C52600868AB9 /* ZMLocalNotificationTests_Alerts.swift */ = {isa = PBXFileReference; lastKnownFileType = sourcecode.swift; path = ZMLocalNotificationTests_Alerts.swift; sourceTree = "<group>"; };
		163BB8111EE1A65A00DF9384 /* IntegrationTest+Search.swift */ = {isa = PBXFileReference; fileEncoding = 4; lastKnownFileType = sourcecode.swift; path = "IntegrationTest+Search.swift"; sourceTree = "<group>"; };
		163BB8151EE1B1AC00DF9384 /* SearchTests.swift */ = {isa = PBXFileReference; fileEncoding = 4; lastKnownFileType = sourcecode.swift; path = SearchTests.swift; sourceTree = "<group>"; };
		163FB9922052EA4600E74F83 /* OperationLoopNewRequestObserver.swift */ = {isa = PBXFileReference; lastKnownFileType = sourcecode.swift; path = OperationLoopNewRequestObserver.swift; sourceTree = "<group>"; };
		163FB9982057E3F200E74F83 /* AuthenticationStatusProvider.swift */ = {isa = PBXFileReference; lastKnownFileType = sourcecode.swift; path = AuthenticationStatusProvider.swift; sourceTree = "<group>"; };
		1645ECF72448A0A3007A82D6 /* Decodable+JSON.swift */ = {isa = PBXFileReference; lastKnownFileType = sourcecode.swift; path = "Decodable+JSON.swift"; sourceTree = "<group>"; };
		1645ECFB2449CE75007A82D6 /* TeamMembersDownloadRequestStrategy.swift */ = {isa = PBXFileReference; lastKnownFileType = sourcecode.swift; path = TeamMembersDownloadRequestStrategy.swift; sourceTree = "<group>"; };
		1645ED1A244DE345007A82D6 /* TeamMembersDownloadRequestStrategy.swift */ = {isa = PBXFileReference; lastKnownFileType = sourcecode.swift; path = TeamMembersDownloadRequestStrategy.swift; sourceTree = "<group>"; };
		164C29A21ECF437E0026562A /* SearchRequestTests.swift */ = {isa = PBXFileReference; fileEncoding = 4; lastKnownFileType = sourcecode.swift; path = SearchRequestTests.swift; sourceTree = "<group>"; };
		164C29A41ECF47D80026562A /* SearchDirectoryTests.swift */ = {isa = PBXFileReference; fileEncoding = 4; lastKnownFileType = sourcecode.swift; path = SearchDirectoryTests.swift; sourceTree = "<group>"; };
		164C29A61ED2D7B00026562A /* SearchResult.swift */ = {isa = PBXFileReference; fileEncoding = 4; lastKnownFileType = sourcecode.swift; path = SearchResult.swift; sourceTree = "<group>"; };
		164EAF9B1F4455FA00B628C4 /* ZMUserSession+Actions.swift */ = {isa = PBXFileReference; fileEncoding = 4; lastKnownFileType = sourcecode.swift; path = "ZMUserSession+Actions.swift"; sourceTree = "<group>"; };
		16519D37231D3B1700C9D76D /* Conversation+Deletion.swift */ = {isa = PBXFileReference; lastKnownFileType = sourcecode.swift; path = "Conversation+Deletion.swift"; sourceTree = "<group>"; };
		16519D5B231EA13A00C9D76D /* ConversationTests+Deletion.swift */ = {isa = PBXFileReference; lastKnownFileType = sourcecode.swift; path = "ConversationTests+Deletion.swift"; sourceTree = "<group>"; };
		16519D6C231EAAF300C9D76D /* Conversation+DeletionTests.swift */ = {isa = PBXFileReference; lastKnownFileType = sourcecode.swift; path = "Conversation+DeletionTests.swift"; sourceTree = "<group>"; };
		16519D7C2320087100C9D76D /* SlowSyncTests+ExistingData.swift */ = {isa = PBXFileReference; lastKnownFileType = sourcecode.swift; path = "SlowSyncTests+ExistingData.swift"; sourceTree = "<group>"; };
		1658C2361F503CF800889F22 /* FlowManager.swift */ = {isa = PBXFileReference; fileEncoding = 4; lastKnownFileType = sourcecode.swift; path = FlowManager.swift; sourceTree = "<group>"; };
		1658C2381F5404ED00889F22 /* FlowManagerMock.swift */ = {isa = PBXFileReference; fileEncoding = 4; lastKnownFileType = sourcecode.swift; path = FlowManagerMock.swift; sourceTree = "<group>"; };
		1658E91C26C53FDB003D0090 /* Starscream.xcframework */ = {isa = PBXFileReference; lastKnownFileType = wrapper.xcframework; name = Starscream.xcframework; path = Carthage/Build/Starscream.xcframework; sourceTree = "<group>"; };
		1659114E1DEF1F6E007FA847 /* LocalNotificationDispatcher+Calling.swift */ = {isa = PBXFileReference; fileEncoding = 4; lastKnownFileType = sourcecode.swift; path = "LocalNotificationDispatcher+Calling.swift"; sourceTree = "<group>"; };
		165911521DEF38EC007FA847 /* CallStateObserver.swift */ = {isa = PBXFileReference; fileEncoding = 4; lastKnownFileType = sourcecode.swift; name = CallStateObserver.swift; path = ../UserSession/CallStateObserver.swift; sourceTree = "<group>"; };
		165BB94B2004D6490077EFD5 /* SessionManager+UserActivity.swift */ = {isa = PBXFileReference; lastKnownFileType = sourcecode.swift; path = "SessionManager+UserActivity.swift"; sourceTree = "<group>"; };
		165D3A141E1D3EF30052E654 /* WireCallCenterV3.swift */ = {isa = PBXFileReference; fileEncoding = 4; lastKnownFileType = sourcecode.swift; path = WireCallCenterV3.swift; sourceTree = "<group>"; };
		165D3A171E1D43870052E654 /* VoiceChannelV3.swift */ = {isa = PBXFileReference; fileEncoding = 4; lastKnownFileType = sourcecode.swift; path = VoiceChannelV3.swift; sourceTree = "<group>"; };
		165D3A181E1D43870052E654 /* VoiceChannel.swift */ = {isa = PBXFileReference; fileEncoding = 4; lastKnownFileType = sourcecode.swift; path = VoiceChannel.swift; sourceTree = "<group>"; };
		165D3A1A1E1D43870052E654 /* WireCallCenterV3Mock.swift */ = {isa = PBXFileReference; fileEncoding = 4; lastKnownFileType = sourcecode.swift; path = WireCallCenterV3Mock.swift; sourceTree = "<group>"; };
		165D3A3C1E1D60520052E654 /* ZMConversation+VoiceChannel.swift */ = {isa = PBXFileReference; fileEncoding = 4; lastKnownFileType = sourcecode.swift; path = "ZMConversation+VoiceChannel.swift"; sourceTree = "<group>"; };
		1660AA081ECCAC900056D403 /* SearchDirectory.swift */ = {isa = PBXFileReference; fileEncoding = 4; lastKnownFileType = sourcecode.swift; path = SearchDirectory.swift; sourceTree = "<group>"; };
		1660AA0A1ECCAF4E0056D403 /* SearchRequest.swift */ = {isa = PBXFileReference; fileEncoding = 4; lastKnownFileType = sourcecode.swift; path = SearchRequest.swift; sourceTree = "<group>"; };
		1660AA0C1ECDB0250056D403 /* SearchTask.swift */ = {isa = PBXFileReference; fileEncoding = 4; lastKnownFileType = sourcecode.swift; path = SearchTask.swift; sourceTree = "<group>"; };
		1660AA0E1ECE0C870056D403 /* SearchResultTests.swift */ = {isa = PBXFileReference; fileEncoding = 4; lastKnownFileType = sourcecode.swift; path = SearchResultTests.swift; sourceTree = "<group>"; };
		1660AA101ECE3C1C0056D403 /* SearchTaskTests.swift */ = {isa = PBXFileReference; fileEncoding = 4; lastKnownFileType = sourcecode.swift; path = SearchTaskTests.swift; sourceTree = "<group>"; };
		166264732166093800300F45 /* CallEventStatus.swift */ = {isa = PBXFileReference; lastKnownFileType = sourcecode.swift; path = CallEventStatus.swift; sourceTree = "<group>"; };
		1662648121661C9F00300F45 /* ZMOperatonLoop+Background.swift */ = {isa = PBXFileReference; lastKnownFileType = sourcecode.swift; path = "ZMOperatonLoop+Background.swift"; sourceTree = "<group>"; };
		166264922166517A00300F45 /* CallEventStatusTests.swift */ = {isa = PBXFileReference; lastKnownFileType = sourcecode.swift; path = CallEventStatusTests.swift; sourceTree = "<group>"; };
		1662B0F623D9B29C00B8C7C5 /* UnauthenticatedSession+DomainLookup.swift */ = {isa = PBXFileReference; lastKnownFileType = sourcecode.swift; path = "UnauthenticatedSession+DomainLookup.swift"; sourceTree = "<group>"; };
		1662B0F823D9CE8F00B8C7C5 /* UnauthenticatedSessionTests+DomainLookup.swift */ = {isa = PBXFileReference; lastKnownFileType = sourcecode.swift; path = "UnauthenticatedSessionTests+DomainLookup.swift"; sourceTree = "<group>"; };
		166507802459D7CA005300C1 /* UserClientEventConsumer.swift */ = {isa = PBXFileReference; lastKnownFileType = sourcecode.swift; path = UserClientEventConsumer.swift; sourceTree = "<group>"; };
		166A8BF21E015F3B00F5EEEA /* WireCallCenterV3Factory.swift */ = {isa = PBXFileReference; fileEncoding = 4; lastKnownFileType = sourcecode.swift; path = WireCallCenterV3Factory.swift; sourceTree = "<group>"; };
		166A8BF81E02C7D500F5EEEA /* ZMHotFix+PendingChanges.swift */ = {isa = PBXFileReference; fileEncoding = 4; lastKnownFileType = sourcecode.swift; path = "ZMHotFix+PendingChanges.swift"; sourceTree = "<group>"; };
		166B2B5D23E86522003E8581 /* ZMUserSession.swift */ = {isa = PBXFileReference; lastKnownFileType = sourcecode.swift; path = ZMUserSession.swift; sourceTree = "<group>"; };
		166B2B6D23EB2CD3003E8581 /* DatabaseTest.swift */ = {isa = PBXFileReference; lastKnownFileType = sourcecode.swift; path = DatabaseTest.swift; sourceTree = "<group>"; };
		166D18A3230EBFFA001288CD /* MediaManager.swift */ = {isa = PBXFileReference; lastKnownFileType = sourcecode.swift; path = MediaManager.swift; sourceTree = "<group>"; };
		166D18A5230EC418001288CD /* MockMediaManager.swift */ = {isa = PBXFileReference; lastKnownFileType = sourcecode.swift; path = MockMediaManager.swift; sourceTree = "<group>"; };
		166D191C231569DD001288CD /* SessionManagerTests+MessageRetention.swift */ = {isa = PBXFileReference; lastKnownFileType = sourcecode.swift; path = "SessionManagerTests+MessageRetention.swift"; sourceTree = "<group>"; };
		166D191E23157EBE001288CD /* IntegrationTest+Messages.swift */ = {isa = PBXFileReference; lastKnownFileType = sourcecode.swift; path = "IntegrationTest+Messages.swift"; sourceTree = "<group>"; };
		166DCDB92555ADD1004F4F59 /* SessionManager+EncryptionAtRest.swift */ = {isa = PBXFileReference; lastKnownFileType = sourcecode.swift; path = "SessionManager+EncryptionAtRest.swift"; sourceTree = "<group>"; };
		166E47CC255E785900C161C8 /* StrategyDirectory.swift */ = {isa = PBXFileReference; lastKnownFileType = sourcecode.swift; path = StrategyDirectory.swift; sourceTree = "<group>"; };
		166E47D2255EF0BD00C161C8 /* MockStrategyDirectory.swift */ = {isa = PBXFileReference; lastKnownFileType = sourcecode.swift; path = MockStrategyDirectory.swift; sourceTree = "<group>"; };
		1671F9FE1E2FAF50009F3150 /* ZMLocalNotificationForTests_CallState.swift */ = {isa = PBXFileReference; fileEncoding = 4; lastKnownFileType = sourcecode.swift; path = ZMLocalNotificationForTests_CallState.swift; sourceTree = "<group>"; };
		1672A64423473EA100380537 /* LabelDownstreamRequestStrategy.swift */ = {isa = PBXFileReference; lastKnownFileType = sourcecode.swift; path = LabelDownstreamRequestStrategy.swift; sourceTree = "<group>"; };
		1672A652234784B500380537 /* LabelDownstreamRequestStrategyTests.swift */ = {isa = PBXFileReference; lastKnownFileType = sourcecode.swift; path = LabelDownstreamRequestStrategyTests.swift; sourceTree = "<group>"; };
		1673C35224CB36D800AE2714 /* ZMUserSessionTests+EncryptionAtRest.swift */ = {isa = PBXFileReference; lastKnownFileType = sourcecode.swift; path = "ZMUserSessionTests+EncryptionAtRest.swift"; sourceTree = "<group>"; };
		1675532B21B16D1E009C9FEA /* ConversationTests+ReceiptMode.swift */ = {isa = PBXFileReference; lastKnownFileType = sourcecode.swift; path = "ConversationTests+ReceiptMode.swift"; sourceTree = "<group>"; };
		1679D1CB1EF9730C007B0DF5 /* ZMUserSessionTestsBase+Calling.swift */ = {isa = PBXFileReference; fileEncoding = 4; lastKnownFileType = sourcecode.swift; path = "ZMUserSessionTestsBase+Calling.swift"; sourceTree = "<group>"; };
		167F383A23E0416E006B6AA9 /* UnauthenticatedSession+SSO.swift */ = {isa = PBXFileReference; lastKnownFileType = sourcecode.swift; path = "UnauthenticatedSession+SSO.swift"; sourceTree = "<group>"; };
		167F383C23E04A93006B6AA9 /* UnauthenticatedSessionTests+SSO.swift */ = {isa = PBXFileReference; lastKnownFileType = sourcecode.swift; path = "UnauthenticatedSessionTests+SSO.swift"; sourceTree = "<group>"; };
		168474252252579A004DE9EC /* ZMUserSessionTests+Syncing.swift */ = {isa = PBXFileReference; lastKnownFileType = sourcecode.swift; path = "ZMUserSessionTests+Syncing.swift"; sourceTree = "<group>"; };
		16849B1B23EDA1FD00C025A8 /* MockUpdateEventProcessor.swift */ = {isa = PBXFileReference; lastKnownFileType = sourcecode.swift; path = MockUpdateEventProcessor.swift; sourceTree = "<group>"; };
		16849B1F23EDB32B00C025A8 /* MockSessionManager.swift */ = {isa = PBXFileReference; lastKnownFileType = sourcecode.swift; path = MockSessionManager.swift; sourceTree = "<group>"; };
		168818A025F1512400BB51C3 /* AllTests.xctestplan */ = {isa = PBXFileReference; lastKnownFileType = text; path = AllTests.xctestplan; sourceTree = "<group>"; };
		168818AB25F1533A00BB51C3 /* IntegrationTests.xctestplan */ = {isa = PBXFileReference; lastKnownFileType = text; path = IntegrationTests.xctestplan; sourceTree = "<group>"; };
		168CF42620077C54009FCB89 /* TeamInvitationStatus.swift */ = {isa = PBXFileReference; lastKnownFileType = sourcecode.swift; path = TeamInvitationStatus.swift; sourceTree = "<group>"; };
		168CF4282007840A009FCB89 /* Team+Invite.swift */ = {isa = PBXFileReference; lastKnownFileType = sourcecode.swift; path = "Team+Invite.swift"; sourceTree = "<group>"; };
		168CF42A20079A02009FCB89 /* TeamInvitationRequestStrategy.swift */ = {isa = PBXFileReference; lastKnownFileType = sourcecode.swift; path = TeamInvitationRequestStrategy.swift; sourceTree = "<group>"; };
		168CF42C2007BCA0009FCB89 /* TeamInvitationRequestStrategyTests.swift */ = {isa = PBXFileReference; lastKnownFileType = sourcecode.swift; path = TeamInvitationRequestStrategyTests.swift; sourceTree = "<group>"; };
		168CF42E2007BCD9009FCB89 /* TeamInvitationStatusTests.swift */ = {isa = PBXFileReference; lastKnownFileType = sourcecode.swift; path = TeamInvitationStatusTests.swift; sourceTree = "<group>"; };
		168E96DC220C6EB700FC92FA /* UserTests+AccountDeletion.swift */ = {isa = PBXFileReference; lastKnownFileType = sourcecode.swift; path = "UserTests+AccountDeletion.swift"; sourceTree = "<group>"; };
		16904A83207E078C00C92806 /* ConversationTests+Participants.swift */ = {isa = PBXFileReference; lastKnownFileType = sourcecode.swift; path = "ConversationTests+Participants.swift"; sourceTree = "<group>"; };
		1693151025836E5800709F15 /* EventProcessor.swift */ = {isa = PBXFileReference; lastKnownFileType = sourcecode.swift; path = EventProcessor.swift; sourceTree = "<group>"; };
		1693151E2588CF9500709F15 /* EventProcessorTests.swift */ = {isa = PBXFileReference; lastKnownFileType = sourcecode.swift; path = EventProcessorTests.swift; sourceTree = "<group>"; };
		169BA1D225ECDBA300374343 /* IntegrationTests.xctest */ = {isa = PBXFileReference; explicitFileType = wrapper.cfbundle; includeInIndex = 0; path = IntegrationTests.xctest; sourceTree = BUILT_PRODUCTS_DIR; };
		169BA1D625ECDBA300374343 /* IntegrationTests-Info.plist */ = {isa = PBXFileReference; lastKnownFileType = text.plist.xml; path = "IntegrationTests-Info.plist"; sourceTree = "<group>"; };
		169BA1F725ECF8F700374343 /* MockAppLock.swift */ = {isa = PBXFileReference; lastKnownFileType = sourcecode.swift; path = MockAppLock.swift; sourceTree = "<group>"; };
		169BA1FE25ED0DAD00374343 /* ZMUserSession+Messages.swift */ = {isa = PBXFileReference; lastKnownFileType = sourcecode.swift; path = "ZMUserSession+Messages.swift"; sourceTree = "<group>"; };
		169BA23C25EF6E2A00374343 /* MockRegistrationStatusDelegate.swift */ = {isa = PBXFileReference; lastKnownFileType = sourcecode.swift; path = MockRegistrationStatusDelegate.swift; sourceTree = "<group>"; };
		169BA24025EF6F6700374343 /* ZMConversation+Testing.swift */ = {isa = PBXFileReference; lastKnownFileType = sourcecode.swift; path = "ZMConversation+Testing.swift"; sourceTree = "<group>"; };
		169BA24325EF6FFA00374343 /* MockAnalytics.swift */ = {isa = PBXFileReference; lastKnownFileType = sourcecode.swift; path = MockAnalytics.swift; sourceTree = "<group>"; };
		169BA24B25EF753100374343 /* MockReachability.swift */ = {isa = PBXFileReference; lastKnownFileType = sourcecode.swift; path = MockReachability.swift; sourceTree = "<group>"; };
		169BA25125EF778E00374343 /* TestUserProfileUpdateObserver.swift */ = {isa = PBXFileReference; lastKnownFileType = sourcecode.swift; path = TestUserProfileUpdateObserver.swift; sourceTree = "<group>"; };
		169BC10E22BD17FF0003159B /* LegalHoldRequestStrategyTests.swift */ = {isa = PBXFileReference; lastKnownFileType = sourcecode.swift; path = LegalHoldRequestStrategyTests.swift; sourceTree = "<group>"; };
		169E303120D29C200012C219 /* PushRegistryMock.swift */ = {isa = PBXFileReference; lastKnownFileType = sourcecode.swift; path = PushRegistryMock.swift; sourceTree = "<group>"; };
		169E55F52518FF810092CD53 /* EventProcessingPerformanceTests.swift */ = {isa = PBXFileReference; lastKnownFileType = sourcecode.swift; path = EventProcessingPerformanceTests.swift; sourceTree = "<group>"; };
		16A5FE20215B584200AEEBBD /* MockLinkPreviewDetector.swift */ = {isa = PBXFileReference; lastKnownFileType = sourcecode.swift; path = MockLinkPreviewDetector.swift; sourceTree = "<group>"; };
		16A5FE22215B5FD000AEEBBD /* LinkPreviewTests.swift */ = {isa = PBXFileReference; lastKnownFileType = sourcecode.swift; path = LinkPreviewTests.swift; sourceTree = "<group>"; };
		16A702CF1E92998100B8410D /* ApplicationStatusDirectoryTests.swift */ = {isa = PBXFileReference; fileEncoding = 4; lastKnownFileType = sourcecode.swift; path = ApplicationStatusDirectoryTests.swift; sourceTree = "<group>"; };
		16A764601F3E0B0B00564F21 /* CallKitManager.swift */ = {isa = PBXFileReference; fileEncoding = 4; lastKnownFileType = sourcecode.swift; path = CallKitManager.swift; sourceTree = "<group>"; };
		16A86B8322A7E57100A674F8 /* ConversationTests+LegalHold.swift */ = {isa = PBXFileReference; lastKnownFileType = sourcecode.swift; path = "ConversationTests+LegalHold.swift"; sourceTree = "<group>"; };
		16AD86B71F7292EB00E4C797 /* TypingChange.swift */ = {isa = PBXFileReference; fileEncoding = 4; lastKnownFileType = sourcecode.swift; path = TypingChange.swift; sourceTree = "<group>"; };
		16C4BD9F20A309CD00BCDB17 /* CallParticipantSnapshot.swift */ = {isa = PBXFileReference; lastKnownFileType = sourcecode.swift; path = CallParticipantSnapshot.swift; sourceTree = "<group>"; };
		16CD6A262681BA9000B9A73A /* ZMUser+FederatedConnection.swift */ = {isa = PBXFileReference; lastKnownFileType = sourcecode.swift; path = "ZMUser+FederatedConnection.swift"; sourceTree = "<group>"; };
		16D0A118234B999600A83F87 /* LabelUpstreamRequestStrategyTests.swift */ = {isa = PBXFileReference; lastKnownFileType = sourcecode.swift; path = LabelUpstreamRequestStrategyTests.swift; sourceTree = "<group>"; };
		16D0A11C234C8CD700A83F87 /* LabelUpstreamRequestStrategy.swift */ = {isa = PBXFileReference; lastKnownFileType = sourcecode.swift; path = LabelUpstreamRequestStrategy.swift; sourceTree = "<group>"; };
		16D1383A1FD6A6F4001B4411 /* AvailabilityTests.swift */ = {isa = PBXFileReference; lastKnownFileType = sourcecode.swift; path = AvailabilityTests.swift; sourceTree = "<group>"; };
		16D3FCDE1E365ABC0052A535 /* CallStateObserverTests.swift */ = {isa = PBXFileReference; fileEncoding = 4; lastKnownFileType = sourcecode.swift; path = CallStateObserverTests.swift; sourceTree = "<group>"; };
		16D3FD011E3A5C0D0052A535 /* ZMConversationVoiceChannelRouterTests.swift */ = {isa = PBXFileReference; fileEncoding = 4; lastKnownFileType = sourcecode.swift; path = ZMConversationVoiceChannelRouterTests.swift; sourceTree = "<group>"; };
		16D9E8B922BCD39200FA463F /* LegalHoldRequestStrategy.swift */ = {isa = PBXFileReference; lastKnownFileType = sourcecode.swift; path = LegalHoldRequestStrategy.swift; sourceTree = "<group>"; };
		16DABFAD1DCF98D3001973E3 /* CallingRequestStrategy.swift */ = {isa = PBXFileReference; fileEncoding = 4; lastKnownFileType = sourcecode.swift; path = CallingRequestStrategy.swift; sourceTree = "<group>"; };
		16DCAD641B0F9447008C1DD9 /* NSURL+LaunchOptions.h */ = {isa = PBXFileReference; fileEncoding = 4; lastKnownFileType = sourcecode.c.h; path = "NSURL+LaunchOptions.h"; sourceTree = "<group>"; };
		16DCAD651B0F9447008C1DD9 /* NSURL+LaunchOptions.m */ = {isa = PBXFileReference; fileEncoding = 4; lastKnownFileType = sourcecode.c.objc; path = "NSURL+LaunchOptions.m"; sourceTree = "<group>"; };
		16DCAD6D1B1476FE008C1DD9 /* NSURL+LaunchOptionsTests.m */ = {isa = PBXFileReference; fileEncoding = 4; lastKnownFileType = sourcecode.c.objc; path = "NSURL+LaunchOptionsTests.m"; sourceTree = "<group>"; };
		16DCB91B213449620002E910 /* ZMOperationLoop+PushChannel.swift */ = {isa = PBXFileReference; lastKnownFileType = sourcecode.swift; path = "ZMOperationLoop+PushChannel.swift"; sourceTree = "<group>"; };
		16E0FB86232F8933000E3235 /* ZMUserSession+Authentication.swift */ = {isa = PBXFileReference; lastKnownFileType = sourcecode.swift; path = "ZMUserSession+Authentication.swift"; sourceTree = "<group>"; };
		16E0FBB4233119FE000E3235 /* ZMUserSessionTests+Authentication.swift */ = {isa = PBXFileReference; lastKnownFileType = sourcecode.swift; path = "ZMUserSessionTests+Authentication.swift"; sourceTree = "<group>"; };
		16E6F26124B371190015B249 /* ZMUserSession+EncryptionAtRest.swift */ = {isa = PBXFileReference; lastKnownFileType = sourcecode.swift; path = "ZMUserSession+EncryptionAtRest.swift"; sourceTree = "<group>"; };
		16ED865923E2E91900CB1766 /* ZMUserSession+LifeCycle.swift */ = {isa = PBXFileReference; lastKnownFileType = sourcecode.swift; path = "ZMUserSession+LifeCycle.swift"; sourceTree = "<group>"; };
		16ED865C23E30F7E00CB1766 /* ZMUserSesson+Proxy.swift */ = {isa = PBXFileReference; lastKnownFileType = sourcecode.swift; path = "ZMUserSesson+Proxy.swift"; sourceTree = "<group>"; };
		16ED865E23E3145C00CB1766 /* ZMUserSession+Clients.swift */ = {isa = PBXFileReference; lastKnownFileType = sourcecode.swift; path = "ZMUserSession+Clients.swift"; sourceTree = "<group>"; };
		16F5F16B1E4092C00062F0AE /* NSManagedObjectContext+CTCallCenter.swift */ = {isa = PBXFileReference; fileEncoding = 4; lastKnownFileType = sourcecode.swift; path = "NSManagedObjectContext+CTCallCenter.swift"; sourceTree = "<group>"; };
		16F6BB371EDEA659009EA803 /* SearchResult+AddressBook.swift */ = {isa = PBXFileReference; fileEncoding = 4; lastKnownFileType = sourcecode.swift; path = "SearchResult+AddressBook.swift"; sourceTree = "<group>"; };
		16FF47431F0BF5C70044C491 /* IntegrationTest.swift */ = {isa = PBXFileReference; fileEncoding = 4; lastKnownFileType = sourcecode.swift; path = IntegrationTest.swift; sourceTree = "<group>"; };
		16FF47461F0CD58A0044C491 /* IntegrationTest.m */ = {isa = PBXFileReference; fileEncoding = 4; lastKnownFileType = sourcecode.c.objc; path = IntegrationTest.m; sourceTree = "<group>"; };
		16FF47481F0CD6610044C491 /* IntegrationTest.h */ = {isa = PBXFileReference; lastKnownFileType = sourcecode.c.h; path = IntegrationTest.h; sourceTree = "<group>"; };
		16FF474B1F0D54B20044C491 /* SessionManager+Logs.swift */ = {isa = PBXFileReference; fileEncoding = 4; lastKnownFileType = sourcecode.swift; path = "SessionManager+Logs.swift"; sourceTree = "<group>"; };
		3D6B0837E10BD4D5E88805E3 /* ZMSyncStrategyTests.swift */ = {isa = PBXFileReference; lastKnownFileType = sourcecode.swift; path = ZMSyncStrategyTests.swift; sourceTree = "<group>"; };
		3E05F247192A4F8900F22D80 /* NSError+ZMUserSession.h */ = {isa = PBXFileReference; fileEncoding = 4; lastKnownFileType = sourcecode.c.h; path = "NSError+ZMUserSession.h"; sourceTree = "<group>"; };
		3E05F250192A4FBD00F22D80 /* UserSessionErrorTests.m */ = {isa = PBXFileReference; fileEncoding = 4; lastKnownFileType = sourcecode.c.objc; path = UserSessionErrorTests.m; sourceTree = "<group>"; };
		3E05F253192A50CC00F22D80 /* NSError+ZMUserSession.m */ = {isa = PBXFileReference; fileEncoding = 4; lastKnownFileType = sourcecode.c.objc; path = "NSError+ZMUserSession.m"; sourceTree = "<group>"; };
		3E05F254192A50CC00F22D80 /* NSError+ZMUserSessionInternal.h */ = {isa = PBXFileReference; fileEncoding = 4; lastKnownFileType = sourcecode.c.h; path = "NSError+ZMUserSessionInternal.h"; sourceTree = "<group>"; };
		3E1858B21951D69B005FE78F /* MemoryLeaksObserver.h */ = {isa = PBXFileReference; fileEncoding = 4; lastKnownFileType = sourcecode.c.h; path = MemoryLeaksObserver.h; sourceTree = "<group>"; };
		3E1858B31951D69B005FE78F /* MemoryLeaksObserver.m */ = {isa = PBXFileReference; fileEncoding = 4; lastKnownFileType = sourcecode.c.objc; path = MemoryLeaksObserver.m; sourceTree = "<group>"; };
		3E18605C191A4F3B000FE027 /* WireSyncEngine-iOS.pch */ = {isa = PBXFileReference; lastKnownFileType = sourcecode.c.h; path = "WireSyncEngine-iOS.pch"; sourceTree = "<group>"; };
		3E18605F191A4F6A000FE027 /* README.md */ = {isa = PBXFileReference; lastKnownFileType = text; path = README.md; sourceTree = "<group>"; };
		3E186088191A56F6000FE027 /* WireSyncEngine Test Host.app */ = {isa = PBXFileReference; explicitFileType = wrapper.application; includeInIndex = 0; path = "WireSyncEngine Test Host.app"; sourceTree = BUILT_PRODUCTS_DIR; };
		3E1860B4191A5D99000FE027 /* Test-Host-Info.plist */ = {isa = PBXFileReference; fileEncoding = 4; lastKnownFileType = text.plist.xml; path = "Test-Host-Info.plist"; sourceTree = "<group>"; };
		3E1860B5191A5D99000FE027 /* Test-Host-Prefix.pch */ = {isa = PBXFileReference; fileEncoding = 4; lastKnownFileType = sourcecode.c.h; path = "Test-Host-Prefix.pch"; sourceTree = "<group>"; };
		3E1860B6191A5D99000FE027 /* TestHost-main.m */ = {isa = PBXFileReference; fileEncoding = 4; lastKnownFileType = sourcecode.c.objc; path = "TestHost-main.m"; sourceTree = "<group>"; };
		3E1860B7191A5D99000FE027 /* TestHostAppDelegate.h */ = {isa = PBXFileReference; fileEncoding = 4; lastKnownFileType = sourcecode.c.h; path = TestHostAppDelegate.h; sourceTree = "<group>"; };
		3E1860B8191A5D99000FE027 /* TestHostAppDelegate.m */ = {isa = PBXFileReference; fileEncoding = 4; lastKnownFileType = sourcecode.c.objc; path = TestHostAppDelegate.m; sourceTree = "<group>"; };
		3E1860C3191A649D000FE027 /* UnitTests.xctest */ = {isa = PBXFileReference; explicitFileType = wrapper.cfbundle; includeInIndex = 0; path = UnitTests.xctest; sourceTree = BUILT_PRODUCTS_DIR; };
		3E2712FE1A891781008EE50F /* UnitTests-Info.plist */ = {isa = PBXFileReference; lastKnownFileType = text.plist.xml; path = "UnitTests-Info.plist"; sourceTree = "<group>"; };
		3E288A6919C859210031CFCE /* NotificationObservers.h */ = {isa = PBXFileReference; fileEncoding = 4; lastKnownFileType = sourcecode.c.h; path = NotificationObservers.h; sourceTree = "<group>"; };
		3E288A6A19C859210031CFCE /* NotificationObservers.m */ = {isa = PBXFileReference; fileEncoding = 4; lastKnownFileType = sourcecode.c.objc; path = NotificationObservers.m; sourceTree = "<group>"; };
		3E6CD176194F435F00BAE83E /* ConversationsTests.m */ = {isa = PBXFileReference; fileEncoding = 4; lastKnownFileType = sourcecode.c.objc; path = ConversationsTests.m; sourceTree = "<group>"; };
		3E799CF2192140300020A438 /* WireSyncEngine-Tests.pch */ = {isa = PBXFileReference; lastKnownFileType = sourcecode.c.h; path = "WireSyncEngine-Tests.pch"; sourceTree = "<group>"; };
		3E9848BC1A65253000F7B050 /* Hack.swift */ = {isa = PBXFileReference; fileEncoding = 4; lastKnownFileType = sourcecode.swift; path = Hack.swift; sourceTree = "<group>"; };
		3EEA678A199D079600AF7665 /* UserTests.m */ = {isa = PBXFileReference; fileEncoding = 4; lastKnownFileType = sourcecode.c.objc; path = UserTests.m; sourceTree = "<group>"; };
		54034F371BB1A6D900F4ED62 /* ZMUserSession+Logs.swift */ = {isa = PBXFileReference; fileEncoding = 4; lastKnownFileType = sourcecode.swift; path = "ZMUserSession+Logs.swift"; sourceTree = "<group>"; };
		540818A51BCA647D00257CA7 /* ZMBlacklistVerificator+Testing.h */ = {isa = PBXFileReference; fileEncoding = 4; lastKnownFileType = sourcecode.c.h; path = "ZMBlacklistVerificator+Testing.h"; sourceTree = "<group>"; };
		541228431AEE422C00D9ED1C /* ZMAuthenticationStatusTests.m */ = {isa = PBXFileReference; fileEncoding = 4; lastKnownFileType = sourcecode.c.objc; path = ZMAuthenticationStatusTests.m; sourceTree = "<group>"; };
		54131BC525C7F71400CE2CA2 /* LoginDelegate.swift */ = {isa = PBXFileReference; lastKnownFileType = sourcecode.swift; path = LoginDelegate.swift; sourceTree = "<group>"; };
		54131BCD25C7FFCA00CE2CA2 /* SessionManager+AuthenticationStatusDelegate.swift */ = {isa = PBXFileReference; lastKnownFileType = sourcecode.swift; path = "SessionManager+AuthenticationStatusDelegate.swift"; sourceTree = "<group>"; };
		54131BE825C8495B00CE2CA2 /* NSManagedObjectContext+GenericAsyncQueue.swift */ = {isa = PBXFileReference; lastKnownFileType = sourcecode.swift; path = "NSManagedObjectContext+GenericAsyncQueue.swift"; sourceTree = "<group>"; };
		54188DCA19D19DE200DA40E4 /* ZMLastUpdateEventIDTranscoderTests.m */ = {isa = PBXFileReference; fileEncoding = 4; lastKnownFileType = sourcecode.c.objc; path = ZMLastUpdateEventIDTranscoderTests.m; sourceTree = "<group>"; };
		541918EB195AD9D100A5023D /* SendAndReceiveMessagesTests.m */ = {isa = PBXFileReference; fileEncoding = 4; lastKnownFileType = sourcecode.c.objc; path = SendAndReceiveMessagesTests.m; sourceTree = "<group>"; };
		542049EF196AB84B000D8A94 /* WireSyncEngine.h */ = {isa = PBXFileReference; lastKnownFileType = sourcecode.c.h; path = WireSyncEngine.h; sourceTree = "<group>"; };
		5422E96E1BD5A4FD005A7C77 /* OTRTests.swift */ = {isa = PBXFileReference; fileEncoding = 4; lastKnownFileType = sourcecode.swift; path = OTRTests.swift; sourceTree = "<group>"; };
		5423B999191A4A1B0044347D /* en */ = {isa = PBXFileReference; lastKnownFileType = text.plist.strings; name = en; path = en.lproj/InfoPlist.strings; sourceTree = "<group>"; };
		54257C071DF1C94200107FE7 /* TopConversationsDirectory.swift */ = {isa = PBXFileReference; fileEncoding = 4; lastKnownFileType = sourcecode.swift; path = TopConversationsDirectory.swift; sourceTree = "<group>"; };
		5427B34619D17ACE00CC18DC /* ZMMissingUpdateEventsTranscoder+Internal.h */ = {isa = PBXFileReference; fileEncoding = 4; lastKnownFileType = sourcecode.c.h; path = "ZMMissingUpdateEventsTranscoder+Internal.h"; sourceTree = "<group>"; };
		5427B34D19D195A100CC18DC /* ZMLastUpdateEventIDTranscoder.h */ = {isa = PBXFileReference; fileEncoding = 4; lastKnownFileType = sourcecode.c.h; path = ZMLastUpdateEventIDTranscoder.h; sourceTree = "<group>"; };
		5427B34E19D195A100CC18DC /* ZMLastUpdateEventIDTranscoder.m */ = {isa = PBXFileReference; fileEncoding = 4; lastKnownFileType = sourcecode.c.objc; lineEnding = 0; path = ZMLastUpdateEventIDTranscoder.m; sourceTree = "<group>"; xcLanguageSpecificationIdentifier = xcode.lang.objc; };
		5427B35319D1965A00CC18DC /* ZMLastUpdateEventIDTranscoder+Internal.h */ = {isa = PBXFileReference; fileEncoding = 4; lastKnownFileType = sourcecode.c.h; path = "ZMLastUpdateEventIDTranscoder+Internal.h"; sourceTree = "<group>"; };
		542DFEE51DDCA452000F5B95 /* UserProfileUpdateStatusTests.swift */ = {isa = PBXFileReference; fileEncoding = 4; lastKnownFileType = sourcecode.swift; path = UserProfileUpdateStatusTests.swift; sourceTree = "<group>"; };
		542DFEE71DDCA4FD000F5B95 /* UserProfileUpdateRequestStrategyTests.swift */ = {isa = PBXFileReference; fileEncoding = 4; lastKnownFileType = sourcecode.swift; path = UserProfileUpdateRequestStrategyTests.swift; sourceTree = "<group>"; };
		543095921DE76B170065367F /* random1.txt */ = {isa = PBXFileReference; fileEncoding = 4; lastKnownFileType = text; path = random1.txt; sourceTree = "<group>"; };
		543095941DE76B270065367F /* random2.txt */ = {isa = PBXFileReference; fileEncoding = 4; lastKnownFileType = text; path = random2.txt; sourceTree = "<group>"; };
		5430E9231BAA0D9F00395E05 /* WireSyncEngineLogs.h */ = {isa = PBXFileReference; fileEncoding = 4; lastKnownFileType = sourcecode.c.h; path = WireSyncEngineLogs.h; sourceTree = "<group>"; };
		5430FF141CE4A359004ECFFE /* FileTransferTests.m */ = {isa = PBXFileReference; fileEncoding = 4; lastKnownFileType = sourcecode.c.objc; path = FileTransferTests.m; sourceTree = "<group>"; };
		543ED0001D79E0EE00A9CDF3 /* ApplicationMock.swift */ = {isa = PBXFileReference; fileEncoding = 4; lastKnownFileType = sourcecode.swift; path = ApplicationMock.swift; sourceTree = "<group>"; };
		5447E4651AECDC5000411FCD /* ZMUserSessionTestsBase.h */ = {isa = PBXFileReference; fileEncoding = 4; lastKnownFileType = sourcecode.c.h; path = ZMUserSessionTestsBase.h; sourceTree = "<group>"; };
		5447E4661AECDE6500411FCD /* ZMUserSessionTestsBase.m */ = {isa = PBXFileReference; fileEncoding = 4; lastKnownFileType = sourcecode.c.objc; path = ZMUserSessionTestsBase.m; sourceTree = "<group>"; };
		544F8FF21DDCD34600D1AB04 /* UserProfileUpdateNotifications.swift */ = {isa = PBXFileReference; fileEncoding = 4; lastKnownFileType = sourcecode.swift; path = UserProfileUpdateNotifications.swift; sourceTree = "<group>"; };
		545643D41C62C1A800A2129C /* ConversationTestsBase.h */ = {isa = PBXFileReference; fileEncoding = 4; lastKnownFileType = sourcecode.c.h; path = ConversationTestsBase.h; sourceTree = "<group>"; };
		545643D51C62C1A800A2129C /* ConversationTestsBase.m */ = {isa = PBXFileReference; fileEncoding = 4; lastKnownFileType = sourcecode.c.objc; path = ConversationTestsBase.m; sourceTree = "<group>"; };
		5458273D2541C3A9002B8F83 /* PresentationDelegate.swift */ = {isa = PBXFileReference; lastKnownFileType = sourcecode.swift; path = PresentationDelegate.swift; sourceTree = "<group>"; };
		5458AF831F7021B800E45977 /* PreLoginAuthenticationNotification.swift */ = {isa = PBXFileReference; fileEncoding = 4; lastKnownFileType = sourcecode.swift; path = PreLoginAuthenticationNotification.swift; sourceTree = "<group>"; };
		545F3DBA1AAF64FB00BF817B /* APNSTests.m */ = {isa = PBXFileReference; fileEncoding = 4; lastKnownFileType = sourcecode.c.objc; lineEnding = 0; path = APNSTests.m; sourceTree = "<group>"; xcLanguageSpecificationIdentifier = xcode.lang.objc; };
		545F601B1D6C336D00C2C55B /* AddressBookSearchTests.swift */ = {isa = PBXFileReference; fileEncoding = 4; lastKnownFileType = sourcecode.swift; path = AddressBookSearchTests.swift; sourceTree = "<group>"; };
		54610D32192C9D7200FE7201 /* ZMUserSessionTests.m */ = {isa = PBXFileReference; fileEncoding = 4; lastKnownFileType = sourcecode.c.objc; path = ZMUserSessionTests.m; sourceTree = "<group>"; };
		546392711D79D5210094EC66 /* Application.swift */ = {isa = PBXFileReference; fileEncoding = 4; lastKnownFileType = sourcecode.swift; path = Application.swift; sourceTree = "<group>"; };
		5463C88F193F38A6006799DE /* ZMTimingTests.h */ = {isa = PBXFileReference; fileEncoding = 4; lastKnownFileType = sourcecode.c.h; path = ZMTimingTests.h; sourceTree = "<group>"; };
		5463C890193F38A6006799DE /* ZMTimingTests.m */ = {isa = PBXFileReference; fileEncoding = 4; lastKnownFileType = sourcecode.c.objc; path = ZMTimingTests.m; sourceTree = "<group>"; };
		5467F1C51E0AE421008C1745 /* KeyValueStore+AccessToken.swift */ = {isa = PBXFileReference; fileEncoding = 4; lastKnownFileType = sourcecode.swift; path = "KeyValueStore+AccessToken.swift"; sourceTree = "<group>"; };
		546BAD5F19F8149B007C4938 /* ZMSyncStrategy+Internal.h */ = {isa = PBXFileReference; fileEncoding = 4; lastKnownFileType = sourcecode.c.h; path = "ZMSyncStrategy+Internal.h"; sourceTree = "<group>"; };
		546D45FD19E29D92004C478D /* ZMNetworkState.h */ = {isa = PBXFileReference; fileEncoding = 4; lastKnownFileType = sourcecode.c.h; path = ZMNetworkState.h; sourceTree = "<group>"; };
		546F815A1E685F1A00775059 /* LocalNotificationDispatcherTests.swift */ = {isa = PBXFileReference; fileEncoding = 4; lastKnownFileType = sourcecode.swift; path = LocalNotificationDispatcherTests.swift; sourceTree = "<group>"; };
		5474C8051921309400185A3A /* MessagingTest.h */ = {isa = PBXFileReference; fileEncoding = 4; lastKnownFileType = sourcecode.c.h; path = MessagingTest.h; sourceTree = "<group>"; };
		5474C8061921309400185A3A /* MessagingTest.m */ = {isa = PBXFileReference; fileEncoding = 4; lastKnownFileType = sourcecode.c.objc; path = MessagingTest.m; sourceTree = "<group>"; };
		5474C8081921309400185A3A /* MessagingTestTests.m */ = {isa = PBXFileReference; fileEncoding = 4; lastKnownFileType = sourcecode.c.objc; path = MessagingTestTests.m; sourceTree = "<group>"; };
		54764B971C9303D600BD25E3 /* medium.jpg */ = {isa = PBXFileReference; lastKnownFileType = image.jpeg; path = medium.jpg; sourceTree = "<group>"; };
		54764B981C9303D600BD25E3 /* tiny.jpg */ = {isa = PBXFileReference; lastKnownFileType = image.jpeg; path = tiny.jpg; sourceTree = "<group>"; };
		54764B9B1C930AEB00BD25E3 /* Lorem Ipsum.txt */ = {isa = PBXFileReference; fileEncoding = 4; lastKnownFileType = text; path = "Lorem Ipsum.txt"; sourceTree = "<group>"; };
		54764B9D1C931E9400BD25E3 /* animated.gif */ = {isa = PBXFileReference; lastKnownFileType = image.gif; path = animated.gif; sourceTree = "<group>"; };
		54764B9E1C931E9400BD25E3 /* not_animated.gif */ = {isa = PBXFileReference; lastKnownFileType = image.gif; path = not_animated.gif; sourceTree = "<group>"; };
		5478A1401DEC4048006F7268 /* UserProfile.swift */ = {isa = PBXFileReference; fileEncoding = 4; lastKnownFileType = sourcecode.swift; path = UserProfile.swift; sourceTree = "<group>"; };
		547E5B571DDB4B800038D936 /* UserProfileUpdateStatus.swift */ = {isa = PBXFileReference; fileEncoding = 4; lastKnownFileType = sourcecode.swift; path = UserProfileUpdateStatus.swift; sourceTree = "<group>"; };
		547E5B591DDB67390038D936 /* UserProfileUpdateRequestStrategy.swift */ = {isa = PBXFileReference; fileEncoding = 4; lastKnownFileType = sourcecode.swift; path = UserProfileUpdateRequestStrategy.swift; sourceTree = "<group>"; };
		54877C9419922C0B0097FB58 /* UserProfileTests.m */ = {isa = PBXFileReference; fileEncoding = 4; lastKnownFileType = sourcecode.c.objc; path = UserProfileTests.m; sourceTree = "<group>"; };
		5492C6C319ACCCA8008F41E2 /* ConnectionTests.m */ = {isa = PBXFileReference; fileEncoding = 4; lastKnownFileType = sourcecode.c.objc; lineEnding = 0; path = ConnectionTests.m; sourceTree = "<group>"; xcLanguageSpecificationIdentifier = xcode.lang.objc; };
		549552511D64567C004F21F6 /* AddressBookTests.swift */ = {isa = PBXFileReference; fileEncoding = 4; lastKnownFileType = sourcecode.swift; path = AddressBookTests.swift; sourceTree = "<group>"; };
		549710071F6FF5C100026EDD /* NotificationInContext+UserSession.swift */ = {isa = PBXFileReference; fileEncoding = 4; lastKnownFileType = sourcecode.swift; path = "NotificationInContext+UserSession.swift"; sourceTree = "<group>"; };
		549710091F6FFE9900026EDD /* ClientUpdateNotification.swift */ = {isa = PBXFileReference; fileEncoding = 4; lastKnownFileType = sourcecode.swift; path = ClientUpdateNotification.swift; sourceTree = "<group>"; };
		54973A351DD48CAB007F8702 /* NSManagedObject+EncryptionContext.swift */ = {isa = PBXFileReference; fileEncoding = 4; lastKnownFileType = sourcecode.swift; path = "NSManagedObject+EncryptionContext.swift"; sourceTree = "<group>"; };
		549815931A43232400A7CE2E /* WireSyncEngine.framework */ = {isa = PBXFileReference; explicitFileType = wrapper.framework; includeInIndex = 0; path = WireSyncEngine.framework; sourceTree = BUILT_PRODUCTS_DIR; };
		549815961A43232400A7CE2E /* WireSyncEngine-ios-Info.plist */ = {isa = PBXFileReference; lastKnownFileType = text.plist.xml; path = "WireSyncEngine-ios-Info.plist"; sourceTree = "<group>"; };
		54991D571DEDCF2B007E282F /* AddressBook.swift */ = {isa = PBXFileReference; fileEncoding = 4; lastKnownFileType = sourcecode.swift; path = AddressBook.swift; sourceTree = "<group>"; };
		54991D591DEDD07E007E282F /* ContactAddressBook.swift */ = {isa = PBXFileReference; fileEncoding = 4; lastKnownFileType = sourcecode.swift; path = ContactAddressBook.swift; sourceTree = "<group>"; };
		54A170631B300696001B41A5 /* ProxiedRequestStrategy.swift */ = {isa = PBXFileReference; fileEncoding = 4; lastKnownFileType = sourcecode.swift; path = ProxiedRequestStrategy.swift; sourceTree = "<group>"; };
		54A170671B300717001B41A5 /* ProxiedRequestStrategyTests.swift */ = {isa = PBXFileReference; fileEncoding = 4; lastKnownFileType = sourcecode.swift; path = ProxiedRequestStrategyTests.swift; sourceTree = "<group>"; };
		54A227D51D6604A5009414C0 /* SynchronizationMocks.swift */ = {isa = PBXFileReference; fileEncoding = 4; lastKnownFileType = sourcecode.swift; lineEnding = 0; path = SynchronizationMocks.swift; sourceTree = "<group>"; xcLanguageSpecificationIdentifier = xcode.lang.swift; };
		54A343461D6B589A004B65EA /* AddressBookSearch.swift */ = {isa = PBXFileReference; fileEncoding = 4; lastKnownFileType = sourcecode.swift; path = AddressBookSearch.swift; sourceTree = "<group>"; };
		54A3ACC21A261603008AF8DF /* BackgroundTests.m */ = {isa = PBXFileReference; fileEncoding = 4; lastKnownFileType = sourcecode.c.objc; path = BackgroundTests.m; sourceTree = "<group>"; };
		54AB428D1DF5C5B400381F2C /* TopConversationsDirectoryTests.swift */ = {isa = PBXFileReference; fileEncoding = 4; lastKnownFileType = sourcecode.swift; path = TopConversationsDirectoryTests.swift; sourceTree = "<group>"; };
		54ADA7611E3B3CBE00B90C7D /* IntegrationTest+Encryption.swift */ = {isa = PBXFileReference; fileEncoding = 4; lastKnownFileType = sourcecode.swift; path = "IntegrationTest+Encryption.swift"; sourceTree = "<group>"; };
		54BAB40C24A9EAC800EBC400 /* FeatureFlagRequestStrategyTests.swift */ = {isa = PBXFileReference; lastKnownFileType = sourcecode.swift; path = FeatureFlagRequestStrategyTests.swift; sourceTree = "<group>"; };
		54BD32D01A5ACCF9008EB1B0 /* Test-Bridging-Header.h */ = {isa = PBXFileReference; fileEncoding = 4; lastKnownFileType = sourcecode.c.h; path = "Test-Bridging-Header.h"; sourceTree = "<group>"; };
		54BFDF671BDA6F9A0034A3DB /* HistorySynchronizationStatus.swift */ = {isa = PBXFileReference; fileEncoding = 4; lastKnownFileType = sourcecode.swift; path = HistorySynchronizationStatus.swift; sourceTree = "<group>"; };
		54BFDF691BDA87D20034A3DB /* HistorySynchronizationStatusTests.swift */ = {isa = PBXFileReference; fileEncoding = 4; lastKnownFileType = sourcecode.swift; path = HistorySynchronizationStatusTests.swift; sourceTree = "<group>"; };
		54C11B9E19D1E4A100576A96 /* ZMLoginTranscoder.h */ = {isa = PBXFileReference; fileEncoding = 4; lastKnownFileType = sourcecode.c.h; path = ZMLoginTranscoder.h; sourceTree = "<group>"; };
		54C11B9F19D1E4A100576A96 /* ZMLoginTranscoder.m */ = {isa = PBXFileReference; fileEncoding = 4; lastKnownFileType = sourcecode.c.objc; path = ZMLoginTranscoder.m; sourceTree = "<group>"; };
		54C11BA819D1E70900576A96 /* ZMLoginTranscoder+Internal.h */ = {isa = PBXFileReference; fileEncoding = 4; lastKnownFileType = sourcecode.c.h; path = "ZMLoginTranscoder+Internal.h"; sourceTree = "<group>"; };
		54C11BAB19D1EB7500576A96 /* ZMLoginTranscoderTests.m */ = {isa = PBXFileReference; fileEncoding = 4; lastKnownFileType = sourcecode.c.objc; path = ZMLoginTranscoderTests.m; sourceTree = "<group>"; };
		54C8A39B1F7536DB004961DF /* ZMOperationLoop+Notifications.swift */ = {isa = PBXFileReference; fileEncoding = 4; lastKnownFileType = sourcecode.swift; path = "ZMOperationLoop+Notifications.swift"; sourceTree = "<group>"; };
		54CB3FE024A34B8A00BA86DD /* FeatureFlagRequestStrategy.swift */ = {isa = PBXFileReference; lastKnownFileType = sourcecode.swift; path = FeatureFlagRequestStrategy.swift; sourceTree = "<group>"; };
		54D784FD1A37248000F47798 /* ZMEncodedNSUUIDWithTimestampTests.m */ = {isa = PBXFileReference; fileEncoding = 4; lastKnownFileType = sourcecode.c.objc; path = ZMEncodedNSUUIDWithTimestampTests.m; sourceTree = "<group>"; };
		54D9331C1AE1643A00C0B91C /* ZMCredentials.h */ = {isa = PBXFileReference; fileEncoding = 4; lastKnownFileType = sourcecode.c.h; path = ZMCredentials.h; sourceTree = "<group>"; };
		54D9331F1AE1653000C0B91C /* ZMCredentials.m */ = {isa = PBXFileReference; fileEncoding = 4; lastKnownFileType = sourcecode.c.objc; path = ZMCredentials.m; sourceTree = "<group>"; };
		54DE26B11BC56E62002B5FBC /* ZMHotFixDirectory.h */ = {isa = PBXFileReference; fileEncoding = 4; lastKnownFileType = sourcecode.c.h; path = ZMHotFixDirectory.h; sourceTree = "<group>"; };
		54DE26B21BC56E62002B5FBC /* ZMHotFixDirectory.m */ = {isa = PBXFileReference; fileEncoding = 4; lastKnownFileType = sourcecode.c.objc; path = ZMHotFixDirectory.m; sourceTree = "<group>"; };
		54DE9BEA1DE74FFB00EFFB9C /* RandomHandleGenerator.swift */ = {isa = PBXFileReference; fileEncoding = 4; lastKnownFileType = sourcecode.swift; path = RandomHandleGenerator.swift; sourceTree = "<group>"; };
		54DE9BEC1DE75D4900EFFB9C /* RandomHandleGeneratorTests.swift */ = {isa = PBXFileReference; fileEncoding = 4; lastKnownFileType = sourcecode.swift; path = RandomHandleGeneratorTests.swift; sourceTree = "<group>"; };
		54DFAE211C92D979004B1D15 /* 1900x1500.jpg */ = {isa = PBXFileReference; lastKnownFileType = image.jpeg; path = 1900x1500.jpg; sourceTree = "<group>"; };
		54DFB8EE1B30649000F1C736 /* GiphyTests.m */ = {isa = PBXFileReference; fileEncoding = 4; lastKnownFileType = sourcecode.c.objc; path = GiphyTests.m; sourceTree = "<group>"; };
		54E2C1DF1E682DC400536569 /* LocalNotificationDispatcher.swift */ = {isa = PBXFileReference; fileEncoding = 4; lastKnownFileType = sourcecode.swift; path = LocalNotificationDispatcher.swift; sourceTree = "<group>"; };
		54E4DD0D1DE4A9A200FEF192 /* UserHandleTests.swift */ = {isa = PBXFileReference; fileEncoding = 4; lastKnownFileType = sourcecode.swift; path = UserHandleTests.swift; sourceTree = "<group>"; };
		54F0A0931B3018D7003386BC /* ProxiedRequestsStatus.swift */ = {isa = PBXFileReference; fileEncoding = 4; lastKnownFileType = sourcecode.swift; path = ProxiedRequestsStatus.swift; sourceTree = "<group>"; };
		54F7217619A60E88009A8AF5 /* ZMUpdateEventsBuffer.h */ = {isa = PBXFileReference; fileEncoding = 4; lastKnownFileType = sourcecode.c.h; path = ZMUpdateEventsBuffer.h; sourceTree = "<group>"; };
		54F7217919A611DE009A8AF5 /* ZMUpdateEventsBuffer.m */ = {isa = PBXFileReference; fileEncoding = 4; lastKnownFileType = sourcecode.c.objc; path = ZMUpdateEventsBuffer.m; sourceTree = "<group>"; };
		54F8D6E419AB535700146664 /* ZMMissingUpdateEventsTranscoder.h */ = {isa = PBXFileReference; fileEncoding = 4; lastKnownFileType = sourcecode.c.h; path = ZMMissingUpdateEventsTranscoder.h; sourceTree = "<group>"; };
		54F8D6E519AB535700146664 /* ZMMissingUpdateEventsTranscoder.m */ = {isa = PBXFileReference; fileEncoding = 4; lastKnownFileType = sourcecode.c.objc; lineEnding = 0; path = ZMMissingUpdateEventsTranscoder.m; sourceTree = "<group>"; xcLanguageSpecificationIdentifier = xcode.lang.objc; };
		54F8D6E819AB535700146664 /* ZMSelfStrategy.h */ = {isa = PBXFileReference; fileEncoding = 4; lastKnownFileType = sourcecode.c.h; path = ZMSelfStrategy.h; sourceTree = "<group>"; };
		54F8D6E919AB535700146664 /* ZMSelfStrategy.m */ = {isa = PBXFileReference; fileEncoding = 4; lastKnownFileType = sourcecode.c.objc; path = ZMSelfStrategy.m; sourceTree = "<group>"; };
		54F8D72F19AB677300146664 /* ZMMissingUpdateEventsTranscoderTests.m */ = {isa = PBXFileReference; fileEncoding = 4; lastKnownFileType = sourcecode.c.objc; path = ZMMissingUpdateEventsTranscoderTests.m; sourceTree = "<group>"; };
		54F8D73119AB677400146664 /* ZMSelfTranscoderTests.m */ = {isa = PBXFileReference; fileEncoding = 4; lastKnownFileType = sourcecode.c.objc; path = ZMSelfTranscoderTests.m; sourceTree = "<group>"; };
		54F8D74819AB67B300146664 /* ObjectTranscoderTests.h */ = {isa = PBXFileReference; fileEncoding = 4; lastKnownFileType = sourcecode.c.h; path = ObjectTranscoderTests.h; sourceTree = "<group>"; };
		54F8D74919AB67B300146664 /* ObjectTranscoderTests.m */ = {isa = PBXFileReference; fileEncoding = 4; lastKnownFileType = sourcecode.c.objc; path = ObjectTranscoderTests.m; sourceTree = "<group>"; };
		54FC8A0F192CD55000D3C016 /* LoginFlowTests.m */ = {isa = PBXFileReference; fileEncoding = 4; lastKnownFileType = sourcecode.c.objc; path = LoginFlowTests.m; sourceTree = "<group>"; };
		54FEAAA81BC7BB9C002DE521 /* ZMBlacklistDownloader+Testing.h */ = {isa = PBXFileReference; fileEncoding = 4; lastKnownFileType = sourcecode.c.h; path = "ZMBlacklistDownloader+Testing.h"; sourceTree = "<group>"; };
		54FF64281F73D00C00787EF2 /* NSManagedObjectContext+AuthenticationStatus.swift */ = {isa = PBXFileReference; fileEncoding = 4; lastKnownFileType = sourcecode.swift; path = "NSManagedObjectContext+AuthenticationStatus.swift"; sourceTree = "<group>"; };
		5502C6E922B7D4DA000684B7 /* ZMUserSessionLegalHoldTests.swift */ = {isa = PBXFileReference; lastKnownFileType = sourcecode.swift; path = ZMUserSessionLegalHoldTests.swift; sourceTree = "<group>"; };
		554FEE2022AFF20600B1A8A1 /* ZMUserSession+LegalHold.swift */ = {isa = PBXFileReference; lastKnownFileType = sourcecode.swift; path = "ZMUserSession+LegalHold.swift"; sourceTree = "<group>"; };
		5E0EB1F321008C1900B5DC2B /* CompanyLoginRequester.swift */ = {isa = PBXFileReference; lastKnownFileType = sourcecode.swift; path = CompanyLoginRequester.swift; sourceTree = "<group>"; };
		5E0EB1F52100A13200B5DC2B /* CompanyLoginRequesterTests.swift */ = {isa = PBXFileReference; lastKnownFileType = sourcecode.swift; path = CompanyLoginRequesterTests.swift; sourceTree = "<group>"; };
		5E0EB1F82100A46F00B5DC2B /* MockCompanyLoginRequesterDelegate.swift */ = {isa = PBXFileReference; lastKnownFileType = sourcecode.swift; path = MockCompanyLoginRequesterDelegate.swift; sourceTree = "<group>"; };
		5E2C354C21A806A80034F1EE /* MockBackgroundActivityManager.swift */ = {isa = PBXFileReference; lastKnownFileType = sourcecode.swift; path = MockBackgroundActivityManager.swift; sourceTree = "<group>"; };
		5E67168F2174CA6300522E61 /* MockUser+LoginCredentials.swift */ = {isa = PBXFileReference; lastKnownFileType = sourcecode.swift; path = "MockUser+LoginCredentials.swift"; sourceTree = "<group>"; };
		5E8BB8982147CD3F00EEA64B /* AVSBridging.swift */ = {isa = PBXFileReference; lastKnownFileType = sourcecode.swift; path = AVSBridging.swift; sourceTree = "<group>"; };
		5E8BB89B2147CE1600EEA64B /* AVSCallMember.swift */ = {isa = PBXFileReference; lastKnownFileType = sourcecode.swift; path = AVSCallMember.swift; sourceTree = "<group>"; };
		5E8BB89D2147E9DF00EEA64B /* AVSWrapper+Handlers.swift */ = {isa = PBXFileReference; lastKnownFileType = sourcecode.swift; path = "AVSWrapper+Handlers.swift"; sourceTree = "<group>"; };
		5E8BB89F2147F5BC00EEA64B /* CallSnapshot.swift */ = {isa = PBXFileReference; lastKnownFileType = sourcecode.swift; path = CallSnapshot.swift; sourceTree = "<group>"; };
		5E8BB8A12147F89000EEA64B /* CallCenterSupport.swift */ = {isa = PBXFileReference; lastKnownFileType = sourcecode.swift; path = CallCenterSupport.swift; sourceTree = "<group>"; };
		5E8BB8A3214912D100EEA64B /* AVSBridgingTests.swift */ = {isa = PBXFileReference; lastKnownFileType = sourcecode.swift; path = AVSBridgingTests.swift; sourceTree = "<group>"; };
		5E8EE1F620FDC6B900DB1F9B /* CompanyLoginRequestDetector.swift */ = {isa = PBXFileReference; lastKnownFileType = sourcecode.swift; path = CompanyLoginRequestDetector.swift; sourceTree = "<group>"; };
		5E8EE1F920FDC7D700DB1F9B /* Pasteboard.swift */ = {isa = PBXFileReference; lastKnownFileType = sourcecode.swift; path = Pasteboard.swift; sourceTree = "<group>"; };
		5E8EE1FB20FDCCE200DB1F9B /* CompanyLoginRequestDetectorTests.swift */ = {isa = PBXFileReference; lastKnownFileType = sourcecode.swift; path = CompanyLoginRequestDetectorTests.swift; sourceTree = "<group>"; };
		5E8EE1FD20FDCD1300DB1F9B /* MockPasteboard.swift */ = {isa = PBXFileReference; lastKnownFileType = sourcecode.swift; path = MockPasteboard.swift; sourceTree = "<group>"; };
		5E9D326E2109C1740032FB06 /* CompanyLoginErrorCode.swift */ = {isa = PBXFileReference; lastKnownFileType = sourcecode.swift; path = CompanyLoginErrorCode.swift; sourceTree = "<group>"; };
		5E9D32702109C54B0032FB06 /* CompanyLoginActionTests.swift */ = {isa = PBXFileReference; lastKnownFileType = sourcecode.swift; path = CompanyLoginActionTests.swift; sourceTree = "<group>"; };
		5EC2C5902137F80E00C6CE35 /* CallState.swift */ = {isa = PBXFileReference; lastKnownFileType = sourcecode.swift; path = CallState.swift; sourceTree = "<group>"; };
		5EC2C592213827BF00C6CE35 /* WireCallCenterV3+Events.swift */ = {isa = PBXFileReference; lastKnownFileType = sourcecode.swift; path = "WireCallCenterV3+Events.swift"; sourceTree = "<group>"; };
		5EDF03EB2245563C00C04007 /* LinkPreviewAssetUploadRequestStrategy+Helper.swift */ = {isa = PBXFileReference; lastKnownFileType = sourcecode.swift; path = "LinkPreviewAssetUploadRequestStrategy+Helper.swift"; sourceTree = "<group>"; };
		5EFE9C14212AB138007932A6 /* UnregisteredUser+Payload.swift */ = {isa = PBXFileReference; lastKnownFileType = sourcecode.swift; path = "UnregisteredUser+Payload.swift"; sourceTree = "<group>"; };
		5EFE9C16212AB945007932A6 /* RegistrationPhase.swift */ = {isa = PBXFileReference; lastKnownFileType = sourcecode.swift; path = RegistrationPhase.swift; sourceTree = "<group>"; };
		632A581F25CC43DA00F0C4BD /* CallParticipantsListKind.swift */ = {isa = PBXFileReference; lastKnownFileType = sourcecode.swift; path = CallParticipantsListKind.swift; sourceTree = "<group>"; };
		632A582125CD9DF900F0C4BD /* CallParticipantsKindTests.swift */ = {isa = PBXFileReference; lastKnownFileType = sourcecode.swift; path = CallParticipantsKindTests.swift; sourceTree = "<group>"; };
<<<<<<< HEAD
		633BBC8027CE8A9400D8B1B0 /* BlacklistReason.swift */ = {isa = PBXFileReference; lastKnownFileType = sourcecode.swift; path = BlacklistReason.swift; sourceTree = "<group>"; };
=======
		633BBC5C27C3B93A00D8B1B0 /* CallEventContent.swift */ = {isa = PBXFileReference; lastKnownFileType = sourcecode.swift; path = CallEventContent.swift; sourceTree = "<group>"; };
		633BBC5E27C3C39700D8B1B0 /* CallEventContentTests.swift */ = {isa = PBXFileReference; lastKnownFileType = sourcecode.swift; path = CallEventContentTests.swift; sourceTree = "<group>"; };
>>>>>>> eec2c6b5
		63495E4623FFF098002A7C59 /* ConversationTests+OTR.swift */ = {isa = PBXFileReference; lastKnownFileType = sourcecode.swift; path = "ConversationTests+OTR.swift"; sourceTree = "<group>"; };
		634976E8268A185A00824A05 /* AVSVideoStreams.swift */ = {isa = PBXFileReference; lastKnownFileType = sourcecode.swift; path = AVSVideoStreams.swift; sourceTree = "<group>"; };
		634976F7268A200C00824A05 /* AVSClient.swift */ = {isa = PBXFileReference; lastKnownFileType = sourcecode.swift; path = AVSClient.swift; sourceTree = "<group>"; };
		634976FC268A205A00824A05 /* AVSClientList.swift */ = {isa = PBXFileReference; lastKnownFileType = sourcecode.swift; path = AVSClientList.swift; sourceTree = "<group>"; };
		63497701268A20EC00824A05 /* AVSParticipantsChange.swift */ = {isa = PBXFileReference; lastKnownFileType = sourcecode.swift; path = AVSParticipantsChange.swift; sourceTree = "<group>"; };
		63497709268A250E00824A05 /* Encodable+JSONString.swift */ = {isa = PBXFileReference; lastKnownFileType = sourcecode.swift; path = "Encodable+JSONString.swift"; sourceTree = "<group>"; };
		6349771D268B7C4300824A05 /* AVSVideoStreamsTest.swift */ = {isa = PBXFileReference; lastKnownFileType = sourcecode.swift; path = AVSVideoStreamsTest.swift; sourceTree = "<group>"; };
		639290A3252CA53100046171 /* CallSnapshotTestFixture.swift */ = {isa = PBXFileReference; lastKnownFileType = sourcecode.swift; path = CallSnapshotTestFixture.swift; sourceTree = "<group>"; };
		639290A6252DEDB400046171 /* WireCallCenterV3+Degradation.swift */ = {isa = PBXFileReference; lastKnownFileType = sourcecode.swift; path = "WireCallCenterV3+Degradation.swift"; sourceTree = "<group>"; };
		63A8F575276B7B3100513750 /* AVSClientTests.swift */ = {isa = PBXFileReference; lastKnownFileType = sourcecode.swift; path = AVSClientTests.swift; sourceTree = "<group>"; };
		63B1FAD82763A510000766F8 /* AVSIdentifier.swift */ = {isa = PBXFileReference; lastKnownFileType = sourcecode.swift; path = AVSIdentifier.swift; sourceTree = "<group>"; };
		63B1FADA2763A636000766F8 /* ZMUser+AVSIdentifier.swift */ = {isa = PBXFileReference; lastKnownFileType = sourcecode.swift; path = "ZMUser+AVSIdentifier.swift"; sourceTree = "<group>"; };
		63CF3FFD2768DF8C0079FF2B /* AVSIdentifier+Stub.swift */ = {isa = PBXFileReference; lastKnownFileType = sourcecode.swift; path = "AVSIdentifier+Stub.swift"; sourceTree = "<group>"; };
		63CF3FFF276B4D110079FF2B /* AVSIdentifierTests.swift */ = {isa = PBXFileReference; lastKnownFileType = sourcecode.swift; path = AVSIdentifierTests.swift; sourceTree = "<group>"; };
		63E313D527553CA0002EAF1D /* ZMConversation+AVSIdentifier.swift */ = {isa = PBXFileReference; lastKnownFileType = sourcecode.swift; path = "ZMConversation+AVSIdentifier.swift"; sourceTree = "<group>"; };
		63E69AE927EA293900D6CE88 /* ConnectionTests+Swift.swift */ = {isa = PBXFileReference; lastKnownFileType = sourcecode.swift; path = "ConnectionTests+Swift.swift"; sourceTree = "<group>"; };
		63EB9B2C258131F700B44635 /* AVSActiveSpeakerChange.swift */ = {isa = PBXFileReference; lastKnownFileType = sourcecode.swift; path = AVSActiveSpeakerChange.swift; sourceTree = "<group>"; };
		63F65F02246D5A9600534A69 /* PushChannelTests.swift */ = {isa = PBXFileReference; lastKnownFileType = sourcecode.swift; path = PushChannelTests.swift; sourceTree = "<group>"; };
		63F65F04246D972900534A69 /* ConversationTests+MessageEditing.swift */ = {isa = PBXFileReference; lastKnownFileType = sourcecode.swift; path = "ConversationTests+MessageEditing.swift"; sourceTree = "<group>"; };
		63F65F1224729B4C00534A69 /* APNSTests+Swift.swift */ = {isa = PBXFileReference; lastKnownFileType = sourcecode.swift; path = "APNSTests+Swift.swift"; sourceTree = "<group>"; };
		63F65F212474153E00534A69 /* APNSTestsBase.h */ = {isa = PBXFileReference; lastKnownFileType = sourcecode.c.h; path = APNSTestsBase.h; sourceTree = "<group>"; };
		63F65F222474378200534A69 /* APNSTestsBase.m */ = {isa = PBXFileReference; lastKnownFileType = sourcecode.c.objc; path = APNSTestsBase.m; sourceTree = "<group>"; };
		63FE4B9D25C1D2EC002878E5 /* VideoGridPresentationMode.swift */ = {isa = PBXFileReference; lastKnownFileType = sourcecode.swift; path = VideoGridPresentationMode.swift; sourceTree = "<group>"; };
		7C1F4BF4203C4F67000537A8 /* Analytics+Push.swift */ = {isa = PBXFileReference; lastKnownFileType = sourcecode.swift; path = "Analytics+Push.swift"; sourceTree = "<group>"; };
		7C26879C21F7193800570AA9 /* EventProcessingTracker.swift */ = {isa = PBXFileReference; lastKnownFileType = sourcecode.swift; path = EventProcessingTracker.swift; sourceTree = "<group>"; };
		7C419ED621F8D7EB00B95770 /* EventProcessingTrackerTests.swift */ = {isa = PBXFileReference; lastKnownFileType = sourcecode.swift; path = EventProcessingTrackerTests.swift; sourceTree = "<group>"; };
		7C5482D9225380160055F1AB /* CallReceivedResult.swift */ = {isa = PBXFileReference; lastKnownFileType = sourcecode.swift; path = CallReceivedResult.swift; sourceTree = "<group>"; };
		7C5B94F522DC6BC500A6F8BB /* JailbreakDetector.swift */ = {isa = PBXFileReference; fileEncoding = 4; lastKnownFileType = sourcecode.swift; path = JailbreakDetector.swift; sourceTree = "<group>"; };
		7CD279832338B74600E638CD /* SessionManagerConfiguration.swift */ = {isa = PBXFileReference; lastKnownFileType = sourcecode.swift; path = SessionManagerConfiguration.swift; sourceTree = "<group>"; };
		7CD279852338E31D00E638CD /* SessionManager+Authentication.swift */ = {isa = PBXFileReference; lastKnownFileType = sourcecode.swift; path = "SessionManager+Authentication.swift"; sourceTree = "<group>"; };
		7CD279872338E52000E638CD /* ProcessInfo+SystemBootTime.swift */ = {isa = PBXFileReference; lastKnownFileType = sourcecode.swift; path = "ProcessInfo+SystemBootTime.swift"; sourceTree = "<group>"; };
		7CE017142317D07E00144905 /* ZMAuthenticationStatusTests.swift */ = {isa = PBXFileReference; lastKnownFileType = sourcecode.swift; path = ZMAuthenticationStatusTests.swift; sourceTree = "<group>"; };
		7CE017162317D72A00144905 /* ZMCredentialsTests.swift */ = {isa = PBXFileReference; lastKnownFileType = sourcecode.swift; path = ZMCredentialsTests.swift; sourceTree = "<group>"; };
		85D8502FFC4412F91D0CC1A4 /* ZMOperationLoop.m */ = {isa = PBXFileReference; fileEncoding = 4; lastKnownFileType = sourcecode.c.objc; path = ZMOperationLoop.m; sourceTree = "<group>"; };
		85D85104C6D06FA902E3253C /* ZMSyncStrategyTests.m */ = {isa = PBXFileReference; fileEncoding = 4; lastKnownFileType = sourcecode.c.objc; path = ZMSyncStrategyTests.m; sourceTree = "<group>"; };
		85D85110893896EBA6E879CE /* MockEntity2.h */ = {isa = PBXFileReference; fileEncoding = 4; lastKnownFileType = sourcecode.c.h; path = MockEntity2.h; sourceTree = "<group>"; };
		85D852DA0CD2C94CADB3B6FE /* MockModelObjectContextFactory.m */ = {isa = PBXFileReference; fileEncoding = 4; lastKnownFileType = sourcecode.c.objc; path = MockModelObjectContextFactory.m; sourceTree = "<group>"; };
		85D853338EC38D9B021D71BF /* ZMSyncStrategy.h */ = {isa = PBXFileReference; fileEncoding = 4; lastKnownFileType = sourcecode.c.h; path = ZMSyncStrategy.h; sourceTree = "<group>"; };
		85D858D72B109C5D9A85645B /* ZMOperationLoopTests.m */ = {isa = PBXFileReference; fileEncoding = 4; lastKnownFileType = sourcecode.c.objc; path = ZMOperationLoopTests.m; sourceTree = "<group>"; };
		85D859D47B6EBF09E4137658 /* ZMSyncStrategy.m */ = {isa = PBXFileReference; fileEncoding = 4; lastKnownFileType = sourcecode.c.objc; path = ZMSyncStrategy.m; sourceTree = "<group>"; };
		85D85A3CF8F1D3B0D2532954 /* MockModelObjectContextFactory.h */ = {isa = PBXFileReference; fileEncoding = 4; lastKnownFileType = sourcecode.c.h; path = MockModelObjectContextFactory.h; sourceTree = "<group>"; };
		85D85AAE7FA09852AB9B0D6A /* MockEntity.m */ = {isa = PBXFileReference; fileEncoding = 4; lastKnownFileType = sourcecode.c.objc; path = MockEntity.m; sourceTree = "<group>"; };
		85D85BDE1EC2D916896D3132 /* MockEntity.h */ = {isa = PBXFileReference; fileEncoding = 4; lastKnownFileType = sourcecode.c.h; path = MockEntity.h; sourceTree = "<group>"; };
		85D85C9E7A2AAAE14D4BC2CC /* MockEntity2.m */ = {isa = PBXFileReference; fileEncoding = 4; lastKnownFileType = sourcecode.c.objc; path = MockEntity2.m; sourceTree = "<group>"; };
		85D85D997334755E841D13EA /* SlowSyncTests.m */ = {isa = PBXFileReference; fileEncoding = 4; lastKnownFileType = sourcecode.c.objc; path = SlowSyncTests.m; sourceTree = "<group>"; };
		85D85F3EC8565FD102AC0E5B /* ZMOperationLoop.h */ = {isa = PBXFileReference; fileEncoding = 4; lastKnownFileType = sourcecode.c.h; path = ZMOperationLoop.h; sourceTree = "<group>"; };
		871667F91BB2AE9C009C6EEA /* APSSignalingKeysStore.swift */ = {isa = PBXFileReference; fileEncoding = 4; lastKnownFileType = sourcecode.swift; path = APSSignalingKeysStore.swift; sourceTree = "<group>"; };
		8717DFA61F6EF44E0087EFE4 /* SessionManager+Push.swift */ = {isa = PBXFileReference; fileEncoding = 4; lastKnownFileType = sourcecode.swift; path = "SessionManager+Push.swift"; sourceTree = "<group>"; };
		872A2EE51FFFBC2900900B22 /* ServiceUser.swift */ = {isa = PBXFileReference; fileEncoding = 4; lastKnownFileType = sourcecode.swift; path = ServiceUser.swift; sourceTree = "<group>"; };
		872A2EE71FFFBC3900900B22 /* ServiceUserTests.swift */ = {isa = PBXFileReference; lastKnownFileType = sourcecode.swift; path = ServiceUserTests.swift; sourceTree = "<group>"; };
		872C99511DB5256E006A3BDE /* CallKitManagerTests.swift */ = {isa = PBXFileReference; fileEncoding = 4; lastKnownFileType = sourcecode.swift; path = CallKitManagerTests.swift; sourceTree = "<group>"; };
		872C99571DB659E6006A3BDE /* ringing_from_them_long.caf */ = {isa = PBXFileReference; lastKnownFileType = file; path = ringing_from_them_long.caf; sourceTree = "<group>"; };
		872C995A1DB65D0D006A3BDE /* harp.m4a */ = {isa = PBXFileReference; lastKnownFileType = file; path = harp.m4a; sourceTree = "<group>"; };
		872C995E1DB6722C006A3BDE /* CallKitDelegateTests+Mocking.h */ = {isa = PBXFileReference; fileEncoding = 4; lastKnownFileType = sourcecode.c.h; path = "CallKitDelegateTests+Mocking.h"; sourceTree = "<group>"; };
		872C995F1DB6722C006A3BDE /* CallKitDelegateTests+Mocking.m */ = {isa = PBXFileReference; fileEncoding = 4; lastKnownFileType = sourcecode.c.objc; path = "CallKitDelegateTests+Mocking.m"; sourceTree = "<group>"; };
		8737D553209217BD00E5A4AF /* URLActions.swift */ = {isa = PBXFileReference; lastKnownFileType = sourcecode.swift; path = URLActions.swift; sourceTree = "<group>"; };
		873B893D20445F4400FBE254 /* ZMConversationAccessModeTests.swift */ = {isa = PBXFileReference; lastKnownFileType = sourcecode.swift; path = ZMConversationAccessModeTests.swift; sourceTree = "<group>"; };
		874A168F2052BE5E001C6760 /* ZMUserSession+OpenConversation.swift */ = {isa = PBXFileReference; lastKnownFileType = sourcecode.swift; path = "ZMUserSession+OpenConversation.swift"; sourceTree = "<group>"; };
		874A16912052BEC5001C6760 /* UserExpirationObserver.swift */ = {isa = PBXFileReference; lastKnownFileType = sourcecode.swift; path = UserExpirationObserver.swift; sourceTree = "<group>"; };
		874A16932052C64B001C6760 /* UserExpirationObserverTests.swift */ = {isa = PBXFileReference; lastKnownFileType = sourcecode.swift; path = UserExpirationObserverTests.swift; sourceTree = "<group>"; };
		874A1749205812B6001C6760 /* ZMUserSessionTests.swift */ = {isa = PBXFileReference; lastKnownFileType = sourcecode.swift; path = ZMUserSessionTests.swift; sourceTree = "<group>"; };
		874F142C1C16FD9700C15118 /* Device.swift */ = {isa = PBXFileReference; fileEncoding = 4; lastKnownFileType = sourcecode.swift; path = Device.swift; sourceTree = "<group>"; };
		8751DA051F66BFA6000D308B /* ZMUserSession+Push.swift */ = {isa = PBXFileReference; fileEncoding = 4; lastKnownFileType = sourcecode.swift; path = "ZMUserSession+Push.swift"; sourceTree = "<group>"; };
		8754B8491F73C25400EC02AD /* ConversationListChangeInfo+UserSession.swift */ = {isa = PBXFileReference; fileEncoding = 4; lastKnownFileType = sourcecode.swift; path = "ConversationListChangeInfo+UserSession.swift"; sourceTree = "<group>"; };
		8754B84B1F73C38900EC02AD /* MessageChangeInfo+UserSession.swift */ = {isa = PBXFileReference; fileEncoding = 4; lastKnownFileType = sourcecode.swift; path = "MessageChangeInfo+UserSession.swift"; sourceTree = "<group>"; };
		8766853A1F2A1A860031081B /* UnauthenticatedSessionTests.swift */ = {isa = PBXFileReference; fileEncoding = 4; lastKnownFileType = sourcecode.swift; path = UnauthenticatedSessionTests.swift; sourceTree = "<group>"; };
		878ACB4520ADBBAA0016E68A /* Blacklist.swift */ = {isa = PBXFileReference; lastKnownFileType = sourcecode.swift; path = Blacklist.swift; sourceTree = "<group>"; };
		878ACB4720AEFB980016E68A /* ZMUser+Consent.swift */ = {isa = PBXFileReference; lastKnownFileType = sourcecode.swift; path = "ZMUser+Consent.swift"; sourceTree = "<group>"; };
		878ACB5820AF12C10016E68A /* ZMUserConsentTests.swift */ = {isa = PBXFileReference; lastKnownFileType = sourcecode.swift; path = ZMUserConsentTests.swift; sourceTree = "<group>"; };
		8796343F1F7BEA4700FC79BA /* DispatchQueue+SerialAsync.swift */ = {isa = PBXFileReference; fileEncoding = 4; lastKnownFileType = sourcecode.swift; path = "DispatchQueue+SerialAsync.swift"; sourceTree = "<group>"; };
		879634411F7BEC5100FC79BA /* DispatchQueueSerialAsyncTests.swift */ = {isa = PBXFileReference; fileEncoding = 4; lastKnownFileType = sourcecode.swift; path = DispatchQueueSerialAsyncTests.swift; sourceTree = "<group>"; };
		8798607A1C3D48A400218A3E /* DeleteAccountRequestStrategy.swift */ = {isa = PBXFileReference; fileEncoding = 4; lastKnownFileType = sourcecode.swift; path = DeleteAccountRequestStrategy.swift; sourceTree = "<group>"; };
		87AEA67B1EFBD27700C94BF3 /* DiskDatabaseTest.swift */ = {isa = PBXFileReference; fileEncoding = 4; lastKnownFileType = sourcecode.swift; path = DiskDatabaseTest.swift; sourceTree = "<group>"; };
		87B30C5B1FA756220054DFB1 /* FlowManagerTests.swift */ = {isa = PBXFileReference; lastKnownFileType = sourcecode.swift; path = FlowManagerTests.swift; sourceTree = "<group>"; };
		87D003FE1BB5810D00472E06 /* APSSignalingKeyStoreTests.swift */ = {isa = PBXFileReference; fileEncoding = 4; lastKnownFileType = sourcecode.swift; path = APSSignalingKeyStoreTests.swift; sourceTree = "<group>"; };
		87D2555821D6275800D03789 /* BuildTypeTests.swift */ = {isa = PBXFileReference; lastKnownFileType = sourcecode.swift; path = BuildTypeTests.swift; sourceTree = "<group>"; };
		87D4625C1C3D526D00433469 /* DeleteAccountRequestStrategyTests.swift */ = {isa = PBXFileReference; fileEncoding = 4; lastKnownFileType = sourcecode.swift; path = DeleteAccountRequestStrategyTests.swift; sourceTree = "<group>"; };
		87DF28C61F680495007E1702 /* PushDispatcherTests.swift */ = {isa = PBXFileReference; fileEncoding = 4; lastKnownFileType = sourcecode.swift; path = PushDispatcherTests.swift; sourceTree = "<group>"; };
		A0387BDC1F692EF9FB237767 /* ZMSyncStrategyTests.h */ = {isa = PBXFileReference; lastKnownFileType = sourcecode.c.h; path = ZMSyncStrategyTests.h; sourceTree = "<group>"; };
		A901FE9A258B562F003EAF5C /* CallParticipantTests.swift */ = {isa = PBXFileReference; lastKnownFileType = sourcecode.swift; path = CallParticipantTests.swift; sourceTree = "<group>"; };
		A913C02123A7EDFA0048CE74 /* TeamRolesDownloadRequestStrategy.swift */ = {isa = PBXFileReference; lastKnownFileType = sourcecode.swift; path = TeamRolesDownloadRequestStrategy.swift; sourceTree = "<group>"; };
		A913C02323A7F1C00048CE74 /* TeamRolesDownloadRequestStrategyTests.swift */ = {isa = PBXFileReference; lastKnownFileType = sourcecode.swift; path = TeamRolesDownloadRequestStrategyTests.swift; sourceTree = "<group>"; };
		A934C6E5266E0945008D9E68 /* ZMSyncStrategy.swift */ = {isa = PBXFileReference; fileEncoding = 4; lastKnownFileType = sourcecode.swift; path = ZMSyncStrategy.swift; sourceTree = "<group>"; };
		A93724C226984D2F005FD532 /* ios.xcconfig */ = {isa = PBXFileReference; lastKnownFileType = text.xcconfig; name = ios.xcconfig; path = "Carthage/Checkouts/wire-ios-system/Resources/Configurations/zmc-config/ios.xcconfig"; sourceTree = SOURCE_ROOT; };
		A938BDC723A7964100D4C208 /* ConversationRoleDownstreamRequestStrategy.swift */ = {isa = PBXFileReference; fileEncoding = 4; lastKnownFileType = sourcecode.swift; path = ConversationRoleDownstreamRequestStrategy.swift; sourceTree = "<group>"; };
		A938BDC923A7966700D4C208 /* ConversationRoleDownstreamRequestStrategyTests.swift */ = {isa = PBXFileReference; fileEncoding = 4; lastKnownFileType = sourcecode.swift; path = ConversationRoleDownstreamRequestStrategyTests.swift; sourceTree = "<group>"; };
		A93B528A250101AC0061255E /* ZMUserSession+Debugging.swift */ = {isa = PBXFileReference; lastKnownFileType = sourcecode.swift; path = "ZMUserSession+Debugging.swift"; sourceTree = "<group>"; };
		A95D0B1123F6B75A0057014F /* AVSLogObserver.swift */ = {isa = PBXFileReference; fileEncoding = 4; lastKnownFileType = sourcecode.swift; path = AVSLogObserver.swift; sourceTree = "<group>"; };
		A9692F881986476900849241 /* NSString_NormalizationTests.m */ = {isa = PBXFileReference; fileEncoding = 4; lastKnownFileType = sourcecode.c.objc; path = NSString_NormalizationTests.m; sourceTree = "<group>"; };
		A97E4F55267CF681006FC545 /* ZMUserSessionTestsBase+ZMUserSessionConfiguration.swift */ = {isa = PBXFileReference; lastKnownFileType = sourcecode.swift; path = "ZMUserSessionTestsBase+ZMUserSessionConfiguration.swift"; sourceTree = "<group>"; };
		A97E4F5A267CFB2D006FC545 /* ZMUserSessionTests_NetworkState.swift */ = {isa = PBXFileReference; lastKnownFileType = sourcecode.swift; path = ZMUserSessionTests_NetworkState.swift; sourceTree = "<group>"; };
		A9A2393E268DEC3C004B1C22 /* avs.xcframework */ = {isa = PBXFileReference; lastKnownFileType = wrapper.xcframework; name = avs.xcframework; path = Carthage/Build/avs.xcframework; sourceTree = "<group>"; };
		A9A2393F268DEC3C004B1C22 /* HTMLString.xcframework */ = {isa = PBXFileReference; lastKnownFileType = wrapper.xcframework; name = HTMLString.xcframework; path = Carthage/Build/HTMLString.xcframework; sourceTree = "<group>"; };
		A9A23940268DEC3C004B1C22 /* PINCache.xcframework */ = {isa = PBXFileReference; lastKnownFileType = wrapper.xcframework; name = PINCache.xcframework; path = Carthage/Build/PINCache.xcframework; sourceTree = "<group>"; };
		A9A23941268DEC3C004B1C22 /* WireLinkPreview.xcframework */ = {isa = PBXFileReference; lastKnownFileType = wrapper.xcframework; name = WireLinkPreview.xcframework; path = Carthage/Build/WireLinkPreview.xcframework; sourceTree = "<group>"; };
		A9A23942268DEC3C004B1C22 /* WireRequestStrategy.xcframework */ = {isa = PBXFileReference; lastKnownFileType = wrapper.xcframework; name = WireRequestStrategy.xcframework; path = Carthage/Build/WireRequestStrategy.xcframework; sourceTree = "<group>"; };
		A9A23943268DEC3C004B1C22 /* ZipArchive.xcframework */ = {isa = PBXFileReference; lastKnownFileType = wrapper.xcframework; name = ZipArchive.xcframework; path = Carthage/Build/ZipArchive.xcframework; sourceTree = "<group>"; };
		A9A23944268DEC3C004B1C22 /* WireImages.xcframework */ = {isa = PBXFileReference; lastKnownFileType = wrapper.xcframework; name = WireImages.xcframework; path = Carthage/Build/WireImages.xcframework; sourceTree = "<group>"; };
		A9A23945268DEC3C004B1C22 /* libPhoneNumberiOS.xcframework */ = {isa = PBXFileReference; lastKnownFileType = wrapper.xcframework; name = libPhoneNumberiOS.xcframework; path = Carthage/Build/libPhoneNumberiOS.xcframework; sourceTree = "<group>"; };
		A9A23946268DEC3C004B1C22 /* WireDataModel.xcframework */ = {isa = PBXFileReference; lastKnownFileType = wrapper.xcframework; name = WireDataModel.xcframework; path = Carthage/Build/WireDataModel.xcframework; sourceTree = "<group>"; };
		A9A23947268DEC3C004B1C22 /* WireProtos.xcframework */ = {isa = PBXFileReference; lastKnownFileType = wrapper.xcframework; name = WireProtos.xcframework; path = Carthage/Build/WireProtos.xcframework; sourceTree = "<group>"; };
		A9A23948268DEC3C004B1C22 /* WireCryptobox.xcframework */ = {isa = PBXFileReference; lastKnownFileType = wrapper.xcframework; name = WireCryptobox.xcframework; path = Carthage/Build/WireCryptobox.xcframework; sourceTree = "<group>"; };
		A9A23949268DEC3C004B1C22 /* WireMockTransport.xcframework */ = {isa = PBXFileReference; lastKnownFileType = wrapper.xcframework; name = WireMockTransport.xcframework; path = Carthage/Build/WireMockTransport.xcframework; sourceTree = "<group>"; };
		A9A2394A268DEC3C004B1C22 /* SwiftProtobuf.xcframework */ = {isa = PBXFileReference; lastKnownFileType = wrapper.xcframework; name = SwiftProtobuf.xcframework; path = Carthage/Build/SwiftProtobuf.xcframework; sourceTree = "<group>"; };
		A9A2394B268DEC3D004B1C22 /* WireTransport.xcframework */ = {isa = PBXFileReference; lastKnownFileType = wrapper.xcframework; name = WireTransport.xcframework; path = Carthage/Build/WireTransport.xcframework; sourceTree = "<group>"; };
		A9A2394C268DEC3D004B1C22 /* WireSystem.xcframework */ = {isa = PBXFileReference; lastKnownFileType = wrapper.xcframework; name = WireSystem.xcframework; path = Carthage/Build/WireSystem.xcframework; sourceTree = "<group>"; };
		A9A2394D268DEC3D004B1C22 /* WireUtilities.xcframework */ = {isa = PBXFileReference; lastKnownFileType = wrapper.xcframework; name = WireUtilities.xcframework; path = Carthage/Build/WireUtilities.xcframework; sourceTree = "<group>"; };
		A9A23974268DEC53004B1C22 /* OCMock.xcframework */ = {isa = PBXFileReference; lastKnownFileType = wrapper.xcframework; name = OCMock.xcframework; path = Carthage/Build/OCMock.xcframework; sourceTree = "<group>"; };
		A9A23975268DEC53004B1C22 /* WireTesting.xcframework */ = {isa = PBXFileReference; lastKnownFileType = wrapper.xcframework; name = WireTesting.xcframework; path = Carthage/Build/WireTesting.xcframework; sourceTree = "<group>"; };
		A9B53AA924E12E240066FCC6 /* ZMAccountDeletedReason.swift */ = {isa = PBXFileReference; lastKnownFileType = sourcecode.swift; path = ZMAccountDeletedReason.swift; sourceTree = "<group>"; };
		A9C02604266F5B4B002E542B /* ZMClientRegistrationStatus.swift */ = {isa = PBXFileReference; fileEncoding = 4; lastKnownFileType = sourcecode.swift; path = ZMClientRegistrationStatus.swift; sourceTree = "<group>"; };
		A9C02609266F5D1B002E542B /* ZMClientRegistrationStatusTests.swift */ = {isa = PBXFileReference; lastKnownFileType = sourcecode.swift; path = ZMClientRegistrationStatusTests.swift; sourceTree = "<group>"; };
		A9C02611266F5DB8002E542B /* ZMClientRegistrationStatusTests.h */ = {isa = PBXFileReference; lastKnownFileType = sourcecode.c.h; path = ZMClientRegistrationStatusTests.h; sourceTree = "<group>"; };
		A9C02620266F630E002E542B /* UserProfileTests.h */ = {isa = PBXFileReference; lastKnownFileType = sourcecode.c.h; path = UserProfileTests.h; sourceTree = "<group>"; };
		A9F269C6257800940021B99A /* UserTests.swift */ = {isa = PBXFileReference; lastKnownFileType = sourcecode.swift; path = UserTests.swift; sourceTree = "<group>"; };
		AF6415A01C9C151700A535F5 /* EncryptedBase64EncondedExternalMessageTestFixture.txt */ = {isa = PBXFileReference; fileEncoding = 4; lastKnownFileType = text; path = EncryptedBase64EncondedExternalMessageTestFixture.txt; sourceTree = "<group>"; };
		AF6415A11C9C151700A535F5 /* ExternalMessageTextFixture.txt */ = {isa = PBXFileReference; fileEncoding = 4; lastKnownFileType = text; path = ExternalMessageTextFixture.txt; sourceTree = "<group>"; };
		B40964971DAD3D110098667A /* ja */ = {isa = PBXFileReference; lastKnownFileType = text.plist.strings; name = ja; path = ja.lproj/Push.strings; sourceTree = "<group>"; };
		B40964981DAD3D110098667A /* ja */ = {isa = PBXFileReference; lastKnownFileType = text.plist.stringsdict; name = ja; path = ja.lproj/Push.stringsdict; sourceTree = "<group>"; };
		B40964991DAD3D170098667A /* it */ = {isa = PBXFileReference; lastKnownFileType = text.plist.strings; name = it; path = it.lproj/Push.strings; sourceTree = "<group>"; };
		B409649A1DAD3D170098667A /* it */ = {isa = PBXFileReference; lastKnownFileType = text.plist.stringsdict; name = it; path = it.lproj/Push.stringsdict; sourceTree = "<group>"; };
		B409649B1DAD3D1E0098667A /* nl */ = {isa = PBXFileReference; lastKnownFileType = text.plist.strings; name = nl; path = nl.lproj/Push.strings; sourceTree = "<group>"; };
		B409649C1DAD3D1E0098667A /* nl */ = {isa = PBXFileReference; lastKnownFileType = text.plist.stringsdict; name = nl; path = nl.lproj/Push.stringsdict; sourceTree = "<group>"; };
		B409649D1DAD3D260098667A /* tr */ = {isa = PBXFileReference; lastKnownFileType = text.plist.strings; name = tr; path = tr.lproj/Push.strings; sourceTree = "<group>"; };
		B409649E1DAD3D260098667A /* tr */ = {isa = PBXFileReference; lastKnownFileType = text.plist.stringsdict; name = tr; path = tr.lproj/Push.stringsdict; sourceTree = "<group>"; };
		B40CD09F1DB7997E0008DA45 /* fr */ = {isa = PBXFileReference; lastKnownFileType = text.plist.strings; name = fr; path = fr.lproj/Push.strings; sourceTree = "<group>"; };
		B40CD0A01DB7997E0008DA45 /* fr */ = {isa = PBXFileReference; lastKnownFileType = text.plist.stringsdict; name = fr; path = fr.lproj/Push.stringsdict; sourceTree = "<group>"; };
		B40CD0A11DB799850008DA45 /* da */ = {isa = PBXFileReference; lastKnownFileType = text.plist.strings; name = da; path = da.lproj/Push.strings; sourceTree = "<group>"; };
		B40CD0A21DB799850008DA45 /* da */ = {isa = PBXFileReference; lastKnownFileType = text.plist.stringsdict; name = da; path = da.lproj/Push.stringsdict; sourceTree = "<group>"; };
		B40DC79C1D01A61600CEF65C /* pt-BR */ = {isa = PBXFileReference; lastKnownFileType = text.plist.strings; name = "pt-BR"; path = "pt-BR.lproj/Push.strings"; sourceTree = "<group>"; };
		B40DC79D1D01A61600CEF65C /* pt-BR */ = {isa = PBXFileReference; lastKnownFileType = text.plist.stringsdict; name = "pt-BR"; path = "pt-BR.lproj/Push.stringsdict"; sourceTree = "<group>"; };
		B422BB981DCCC3F60076EAD5 /* ar */ = {isa = PBXFileReference; lastKnownFileType = text.plist.strings; name = ar; path = ar.lproj/Push.strings; sourceTree = "<group>"; };
		B422BB991DCCC3F60076EAD5 /* ar */ = {isa = PBXFileReference; lastKnownFileType = text.plist.stringsdict; name = ar; path = ar.lproj/Push.stringsdict; sourceTree = "<group>"; };
		B42430E01E55CB6B00D73D1B /* pl */ = {isa = PBXFileReference; lastKnownFileType = text.plist.strings; name = pl; path = pl.lproj/Push.strings; sourceTree = "<group>"; };
		B42430E11E55CB6B00D73D1B /* pl */ = {isa = PBXFileReference; lastKnownFileType = text.plist.stringsdict; name = pl; path = pl.lproj/Push.stringsdict; sourceTree = "<group>"; };
		B42783671E363D3A00747363 /* fi */ = {isa = PBXFileReference; lastKnownFileType = text.plist.strings; name = fi; path = fi.lproj/Push.strings; sourceTree = "<group>"; };
		B42783681E363D3A00747363 /* fi */ = {isa = PBXFileReference; lastKnownFileType = text.plist.stringsdict; name = fi; path = fi.lproj/Push.stringsdict; sourceTree = "<group>"; };
		B432ADBF1E02DE9500147768 /* et */ = {isa = PBXFileReference; lastKnownFileType = text.plist.strings; name = et; path = et.lproj/Push.strings; sourceTree = "<group>"; };
		B432ADC01E02DE9500147768 /* et */ = {isa = PBXFileReference; lastKnownFileType = text.plist.stringsdict; name = et; path = et.lproj/Push.stringsdict; sourceTree = "<group>"; };
		B49AFC271DCCCB3D006B753B /* zh-Hans */ = {isa = PBXFileReference; lastKnownFileType = text.plist.strings; name = "zh-Hans"; path = "zh-Hans.lproj/Push.strings"; sourceTree = "<group>"; };
		B49AFC281DCCCB3D006B753B /* zh-Hans */ = {isa = PBXFileReference; lastKnownFileType = text.plist.stringsdict; name = "zh-Hans"; path = "zh-Hans.lproj/Push.stringsdict"; sourceTree = "<group>"; };
		B4A124851DDCB58900FD9D66 /* sl */ = {isa = PBXFileReference; lastKnownFileType = text.plist.strings; name = sl; path = sl.lproj/Push.strings; sourceTree = "<group>"; };
		B4A124861DDCB58A00FD9D66 /* sl */ = {isa = PBXFileReference; lastKnownFileType = text.plist.stringsdict; name = sl; path = sl.lproj/Push.stringsdict; sourceTree = "<group>"; };
		B4D37F921D7EEA3F00D0C1BC /* es */ = {isa = PBXFileReference; lastKnownFileType = text.plist.strings; name = es; path = es.lproj/Push.strings; sourceTree = "<group>"; };
		B4D37F931D7EEA3F00D0C1BC /* es */ = {isa = PBXFileReference; lastKnownFileType = text.plist.stringsdict; name = es; path = es.lproj/Push.stringsdict; sourceTree = "<group>"; };
		B4D37F941D7EEA5100D0C1BC /* uk */ = {isa = PBXFileReference; lastKnownFileType = text.plist.strings; name = uk; path = uk.lproj/Push.strings; sourceTree = "<group>"; };
		B4D37F951D7EEA5100D0C1BC /* uk */ = {isa = PBXFileReference; lastKnownFileType = text.plist.stringsdict; name = uk; path = uk.lproj/Push.stringsdict; sourceTree = "<group>"; };
		B4D37F961D7EEA5B00D0C1BC /* ru */ = {isa = PBXFileReference; lastKnownFileType = text.plist.strings; name = ru; path = ru.lproj/Push.strings; sourceTree = "<group>"; };
		B4D37F971D7EEA5B00D0C1BC /* ru */ = {isa = PBXFileReference; lastKnownFileType = text.plist.stringsdict; name = ru; path = ru.lproj/Push.stringsdict; sourceTree = "<group>"; };
		BF158D2E1CE087D8007C6F8A /* video.mp4 */ = {isa = PBXFileReference; lastKnownFileType = file; path = video.mp4; sourceTree = "<group>"; };
		BF1F52CB1ECDD778002FB553 /* SlowSyncTests+Teams.swift */ = {isa = PBXFileReference; fileEncoding = 4; lastKnownFileType = sourcecode.swift; path = "SlowSyncTests+Teams.swift"; sourceTree = "<group>"; };
		BF2AD9FF1F41A3DF000980E8 /* SessionFactories.swift */ = {isa = PBXFileReference; fileEncoding = 4; lastKnownFileType = sourcecode.swift; path = SessionFactories.swift; sourceTree = "<group>"; };
		BF2ADA011F41A450000980E8 /* BackendEnvironmentProvider+Cookie.swift */ = {isa = PBXFileReference; fileEncoding = 4; lastKnownFileType = sourcecode.swift; path = "BackendEnvironmentProvider+Cookie.swift"; sourceTree = "<group>"; };
		BF3C1B1620DBE254001CE126 /* Conversation+MessageDestructionTimeout.swift */ = {isa = PBXFileReference; fileEncoding = 4; lastKnownFileType = sourcecode.swift; path = "Conversation+MessageDestructionTimeout.swift"; sourceTree = "<group>"; };
		BF3C1B1820DBE3B2001CE126 /* ConversationTests+MessageTimer.swift */ = {isa = PBXFileReference; lastKnownFileType = sourcecode.swift; path = "ConversationTests+MessageTimer.swift"; sourceTree = "<group>"; };
		BF40AC711D096A0E00287E29 /* AnalyticsTests.swift */ = {isa = PBXFileReference; fileEncoding = 4; lastKnownFileType = sourcecode.swift; path = AnalyticsTests.swift; sourceTree = "<group>"; };
		BF44A3501C71D5FC00C6928E /* store127.wiredatabase */ = {isa = PBXFileReference; lastKnownFileType = file; path = store127.wiredatabase; sourceTree = "<group>"; };
		BF491CD01F03D7CF0055EE44 /* PermissionsDownloadRequestStrategy.swift */ = {isa = PBXFileReference; fileEncoding = 4; lastKnownFileType = sourcecode.swift; path = PermissionsDownloadRequestStrategy.swift; sourceTree = "<group>"; };
		BF491CD41F03E0FC0055EE44 /* PermissionsDownloadRequestStrategyTests.swift */ = {isa = PBXFileReference; fileEncoding = 4; lastKnownFileType = sourcecode.swift; path = PermissionsDownloadRequestStrategyTests.swift; sourceTree = "<group>"; };
		BF50CFA51F39ABCF007833A4 /* MockUserInfoParser.swift */ = {isa = PBXFileReference; fileEncoding = 4; lastKnownFileType = sourcecode.swift; path = MockUserInfoParser.swift; sourceTree = "<group>"; };
		BF6D5D021C4948830049F712 /* WireSyncEngine124.momd */ = {isa = PBXFileReference; lastKnownFileType = folder; path = WireSyncEngine124.momd; sourceTree = "<group>"; };
		BF6D5D041C494D730049F712 /* WireSyncEngine125.momd */ = {isa = PBXFileReference; lastKnownFileType = folder; path = WireSyncEngine125.momd; sourceTree = "<group>"; };
		BF735CF91E70003D003BC61F /* SystemMessageCallObserver.swift */ = {isa = PBXFileReference; fileEncoding = 4; lastKnownFileType = sourcecode.swift; path = SystemMessageCallObserver.swift; sourceTree = "<group>"; };
		BF80542A2102175800E97053 /* CompanyLoginVerificationTokenTests.swift */ = {isa = PBXFileReference; lastKnownFileType = sourcecode.swift; path = CompanyLoginVerificationTokenTests.swift; sourceTree = "<group>"; };
		BF8367301C52651900364B37 /* store125.wiredatabase */ = {isa = PBXFileReference; lastKnownFileType = file; path = store125.wiredatabase; sourceTree = "<group>"; };
		BFAB67AF1E535B4B00D67C1A /* TextSearchTests.swift */ = {isa = PBXFileReference; fileEncoding = 4; lastKnownFileType = sourcecode.swift; path = TextSearchTests.swift; sourceTree = "<group>"; };
		BFCE9A581C4E4C4D00951B3D /* store124.wiredatabase */ = {isa = PBXFileReference; lastKnownFileType = file; path = store124.wiredatabase; sourceTree = "<group>"; };
		BFE53F541D5A2F7000398378 /* DeleteMessagesTests.swift */ = {isa = PBXFileReference; fileEncoding = 4; lastKnownFileType = sourcecode.swift; path = DeleteMessagesTests.swift; sourceTree = "<group>"; };
		BFE7FCBE2101E50700D1165F /* CompanyLoginVerificationToken.swift */ = {isa = PBXFileReference; lastKnownFileType = sourcecode.swift; path = CompanyLoginVerificationToken.swift; sourceTree = "<group>"; };
		C3BF3961360B7EB12679AF27 /* ZMOperationLoopTests.swift */ = {isa = PBXFileReference; fileEncoding = 4; lastKnownFileType = sourcecode.swift; path = ZMOperationLoopTests.swift; sourceTree = "<group>"; };
		D522571D2062552800562561 /* AssetDeletionRequestStrategy.swift */ = {isa = PBXFileReference; lastKnownFileType = sourcecode.swift; path = AssetDeletionRequestStrategy.swift; sourceTree = "<group>"; };
		D522571F206261AA00562561 /* AssetDeletionStatus.swift */ = {isa = PBXFileReference; lastKnownFileType = sourcecode.swift; path = AssetDeletionStatus.swift; sourceTree = "<group>"; };
		D52257222062637500562561 /* DeletableAssetIdentifierProvider.swift */ = {isa = PBXFileReference; lastKnownFileType = sourcecode.swift; path = DeletableAssetIdentifierProvider.swift; sourceTree = "<group>"; };
		D55272E92062732100F542BE /* AssetDeletionStatusTests.swift */ = {isa = PBXFileReference; lastKnownFileType = sourcecode.swift; path = AssetDeletionStatusTests.swift; sourceTree = "<group>"; };
		D55272EB2062733F00F542BE /* AssetDeletionRequestStrategyTests.swift */ = {isa = PBXFileReference; lastKnownFileType = sourcecode.swift; path = AssetDeletionRequestStrategyTests.swift; sourceTree = "<group>"; };
		D59F3A11206929AF0023474F /* SessionManagerTests+Backup.swift */ = {isa = PBXFileReference; lastKnownFileType = sourcecode.swift; path = "SessionManagerTests+Backup.swift"; sourceTree = "<group>"; };
		D5D10DA3203AE43200145497 /* Conversation+AccessMode.swift */ = {isa = PBXFileReference; lastKnownFileType = sourcecode.swift; path = "Conversation+AccessMode.swift"; sourceTree = "<group>"; };
		EBD7B55754FDA4E74F1006FD /* ZMOperationLoopTests.h */ = {isa = PBXFileReference; lastKnownFileType = sourcecode.c.h; path = ZMOperationLoopTests.h; sourceTree = "<group>"; };
		EE01E0361F90DABC001AA33C /* audio.m4a */ = {isa = PBXFileReference; lastKnownFileType = file; path = audio.m4a; sourceTree = "<group>"; };
		EE01E0381F90FEC1001AA33C /* ZMLocalNotificationTests_ExpiredMessage.swift */ = {isa = PBXFileReference; lastKnownFileType = sourcecode.swift; path = ZMLocalNotificationTests_ExpiredMessage.swift; sourceTree = "<group>"; };
		EE1108B623D1B367005DC663 /* TypingUsers.swift */ = {isa = PBXFileReference; lastKnownFileType = sourcecode.swift; path = TypingUsers.swift; sourceTree = "<group>"; };
		EE1108F823D1F945005DC663 /* TypingUsersTimeout.swift */ = {isa = PBXFileReference; lastKnownFileType = sourcecode.swift; path = TypingUsersTimeout.swift; sourceTree = "<group>"; };
		EE1108FA23D2087F005DC663 /* Typing.swift */ = {isa = PBXFileReference; lastKnownFileType = sourcecode.swift; path = Typing.swift; sourceTree = "<group>"; };
		EE1108FC23D59720005DC663 /* IsTypingTests.swift */ = {isa = PBXFileReference; lastKnownFileType = sourcecode.swift; path = IsTypingTests.swift; sourceTree = "<group>"; };
		EE1DEBB223D5A6930087EE1F /* TypingTests.swift */ = {isa = PBXFileReference; lastKnownFileType = sourcecode.swift; path = TypingTests.swift; sourceTree = "<group>"; };
		EE1DEBB423D5AEE50087EE1F /* TypingUsersTimeoutTests.swift */ = {isa = PBXFileReference; lastKnownFileType = sourcecode.swift; path = TypingUsersTimeoutTests.swift; sourceTree = "<group>"; };
		EE1DEBB623D5B62C0087EE1F /* TypingUsersTests.swift */ = {isa = PBXFileReference; lastKnownFileType = sourcecode.swift; path = TypingUsersTests.swift; sourceTree = "<group>"; };
		EE1DEBB823D5B9BC0087EE1F /* ZMConversation+TypingUsersTests.swift */ = {isa = PBXFileReference; lastKnownFileType = sourcecode.swift; path = "ZMConversation+TypingUsersTests.swift"; sourceTree = "<group>"; };
		EE1DEBBC23D5E0390087EE1F /* TypingUsersTimeout+Key.swift */ = {isa = PBXFileReference; lastKnownFileType = sourcecode.swift; path = "TypingUsersTimeout+Key.swift"; sourceTree = "<group>"; };
		EE1DEBC223D5F1920087EE1F /* Conversation+TypingUsers.swift */ = {isa = PBXFileReference; lastKnownFileType = sourcecode.swift; path = "Conversation+TypingUsers.swift"; sourceTree = "<group>"; };
		EE1DEBC523D5F1D00087EE1F /* NSManagedObjectContext+TypingUsers.swift */ = {isa = PBXFileReference; lastKnownFileType = sourcecode.swift; path = "NSManagedObjectContext+TypingUsers.swift"; sourceTree = "<group>"; };
		EE419B57256FEA3D004618E2 /* ZMUserSession.Configuration.swift */ = {isa = PBXFileReference; lastKnownFileType = sourcecode.swift; path = ZMUserSession.Configuration.swift; sourceTree = "<group>"; };
		EE458B0A27CCD58800F04038 /* ZMOperationLoop+APIVersion.swift */ = {isa = PBXFileReference; lastKnownFileType = sourcecode.swift; path = "ZMOperationLoop+APIVersion.swift"; sourceTree = "<group>"; };
		EE5BF6341F8F907C00B49D06 /* ZMLocalNotificationTests.swift */ = {isa = PBXFileReference; lastKnownFileType = sourcecode.swift; name = ZMLocalNotificationTests.swift; path = Tests/Source/Notifications/PushNotifications/ZMLocalNotificationTests.swift; sourceTree = SOURCE_ROOT; };
		EE5FEF0421E8948F00E24F7F /* ZMUserSession+DarwinNotificationCenter.swift */ = {isa = PBXFileReference; lastKnownFileType = sourcecode.swift; path = "ZMUserSession+DarwinNotificationCenter.swift"; sourceTree = "<group>"; };
		EE6654632445D4EE00CBF8D3 /* MockAddressBook.swift */ = {isa = PBXFileReference; fileEncoding = 4; lastKnownFileType = sourcecode.swift; path = MockAddressBook.swift; sourceTree = "<group>"; };
		EE95DECC247C0049001EA010 /* SessionManagerConfigurationTests.swift */ = {isa = PBXFileReference; lastKnownFileType = sourcecode.swift; path = SessionManagerConfigurationTests.swift; sourceTree = "<group>"; };
		EE9CDE8D27D9FF5900C4DAC8 /* APIVersionResolver.swift */ = {isa = PBXFileReference; lastKnownFileType = sourcecode.swift; path = APIVersionResolver.swift; sourceTree = "<group>"; };
		EE9CDE8F27DA04A300C4DAC8 /* SessionManager+APIVersionResolver.swift */ = {isa = PBXFileReference; lastKnownFileType = sourcecode.swift; path = "SessionManager+APIVersionResolver.swift"; sourceTree = "<group>"; };
		EE9CDE9127DA05D100C4DAC8 /* APIVersionResolverTests.swift */ = {isa = PBXFileReference; lastKnownFileType = sourcecode.swift; path = APIVersionResolverTests.swift; sourceTree = "<group>"; };
		EEA1ED4025BEBABF006D07D3 /* AppLockIntegrationTests.swift */ = {isa = PBXFileReference; lastKnownFileType = sourcecode.swift; path = AppLockIntegrationTests.swift; sourceTree = "<group>"; };
		EEAB532B27BBA1C200577B7F /* PushNotificationTests_Legacy.swift */ = {isa = PBXFileReference; lastKnownFileType = sourcecode.swift; path = PushNotificationTests_Legacy.swift; sourceTree = "<group>"; };
		EEE186B3259CC92D008707CA /* ZMUserSession+AppLock.swift */ = {isa = PBXFileReference; lastKnownFileType = sourcecode.swift; path = "ZMUserSession+AppLock.swift"; sourceTree = "<group>"; };
		EEE186B5259CCA14008707CA /* SessionManager+AppLock.swift */ = {isa = PBXFileReference; lastKnownFileType = sourcecode.swift; path = "SessionManager+AppLock.swift"; sourceTree = "<group>"; };
		EEEA75F51F8A613F006D1070 /* ZMLocalNotification+ExpiredMessages.swift */ = {isa = PBXFileReference; fileEncoding = 4; lastKnownFileType = sourcecode.swift; path = "ZMLocalNotification+ExpiredMessages.swift"; sourceTree = "<group>"; };
		EEEA75F71F8A6141006D1070 /* ZMLocalNotification+Calling.swift */ = {isa = PBXFileReference; fileEncoding = 4; lastKnownFileType = sourcecode.swift; path = "ZMLocalNotification+Calling.swift"; sourceTree = "<group>"; };
		EEEED9A723F6BC00008C94CA /* SelfUserProvider.swift */ = {isa = PBXFileReference; lastKnownFileType = sourcecode.swift; path = SelfUserProvider.swift; sourceTree = "<group>"; };
		EEEED9A923F6BD75008C94CA /* ZMUserSession+SelfUserProvider.swift */ = {isa = PBXFileReference; lastKnownFileType = sourcecode.swift; path = "ZMUserSession+SelfUserProvider.swift"; sourceTree = "<group>"; };
		EF2CB12622D5E58B00350B0A /* TeamImageAssetUpdateStrategy.swift */ = {isa = PBXFileReference; lastKnownFileType = sourcecode.swift; path = TeamImageAssetUpdateStrategy.swift; sourceTree = "<group>"; };
		EF2CB12822D5E5BB00350B0A /* TeamImageAssetUpdateStrategyTests.swift */ = {isa = PBXFileReference; lastKnownFileType = sourcecode.swift; path = TeamImageAssetUpdateStrategyTests.swift; sourceTree = "<group>"; };
		EF797FE71FB5E8DB00F7FF21 /* RegistrationTests.swift */ = {isa = PBXFileReference; lastKnownFileType = sourcecode.swift; path = RegistrationTests.swift; sourceTree = "<group>"; };
		EFC8281B1FB343B600E27E21 /* RegistationCredentialVerificationStrategy.swift */ = {isa = PBXFileReference; lastKnownFileType = sourcecode.swift; path = RegistationCredentialVerificationStrategy.swift; sourceTree = "<group>"; };
		EFC8281D1FB34F9600E27E21 /* EmailVerificationStrategyTests.swift */ = {isa = PBXFileReference; lastKnownFileType = sourcecode.swift; path = EmailVerificationStrategyTests.swift; sourceTree = "<group>"; };
		EFC828211FB356CE00E27E21 /* RegistrationStatusTests.swift */ = {isa = PBXFileReference; fileEncoding = 4; lastKnownFileType = sourcecode.swift; path = RegistrationStatusTests.swift; sourceTree = "<group>"; };
		EFF9403D2240FE5D004F3115 /* URL+DeepLink.swift */ = {isa = PBXFileReference; lastKnownFileType = sourcecode.swift; path = "URL+DeepLink.swift"; sourceTree = "<group>"; };
		EFF9403F2240FF12004F3115 /* DeepLinkError.swift */ = {isa = PBXFileReference; lastKnownFileType = sourcecode.swift; path = DeepLinkError.swift; sourceTree = "<group>"; };
		F11E35D52040172200D4D5DB /* ZMHotFixTests.swift */ = {isa = PBXFileReference; lastKnownFileType = sourcecode.swift; path = ZMHotFixTests.swift; sourceTree = "<group>"; };
		F130BF272062C05600DBE261 /* SessionManager+Backup.swift */ = {isa = PBXFileReference; lastKnownFileType = sourcecode.swift; path = "SessionManager+Backup.swift"; sourceTree = "<group>"; };
		F132C113203F20AB00C58933 /* ZMHotFixDirectoryTests.swift */ = {isa = PBXFileReference; lastKnownFileType = sourcecode.swift; path = ZMHotFixDirectoryTests.swift; sourceTree = "<group>"; };
		F13A26E020456002004F8E47 /* ConversationTests+Guests.swift */ = {isa = PBXFileReference; lastKnownFileType = sourcecode.swift; path = "ConversationTests+Guests.swift"; sourceTree = "<group>"; };
		F14417221FD946F100CB2850 /* zh-Hant */ = {isa = PBXFileReference; lastKnownFileType = text.plist.strings; name = "zh-Hant"; path = "zh-Hant.lproj/Push.strings"; sourceTree = "<group>"; };
		F14417231FD946F200CB2850 /* zh-Hant */ = {isa = PBXFileReference; lastKnownFileType = text.plist.stringsdict; name = "zh-Hant"; path = "zh-Hant.lproj/Push.stringsdict"; sourceTree = "<group>"; };
		F14417241FD946F200CB2850 /* zh-Hant */ = {isa = PBXFileReference; lastKnownFileType = text.plist.strings; name = "zh-Hant"; path = "zh-Hant.lproj/ZMLocalizable.strings"; sourceTree = "<group>"; };
		F14417251FD9470E00CB2850 /* lt */ = {isa = PBXFileReference; lastKnownFileType = text.plist.strings; name = lt; path = lt.lproj/Push.strings; sourceTree = "<group>"; };
		F14417261FD9470E00CB2850 /* lt */ = {isa = PBXFileReference; lastKnownFileType = text.plist.stringsdict; name = lt; path = lt.lproj/Push.stringsdict; sourceTree = "<group>"; };
		F14417271FD9470E00CB2850 /* lt */ = {isa = PBXFileReference; lastKnownFileType = text.plist.strings; name = lt; path = lt.lproj/ZMLocalizable.strings; sourceTree = "<group>"; };
		F148F6661FB9AA7600BD6909 /* UnregisteredTeam.swift */ = {isa = PBXFileReference; lastKnownFileType = sourcecode.swift; path = UnregisteredTeam.swift; sourceTree = "<group>"; };
		F148F6681FBAF55800BD6909 /* TeamRegistrationStrategyTests.swift */ = {isa = PBXFileReference; lastKnownFileType = sourcecode.swift; path = TeamRegistrationStrategyTests.swift; sourceTree = "<group>"; };
		F148F66A1FBAFAF600BD6909 /* RegistrationStatusTestHelper.swift */ = {isa = PBXFileReference; lastKnownFileType = sourcecode.swift; path = RegistrationStatusTestHelper.swift; sourceTree = "<group>"; };
		F159F4131F1E3134001B7D80 /* SessionManagerTests.swift */ = {isa = PBXFileReference; fileEncoding = 4; lastKnownFileType = sourcecode.swift; path = SessionManagerTests.swift; sourceTree = "<group>"; };
		F16558D0225F3F2A00EA2F2A /* SessionManager+SwitchBackend.swift */ = {isa = PBXFileReference; lastKnownFileType = sourcecode.swift; path = "SessionManager+SwitchBackend.swift"; sourceTree = "<group>"; };
		F16C8BC32040715800677D31 /* ZMUpdateEvent+Testing.swift */ = {isa = PBXFileReference; lastKnownFileType = sourcecode.swift; path = "ZMUpdateEvent+Testing.swift"; sourceTree = "<group>"; };
		F170AF1F1E7800CF0033DC33 /* UserImageAssetUpdateStrategyTests.swift */ = {isa = PBXFileReference; fileEncoding = 4; lastKnownFileType = sourcecode.swift; path = UserImageAssetUpdateStrategyTests.swift; sourceTree = "<group>"; };
		F188BB852223F372002BF204 /* UserRichProfileIntegrationTests.swift */ = {isa = PBXFileReference; fileEncoding = 4; lastKnownFileType = sourcecode.swift; path = UserRichProfileIntegrationTests.swift; sourceTree = "<group>"; };
		F190E0A81E8D516D003E81F8 /* UserProfileImageV3Tests.swift */ = {isa = PBXFileReference; fileEncoding = 4; lastKnownFileType = sourcecode.swift; path = UserProfileImageV3Tests.swift; sourceTree = "<group>"; };
		F190E0DB1E8E7BA1003E81F8 /* SlowSyncTests+Swift.swift */ = {isa = PBXFileReference; fileEncoding = 4; lastKnownFileType = sourcecode.swift; path = "SlowSyncTests+Swift.swift"; sourceTree = "<group>"; };
		F19E559F22B3A2C5005C792D /* UNNotification+SafeLogging.swift */ = {isa = PBXFileReference; lastKnownFileType = sourcecode.swift; path = "UNNotification+SafeLogging.swift"; sourceTree = "<group>"; };
		F19E55A122B3A3FA005C792D /* UNNotificationResponse+SafeLogging.swift */ = {isa = PBXFileReference; lastKnownFileType = sourcecode.swift; path = "UNNotificationResponse+SafeLogging.swift"; sourceTree = "<group>"; };
		F19E55A322B3A740005C792D /* PKPushPayload+SafeLogging.swift */ = {isa = PBXFileReference; lastKnownFileType = sourcecode.swift; path = "PKPushPayload+SafeLogging.swift"; sourceTree = "<group>"; };
		F19E55A522B3AAA8005C792D /* PKPushCredentials+SafeLogging.swift */ = {isa = PBXFileReference; lastKnownFileType = sourcecode.swift; path = "PKPushCredentials+SafeLogging.swift"; sourceTree = "<group>"; };
		F19F1D131EFBC18E00275E27 /* UnauthenticatedSession.swift */ = {isa = PBXFileReference; fileEncoding = 4; lastKnownFileType = sourcecode.swift; path = UnauthenticatedSession.swift; sourceTree = "<group>"; };
		F19F1D191EFBC2F000275E27 /* ZMAuthenticationStatus_Internal.h */ = {isa = PBXFileReference; fileEncoding = 4; lastKnownFileType = sourcecode.c.h; path = ZMAuthenticationStatus_Internal.h; sourceTree = "<group>"; };
		F19F1D1A1EFBC2F000275E27 /* ZMAuthenticationStatus.h */ = {isa = PBXFileReference; fileEncoding = 4; lastKnownFileType = sourcecode.c.h; path = ZMAuthenticationStatus.h; sourceTree = "<group>"; };
		F19F1D1B1EFBC2F000275E27 /* ZMAuthenticationStatus.m */ = {isa = PBXFileReference; fileEncoding = 4; lastKnownFileType = sourcecode.c.objc; path = ZMAuthenticationStatus.m; sourceTree = "<group>"; };
		F19F1D231EFBC34E00275E27 /* ZMUserSessionRegistrationNotification.h */ = {isa = PBXFileReference; fileEncoding = 4; lastKnownFileType = sourcecode.c.h; path = ZMUserSessionRegistrationNotification.h; sourceTree = "<group>"; };
		F19F1D241EFBC34E00275E27 /* ZMUserSessionRegistrationNotification.m */ = {isa = PBXFileReference; fileEncoding = 4; lastKnownFileType = sourcecode.c.objc; path = ZMUserSessionRegistrationNotification.m; sourceTree = "<group>"; };
		F19F1D321EFBE3FE00275E27 /* UnauthenticatedOperationLoop.swift */ = {isa = PBXFileReference; fileEncoding = 4; lastKnownFileType = sourcecode.swift; path = UnauthenticatedOperationLoop.swift; sourceTree = "<group>"; };
		F19F1D371EFBF61800275E27 /* SessionManager.swift */ = {isa = PBXFileReference; fileEncoding = 4; lastKnownFileType = sourcecode.swift; path = SessionManager.swift; sourceTree = "<group>"; };
		F19F4F391E5F1AE400F4D8FF /* UserProfileImageUpdateStatus.swift */ = {isa = PBXFileReference; fileEncoding = 4; lastKnownFileType = sourcecode.swift; path = UserProfileImageUpdateStatus.swift; sourceTree = "<group>"; };
		F19F4F3B1E604AA700F4D8FF /* UserImageAssetUpdateStrategy.swift */ = {isa = PBXFileReference; fileEncoding = 4; lastKnownFileType = sourcecode.swift; path = UserImageAssetUpdateStrategy.swift; sourceTree = "<group>"; };
		F19F4F4C1E646C3C00F4D8FF /* UserProfileImageUpdateStatusTests.swift */ = {isa = PBXFileReference; fileEncoding = 4; lastKnownFileType = sourcecode.swift; path = UserProfileImageUpdateStatusTests.swift; sourceTree = "<group>"; };
		F19F4F4E1E6575F700F4D8FF /* UserProfileImageOwner.swift */ = {isa = PBXFileReference; fileEncoding = 4; lastKnownFileType = sourcecode.swift; path = UserProfileImageOwner.swift; sourceTree = "<group>"; };
		F1A94BD11F010287003083D9 /* UnauthenticatedSession+Login.swift */ = {isa = PBXFileReference; fileEncoding = 4; lastKnownFileType = sourcecode.swift; path = "UnauthenticatedSession+Login.swift"; sourceTree = "<group>"; };
		F1A989BD1FD03E2200B8A82E /* Base */ = {isa = PBXFileReference; lastKnownFileType = text.plist.strings; name = Base; path = Base.lproj/ZMLocalizable.strings; sourceTree = "<group>"; };
		F1A989BE1FD03E2400B8A82E /* pt-BR */ = {isa = PBXFileReference; lastKnownFileType = text.plist.strings; name = "pt-BR"; path = "pt-BR.lproj/ZMLocalizable.strings"; sourceTree = "<group>"; };
		F1A989BF1FD03E2500B8A82E /* es */ = {isa = PBXFileReference; lastKnownFileType = text.plist.strings; name = es; path = es.lproj/ZMLocalizable.strings; sourceTree = "<group>"; };
		F1A989C01FD03E2600B8A82E /* uk */ = {isa = PBXFileReference; lastKnownFileType = text.plist.strings; name = uk; path = uk.lproj/ZMLocalizable.strings; sourceTree = "<group>"; };
		F1A989C11FD03E2600B8A82E /* ru */ = {isa = PBXFileReference; lastKnownFileType = text.plist.strings; name = ru; path = ru.lproj/ZMLocalizable.strings; sourceTree = "<group>"; };
		F1A989C21FD03E2700B8A82E /* ja */ = {isa = PBXFileReference; lastKnownFileType = text.plist.strings; name = ja; path = ja.lproj/ZMLocalizable.strings; sourceTree = "<group>"; };
		F1A989C31FD03E2700B8A82E /* it */ = {isa = PBXFileReference; lastKnownFileType = text.plist.strings; name = it; path = it.lproj/ZMLocalizable.strings; sourceTree = "<group>"; };
		F1A989C41FD03E2800B8A82E /* nl */ = {isa = PBXFileReference; lastKnownFileType = text.plist.strings; name = nl; path = nl.lproj/ZMLocalizable.strings; sourceTree = "<group>"; };
		F1A989C51FD03E2800B8A82E /* tr */ = {isa = PBXFileReference; lastKnownFileType = text.plist.strings; name = tr; path = tr.lproj/ZMLocalizable.strings; sourceTree = "<group>"; };
		F1A989C61FD03E2900B8A82E /* fr */ = {isa = PBXFileReference; lastKnownFileType = text.plist.strings; name = fr; path = fr.lproj/ZMLocalizable.strings; sourceTree = "<group>"; };
		F1A989C71FD03E2A00B8A82E /* ar */ = {isa = PBXFileReference; lastKnownFileType = text.plist.strings; name = ar; path = ar.lproj/ZMLocalizable.strings; sourceTree = "<group>"; };
		F1A989C81FD03E2B00B8A82E /* da */ = {isa = PBXFileReference; lastKnownFileType = text.plist.strings; name = da; path = da.lproj/ZMLocalizable.strings; sourceTree = "<group>"; };
		F1A989C91FD03E2B00B8A82E /* zh-Hans */ = {isa = PBXFileReference; lastKnownFileType = text.plist.strings; name = "zh-Hans"; path = "zh-Hans.lproj/ZMLocalizable.strings"; sourceTree = "<group>"; };
		F1A989CA1FD03E2C00B8A82E /* sl */ = {isa = PBXFileReference; lastKnownFileType = text.plist.strings; name = sl; path = sl.lproj/ZMLocalizable.strings; sourceTree = "<group>"; };
		F1A989CB1FD03E2C00B8A82E /* fi */ = {isa = PBXFileReference; lastKnownFileType = text.plist.strings; name = fi; path = fi.lproj/ZMLocalizable.strings; sourceTree = "<group>"; };
		F1A989CC1FD03E2D00B8A82E /* et */ = {isa = PBXFileReference; lastKnownFileType = text.plist.strings; name = et; path = et.lproj/ZMLocalizable.strings; sourceTree = "<group>"; };
		F1A989CD1FD03E2E00B8A82E /* pl */ = {isa = PBXFileReference; lastKnownFileType = text.plist.strings; name = pl; path = pl.lproj/ZMLocalizable.strings; sourceTree = "<group>"; };
		F1A989CE1FD0579F00B8A82E /* de */ = {isa = PBXFileReference; lastKnownFileType = text.plist.strings; name = de; path = de.lproj/ZMLocalizable.strings; sourceTree = "<group>"; };
		F1AE5F6C21F72FC6009CDBBC /* ZMUserSession+Timers.swift */ = {isa = PBXFileReference; lastKnownFileType = sourcecode.swift; path = "ZMUserSession+Timers.swift"; sourceTree = "<group>"; };
		F1AE5F6E21F73388009CDBBC /* ZMUserSessionTests+Timers.swift */ = {isa = PBXFileReference; lastKnownFileType = sourcecode.swift; path = "ZMUserSessionTests+Timers.swift"; sourceTree = "<group>"; };
		F1B5D53C2181FDA300986911 /* NetworkQuality.swift */ = {isa = PBXFileReference; lastKnownFileType = sourcecode.swift; path = NetworkQuality.swift; sourceTree = "<group>"; };
		F1C1F3ED1FCF0C85007273E3 /* ZMUserSessionErrorCode+Localized.swift */ = {isa = PBXFileReference; lastKnownFileType = sourcecode.swift; path = "ZMUserSessionErrorCode+Localized.swift"; sourceTree = "<group>"; };
		F1C1F3EF1FCF18C5007273E3 /* NSError+Localized.swift */ = {isa = PBXFileReference; lastKnownFileType = sourcecode.swift; path = "NSError+Localized.swift"; sourceTree = "<group>"; };
		F1C51FE61FB49660009C2269 /* RegistrationStatus.swift */ = {isa = PBXFileReference; lastKnownFileType = sourcecode.swift; path = RegistrationStatus.swift; sourceTree = "<group>"; };
		F1C51FE81FB4A9C7009C2269 /* RegistrationStrategy.swift */ = {isa = PBXFileReference; lastKnownFileType = sourcecode.swift; path = RegistrationStrategy.swift; sourceTree = "<group>"; };
		F1E48002207E3789008D4299 /* Default-568h@2x.png */ = {isa = PBXFileReference; lastKnownFileType = image.png; path = "Default-568h@2x.png"; sourceTree = "<group>"; };
		F1F3FE8620F36DEC00B0BAF3 /* PushNotificationTokenTests.swift */ = {isa = PBXFileReference; lastKnownFileType = sourcecode.swift; path = PushNotificationTokenTests.swift; sourceTree = "<group>"; };
		F905C47E1E79A86A00AF34A5 /* WireCallCenterV3Tests.swift */ = {isa = PBXFileReference; fileEncoding = 4; lastKnownFileType = sourcecode.swift; path = WireCallCenterV3Tests.swift; sourceTree = "<group>"; };
		F90EC5A21E7BF1AC00A6779E /* AVSWrapper.swift */ = {isa = PBXFileReference; fileEncoding = 4; lastKnownFileType = sourcecode.swift; path = AVSWrapper.swift; sourceTree = "<group>"; };
		F91CA6AC1BECBD3F000EE5C2 /* Base */ = {isa = PBXFileReference; lastKnownFileType = text.plist.strings; name = Base; path = Base.lproj/Push.strings; sourceTree = "<group>"; };
		F91CA6AD1BECBD46000EE5C2 /* Base */ = {isa = PBXFileReference; lastKnownFileType = text.plist.stringsdict; name = Base; path = Base.lproj/Push.stringsdict; sourceTree = "<group>"; };
		F91CA6AE1BECBD51000EE5C2 /* de */ = {isa = PBXFileReference; lastKnownFileType = text.plist.strings; name = de; path = de.lproj/Push.strings; sourceTree = "<group>"; };
		F91CA6AF1BECBD51000EE5C2 /* de */ = {isa = PBXFileReference; lastKnownFileType = text.plist.stringsdict; name = de; path = de.lproj/Push.stringsdict; sourceTree = "<group>"; };
		F920F4D51DA3DCF8002B860B /* ConversationTests+Ephemeral.swift */ = {isa = PBXFileReference; fileEncoding = 4; lastKnownFileType = sourcecode.swift; path = "ConversationTests+Ephemeral.swift"; sourceTree = "<group>"; };
		F9245BEC1CBF95A8009D1E85 /* ZMHotFixDirectory+Swift.swift */ = {isa = PBXFileReference; fileEncoding = 4; lastKnownFileType = sourcecode.swift; path = "ZMHotFixDirectory+Swift.swift"; sourceTree = "<group>"; };
		F925468C1C63B61000CE2D7C /* MessagingTest+EventFactory.h */ = {isa = PBXFileReference; fileEncoding = 4; lastKnownFileType = sourcecode.c.h; path = "MessagingTest+EventFactory.h"; sourceTree = "<group>"; };
		F925468D1C63B61000CE2D7C /* MessagingTest+EventFactory.m */ = {isa = PBXFileReference; fileEncoding = 4; lastKnownFileType = sourcecode.c.objc; path = "MessagingTest+EventFactory.m"; sourceTree = "<group>"; };
		F92CA9641F153622007D8570 /* ZMUserSessionTests+FileRelocation.swift */ = {isa = PBXFileReference; fileEncoding = 4; lastKnownFileType = sourcecode.swift; path = "ZMUserSessionTests+FileRelocation.swift"; sourceTree = "<group>"; };
		F93A75F11C1F219800252586 /* ConversationStatusStrategy.swift */ = {isa = PBXFileReference; fileEncoding = 4; lastKnownFileType = sourcecode.swift; path = ConversationStatusStrategy.swift; sourceTree = "<group>"; };
		F93C4C6F1E1E8B77007E9CEE /* Cartfile.resolved */ = {isa = PBXFileReference; fileEncoding = 4; lastKnownFileType = text; path = Cartfile.resolved; sourceTree = "<group>"; };
		F93F3A581ED5A67E003CD185 /* TeamTests.swift */ = {isa = PBXFileReference; fileEncoding = 4; lastKnownFileType = sourcecode.swift; path = TeamTests.swift; sourceTree = "<group>"; };
		F9410F621DE44C2E007451FF /* TypingStrategyTests.swift */ = {isa = PBXFileReference; fileEncoding = 4; lastKnownFileType = sourcecode.swift; path = TypingStrategyTests.swift; sourceTree = "<group>"; };
		F9410F641DE49C13007451FF /* PushTokenStrategy.swift */ = {isa = PBXFileReference; fileEncoding = 4; lastKnownFileType = sourcecode.swift; name = PushTokenStrategy.swift; path = Source/Synchronization/Strategies/PushTokenStrategy.swift; sourceTree = SOURCE_ROOT; };
		F9410F671DE4BE42007451FF /* PushTokenStrategyTests.swift */ = {isa = PBXFileReference; fileEncoding = 4; lastKnownFileType = sourcecode.swift; path = PushTokenStrategyTests.swift; sourceTree = "<group>"; };
		F94F6B321E54B9C000D46A29 /* CallingRequestStrategyTests.swift */ = {isa = PBXFileReference; fileEncoding = 4; lastKnownFileType = sourcecode.swift; path = CallingRequestStrategyTests.swift; sourceTree = "<group>"; };
		F95706531DE5D1CC0087442C /* SearchUserImageStrategy.swift */ = {isa = PBXFileReference; fileEncoding = 4; lastKnownFileType = sourcecode.swift; path = SearchUserImageStrategy.swift; sourceTree = "<group>"; };
		F95706581DE5F6D40087442C /* SearchUserImageStrategyTests.swift */ = {isa = PBXFileReference; fileEncoding = 4; lastKnownFileType = sourcecode.swift; path = SearchUserImageStrategyTests.swift; sourceTree = "<group>"; };
		F95ECF4C1B94A553009F91BA /* ZMHotFix.h */ = {isa = PBXFileReference; fileEncoding = 4; lastKnownFileType = sourcecode.c.h; path = ZMHotFix.h; sourceTree = "<group>"; };
		F95ECF4D1B94A553009F91BA /* ZMHotFix.m */ = {isa = PBXFileReference; fileEncoding = 4; lastKnownFileType = sourcecode.c.objc; path = ZMHotFix.m; sourceTree = "<group>"; };
		F95ECF501B94BD05009F91BA /* ZMHotFixTests.m */ = {isa = PBXFileReference; fileEncoding = 4; lastKnownFileType = sourcecode.c.objc; path = ZMHotFixTests.m; sourceTree = "<group>"; };
		F95FFBCF1EB8A44D004031CB /* CallSystemMessageGeneratorTests.swift */ = {isa = PBXFileReference; fileEncoding = 4; lastKnownFileType = sourcecode.swift; path = CallSystemMessageGeneratorTests.swift; sourceTree = "<group>"; };
		F962A8EF19FFD4DC00FD0F80 /* ZMOperationLoop+Private.h */ = {isa = PBXFileReference; lastKnownFileType = sourcecode.c.h; path = "ZMOperationLoop+Private.h"; sourceTree = "<group>"; };
		F9644AE91E83CDD100A1887B /* CallingV3Tests.swift */ = {isa = PBXFileReference; fileEncoding = 4; lastKnownFileType = sourcecode.swift; path = CallingV3Tests.swift; sourceTree = "<group>"; };
		F964700B1D5C720D00A81A92 /* ConversationTests+MessageEditing.m */ = {isa = PBXFileReference; fileEncoding = 4; lastKnownFileType = sourcecode.c.objc; path = "ConversationTests+MessageEditing.m"; sourceTree = "<group>"; };
		F96DBEE81DF9A570008FE832 /* ZMSyncStrategy+ManagedObjectChanges.h */ = {isa = PBXFileReference; fileEncoding = 4; lastKnownFileType = sourcecode.c.h; path = "ZMSyncStrategy+ManagedObjectChanges.h"; sourceTree = "<group>"; };
		F96DBEE91DF9A570008FE832 /* ZMSyncStrategy+ManagedObjectChanges.m */ = {isa = PBXFileReference; fileEncoding = 4; lastKnownFileType = sourcecode.c.objc; path = "ZMSyncStrategy+ManagedObjectChanges.m"; sourceTree = "<group>"; };
		F991CE111CB55512004D8465 /* ZMConversation+Testing.h */ = {isa = PBXFileReference; fileEncoding = 4; lastKnownFileType = sourcecode.c.h; path = "ZMConversation+Testing.h"; sourceTree = "<group>"; };
		F991CE121CB55512004D8465 /* ZMConversation+Testing.m */ = {isa = PBXFileReference; fileEncoding = 4; lastKnownFileType = sourcecode.c.objc; path = "ZMConversation+Testing.m"; sourceTree = "<group>"; };
		F991CE131CB55512004D8465 /* ZMUser+Testing.h */ = {isa = PBXFileReference; fileEncoding = 4; lastKnownFileType = sourcecode.c.h; path = "ZMUser+Testing.h"; sourceTree = "<group>"; };
		F991CE141CB55512004D8465 /* ZMUser+Testing.m */ = {isa = PBXFileReference; fileEncoding = 4; lastKnownFileType = sourcecode.c.objc; path = "ZMUser+Testing.m"; sourceTree = "<group>"; };
		F99298581BE110490058D42F /* ZMClientRegistrationStatusTests.m */ = {isa = PBXFileReference; fileEncoding = 4; lastKnownFileType = sourcecode.c.objc; path = ZMClientRegistrationStatusTests.m; sourceTree = "<group>"; };
		F992985A1BE1404D0058D42F /* ZMClientRegistrationStatus+Internal.h */ = {isa = PBXFileReference; lastKnownFileType = sourcecode.c.h; path = "ZMClientRegistrationStatus+Internal.h"; sourceTree = "<group>"; };
		F9AB00211F0CDAF00037B437 /* FileRelocator.swift */ = {isa = PBXFileReference; fileEncoding = 4; lastKnownFileType = sourcecode.swift; path = FileRelocator.swift; sourceTree = "<group>"; };
		F9ABE84B1EFD568B00D83214 /* TeamDownloadRequestStrategy.swift */ = {isa = PBXFileReference; fileEncoding = 4; lastKnownFileType = sourcecode.swift; path = TeamDownloadRequestStrategy.swift; sourceTree = "<group>"; };
		F9ABE84D1EFD568B00D83214 /* TeamRequestFactory.swift */ = {isa = PBXFileReference; fileEncoding = 4; lastKnownFileType = sourcecode.swift; path = TeamRequestFactory.swift; sourceTree = "<group>"; };
		F9ABE8531EFD56BF00D83214 /* TeamDownloadRequestStrategyTests.swift */ = {isa = PBXFileReference; fileEncoding = 4; lastKnownFileType = sourcecode.swift; path = TeamDownloadRequestStrategyTests.swift; sourceTree = "<group>"; };
		F9ABE8541EFD56BF00D83214 /* TeamDownloadRequestStrategy+EventsTests.swift */ = {isa = PBXFileReference; fileEncoding = 4; lastKnownFileType = sourcecode.swift; path = "TeamDownloadRequestStrategy+EventsTests.swift"; sourceTree = "<group>"; };
		F9B171F51C0EF21100E6EEC6 /* ClientUpdateStatus.swift */ = {isa = PBXFileReference; fileEncoding = 4; lastKnownFileType = sourcecode.swift; path = ClientUpdateStatus.swift; sourceTree = "<group>"; };
		F9B171F71C0F00E700E6EEC6 /* ClientUpdateStatusTests.swift */ = {isa = PBXFileReference; fileEncoding = 4; lastKnownFileType = sourcecode.swift; path = ClientUpdateStatusTests.swift; sourceTree = "<group>"; };
		F9B171F91C0F320200E6EEC6 /* ClientManagementTests.m */ = {isa = PBXFileReference; fileEncoding = 4; lastKnownFileType = sourcecode.c.objc; path = ClientManagementTests.m; sourceTree = "<group>"; };
		F9B71F4A1CB2B841001DB03F /* NSManagedObjectContext+TestHelpers.h */ = {isa = PBXFileReference; fileEncoding = 4; lastKnownFileType = sourcecode.c.h; path = "NSManagedObjectContext+TestHelpers.h"; sourceTree = "<group>"; };
		F9B71F4B1CB2B841001DB03F /* NSManagedObjectContext+TestHelpers.m */ = {isa = PBXFileReference; fileEncoding = 4; lastKnownFileType = sourcecode.c.objc; path = "NSManagedObjectContext+TestHelpers.m"; sourceTree = "<group>"; };
		F9C9A4ED1CAD290B0039E10C /* store128.wiredatabase */ = {isa = PBXFileReference; lastKnownFileType = file; path = store128.wiredatabase; sourceTree = "<group>"; };
		F9D1CD131DF6C131002F6E80 /* SyncStatusTests.swift */ = {isa = PBXFileReference; fileEncoding = 4; lastKnownFileType = sourcecode.swift; lineEnding = 0; path = SyncStatusTests.swift; sourceTree = "<group>"; xcLanguageSpecificationIdentifier = xcode.lang.swift; };
		F9DAC54D1C2034E70001F11E /* ConversationStatusStrategyTests.swift */ = {isa = PBXFileReference; fileEncoding = 4; lastKnownFileType = sourcecode.swift; path = ConversationStatusStrategyTests.swift; sourceTree = "<group>"; };
		F9E3AB511BEA017300C1A6AA /* ZMSelfStrategy+Internal.h */ = {isa = PBXFileReference; fileEncoding = 4; lastKnownFileType = sourcecode.c.h; path = "ZMSelfStrategy+Internal.h"; sourceTree = "<group>"; };
		F9E462D91D7043C60036CFA7 /* ConversationTests+DeliveryConfirmation.swift */ = {isa = PBXFileReference; fileEncoding = 4; lastKnownFileType = sourcecode.swift; path = "ConversationTests+DeliveryConfirmation.swift"; sourceTree = "<group>"; };
		F9E577201E77EC6D0065EFE4 /* WireCallCenterV3+Notifications.swift */ = {isa = PBXFileReference; fileEncoding = 4; lastKnownFileType = sourcecode.swift; path = "WireCallCenterV3+Notifications.swift"; sourceTree = "<group>"; };
		F9F11A061A0A630900F1DCEE /* ZMBlacklistVerificatorTest.m */ = {isa = PBXFileReference; fileEncoding = 4; lastKnownFileType = sourcecode.c.objc; path = ZMBlacklistVerificatorTest.m; sourceTree = "<group>"; };
		F9F631411DE3524100416938 /* TypingStrategy.swift */ = {isa = PBXFileReference; fileEncoding = 4; lastKnownFileType = sourcecode.swift; path = TypingStrategy.swift; sourceTree = "<group>"; };
		F9F846331ED307F10087C1A4 /* CallParticipantsSnapshotTests.swift */ = {isa = PBXFileReference; fileEncoding = 4; lastKnownFileType = sourcecode.swift; path = CallParticipantsSnapshotTests.swift; sourceTree = "<group>"; };
		F9F9F5611D75D62100AE6499 /* RequestStrategyTestBase.swift */ = {isa = PBXFileReference; fileEncoding = 4; lastKnownFileType = sourcecode.swift; path = RequestStrategyTestBase.swift; sourceTree = "<group>"; };
		F9FD16791BDFCDAD00725F5C /* ZMClientRegistrationStatus.h */ = {isa = PBXFileReference; fileEncoding = 4; lastKnownFileType = sourcecode.c.h; path = ZMClientRegistrationStatus.h; sourceTree = "<group>"; };
		F9FD167A1BDFCDAD00725F5C /* ZMClientRegistrationStatus.m */ = {isa = PBXFileReference; fileEncoding = 4; lastKnownFileType = sourcecode.c.objc; path = ZMClientRegistrationStatus.m; sourceTree = "<group>"; };
		F9FD798519EE742600D70FCD /* ZMBlacklistDownloader.h */ = {isa = PBXFileReference; fileEncoding = 4; lastKnownFileType = sourcecode.c.h; path = ZMBlacklistDownloader.h; sourceTree = "<group>"; };
		F9FD798619EE742600D70FCD /* ZMBlacklistDownloader.m */ = {isa = PBXFileReference; fileEncoding = 4; lastKnownFileType = sourcecode.c.objc; path = ZMBlacklistDownloader.m; sourceTree = "<group>"; };
		F9FD798919EE962F00D70FCD /* ZMBlacklistDownloaderTest.m */ = {isa = PBXFileReference; fileEncoding = 4; lastKnownFileType = sourcecode.c.objc; path = ZMBlacklistDownloaderTest.m; sourceTree = "<group>"; };
		F9FD798B19EE9B9A00D70FCD /* ZMBlacklistVerificator.h */ = {isa = PBXFileReference; fileEncoding = 4; lastKnownFileType = sourcecode.c.h; path = ZMBlacklistVerificator.h; sourceTree = "<group>"; };
		F9FD798C19EE9B9A00D70FCD /* ZMBlacklistVerificator.m */ = {isa = PBXFileReference; fileEncoding = 4; lastKnownFileType = sourcecode.c.objc; path = ZMBlacklistVerificator.m; sourceTree = "<group>"; };
/* End PBXFileReference section */

/* Begin PBXFrameworksBuildPhase section */
		169BA1CF25ECDBA300374343 /* Frameworks */ = {
			isa = PBXFrameworksBuildPhase;
			buildActionMask = 2147483647;
			files = (
				169BA1D725ECDBA300374343 /* WireSyncEngine.framework in Frameworks */,
			);
			runOnlyForDeploymentPostprocessing = 0;
		};
		3E186085191A56F6000FE027 /* Frameworks */ = {
			isa = PBXFrameworksBuildPhase;
			buildActionMask = 2147483647;
			files = (
				544BA1571A43424F00D3B852 /* WireSyncEngine.framework in Frameworks */,
				A9A23978268DEC53004B1C22 /* WireTesting.xcframework in Frameworks */,
				A9CCBA952696631100122380 /* WireMockTransport.xcframework in Frameworks */,
				A9A23976268DEC53004B1C22 /* OCMock.xcframework in Frameworks */,
			);
			runOnlyForDeploymentPostprocessing = 0;
		};
		3E1860C0191A649D000FE027 /* Frameworks */ = {
			isa = PBXFrameworksBuildPhase;
			buildActionMask = 2147483647;
			files = (
				54F4DC5A1A4438B300FDB6EA /* WireSyncEngine.framework in Frameworks */,
			);
			runOnlyForDeploymentPostprocessing = 0;
		};
		5498158F1A43232400A7CE2E /* Frameworks */ = {
			isa = PBXFrameworksBuildPhase;
			buildActionMask = 2147483647;
			files = (
				A9A2394E268DEC3D004B1C22 /* avs.xcframework in Frameworks */,
				A9A2395C268DEC3D004B1C22 /* libPhoneNumberiOS.xcframework in Frameworks */,
				1658E91D26C53FDB003D0090 /* Starscream.xcframework in Frameworks */,
				A9A23954268DEC3D004B1C22 /* WireLinkPreview.xcframework in Frameworks */,
				A9A2396C268DEC3D004B1C22 /* WireUtilities.xcframework in Frameworks */,
				A9A2395E268DEC3D004B1C22 /* WireDataModel.xcframework in Frameworks */,
				A9A2395A268DEC3D004B1C22 /* WireImages.xcframework in Frameworks */,
				A9A23960268DEC3D004B1C22 /* WireProtos.xcframework in Frameworks */,
				A9A23958268DEC3D004B1C22 /* ZipArchive.xcframework in Frameworks */,
				A9A23952268DEC3D004B1C22 /* PINCache.xcframework in Frameworks */,
				A9A23956268DEC3D004B1C22 /* WireRequestStrategy.xcframework in Frameworks */,
				A9A23962268DEC3D004B1C22 /* WireCryptobox.xcframework in Frameworks */,
				A9A23950268DEC3D004B1C22 /* HTMLString.xcframework in Frameworks */,
				A9A2396A268DEC3D004B1C22 /* WireSystem.xcframework in Frameworks */,
				A9A23968268DEC3D004B1C22 /* WireTransport.xcframework in Frameworks */,
				A9A23966268DEC3D004B1C22 /* SwiftProtobuf.xcframework in Frameworks */,
			);
			runOnlyForDeploymentPostprocessing = 0;
		};
/* End PBXFrameworksBuildPhase section */

/* Begin PBXGroup section */
		0928E38F1BA2CFF60057232E /* E2EE */ = {
			isa = PBXGroup;
			children = (
				871667F91BB2AE9C009C6EEA /* APSSignalingKeysStore.swift */,
				09BCDB8C1BCE7F000020DCC7 /* ZMAPSMessageDecoder.h */,
				09BCDB8D1BCE7F000020DCC7 /* ZMAPSMessageDecoder.m */,
			);
			path = E2EE;
			sourceTree = "<group>";
		};
		0994E1DB1B835C4900A51721 /* zmc-config */ = {
			isa = PBXGroup;
			children = (
				A93724C226984D2F005FD532 /* ios.xcconfig */,
				0994E1DD1B835C4900A51721 /* ios-test-host.xcconfig */,
				0994E1DE1B835C4900A51721 /* ios-test-target.xcconfig */,
				0994E1E21B835C4900A51721 /* project-common.xcconfig */,
				0994E1E31B835C4900A51721 /* project-debug.xcconfig */,
				0994E1E41B835C4900A51721 /* project.xcconfig */,
				0994E1E81B835C4900A51721 /* tests.xcconfig */,
				0994E1E91B835C4900A51721 /* warnings-debug.xcconfig */,
				0994E1EA1B835C4900A51721 /* warnings.xcconfig */,
			);
			path = "zmc-config";
			sourceTree = "<group>";
		};
		09C77C3C1BA2E38D00E2163F /* E2EE */ = {
			isa = PBXGroup;
			children = (
				F9F9F5611D75D62100AE6499 /* RequestStrategyTestBase.swift */,
				0920833C1BA84F3100F82B29 /* UserClientRequestStrategyTests.swift */,
				161927222459E08E00DDD9EB /* UserClientEventConsumerTests.swift */,
				093694441BA9633300F36B3A /* UserClientRequestFactoryTests.swift */,
				87D003FE1BB5810D00472E06 /* APSSignalingKeyStoreTests.swift */,
				09914E521BD6613D00C10BF8 /* ZMDecodedAPSMessageTest.m */,
			);
			path = E2EE;
			sourceTree = "<group>";
		};
		161ACB2B23F5B9E900ABFF33 /* URLActionProcessors */ = {
			isa = PBXGroup;
			children = (
				161ACB2C23F5BA0200ABFF33 /* DeepLinkURLActionProcessor.swift */,
				161ACB2E23F5BACA00ABFF33 /* ConnectToBotURLActionProcessor.swift */,
			);
			path = URLActionProcessors;
			sourceTree = "<group>";
		};
		161ACB3023F5BB7E00ABFF33 /* URLActionProcessors */ = {
			isa = PBXGroup;
			children = (
				161ACB3123F5BBA100ABFF33 /* CompanyLoginURLActionProcessor.swift */,
				06239125274DB73A0065A72D /* StartLoginURLActionProcessor.swift */,
			);
			path = URLActionProcessors;
			sourceTree = "<group>";
		};
		161ACB3D23F6E49400ABFF33 /* URLActionProcessors */ = {
			isa = PBXGroup;
			children = (
				161ACB3E23F6E4C200ABFF33 /* DeepLinkURLActionProcessorTests.swift */,
				161C886223FADDE400CB0B8E /* ConnectToBotURLActionProcessorTests.swift */,
			);
			name = URLActionProcessors;
			sourceTree = "<group>";
		};
		161ACB4023F6EDF900ABFF33 /* UnauthenticatedSession */ = {
			isa = PBXGroup;
			children = (
				161ACB4123F6EE1E00ABFF33 /* URLActionProcessors */,
			);
			path = UnauthenticatedSession;
			sourceTree = "<group>";
		};
		161ACB4123F6EE1E00ABFF33 /* URLActionProcessors */ = {
			isa = PBXGroup;
			children = (
				161ACB4223F6EE4800ABFF33 /* CompanyLoginURLActionProcessorTests.swift */,
				06894D91276BA7FA00DA4E33 /* StartLoginURLActionProcessorTests.swift */,
			);
			path = URLActionProcessors;
			sourceTree = "<group>";
		};
		1688189C25F150E100BB51C3 /* TestsPlans */ = {
			isa = PBXGroup;
			children = (
				168818A025F1512400BB51C3 /* AllTests.xctestplan */,
				168818AB25F1533A00BB51C3 /* IntegrationTests.xctestplan */,
			);
			path = TestsPlans;
			sourceTree = "<group>";
		};
		169BA1F625ECF8C300374343 /* Mocks */ = {
			isa = PBXGroup;
			children = (
				169BA1F725ECF8F700374343 /* MockAppLock.swift */,
				169BA23C25EF6E2A00374343 /* MockRegistrationStatusDelegate.swift */,
				169BA24325EF6FFA00374343 /* MockAnalytics.swift */,
				169BA24B25EF753100374343 /* MockReachability.swift */,
			);
			path = Mocks;
			sourceTree = "<group>";
		};
		169BA25025EF777300374343 /* Recorders */ = {
			isa = PBXGroup;
			children = (
				169BA25125EF778E00374343 /* TestUserProfileUpdateObserver.swift */,
			);
			path = Recorders;
			sourceTree = "<group>";
		};
		3E18605A191A4EF8000FE027 /* Resources */ = {
			isa = PBXGroup;
			children = (
				54764B9D1C931E9400BD25E3 /* animated.gif */,
				54764B9E1C931E9400BD25E3 /* not_animated.gif */,
				54764B971C9303D600BD25E3 /* medium.jpg */,
				54764B981C9303D600BD25E3 /* tiny.jpg */,
				AF6415A01C9C151700A535F5 /* EncryptedBase64EncondedExternalMessageTestFixture.txt */,
				AF6415A11C9C151700A535F5 /* ExternalMessageTextFixture.txt */,
				EE01E0361F90DABC001AA33C /* audio.m4a */,
				BF158D2E1CE087D8007C6F8A /* video.mp4 */,
				54DFAE211C92D979004B1D15 /* 1900x1500.jpg */,
				F9C9A4F11CAD2A200039E10C /* DB Ficture 1.28 */,
				BF44A3521C71D60100C6928E /* DB Fixture 1.27 */,
				BF72DF111C4D257C002B324F /* DB Fixture 1.24 */,
				BF72DF101C4D256B002B324F /* DB Fixture 1.25 / 1.26 */,
				5423B998191A4A1B0044347D /* InfoPlist.strings */,
				3E2712FE1A891781008EE50F /* UnitTests-Info.plist */,
				169BA1D625ECDBA300374343 /* IntegrationTests-Info.plist */,
				54764B9B1C930AEB00BD25E3 /* Lorem Ipsum.txt */,
			);
			path = Resources;
			sourceTree = "<group>";
		};
		3E18605B191A4F28000FE027 /* Public */ = {
			isa = PBXGroup;
			children = (
				542049EF196AB84B000D8A94 /* WireSyncEngine.h */,
				A9B53AA924E12E240066FCC6 /* ZMAccountDeletedReason.swift */,
				3E05F247192A4F8900F22D80 /* NSError+ZMUserSession.h */,
				54D9331C1AE1643A00C0B91C /* ZMCredentials.h */,
				546D45FD19E29D92004C478D /* ZMNetworkState.h */,
			);
			path = Public;
			sourceTree = "<group>";
		};
		3E18605E191A4F4F000FE027 /* Resources */ = {
			isa = PBXGroup;
			children = (
				3E799CC9192134900020A438 /* Configurations */,
				3E27131A1A8A68BF008EE50F /* Push.strings */,
				3E27131C1A8A68BF008EE50F /* Push.stringsdict */,
				549815961A43232400A7CE2E /* WireSyncEngine-ios-Info.plist */,
				F1A989BC1FD03E1B00B8A82E /* ZMLocalizable.strings */,
				543095921DE76B170065367F /* random1.txt */,
				543095941DE76B270065367F /* random2.txt */,
			);
			path = Resources;
			sourceTree = "<group>";
		};
		3E1860B3191A5D1D000FE027 /* iOS Test Host */ = {
			isa = PBXGroup;
			children = (
				3E1860B4191A5D99000FE027 /* Test-Host-Info.plist */,
				3E1860B5191A5D99000FE027 /* Test-Host-Prefix.pch */,
				3E1860B6191A5D99000FE027 /* TestHost-main.m */,
				3E1860B7191A5D99000FE027 /* TestHostAppDelegate.h */,
				3E1860B8191A5D99000FE027 /* TestHostAppDelegate.m */,
				F1E48002207E3789008D4299 /* Default-568h@2x.png */,
				3E9848BC1A65253000F7B050 /* Hack.swift */,
				872C995A1DB65D0D006A3BDE /* harp.m4a */,
				872C99571DB659E6006A3BDE /* ringing_from_them_long.caf */,
			);
			path = "iOS Test Host";
			sourceTree = "<group>";
		};
		3E799CC9192134900020A438 /* Configurations */ = {
			isa = PBXGroup;
			children = (
				0994E1DB1B835C4900A51721 /* zmc-config */,
				0994E1F01B835C4900A51721 /* WireSyncEngine.xcconfig */,
				0994E1F11B835D1100A51721 /* version.xcconfig */,
			);
			path = Configurations;
			sourceTree = "<group>";
		};
		3E89FFA3191B6E15002D3A3E /* Data Model */ = {
			isa = PBXGroup;
			children = (
				0648FC1327864783006519D1 /* Conversation+Join.swift */,
				EEEED9A723F6BC00008C94CA /* SelfUserProvider.swift */,
				EE1108FA23D2087F005DC663 /* Typing.swift */,
				EE1108F823D1F945005DC663 /* TypingUsersTimeout.swift */,
				EE1DEBBC23D5E0390087EE1F /* TypingUsersTimeout+Key.swift */,
				EE1108B623D1B367005DC663 /* TypingUsers.swift */,
				16F5F16B1E4092C00062F0AE /* NSManagedObjectContext+CTCallCenter.swift */,
				EE1DEBC523D5F1D00087EE1F /* NSManagedObjectContext+TypingUsers.swift */,
				0640C26C26EA0B5C0057AF80 /* NSManagedObjectContext+Packaging.swift */,
				16085B321F71811A000B9F22 /* UserChangeInfo+UserSession.swift */,
				8754B8491F73C25400EC02AD /* ConversationListChangeInfo+UserSession.swift */,
				8754B84B1F73C38900EC02AD /* MessageChangeInfo+UserSession.swift */,
				872A2EE51FFFBC2900900B22 /* ServiceUser.swift */,
				168CF4282007840A009FCB89 /* Team+Invite.swift */,
				BF3C1B1620DBE254001CE126 /* Conversation+MessageDestructionTimeout.swift */,
				D5D10DA3203AE43200145497 /* Conversation+AccessMode.swift */,
				16030DC821B01B7500F8032E /* Conversation+ReadReceiptMode.swift */,
				16519D37231D3B1700C9D76D /* Conversation+Deletion.swift */,
				EE1DEBC223D5F1920087EE1F /* Conversation+TypingUsers.swift */,
				878ACB4720AEFB980016E68A /* ZMUser+Consent.swift */,
				16CD6A262681BA9000B9A73A /* ZMUser+FederatedConnection.swift */,
			);
			path = "Data Model";
			sourceTree = "<group>";
		};
		3EAD6A08199BB6C800D519DB /* Calling */ = {
			isa = PBXGroup;
			children = (
				0625690E264AE6560041C17B /* CallClosedReason.swift */,
				63B1FAD72763A4E7000766F8 /* AVSIdentifier */,
				634976ED268A18B000824A05 /* AVS */,
				165D3A181E1D43870052E654 /* VoiceChannel.swift */,
				165D3A171E1D43870052E654 /* VoiceChannelV3.swift */,
				165D3A3C1E1D60520052E654 /* ZMConversation+VoiceChannel.swift */,
				16A764601F3E0B0B00564F21 /* CallKitManager.swift */,
				1658C2361F503CF800889F22 /* FlowManager.swift */,
				166D18A3230EBFFA001288CD /* MediaManager.swift */,
				BF735CF91E70003D003BC61F /* SystemMessageCallObserver.swift */,
				165911521DEF38EC007FA847 /* CallStateObserver.swift */,
				5E8BB89F2147F5BC00EEA64B /* CallSnapshot.swift */,
				16C4BD9F20A309CD00BCDB17 /* CallParticipantSnapshot.swift */,
				632A581F25CC43DA00F0C4BD /* CallParticipantsListKind.swift */,
				5EC2C5902137F80E00C6CE35 /* CallState.swift */,
				F1B5D53C2181FDA300986911 /* NetworkQuality.swift */,
				7C5482D9225380160055F1AB /* CallReceivedResult.swift */,
				5E8BB8A12147F89000EEA64B /* CallCenterSupport.swift */,
				633BBC5C27C3B93A00D8B1B0 /* CallEventContent.swift */,
				165D3A141E1D3EF30052E654 /* WireCallCenterV3.swift */,
				639290A6252DEDB400046171 /* WireCallCenterV3+Degradation.swift */,
				5EC2C592213827BF00C6CE35 /* WireCallCenterV3+Events.swift */,
				F9E577201E77EC6D0065EFE4 /* WireCallCenterV3+Notifications.swift */,
				166A8BF21E015F3B00F5EEEA /* WireCallCenterV3Factory.swift */,
				63FE4B9D25C1D2EC002878E5 /* VideoGridPresentationMode.swift */,
			);
			path = Calling;
			sourceTree = "<group>";
		};
		3EAD6A0F199BBE5D00D519DB /* Calling */ = {
			isa = PBXGroup;
			children = (
				16D3FCDE1E365ABC0052A535 /* CallStateObserverTests.swift */,
				160C31401E6DDFC30012E4BC /* VoiceChannelV3Tests.swift */,
				872C99511DB5256E006A3BDE /* CallKitManagerTests.swift */,
				872C995E1DB6722C006A3BDE /* CallKitDelegateTests+Mocking.h */,
				872C995F1DB6722C006A3BDE /* CallKitDelegateTests+Mocking.m */,
				165D3A1A1E1D43870052E654 /* WireCallCenterV3Mock.swift */,
				F905C47E1E79A86A00AF34A5 /* WireCallCenterV3Tests.swift */,
				1658C2381F5404ED00889F22 /* FlowManagerMock.swift */,
				F95FFBCF1EB8A44D004031CB /* CallSystemMessageGeneratorTests.swift */,
				F9F846331ED307F10087C1A4 /* CallParticipantsSnapshotTests.swift */,
				87B30C5B1FA756220054DFB1 /* FlowManagerTests.swift */,
				5E8BB8A3214912D100EEA64B /* AVSBridgingTests.swift */,
				166D18A5230EC418001288CD /* MockMediaManager.swift */,
				639290A3252CA53100046171 /* CallSnapshotTestFixture.swift */,
				A901FE9A258B562F003EAF5C /* CallParticipantTests.swift */,
				632A582125CD9DF900F0C4BD /* CallParticipantsKindTests.swift */,
				6349771D268B7C4300824A05 /* AVSVideoStreamsTest.swift */,
				63CF3FFF276B4D110079FF2B /* AVSIdentifierTests.swift */,
				63A8F575276B7B3100513750 /* AVSClientTests.swift */,
<<<<<<< HEAD
=======
				63A1100D27A026010041E14E /* ZMConversation+AVSIdentifierTests.swift */,
				63A1100F27A028540041E14E /* ZMUser+AVSIdentifierTests.swift */,
				633BBC5E27C3C39700D8B1B0 /* CallEventContentTests.swift */,
>>>>>>> eec2c6b5
			);
			path = Calling;
			sourceTree = "<group>";
		};
		540029AA1918CA8500578793 = {
			isa = PBXGroup;
			children = (
				09284B6A1B8272C300EEE10E /* WireSyncEngine Test Host.entitlements */,
				09CC4AB71B7CB8B700201C63 /* Cartfile */,
				F93C4C6F1E1E8B77007E9CEE /* Cartfile.resolved */,
				09CC4AB81B7CB8BF00201C63 /* Cartfile.private */,
				3E18605F191A4F6A000FE027 /* README.md */,
				5423B98C191A49CD0044347D /* Source */,
				3E18605E191A4F4F000FE027 /* Resources */,
				5423B997191A4A1B0044347D /* Tests */,
				1688189C25F150E100BB51C3 /* TestsPlans */,
				540029B61918CA8500578793 /* Frameworks */,
				540029B51918CA8500578793 /* Products */,
			);
			indentWidth = 4;
			sourceTree = "<group>";
			tabWidth = 4;
		};
		540029B51918CA8500578793 /* Products */ = {
			isa = PBXGroup;
			children = (
				3E186088191A56F6000FE027 /* WireSyncEngine Test Host.app */,
				3E1860C3191A649D000FE027 /* UnitTests.xctest */,
				549815931A43232400A7CE2E /* WireSyncEngine.framework */,
				169BA1D225ECDBA300374343 /* IntegrationTests.xctest */,
			);
			name = Products;
			sourceTree = "<group>";
		};
		540029B61918CA8500578793 /* Frameworks */ = {
			isa = PBXGroup;
			children = (
				1658E91C26C53FDB003D0090 /* Starscream.xcframework */,
				A9A23974268DEC53004B1C22 /* OCMock.xcframework */,
				A9A23975268DEC53004B1C22 /* WireTesting.xcframework */,
				A9A2393E268DEC3C004B1C22 /* avs.xcframework */,
				A9A2393F268DEC3C004B1C22 /* HTMLString.xcframework */,
				A9A23945268DEC3C004B1C22 /* libPhoneNumberiOS.xcframework */,
				A9A23940268DEC3C004B1C22 /* PINCache.xcframework */,
				A9A2394A268DEC3C004B1C22 /* SwiftProtobuf.xcframework */,
				A9A23948268DEC3C004B1C22 /* WireCryptobox.xcframework */,
				A9A23946268DEC3C004B1C22 /* WireDataModel.xcframework */,
				A9A23944268DEC3C004B1C22 /* WireImages.xcframework */,
				A9A23941268DEC3C004B1C22 /* WireLinkPreview.xcframework */,
				A9A23949268DEC3C004B1C22 /* WireMockTransport.xcframework */,
				A9A23947268DEC3C004B1C22 /* WireProtos.xcframework */,
				A9A23942268DEC3C004B1C22 /* WireRequestStrategy.xcframework */,
				A9A2394C268DEC3D004B1C22 /* WireSystem.xcframework */,
				A9A2394B268DEC3D004B1C22 /* WireTransport.xcframework */,
				A9A2394D268DEC3D004B1C22 /* WireUtilities.xcframework */,
				A9A23943268DEC3C004B1C22 /* ZipArchive.xcframework */,
			);
			name = Frameworks;
			sourceTree = "<group>";
		};
		5423B98C191A49CD0044347D /* Source */ = {
			isa = PBXGroup;
			children = (
				EFF9403C2240FE12004F3115 /* DeepLink */,
				54B2A0821DAE71F100BB40B1 /* Analytics */,
				0928E38F1BA2CFF60057232E /* E2EE */,
				A9EADFFF19DBF20A00FD386C /* Utility */,
				A926F1E0196C12ED0045BB47 /* Registration */,
				A957B4B91962FB610060EE03 /* Notifications */,
				54BAF1BB19212EBA008042FB /* UserSession */,
				F19F1D361EFBF60A00275E27 /* SessionManager */,
				F19F1D121EFBC17A00275E27 /* UnauthenticatedSession */,
				3E89FFA3191B6E15002D3A3E /* Data Model */,
				85D85DBFC1F3A95767DEEA45 /* Synchronization */,
				3EAD6A08199BB6C800D519DB /* Calling */,
				3E18605B191A4F28000FE027 /* Public */,
				3E18605C191A4F3B000FE027 /* WireSyncEngine-iOS.pch */,
			);
			path = Source;
			sourceTree = "<group>";
		};
		5423B997191A4A1B0044347D /* Tests */ = {
			isa = PBXGroup;
			children = (
				5474C7DC1921303400185A3A /* Source */,
				3E1860B3191A5D1D000FE027 /* iOS Test Host */,
				3E18605A191A4EF8000FE027 /* Resources */,
			);
			path = Tests;
			sourceTree = "<group>";
		};
		5474C7DC1921303400185A3A /* Source */ = {
			isa = PBXGroup;
			children = (
				169BA25025EF777300374343 /* Recorders */,
				169BA1F625ECF8C300374343 /* Mocks */,
				09C77C3C1BA2E38D00E2163F /* E2EE */,
				54C2F6751A6FA988003D09D9 /* Notifications */,
				A9EAE00A19DBF24100FD386C /* Utility */,
				54CEC9BB19AB34CE006817BB /* Registration */,
				5474C7EB1921303400185A3A /* UserSession */,
				F159F4121F1E310C001B7D80 /* SessionManager */,
				161ACB4023F6EDF900ABFF33 /* UnauthenticatedSession */,
				5474C7DD1921303400185A3A /* Data Model */,
				85D850FC5E45F9F688A64419 /* Synchronization */,
				54FC8A0E192CD52800D3C016 /* Integration */,
				3EAD6A0F199BBE5D00D519DB /* Calling */,
				3E799CF2192140300020A438 /* WireSyncEngine-Tests.pch */,
				098CFBBA1B7B9C94000B02B1 /* BaseTestSwiftHelpers.swift */,
				5474C8051921309400185A3A /* MessagingTest.h */,
				5474C8061921309400185A3A /* MessagingTest.m */,
				06BBF7002473D51D00A26626 /* MessagingTest+Swift.swift */,
				5474C8081921309400185A3A /* MessagingTestTests.m */,
				3E1858B21951D69B005FE78F /* MemoryLeaksObserver.h */,
				3E1858B31951D69B005FE78F /* MemoryLeaksObserver.m */,
				5463C88F193F38A6006799DE /* ZMTimingTests.h */,
				5463C890193F38A6006799DE /* ZMTimingTests.m */,
				5E2C354C21A806A80034F1EE /* MockBackgroundActivityManager.swift */,
				16849B1B23EDA1FD00C025A8 /* MockUpdateEventProcessor.swift */,
				16849B1F23EDB32B00C025A8 /* MockSessionManager.swift */,
				1636EAFE23F6FCCC00CD9527 /* MockPresentationDelegate.swift */,
				161C887623FD4CFD00CB0B8E /* MockPushChannel.swift */,
				161C886423FD248A00CB0B8E /* RecordingMockTransportSession.swift */,
				54BD32D01A5ACCF9008EB1B0 /* Test-Bridging-Header.h */,
				16A5FE20215B584200AEEBBD /* MockLinkPreviewDetector.swift */,
				166B2B6D23EB2CD3003E8581 /* DatabaseTest.swift */,
				87AEA67B1EFBD27700C94BF3 /* DiskDatabaseTest.swift */,
				5E8EE1FD20FDCD1300DB1F9B /* MockPasteboard.swift */,
				5E0EB1F82100A46F00B5DC2B /* MockCompanyLoginRequesterDelegate.swift */,
				EE6654632445D4EE00CBF8D3 /* MockAddressBook.swift */,
			);
			path = Source;
			sourceTree = "<group>";
		};
		5474C7DD1921303400185A3A /* Data Model */ = {
			isa = PBXGroup;
			children = (
				F991CE111CB55512004D8465 /* ZMConversation+Testing.h */,
				F991CE121CB55512004D8465 /* ZMConversation+Testing.m */,
				169BA24025EF6F6700374343 /* ZMConversation+Testing.swift */,
				F991CE131CB55512004D8465 /* ZMUser+Testing.h */,
				F991CE141CB55512004D8465 /* ZMUser+Testing.m */,
				F9B71F4A1CB2B841001DB03F /* NSManagedObjectContext+TestHelpers.h */,
				F9B71F4B1CB2B841001DB03F /* NSManagedObjectContext+TestHelpers.m */,
				85D856D10F3CD0262DCB5730 /* MockDataModel */,
				EE1DEBB223D5A6930087EE1F /* TypingTests.swift */,
				EE1DEBB423D5AEE50087EE1F /* TypingUsersTimeoutTests.swift */,
				EE1DEBB823D5B9BC0087EE1F /* ZMConversation+TypingUsersTests.swift */,
				EE1DEBB623D5B62C0087EE1F /* TypingUsersTests.swift */,
				16AD86B71F7292EB00E4C797 /* TypingChange.swift */,
				16D3FD011E3A5C0D0052A535 /* ZMConversationVoiceChannelRouterTests.swift */,
				16519D6C231EAAF300C9D76D /* Conversation+DeletionTests.swift */,
				872A2EE71FFFBC3900900B22 /* ServiceUserTests.swift */,
				878ACB5820AF12C10016E68A /* ZMUserConsentTests.swift */,
			);
			path = "Data Model";
			sourceTree = "<group>";
		};
		5474C7EB1921303400185A3A /* UserSession */ = {
			isa = PBXGroup;
			children = (
				161ACB3D23F6E49400ABFF33 /* URLActionProcessors */,
				549127E819E7FDAB005871F5 /* Search */,
				5447E4651AECDC5000411FCD /* ZMUserSessionTestsBase.h */,
				5447E4661AECDE6500411FCD /* ZMUserSessionTestsBase.m */,
				A97E4F55267CF681006FC545 /* ZMUserSessionTestsBase+ZMUserSessionConfiguration.swift */,
				1679D1CB1EF9730C007B0DF5 /* ZMUserSessionTestsBase+Calling.swift */,
				54610D32192C9D7200FE7201 /* ZMUserSessionTests.m */,
				A97E4F5A267CFB2D006FC545 /* ZMUserSessionTests_NetworkState.swift */,
				1626344620D79C22000D4063 /* ZMUserSessionTests+PushNotifications.swift */,
				F92CA9641F153622007D8570 /* ZMUserSessionTests+FileRelocation.swift */,
				F1AE5F6E21F73388009CDBBC /* ZMUserSessionTests+Timers.swift */,
				168474252252579A004DE9EC /* ZMUserSessionTests+Syncing.swift */,
				16E0FBB4233119FE000E3235 /* ZMUserSessionTests+Authentication.swift */,
				1673C35224CB36D800AE2714 /* ZMUserSessionTests+EncryptionAtRest.swift */,
				0920C4D81B305FF500C55728 /* UserSessionGiphyRequestStateTests.swift */,
				541228431AEE422C00D9ED1C /* ZMAuthenticationStatusTests.m */,
				7CE017142317D07E00144905 /* ZMAuthenticationStatusTests.swift */,
				A9C02611266F5DB8002E542B /* ZMClientRegistrationStatusTests.h */,
				F99298581BE110490058D42F /* ZMClientRegistrationStatusTests.m */,
				A9C02609266F5D1B002E542B /* ZMClientRegistrationStatusTests.swift */,
				F9B171F71C0F00E700E6EEC6 /* ClientUpdateStatusTests.swift */,
				54BFDF691BDA87D20034A3DB /* HistorySynchronizationStatusTests.swift */,
				09B730941B3045E400A5CCC9 /* ProxiedRequestStatusTests.swift */,
				7CE017162317D72A00144905 /* ZMCredentialsTests.swift */,
				542DFEE51DDCA452000F5B95 /* UserProfileUpdateStatusTests.swift */,
				F19F4F4C1E646C3C00F4D8FF /* UserProfileImageUpdateStatusTests.swift */,
				3E05F250192A4FBD00F22D80 /* UserSessionErrorTests.m */,
				A9692F881986476900849241 /* NSString_NormalizationTests.m */,
				F9FD798919EE962F00D70FCD /* ZMBlacklistDownloaderTest.m */,
				F9F11A061A0A630900F1DCEE /* ZMBlacklistVerificatorTest.m */,
				54D784FD1A37248000F47798 /* ZMEncodedNSUUIDWithTimestampTests.m */,
				16DCAD6D1B1476FE008C1DD9 /* NSURL+LaunchOptionsTests.m */,
				F9D1CD131DF6C131002F6E80 /* SyncStatusTests.swift */,
				160C31491E82AC170012E4BC /* OperationStatusTests.swift */,
				16A702CF1E92998100B8410D /* ApplicationStatusDirectoryTests.swift */,
				8766853A1F2A1A860031081B /* UnauthenticatedSessionTests.swift */,
				1662B0F823D9CE8F00B8C7C5 /* UnauthenticatedSessionTests+DomainLookup.swift */,
				167F383C23E04A93006B6AA9 /* UnauthenticatedSessionTests+SSO.swift */,
				16085B341F719E6D000B9F22 /* NetworkStateRecorder.swift */,
				168CF42E2007BCD9009FCB89 /* TeamInvitationStatusTests.swift */,
				D55272E92062732100F542BE /* AssetDeletionStatusTests.swift */,
				874A16932052C64B001C6760 /* UserExpirationObserverTests.swift */,
				874A1749205812B6001C6760 /* ZMUserSessionTests.swift */,
				166264922166517A00300F45 /* CallEventStatusTests.swift */,
				87D2555821D6275800D03789 /* BuildTypeTests.swift */,
			);
			path = UserSession;
			sourceTree = "<group>";
		};
		549127E819E7FDAB005871F5 /* Search */ = {
			isa = PBXGroup;
			children = (
				1660AA0E1ECE0C870056D403 /* SearchResultTests.swift */,
				1660AA101ECE3C1C0056D403 /* SearchTaskTests.swift */,
				164C29A21ECF437E0026562A /* SearchRequestTests.swift */,
				164C29A41ECF47D80026562A /* SearchDirectoryTests.swift */,
				545F601B1D6C336D00C2C55B /* AddressBookSearchTests.swift */,
				54AB428D1DF5C5B400381F2C /* TopConversationsDirectoryTests.swift */,
			);
			name = Search;
			sourceTree = "<group>";
		};
		54A170621B30068B001B41A5 /* Strategies */ = {
			isa = PBXGroup;
			children = (
				BF491CD01F03D7CF0055EE44 /* PermissionsDownloadRequestStrategy.swift */,
				F9ABE84B1EFD568B00D83214 /* TeamDownloadRequestStrategy.swift */,
				A913C02123A7EDFA0048CE74 /* TeamRolesDownloadRequestStrategy.swift */,
				1645ECFB2449CE75007A82D6 /* TeamMembersDownloadRequestStrategy.swift */,
				F9ABE84D1EFD568B00D83214 /* TeamRequestFactory.swift */,
				16D9E8B922BCD39200FA463F /* LegalHoldRequestStrategy.swift */,
				F9410F641DE49C13007451FF /* PushTokenStrategy.swift */,
				F9F631411DE3524100416938 /* TypingStrategy.swift */,
				F95706531DE5D1CC0087442C /* SearchUserImageStrategy.swift */,
				54A170631B300696001B41A5 /* ProxiedRequestStrategy.swift */,
				09C77C521BA6C77000E2163F /* UserClientRequestStrategy.swift */,
				0920833F1BA95EE100F82B29 /* UserClientRequestFactory.swift */,
				166507802459D7CA005300C1 /* UserClientEventConsumer.swift */,
				8798607A1C3D48A400218A3E /* DeleteAccountRequestStrategy.swift */,
				16DABFAD1DCF98D3001973E3 /* CallingRequestStrategy.swift */,
				547E5B591DDB67390038D936 /* UserProfileUpdateRequestStrategy.swift */,
				F19F4F3B1E604AA700F4D8FF /* UserImageAssetUpdateStrategy.swift */,
				EF2CB12622D5E58B00350B0A /* TeamImageAssetUpdateStrategy.swift */,
				F1C51FE81FB4A9C7009C2269 /* RegistrationStrategy.swift */,
				EFC8281B1FB343B600E27E21 /* RegistationCredentialVerificationStrategy.swift */,
				168CF42A20079A02009FCB89 /* TeamInvitationRequestStrategy.swift */,
				1672A64423473EA100380537 /* LabelDownstreamRequestStrategy.swift */,
				16D0A11C234C8CD700A83F87 /* LabelUpstreamRequestStrategy.swift */,
				A938BDC723A7964100D4C208 /* ConversationRoleDownstreamRequestStrategy.swift */,
				06B99C7A242B51A300FEAFDE /* SignatureRequestStrategy.swift */,
				54CB3FE024A34B8A00BA86DD /* FeatureFlagRequestStrategy.swift */,
				D5225721206261C100562561 /* Asset Deletion */,
			);
			path = Strategies;
			sourceTree = "<group>";
		};
		54A170661B300700001B41A5 /* Strategies */ = {
			isa = PBXGroup;
			children = (
				BF491CD41F03E0FC0055EE44 /* PermissionsDownloadRequestStrategyTests.swift */,
				169BC10E22BD17FF0003159B /* LegalHoldRequestStrategyTests.swift */,
				1645ED1A244DE345007A82D6 /* TeamMembersDownloadRequestStrategy.swift */,
				F9ABE8531EFD56BF00D83214 /* TeamDownloadRequestStrategyTests.swift */,
				F9ABE8541EFD56BF00D83214 /* TeamDownloadRequestStrategy+EventsTests.swift */,
				A913C02323A7F1C00048CE74 /* TeamRolesDownloadRequestStrategyTests.swift */,
				D55272EB2062733F00F542BE /* AssetDeletionRequestStrategyTests.swift */,
				F94F6B321E54B9C000D46A29 /* CallingRequestStrategyTests.swift */,
				F9410F671DE4BE42007451FF /* PushTokenStrategyTests.swift */,
				F9410F621DE44C2E007451FF /* TypingStrategyTests.swift */,
				F95706581DE5F6D40087442C /* SearchUserImageStrategyTests.swift */,
				54A170671B300717001B41A5 /* ProxiedRequestStrategyTests.swift */,
				87D4625C1C3D526D00433469 /* DeleteAccountRequestStrategyTests.swift */,
				F170AF1F1E7800CF0033DC33 /* UserImageAssetUpdateStrategyTests.swift */,
				EF2CB12822D5E5BB00350B0A /* TeamImageAssetUpdateStrategyTests.swift */,
				F148F66A1FBAFAF600BD6909 /* RegistrationStatusTestHelper.swift */,
				EFC8281D1FB34F9600E27E21 /* EmailVerificationStrategyTests.swift */,
				EFC828211FB356CE00E27E21 /* RegistrationStatusTests.swift */,
				F148F6681FBAF55800BD6909 /* TeamRegistrationStrategyTests.swift */,
				168CF42C2007BCA0009FCB89 /* TeamInvitationRequestStrategyTests.swift */,
				1672A652234784B500380537 /* LabelDownstreamRequestStrategyTests.swift */,
				16D0A118234B999600A83F87 /* LabelUpstreamRequestStrategyTests.swift */,
				A938BDC923A7966700D4C208 /* ConversationRoleDownstreamRequestStrategyTests.swift */,
				06F98D5E24379143007E914A /* SignatureRequestStrategyTests.swift */,
				54BAB40C24A9EAC800EBC400 /* FeatureFlagRequestStrategyTests.swift */,
			);
			path = Strategies;
			sourceTree = "<group>";
		};
		54B2A0821DAE71F100BB40B1 /* Analytics */ = {
			isa = PBXGroup;
			children = (
				7C1F4BF4203C4F67000537A8 /* Analytics+Push.swift */,
			);
			path = Analytics;
			sourceTree = "<group>";
		};
		54BAF1BB19212EBA008042FB /* UserSession */ = {
			isa = PBXGroup;
			children = (
				063AFA3E264B30C400DCBCED /* BuildType.swift */,
				161ACB2B23F5B9E900ABFF33 /* URLActionProcessors */,
				874A168E2052BE32001C6760 /* OpenConversationObserver */,
				F9FD798019EE73C500D70FCD /* VersionBlacklist */,
				A9BABE5E19BA1EF300E9E5A3 /* Search */,
				F9AB00211F0CDAF00037B437 /* FileRelocator.swift */,
				166B2B5D23E86522003E8581 /* ZMUserSession.swift */,
				EEE186B3259CC92D008707CA /* ZMUserSession+AppLock.swift */,
				EE419B57256FEA3D004618E2 /* ZMUserSession.Configuration.swift */,
				A93B528A250101AC0061255E /* ZMUserSession+Debugging.swift */,
				EEEED9A923F6BD75008C94CA /* ZMUserSession+SelfUserProvider.swift */,
				164EAF9B1F4455FA00B628C4 /* ZMUserSession+Actions.swift */,
				16ED865923E2E91900CB1766 /* ZMUserSession+LifeCycle.swift */,
				16E0FB86232F8933000E3235 /* ZMUserSession+Authentication.swift */,
				16ED865C23E30F7E00CB1766 /* ZMUserSesson+Proxy.swift */,
				54034F371BB1A6D900F4ED62 /* ZMUserSession+Logs.swift */,
				8751DA051F66BFA6000D308B /* ZMUserSession+Push.swift */,
				162DEE101F87B9800034C8F9 /* ZMUserSession+Calling.swift */,
				F1AE5F6C21F72FC6009CDBBC /* ZMUserSession+Timers.swift */,
				EE5FEF0421E8948F00E24F7F /* ZMUserSession+DarwinNotificationCenter.swift */,
				554FEE2022AFF20600B1A8A1 /* ZMUserSession+LegalHold.swift */,
				16ED865E23E3145C00CB1766 /* ZMUserSession+Clients.swift */,
				16E6F26124B371190015B249 /* ZMUserSession+EncryptionAtRest.swift */,
				3E05F253192A50CC00F22D80 /* NSError+ZMUserSession.m */,
				3E05F254192A50CC00F22D80 /* NSError+ZMUserSessionInternal.h */,
				F1C1F3EF1FCF18C5007273E3 /* NSError+Localized.swift */,
				F1C1F3ED1FCF0C85007273E3 /* ZMUserSessionErrorCode+Localized.swift */,
				16DCAD641B0F9447008C1DD9 /* NSURL+LaunchOptions.h */,
				16DCAD651B0F9447008C1DD9 /* NSURL+LaunchOptions.m */,
				54F0A0931B3018D7003386BC /* ProxiedRequestsStatus.swift */,
				54BFDF671BDA6F9A0034A3DB /* HistorySynchronizationStatus.swift */,
				F9FD16791BDFCDAD00725F5C /* ZMClientRegistrationStatus.h */,
				F992985A1BE1404D0058D42F /* ZMClientRegistrationStatus+Internal.h */,
				F9FD167A1BDFCDAD00725F5C /* ZMClientRegistrationStatus.m */,
				A9C02604266F5B4B002E542B /* ZMClientRegistrationStatus.swift */,
				54973A351DD48CAB007F8702 /* NSManagedObject+EncryptionContext.swift */,
				163FB9982057E3F200E74F83 /* AuthenticationStatusProvider.swift */,
				F9B171F51C0EF21100E6EEC6 /* ClientUpdateStatus.swift */,
				166264732166093800300F45 /* CallEventStatus.swift */,
				160C31261E6434500012E4BC /* OperationStatus.swift */,
				549710091F6FFE9900026EDD /* ClientUpdateNotification.swift */,
				F19F4F4E1E6575F700F4D8FF /* UserProfileImageOwner.swift */,
				F19F4F391E5F1AE400F4D8FF /* UserProfileImageUpdateStatus.swift */,
				547E5B571DDB4B800038D936 /* UserProfileUpdateStatus.swift */,
				168CF42620077C54009FCB89 /* TeamInvitationStatus.swift */,
				5478A1401DEC4048006F7268 /* UserProfile.swift */,
				5467F1C51E0AE421008C1745 /* KeyValueStore+AccessToken.swift */,
				544F8FF21DDCD34600D1AB04 /* UserProfileUpdateNotifications.swift */,
				54D9331F1AE1653000C0B91C /* ZMCredentials.m */,
				09D7CE621AE94D4200CC5F45 /* ZMCredentials+Internal.h */,
				549710071F6FF5C100026EDD /* NotificationInContext+UserSession.swift */,
				5458AF831F7021B800E45977 /* PreLoginAuthenticationNotification.swift */,
				06DE14CC24B85B06006CB6B3 /* SyncStatus.swift */,
			);
			path = UserSession;
			sourceTree = "<group>";
		};
		54C2F6751A6FA988003D09D9 /* Notifications */ = {
			isa = PBXGroup;
			children = (
				54C2F67C1A6FA988003D09D9 /* PushNotifications */,
			);
			path = Notifications;
			sourceTree = "<group>";
		};
		54C2F67C1A6FA988003D09D9 /* PushNotifications */ = {
			isa = PBXGroup;
			children = (
				EE5BF6341F8F907C00B49D06 /* ZMLocalNotificationTests.swift */,
				1639A8532264C52600868AB9 /* ZMLocalNotificationTests_Alerts.swift */,
				EE01E0381F90FEC1001AA33C /* ZMLocalNotificationTests_ExpiredMessage.swift */,
				546F815A1E685F1A00775059 /* LocalNotificationDispatcherTests.swift */,
				160195601E30C9CF00ACBFAC /* LocalNotificationDispatcherCallingTests.swift */,
				1671F9FE1E2FAF50009F3150 /* ZMLocalNotificationForTests_CallState.swift */,
			);
			path = PushNotifications;
			sourceTree = "<group>";
		};
		54CEC9BB19AB34CE006817BB /* Registration */ = {
			isa = PBXGroup;
			children = (
				549552511D64567C004F21F6 /* AddressBookTests.swift */,
				54DE9BEC1DE75D4900EFFB9C /* RandomHandleGeneratorTests.swift */,
				5E8EE1FB20FDCCE200DB1F9B /* CompanyLoginRequestDetectorTests.swift */,
				5E0EB1F52100A13200B5DC2B /* CompanyLoginRequesterTests.swift */,
				BF80542A2102175800E97053 /* CompanyLoginVerificationTokenTests.swift */,
				5E9D32702109C54B0032FB06 /* CompanyLoginActionTests.swift */,
			);
			path = Registration;
			sourceTree = "<group>";
		};
		54F8D6D619AB525400146664 /* Transcoders */ = {
			isa = PBXGroup;
			children = (
				F93A75F11C1F219800252586 /* ConversationStatusStrategy.swift */,
				54F8D6E419AB535700146664 /* ZMMissingUpdateEventsTranscoder.h */,
				5427B34619D17ACE00CC18DC /* ZMMissingUpdateEventsTranscoder+Internal.h */,
				54F8D6E519AB535700146664 /* ZMMissingUpdateEventsTranscoder.m */,
				5427B34D19D195A100CC18DC /* ZMLastUpdateEventIDTranscoder.h */,
				5427B35319D1965A00CC18DC /* ZMLastUpdateEventIDTranscoder+Internal.h */,
				5427B34E19D195A100CC18DC /* ZMLastUpdateEventIDTranscoder.m */,
				54F8D6E819AB535700146664 /* ZMSelfStrategy.h */,
				F9E3AB511BEA017300C1A6AA /* ZMSelfStrategy+Internal.h */,
				54F8D6E919AB535700146664 /* ZMSelfStrategy.m */,
				54C11B9E19D1E4A100576A96 /* ZMLoginTranscoder.h */,
				54C11BA819D1E70900576A96 /* ZMLoginTranscoder+Internal.h */,
				54C11B9F19D1E4A100576A96 /* ZMLoginTranscoder.m */,
				09531F131AE960E300B8556A /* ZMLoginCodeRequestTranscoder.h */,
				09531F141AE960E300B8556A /* ZMLoginCodeRequestTranscoder.m */,
			);
			path = Transcoders;
			sourceTree = "<group>";
		};
		54F8D72919AB66CB00146664 /* Transcoders */ = {
			isa = PBXGroup;
			children = (
				A97042E019E2BEC700FE746B /* Helper */,
				54F8D74819AB67B300146664 /* ObjectTranscoderTests.h */,
				54F8D74919AB67B300146664 /* ObjectTranscoderTests.m */,
				F9DAC54D1C2034E70001F11E /* ConversationStatusStrategyTests.swift */,
				54F8D72F19AB677300146664 /* ZMMissingUpdateEventsTranscoderTests.m */,
				54188DCA19D19DE200DA40E4 /* ZMLastUpdateEventIDTranscoderTests.m */,
				54F8D73119AB677400146664 /* ZMSelfTranscoderTests.m */,
				542DFEE71DDCA4FD000F5B95 /* UserProfileUpdateRequestStrategyTests.swift */,
				54C11BAB19D1EB7500576A96 /* ZMLoginTranscoderTests.m */,
				BF50CFA51F39ABCF007833A4 /* MockUserInfoParser.swift */,
				09531F1A1AE9644800B8556A /* ZMLoginCodeRequestTranscoderTests.m */,
			);
			path = Transcoders;
			sourceTree = "<group>";
		};
		54FC8A0E192CD52800D3C016 /* Integration */ = {
			isa = PBXGroup;
			children = (
				06EB24FD27D6576500094E6E /* LoginFlowTests+PushToken.swift */,
				F9644AE91E83CDD100A1887B /* CallingV3Tests.swift */,
				16FF47481F0CD6610044C491 /* IntegrationTest.h */,
				16FF47461F0CD58A0044C491 /* IntegrationTest.m */,
				16FF47431F0BF5C70044C491 /* IntegrationTest.swift */,
				54ADA7611E3B3CBE00B90C7D /* IntegrationTest+Encryption.swift */,
				166D191E23157EBE001288CD /* IntegrationTest+Messages.swift */,
				163BB8111EE1A65A00DF9384 /* IntegrationTest+Search.swift */,
				3E288A6919C859210031CFCE /* NotificationObservers.h */,
				3E288A6A19C859210031CFCE /* NotificationObservers.m */,
				54FC8A0F192CD55000D3C016 /* LoginFlowTests.m */,
				85D85D997334755E841D13EA /* SlowSyncTests.m */,
				16519D7C2320087100C9D76D /* SlowSyncTests+ExistingData.swift */,
				BF1F52CB1ECDD778002FB553 /* SlowSyncTests+Teams.swift */,
				F190E0DB1E8E7BA1003E81F8 /* SlowSyncTests+Swift.swift */,
				545643D41C62C1A800A2129C /* ConversationTestsBase.h */,
				545643D51C62C1A800A2129C /* ConversationTestsBase.m */,
				3E6CD176194F435F00BAE83E /* ConversationsTests.m */,
				BFE53F541D5A2F7000398378 /* DeleteMessagesTests.swift */,
				BFAB67AF1E535B4B00D67C1A /* TextSearchTests.swift */,
				16D1383A1FD6A6F4001B4411 /* AvailabilityTests.swift */,
				F964700B1D5C720D00A81A92 /* ConversationTests+MessageEditing.m */,
				63F65F04246D972900534A69 /* ConversationTests+MessageEditing.swift */,
				F9E462D91D7043C60036CFA7 /* ConversationTests+DeliveryConfirmation.swift */,
				F920F4D51DA3DCF8002B860B /* ConversationTests+Ephemeral.swift */,
				F13A26E020456002004F8E47 /* ConversationTests+Guests.swift */,
				BF3C1B1820DBE3B2001CE126 /* ConversationTests+MessageTimer.swift */,
				1675532B21B16D1E009C9FEA /* ConversationTests+ReceiptMode.swift */,
				06BBF6EC246EB56B00A26626 /* ConversationTests+List.swift */,
				16904A83207E078C00C92806 /* ConversationTests+Participants.swift */,
				06BBF6EF246ECB2400A26626 /* ConversationTests+Archiving.swift */,
				06BBF6F7246EF67400A26626 /* ConversationTests+Reactions.swift */,
				06BBF6F2246EF28800A26626 /* ConversationTests+LastRead.swift */,
				06BBF6F5246EF65600A26626 /* ConversationTests+ClearingHistory.swift */,
				16519D5B231EA13A00C9D76D /* ConversationTests+Deletion.swift */,
				09914E501BD6613600C10BF8 /* ConversationTests+OTR.m */,
				63495E4623FFF098002A7C59 /* ConversationTests+OTR.swift */,
				16A86B8322A7E57100A674F8 /* ConversationTests+LegalHold.swift */,
				5430FF141CE4A359004ECFFE /* FileTransferTests.m */,
				06BBF6FB247288DD00A26626 /* FileTransferTests+Swift.swift */,
				541918EB195AD9D100A5023D /* SendAndReceiveMessagesTests.m */,
				06BBF6FE2472F3AC00A26626 /* SendAndReceiveMessagesTests+Swift.swift */,
				163BB8151EE1B1AC00DF9384 /* SearchTests.swift */,
				A9C02620266F630E002E542B /* UserProfileTests.h */,
				54877C9419922C0B0097FB58 /* UserProfileTests.m */,
				F190E0A81E8D516D003E81F8 /* UserProfileImageV3Tests.swift */,
				3EEA678A199D079600AF7665 /* UserTests.m */,
				A9F269C6257800940021B99A /* UserTests.swift */,
				168E96DC220C6EB700FC92FA /* UserTests+AccountDeletion.swift */,
				54E4DD0D1DE4A9A200FEF192 /* UserHandleTests.swift */,
				63F65F02246D5A9600534A69 /* PushChannelTests.swift */,
				63F65F212474153E00534A69 /* APNSTestsBase.h */,
				63F65F222474378200534A69 /* APNSTestsBase.m */,
				545F3DBA1AAF64FB00BF817B /* APNSTests.m */,
				63F65F1224729B4C00534A69 /* APNSTests+Swift.swift */,
				EEAB532B27BBA1C200577B7F /* PushNotificationTests_Legacy.swift */,
				F1F3FE8620F36DEC00B0BAF3 /* PushNotificationTokenTests.swift */,
				5492C6C319ACCCA8008F41E2 /* ConnectionTests.m */,
				63E69AE927EA293900D6CE88 /* ConnectionTests+Swift.swift */,
				54A3ACC21A261603008AF8DF /* BackgroundTests.m */,
				EE1108FC23D59720005DC663 /* IsTypingTests.swift */,
				54DFB8EE1B30649000F1C736 /* GiphyTests.m */,
				5422E96E1BD5A4FD005A7C77 /* OTRTests.swift */,
				F9B171F91C0F320200E6EEC6 /* ClientManagementTests.m */,
				16A5FE22215B5FD000AEEBBD /* LinkPreviewTests.swift */,
				F93F3A581ED5A67E003CD185 /* TeamTests.swift */,
				EF797FE71FB5E8DB00F7FF21 /* RegistrationTests.swift */,
				F188BB852223F372002BF204 /* UserRichProfileIntegrationTests.swift */,
				5502C6E922B7D4DA000684B7 /* ZMUserSessionLegalHoldTests.swift */,
				169E55F52518FF810092CD53 /* EventProcessingPerformanceTests.swift */,
				EEA1ED4025BEBABF006D07D3 /* AppLockIntegrationTests.swift */,
			);
			path = Integration;
			sourceTree = "<group>";
		};
		5E8EE1F820FDC7C900DB1F9B /* Company */ = {
			isa = PBXGroup;
			children = (
				5E8EE1F620FDC6B900DB1F9B /* CompanyLoginRequestDetector.swift */,
				5E0EB1F321008C1900B5DC2B /* CompanyLoginRequester.swift */,
				BFE7FCBE2101E50700D1165F /* CompanyLoginVerificationToken.swift */,
				5E9D326E2109C1740032FB06 /* CompanyLoginErrorCode.swift */,
			);
			path = Company;
			sourceTree = "<group>";
		};
		5EC3A469210F110E00B76C78 /* Content */ = {
			isa = PBXGroup;
			children = (
				EEEA75F71F8A6141006D1070 /* ZMLocalNotification+Calling.swift */,
				1639A8262260CE5000868AB9 /* ZMLocalNotification+AvailabilityAlert.swift */,
				EEEA75F51F8A613F006D1070 /* ZMLocalNotification+ExpiredMessages.swift */,
			);
			path = Content;
			sourceTree = "<group>";
		};
		634976ED268A18B000824A05 /* AVS */ = {
			isa = PBXGroup;
			children = (
				634976E8268A185A00824A05 /* AVSVideoStreams.swift */,
				63EB9B2C258131F700B44635 /* AVSActiveSpeakerChange.swift */,
				5E8BB89B2147CE1600EEA64B /* AVSCallMember.swift */,
				634976F7268A200C00824A05 /* AVSClient.swift */,
				634976FC268A205A00824A05 /* AVSClientList.swift */,
				63497701268A20EC00824A05 /* AVSParticipantsChange.swift */,
				5E8BB89D2147E9DF00EEA64B /* AVSWrapper+Handlers.swift */,
				F90EC5A21E7BF1AC00A6779E /* AVSWrapper.swift */,
				5E8BB8982147CD3F00EEA64B /* AVSBridging.swift */,
				63497709268A250E00824A05 /* Encodable+JSONString.swift */,
			);
			path = AVS;
			sourceTree = "<group>";
		};
		63B1FAD72763A4E7000766F8 /* AVSIdentifier */ = {
			isa = PBXGroup;
			children = (
				63B1FAD82763A510000766F8 /* AVSIdentifier.swift */,
				63CF3FFD2768DF8C0079FF2B /* AVSIdentifier+Stub.swift */,
				63E313D527553CA0002EAF1D /* ZMConversation+AVSIdentifier.swift */,
				63B1FADA2763A636000766F8 /* ZMUser+AVSIdentifier.swift */,
			);
			path = AVSIdentifier;
			sourceTree = "<group>";
		};
		85D850FC5E45F9F688A64419 /* Synchronization */ = {
			isa = PBXGroup;
			children = (
				54F8D72919AB66CB00146664 /* Transcoders */,
				54A170661B300700001B41A5 /* Strategies */,
				85D85104C6D06FA902E3253C /* ZMSyncStrategyTests.m */,
				85D858D72B109C5D9A85645B /* ZMOperationLoopTests.m */,
				F95ECF501B94BD05009F91BA /* ZMHotFixTests.m */,
				F11E35D52040172200D4D5DB /* ZMHotFixTests.swift */,
				F132C113203F20AB00C58933 /* ZMHotFixDirectoryTests.swift */,
				54A227D51D6604A5009414C0 /* SynchronizationMocks.swift */,
				873B893D20445F4400FBE254 /* ZMConversationAccessModeTests.swift */,
				7C419ED621F8D7EB00B95770 /* EventProcessingTrackerTests.swift */,
				166E47D2255EF0BD00C161C8 /* MockStrategyDirectory.swift */,
				1693151E2588CF9500709F15 /* EventProcessorTests.swift */,
				A0387BDC1F692EF9FB237767 /* ZMSyncStrategyTests.h */,
				3D6B0837E10BD4D5E88805E3 /* ZMSyncStrategyTests.swift */,
				EBD7B55754FDA4E74F1006FD /* ZMOperationLoopTests.h */,
				C3BF3961360B7EB12679AF27 /* ZMOperationLoopTests.swift */,
			);
			path = Synchronization;
			sourceTree = "<group>";
		};
		85D856D10F3CD0262DCB5730 /* MockDataModel */ = {
			isa = PBXGroup;
			children = (
				85D85BDE1EC2D916896D3132 /* MockEntity.h */,
				85D85AAE7FA09852AB9B0D6A /* MockEntity.m */,
				85D85110893896EBA6E879CE /* MockEntity2.h */,
				85D85C9E7A2AAAE14D4BC2CC /* MockEntity2.m */,
				85D85A3CF8F1D3B0D2532954 /* MockModelObjectContextFactory.h */,
				85D852DA0CD2C94CADB3B6FE /* MockModelObjectContextFactory.m */,
			);
			path = MockDataModel;
			sourceTree = "<group>";
		};
		85D85DBFC1F3A95767DEEA45 /* Synchronization */ = {
			isa = PBXGroup;
			children = (
				54F8D6D619AB525400146664 /* Transcoders */,
				54A170621B30068B001B41A5 /* Strategies */,
				BF2A9D591D6B639C00FA7DBC /* Decoding */,
				85D85F3EC8565FD102AC0E5B /* ZMOperationLoop.h */,
				F962A8EF19FFD4DC00FD0F80 /* ZMOperationLoop+Private.h */,
				85D8502FFC4412F91D0CC1A4 /* ZMOperationLoop.m */,
				EE458B0A27CCD58800F04038 /* ZMOperationLoop+APIVersion.swift */,
				54C8A39B1F7536DB004961DF /* ZMOperationLoop+Notifications.swift */,
				161681342077721600BCF33A /* ZMOperationLoop+OperationStatus.swift */,
				16DCB91B213449620002E910 /* ZMOperationLoop+PushChannel.swift */,
				1662648121661C9F00300F45 /* ZMOperatonLoop+Background.swift */,
				166E47CC255E785900C161C8 /* StrategyDirectory.swift */,
				85D853338EC38D9B021D71BF /* ZMSyncStrategy.h */,
				546BAD5F19F8149B007C4938 /* ZMSyncStrategy+Internal.h */,
				85D859D47B6EBF09E4137658 /* ZMSyncStrategy.m */,
				A934C6E5266E0945008D9E68 /* ZMSyncStrategy.swift */,
				F96DBEE81DF9A570008FE832 /* ZMSyncStrategy+ManagedObjectChanges.h */,
				F96DBEE91DF9A570008FE832 /* ZMSyncStrategy+ManagedObjectChanges.m */,
				1693151025836E5800709F15 /* EventProcessor.swift */,
				160C31431E8049320012E4BC /* ApplicationStatusDirectory.swift */,
				1621D2701D770FB1007108C2 /* ZMSyncStateDelegate.h */,
				54F7217619A60E88009A8AF5 /* ZMUpdateEventsBuffer.h */,
				54F7217919A611DE009A8AF5 /* ZMUpdateEventsBuffer.m */,
				F95ECF4C1B94A553009F91BA /* ZMHotFix.h */,
				F95ECF4D1B94A553009F91BA /* ZMHotFix.m */,
				54DE26B11BC56E62002B5FBC /* ZMHotFixDirectory.h */,
				54DE26B21BC56E62002B5FBC /* ZMHotFixDirectory.m */,
				F9245BEC1CBF95A8009D1E85 /* ZMHotFixDirectory+Swift.swift */,
				166A8BF81E02C7D500F5EEEA /* ZMHotFix+PendingChanges.swift */,
				7C26879C21F7193800570AA9 /* EventProcessingTracker.swift */,
				5EDF03EB2245563C00C04007 /* LinkPreviewAssetUploadRequestStrategy+Helper.swift */,
				06DE14CE24B85BD0006CB6B3 /* ZMSyncStateDelegate.h */,
			);
			path = Synchronization;
			sourceTree = "<group>";
		};
		874A168E2052BE32001C6760 /* OpenConversationObserver */ = {
			isa = PBXGroup;
			children = (
				874A168F2052BE5E001C6760 /* ZMUserSession+OpenConversation.swift */,
				874A16912052BEC5001C6760 /* UserExpirationObserver.swift */,
			);
			path = OpenConversationObserver;
			sourceTree = "<group>";
		};
		A926F1E0196C12ED0045BB47 /* Registration */ = {
			isa = PBXGroup;
			children = (
				5EFE9C16212AB945007932A6 /* RegistrationPhase.swift */,
				F1C51FE61FB49660009C2269 /* RegistrationStatus.swift */,
				F148F6661FB9AA7600BD6909 /* UnregisteredTeam.swift */,
				5EFE9C14212AB138007932A6 /* UnregisteredUser+Payload.swift */,
				54991D571DEDCF2B007E282F /* AddressBook.swift */,
				54991D591DEDD07E007E282F /* ContactAddressBook.swift */,
				54DE9BEA1DE74FFB00EFFB9C /* RandomHandleGenerator.swift */,
				5E8EE1F820FDC7C900DB1F9B /* Company */,
			);
			path = Registration;
			sourceTree = "<group>";
		};
		A957B4B91962FB610060EE03 /* Notifications */ = {
			isa = PBXGroup;
			children = (
				F928651C19F7A3D30097539C /* Push Notifications */,
			);
			path = Notifications;
			sourceTree = "<group>";
		};
		A97042E019E2BEC700FE746B /* Helper */ = {
			isa = PBXGroup;
			children = (
				F925468C1C63B61000CE2D7C /* MessagingTest+EventFactory.h */,
				F925468D1C63B61000CE2D7C /* MessagingTest+EventFactory.m */,
			);
			path = Helper;
			sourceTree = "<group>";
		};
		A9BABE5E19BA1EF300E9E5A3 /* Search */ = {
			isa = PBXGroup;
			children = (
				54A343461D6B589A004B65EA /* AddressBookSearch.swift */,
				1660AA081ECCAC900056D403 /* SearchDirectory.swift */,
				1660AA0C1ECDB0250056D403 /* SearchTask.swift */,
				164C29A61ED2D7B00026562A /* SearchResult.swift */,
				16F6BB371EDEA659009EA803 /* SearchResult+AddressBook.swift */,
				1660AA0A1ECCAF4E0056D403 /* SearchRequest.swift */,
				54257C071DF1C94200107FE7 /* TopConversationsDirectory.swift */,
			);
			path = Search;
			sourceTree = "<group>";
		};
		A9EADFFF19DBF20A00FD386C /* Utility */ = {
			isa = PBXGroup;
			children = (
				5430E9231BAA0D9F00395E05 /* WireSyncEngineLogs.h */,
				874F142C1C16FD9700C15118 /* Device.swift */,
				546392711D79D5210094EC66 /* Application.swift */,
				8796343F1F7BEA4700FC79BA /* DispatchQueue+SerialAsync.swift */,
				54131BE825C8495B00CE2CA2 /* NSManagedObjectContext+GenericAsyncQueue.swift */,
				5E8EE1F920FDC7D700DB1F9B /* Pasteboard.swift */,
				1645ECF72448A0A3007A82D6 /* Decodable+JSON.swift */,
			);
			path = Utility;
			sourceTree = "<group>";
		};
		A9EAE00A19DBF24100FD386C /* Utility */ = {
			isa = PBXGroup;
			children = (
				BF40AC711D096A0E00287E29 /* AnalyticsTests.swift */,
				543ED0001D79E0EE00A9CDF3 /* ApplicationMock.swift */,
				879634411F7BEC5100FC79BA /* DispatchQueueSerialAsyncTests.swift */,
				F16C8BC32040715800677D31 /* ZMUpdateEvent+Testing.swift */,
				163FB9922052EA4600E74F83 /* OperationLoopNewRequestObserver.swift */,
				169E303120D29C200012C219 /* PushRegistryMock.swift */,
				5E67168F2174CA6300522E61 /* MockUser+LoginCredentials.swift */,
				169BA1FE25ED0DAD00374343 /* ZMUserSession+Messages.swift */,
			);
			path = Utility;
			sourceTree = "<group>";
		};
		BF2A9D591D6B639C00FA7DBC /* Decoding */ = {
			isa = PBXGroup;
			children = (
			);
			name = Decoding;
			sourceTree = "<group>";
		};
		BF44A3521C71D60100C6928E /* DB Fixture 1.27 */ = {
			isa = PBXGroup;
			children = (
				BF44A3501C71D5FC00C6928E /* store127.wiredatabase */,
			);
			name = "DB Fixture 1.27";
			sourceTree = "<group>";
		};
		BF72DF101C4D256B002B324F /* DB Fixture 1.25 / 1.26 */ = {
			isa = PBXGroup;
			children = (
				BF8367301C52651900364B37 /* store125.wiredatabase */,
				BF6D5D041C494D730049F712 /* WireSyncEngine125.momd */,
			);
			name = "DB Fixture 1.25 / 1.26";
			sourceTree = "<group>";
		};
		BF72DF111C4D257C002B324F /* DB Fixture 1.24 */ = {
			isa = PBXGroup;
			children = (
				BFCE9A581C4E4C4D00951B3D /* store124.wiredatabase */,
				BF6D5D021C4948830049F712 /* WireSyncEngine124.momd */,
			);
			name = "DB Fixture 1.24";
			sourceTree = "<group>";
		};
		D5225721206261C100562561 /* Asset Deletion */ = {
			isa = PBXGroup;
			children = (
				D522571D2062552800562561 /* AssetDeletionRequestStrategy.swift */,
				D522571F206261AA00562561 /* AssetDeletionStatus.swift */,
				D52257222062637500562561 /* DeletableAssetIdentifierProvider.swift */,
			);
			path = "Asset Deletion";
			sourceTree = "<group>";
		};
		EFF9403C2240FE12004F3115 /* DeepLink */ = {
			isa = PBXGroup;
			children = (
				EFF9403D2240FE5D004F3115 /* URL+DeepLink.swift */,
				EFF9403F2240FF12004F3115 /* DeepLinkError.swift */,
			);
			path = DeepLink;
			sourceTree = "<group>";
		};
		F159F4121F1E310C001B7D80 /* SessionManager */ = {
			isa = PBXGroup;
			children = (
				F159F4131F1E3134001B7D80 /* SessionManagerTests.swift */,
				166D191C231569DD001288CD /* SessionManagerTests+MessageRetention.swift */,
				D59F3A11206929AF0023474F /* SessionManagerTests+Backup.swift */,
				161ACB3B23F6BE7F00ABFF33 /* SessionManagerTests+URLActions.swift */,
				162A81D5202B5BC600F6200C /* SessionManagerAVSTests.swift */,
				EE95DECC247C0049001EA010 /* SessionManagerConfigurationTests.swift */,
				87DF28C61F680495007E1702 /* PushDispatcherTests.swift */,
				161ACB3923F6BAFE00ABFF33 /* URLActionTests.swift */,
				EE9CDE9127DA05D100C4DAC8 /* APIVersionResolverTests.swift */,
			);
			path = SessionManager;
			sourceTree = "<group>";
		};
		F19F1D121EFBC17A00275E27 /* UnauthenticatedSession */ = {
			isa = PBXGroup;
			children = (
				161ACB3023F5BB7E00ABFF33 /* URLActionProcessors */,
				F19F1D231EFBC34E00275E27 /* ZMUserSessionRegistrationNotification.h */,
				F19F1D241EFBC34E00275E27 /* ZMUserSessionRegistrationNotification.m */,
				F19F1D191EFBC2F000275E27 /* ZMAuthenticationStatus_Internal.h */,
				F19F1D1A1EFBC2F000275E27 /* ZMAuthenticationStatus.h */,
				F19F1D1B1EFBC2F000275E27 /* ZMAuthenticationStatus.m */,
				54FF64281F73D00C00787EF2 /* NSManagedObjectContext+AuthenticationStatus.swift */,
				F19F1D131EFBC18E00275E27 /* UnauthenticatedSession.swift */,
				167F383A23E0416E006B6AA9 /* UnauthenticatedSession+SSO.swift */,
				1662B0F623D9B29C00B8C7C5 /* UnauthenticatedSession+DomainLookup.swift */,
				F1A94BD11F010287003083D9 /* UnauthenticatedSession+Login.swift */,
				F19F1D321EFBE3FE00275E27 /* UnauthenticatedOperationLoop.swift */,
			);
			path = UnauthenticatedSession;
			sourceTree = "<group>";
		};
		F19F1D361EFBF60A00275E27 /* SessionManager */ = {
			isa = PBXGroup;
			children = (
				EE9CDE8D27D9FF5900C4DAC8 /* APIVersionResolver.swift */,
				A95D0B1123F6B75A0057014F /* AVSLogObserver.swift */,
				7C5B94F522DC6BC500A6F8BB /* JailbreakDetector.swift */,
				54131BC525C7F71400CE2CA2 /* LoginDelegate.swift */,
				BF2AD9FF1F41A3DF000980E8 /* SessionFactories.swift */,
				F19F1D371EFBF61800275E27 /* SessionManager.swift */,
				EE9CDE8F27DA04A300C4DAC8 /* SessionManager+APIVersionResolver.swift */,
				EEE186B5259CCA14008707CA /* SessionManager+AppLock.swift */,
				16FF474B1F0D54B20044C491 /* SessionManager+Logs.swift */,
				1634958A1F0254CB004E80DB /* SessionManager+ServerConnection.swift */,
				8717DFA61F6EF44E0087EFE4 /* SessionManager+Push.swift */,
				165BB94B2004D6490077EFD5 /* SessionManager+UserActivity.swift */,
				162A81D3202B453000F6200C /* SessionManager+AVS.swift */,
				F130BF272062C05600DBE261 /* SessionManager+Backup.swift */,
				166DCDB92555ADD1004F4F59 /* SessionManager+EncryptionAtRest.swift */,
				F16558D0225F3F2A00EA2F2A /* SessionManager+SwitchBackend.swift */,
				161ACB1523F1AFB000ABFF33 /* SessionManager+CallKitManagerDelegate.swift */,
				54131BCD25C7FFCA00CE2CA2 /* SessionManager+AuthenticationStatusDelegate.swift */,
				161ACB2323F432CC00ABFF33 /* SessionManager+URLActions.swift */,
				BF2ADA011F41A450000980E8 /* BackendEnvironmentProvider+Cookie.swift */,
				7CD279832338B74600E638CD /* SessionManagerConfiguration.swift */,
				7CD279852338E31D00E638CD /* SessionManager+Authentication.swift */,
				7CD279872338E52000E638CD /* ProcessInfo+SystemBootTime.swift */,
				8737D553209217BD00E5A4AF /* URLActions.swift */,
				5458273D2541C3A9002B8F83 /* PresentationDelegate.swift */,
			);
			path = SessionManager;
			sourceTree = "<group>";
		};
		F928651C19F7A3D30097539C /* Push Notifications */ = {
			isa = PBXGroup;
			children = (
				F98EDCDD1D82B924001E65CB /* Helpers */,
				F98EDCC61D82B913001E65CB /* Notification Types */,
				54E2C1DF1E682DC400536569 /* LocalNotificationDispatcher.swift */,
				1659114E1DEF1F6E007FA847 /* LocalNotificationDispatcher+Calling.swift */,
			);
			name = "Push Notifications";
			path = "Push notifications";
			sourceTree = "<group>";
		};
		F98EDCC61D82B913001E65CB /* Notification Types */ = {
			isa = PBXGroup;
			children = (
				5EC3A469210F110E00B76C78 /* Content */,
			);
			path = "Notification Types";
			sourceTree = "<group>";
		};
		F98EDCDD1D82B924001E65CB /* Helpers */ = {
			isa = PBXGroup;
			children = (
				F19E559F22B3A2C5005C792D /* UNNotification+SafeLogging.swift */,
				F19E55A122B3A3FA005C792D /* UNNotificationResponse+SafeLogging.swift */,
				F19E55A322B3A740005C792D /* PKPushPayload+SafeLogging.swift */,
				F19E55A522B3AAA8005C792D /* PKPushCredentials+SafeLogging.swift */,
			);
			path = Helpers;
			sourceTree = "<group>";
		};
		F9C9A4F11CAD2A200039E10C /* DB Ficture 1.28 */ = {
			isa = PBXGroup;
			children = (
				F9C9A4ED1CAD290B0039E10C /* store128.wiredatabase */,
			);
			name = "DB Ficture 1.28";
			sourceTree = "<group>";
		};
		F9FD798019EE73C500D70FCD /* VersionBlacklist */ = {
			isa = PBXGroup;
			children = (
				F9FD798519EE742600D70FCD /* ZMBlacklistDownloader.h */,
				54FEAAA81BC7BB9C002DE521 /* ZMBlacklistDownloader+Testing.h */,
				F9FD798619EE742600D70FCD /* ZMBlacklistDownloader.m */,
				878ACB4520ADBBAA0016E68A /* Blacklist.swift */,
				F9FD798B19EE9B9A00D70FCD /* ZMBlacklistVerificator.h */,
				540818A51BCA647D00257CA7 /* ZMBlacklistVerificator+Testing.h */,
				F9FD798C19EE9B9A00D70FCD /* ZMBlacklistVerificator.m */,
				633BBC8027CE8A9400D8B1B0 /* BlacklistReason.swift */,
			);
			name = VersionBlacklist;
			sourceTree = "<group>";
		};
/* End PBXGroup section */

/* Begin PBXHeadersBuildPhase section */
		549815901A43232400A7CE2E /* Headers */ = {
			isa = PBXHeadersBuildPhase;
			buildActionMask = 2147483647;
			files = (
				F19F1D1E1EFBC2F000275E27 /* ZMAuthenticationStatus.h in Headers */,
				16C22BA41BF4D5D7007099D9 /* NSError+ZMUserSessionInternal.h in Headers */,
				F9FD167B1BDFCDAD00725F5C /* ZMClientRegistrationStatus.h in Headers */,
				544BA11A1A433DE400D3B852 /* WireSyncEngine.h in Headers */,
				F95ECF4E1B94A553009F91BA /* ZMHotFix.h in Headers */,
				872A2EFE2004B86D00900B22 /* ZMSyncStrategy.h in Headers */,
				54D9331E1AE1643A00C0B91C /* ZMCredentials.h in Headers */,
				166E47D1255EC03E00C161C8 /* ZMSelfStrategy.h in Headers */,
				09D7CE641AE94D4200CC5F45 /* ZMCredentials+Internal.h in Headers */,
				F19F1D311EFBCBD300275E27 /* ZMLoginTranscoder.h in Headers */,
				54DE26B31BC56E62002B5FBC /* ZMHotFixDirectory.h in Headers */,
				1602B4611F3B04150061C135 /* ZMBlacklistVerificator.h in Headers */,
				5430E9251BAA0D9F00395E05 /* WireSyncEngineLogs.h in Headers */,
				06DE14CF24B85CA0006CB6B3 /* ZMSyncStateDelegate.h in Headers */,
				16DCAD671B0F9447008C1DD9 /* NSURL+LaunchOptions.h in Headers */,
				09531F161AE960E300B8556A /* ZMLoginCodeRequestTranscoder.h in Headers */,
				872A2F002004B9EF00900B22 /* ZMUpdateEventsBuffer.h in Headers */,
				F992985B1BE143570058D42F /* ZMClientRegistrationStatus+Internal.h in Headers */,
				544BA1271A433DE400D3B852 /* NSError+ZMUserSession.h in Headers */,
				16ED865B23E2EE3C00CB1766 /* ZMMissingUpdateEventsTranscoder.h in Headers */,
				09BCDB8E1BCE7F000020DCC7 /* ZMAPSMessageDecoder.h in Headers */,
				540818A61BCA647D00257CA7 /* ZMBlacklistVerificator+Testing.h in Headers */,
				54A3F24F1C08523500FE3A6B /* ZMOperationLoop.h in Headers */,
				54FEAAA91BC7BB9C002DE521 /* ZMBlacklistDownloader+Testing.h in Headers */,
				166E47CF255E8B2200C161C8 /* ZMLastUpdateEventIDTranscoder.h in Headers */,
				F19F1D1D1EFBC2F000275E27 /* ZMAuthenticationStatus_Internal.h in Headers */,
				F96DBEEA1DF9A570008FE832 /* ZMSyncStrategy+ManagedObjectChanges.h in Headers */,
				F19F1D271EFBC34E00275E27 /* ZMUserSessionRegistrationNotification.h in Headers */,
				872A2EFD2004B85F00900B22 /* ZMOperationLoop+Private.h in Headers */,
				544BA1311A433DE400D3B852 /* ZMNetworkState.h in Headers */,
			);
			runOnlyForDeploymentPostprocessing = 0;
		};
/* End PBXHeadersBuildPhase section */

/* Begin PBXNativeTarget section */
		169BA1D125ECDBA300374343 /* IntegrationTests */ = {
			isa = PBXNativeTarget;
			buildConfigurationList = 169BA1DA25ECDBA300374343 /* Build configuration list for PBXNativeTarget "IntegrationTests" */;
			buildPhases = (
				169BA1CE25ECDBA300374343 /* Sources */,
				169BA1CF25ECDBA300374343 /* Frameworks */,
				169BA1D025ECDBA300374343 /* Resources */,
			);
			buildRules = (
			);
			dependencies = (
				169BA1D925ECDBA300374343 /* PBXTargetDependency */,
				169BA1DE25ECDBC800374343 /* PBXTargetDependency */,
			);
			name = IntegrationTests;
			productName = IntegrationTests;
			productReference = 169BA1D225ECDBA300374343 /* IntegrationTests.xctest */;
			productType = "com.apple.product-type.bundle.unit-test";
		};
		3E186087191A56F6000FE027 /* WireSyncEngine Test Host */ = {
			isa = PBXNativeTarget;
			buildConfigurationList = 3E1860AD191A56F7000FE027 /* Build configuration list for PBXNativeTarget "WireSyncEngine Test Host" */;
			buildPhases = (
				3E186084191A56F6000FE027 /* Sources */,
				3E186085191A56F6000FE027 /* Frameworks */,
				3E186086191A56F6000FE027 /* Resources */,
			);
			buildRules = (
			);
			dependencies = (
			);
			name = "WireSyncEngine Test Host";
			productName = "WireSyncEngine Test Host";
			productReference = 3E186088191A56F6000FE027 /* WireSyncEngine Test Host.app */;
			productType = "com.apple.product-type.application";
		};
		3E1860C2191A649D000FE027 /* UnitTests */ = {
			isa = PBXNativeTarget;
			buildConfigurationList = 3E1860D2191A649D000FE027 /* Build configuration list for PBXNativeTarget "UnitTests" */;
			buildPhases = (
				3E1860BF191A649D000FE027 /* Sources */,
				3E1860C0191A649D000FE027 /* Frameworks */,
				3E1860C1191A649D000FE027 /* Resources */,
			);
			buildRules = (
			);
			dependencies = (
				54F4DC581A4438AC00FDB6EA /* PBXTargetDependency */,
				3E1860D1191A649D000FE027 /* PBXTargetDependency */,
				A9FF8089195B17B3002CD44B /* PBXTargetDependency */,
			);
			name = UnitTests;
			productName = "WireSyncEngine-iOS-Tests";
			productReference = 3E1860C3191A649D000FE027 /* UnitTests.xctest */;
			productType = "com.apple.product-type.bundle.unit-test";
		};
		549815921A43232400A7CE2E /* WireSyncEngine-ios */ = {
			isa = PBXNativeTarget;
			buildConfigurationList = 549815A61A43232500A7CE2E /* Build configuration list for PBXNativeTarget "WireSyncEngine-ios" */;
			buildPhases = (
				5498158E1A43232400A7CE2E /* Sources */,
				5498158F1A43232400A7CE2E /* Frameworks */,
				549815901A43232400A7CE2E /* Headers */,
				667FC69E27356C3F00E82FEF /* Run SwiftLint */,
				549815911A43232400A7CE2E /* Resources */,
			);
			buildRules = (
			);
			dependencies = (
			);
			name = "WireSyncEngine-ios";
			productName = "WireSyncEngine-ios";
			productReference = 549815931A43232400A7CE2E /* WireSyncEngine.framework */;
			productType = "com.apple.product-type.framework";
		};
/* End PBXNativeTarget section */

/* Begin PBXProject section */
		540029AB1918CA8500578793 /* Project object */ = {
			isa = PBXProject;
			attributes = {
				DefaultBuildSystemTypeForWorkspace = Latest;
				LastSwiftMigration = 0710;
				LastSwiftUpdateCheck = 1140;
				LastUpgradeCheck = 1310;
				ORGANIZATIONNAME = "Zeta Project Gmbh";
				TargetAttributes = {
					169BA1D125ECDBA300374343 = {
						CreatedOnToolsVersion = 11.4.1;
						ProvisioningStyle = Manual;
						TestTargetID = 3E186087191A56F6000FE027;
					};
					3E186087191A56F6000FE027 = {
						LastSwiftMigration = 1000;
						ProvisioningStyle = Manual;
						SystemCapabilities = {
							com.apple.ApplicationGroups.iOS = {
								enabled = 1;
							};
							com.apple.Keychain = {
								enabled = 1;
							};
						};
					};
					3E1860C2191A649D000FE027 = {
						LastSwiftMigration = 1000;
						ProvisioningStyle = Manual;
						TestTargetID = 3E186087191A56F6000FE027;
					};
					549815921A43232400A7CE2E = {
						CreatedOnToolsVersion = 6.2;
						LastSwiftMigration = 1000;
						ProvisioningStyle = Manual;
					};
				};
			};
			buildConfigurationList = 540029AE1918CA8500578793 /* Build configuration list for PBXProject "WireSyncEngine" */;
			compatibilityVersion = "Xcode 3.2";
			developmentRegion = en;
			hasScannedForEncodings = 0;
			knownRegions = (
				en,
				Base,
				de,
				"pt-BR",
				es,
				uk,
				ru,
				ja,
				it,
				nl,
				tr,
				fr,
				da,
				ar,
				"zh-Hans",
				sl,
				et,
				fi,
				pl,
				"zh-Hant",
				lt,
			);
			mainGroup = 540029AA1918CA8500578793;
			productRefGroup = 540029B51918CA8500578793 /* Products */;
			projectDirPath = "";
			projectRoot = "";
			targets = (
				549815921A43232400A7CE2E /* WireSyncEngine-ios */,
				3E1860C2191A649D000FE027 /* UnitTests */,
				3E186087191A56F6000FE027 /* WireSyncEngine Test Host */,
				169BA1D125ECDBA300374343 /* IntegrationTests */,
			);
		};
/* End PBXProject section */

/* Begin PBXResourcesBuildPhase section */
		169BA1D025ECDBA300374343 /* Resources */ = {
			isa = PBXResourcesBuildPhase;
			buildActionMask = 2147483647;
			files = (
				169BA25D25EF933000374343 /* audio.m4a in Resources */,
				169BA25C25EF933000374343 /* ExternalMessageTextFixture.txt in Resources */,
				169BA26025EF933F00374343 /* Lorem Ipsum.txt in Resources */,
				169BA25725EF933000374343 /* animated.gif in Resources */,
				169BA25B25EF933000374343 /* EncryptedBase64EncondedExternalMessageTestFixture.txt in Resources */,
				169BA25F25EF933000374343 /* 1900x1500.jpg in Resources */,
				169BA25825EF933000374343 /* not_animated.gif in Resources */,
				169BA25925EF933000374343 /* medium.jpg in Resources */,
				169BA25A25EF933000374343 /* tiny.jpg in Resources */,
				169BA25E25EF933000374343 /* video.mp4 in Resources */,
			);
			runOnlyForDeploymentPostprocessing = 0;
		};
		3E186086191A56F6000FE027 /* Resources */ = {
			isa = PBXResourcesBuildPhase;
			buildActionMask = 2147483647;
			files = (
				872C995B1DB65D0D006A3BDE /* harp.m4a in Resources */,
				872C99591DB659E6006A3BDE /* ringing_from_them_long.caf in Resources */,
				F1E48003207E3789008D4299 /* Default-568h@2x.png in Resources */,
			);
			runOnlyForDeploymentPostprocessing = 0;
		};
		3E1860C1191A649D000FE027 /* Resources */ = {
			isa = PBXResourcesBuildPhase;
			buildActionMask = 2147483647;
			files = (
				54764B961C92FDC100BD25E3 /* 1900x1500.jpg in Resources */,
				BF158D2F1CE087D8007C6F8A /* video.mp4 in Resources */,
				54764B9A1C9303D600BD25E3 /* tiny.jpg in Resources */,
				BF6D5D031C4948830049F712 /* WireSyncEngine124.momd in Resources */,
				BF6D5D051C494D730049F712 /* WireSyncEngine125.momd in Resources */,
				AF6415A51C9C180200A535F5 /* ExternalMessageTextFixture.txt in Resources */,
				BF44A3511C71D5FC00C6928E /* store127.wiredatabase in Resources */,
				AF6415A41C9C17FF00A535F5 /* EncryptedBase64EncondedExternalMessageTestFixture.txt in Resources */,
				54764B991C9303D600BD25E3 /* medium.jpg in Resources */,
				BF8367311C52651900364B37 /* store125.wiredatabase in Resources */,
				F9C9A4F01CAD29190039E10C /* store128.wiredatabase in Resources */,
				EE01E0371F90DD67001AA33C /* audio.m4a in Resources */,
				54764B9C1C930AEB00BD25E3 /* Lorem Ipsum.txt in Resources */,
				BFCE9A5B1C4E4C4D00951B3D /* store124.wiredatabase in Resources */,
				54764BA01C931E9400BD25E3 /* not_animated.gif in Resources */,
				54764B9F1C931E9400BD25E3 /* animated.gif in Resources */,
			);
			runOnlyForDeploymentPostprocessing = 0;
		};
		549815911A43232400A7CE2E /* Resources */ = {
			isa = PBXResourcesBuildPhase;
			buildActionMask = 2147483647;
			files = (
				3E2713211A8A68BF008EE50F /* Push.stringsdict in Resources */,
				543095951DE76B270065367F /* random2.txt in Resources */,
				3E27131F1A8A68BF008EE50F /* Push.strings in Resources */,
				F1A989BA1FD03E1B00B8A82E /* ZMLocalizable.strings in Resources */,
				543095931DE76B170065367F /* random1.txt in Resources */,
			);
			runOnlyForDeploymentPostprocessing = 0;
		};
/* End PBXResourcesBuildPhase section */

/* Begin PBXShellScriptBuildPhase section */
		667FC69E27356C3F00E82FEF /* Run SwiftLint */ = {
			isa = PBXShellScriptBuildPhase;
			buildActionMask = 2147483647;
			files = (
			);
			inputFileListPaths = (
			);
			inputPaths = (
			);
			name = "Run SwiftLint";
			outputFileListPaths = (
			);
			outputPaths = (
			);
			runOnlyForDeploymentPostprocessing = 0;
			shellPath = /bin/sh;
			shellScript = "# Adds support for Apple Silicon brew directory\nexport PATH=\"$PATH:/opt/homebrew/bin\"\n\nif which swiftlint >/dev/null; then\n  swiftlint\nelse\n  echo \"warning: SwiftLint not installed, download from https://github.com/realm/SwiftLint\"\nfi\n";
		};
/* End PBXShellScriptBuildPhase section */

/* Begin PBXSourcesBuildPhase section */
		169BA1CE25ECDBA300374343 /* Sources */ = {
			isa = PBXSourcesBuildPhase;
			buildActionMask = 2147483647;
			files = (
				169BA23A25EF6D4F00374343 /* MockLinkPreviewDetector.swift in Sources */,
				169BA23025ED100100374343 /* ConversationsTests.m in Sources */,
				169BA24E25EF765D00374343 /* ConnectToBotURLActionProcessorTests.swift in Sources */,
				169BA22925ED0FDF00374343 /* ConversationTests+Ephemeral.swift in Sources */,
				169BA23E25EF6E2A00374343 /* MockRegistrationStatusDelegate.swift in Sources */,
				169BA22725ED0FD700374343 /* ConversationTests+MessageTimer.swift in Sources */,
				169BA21825ED0F9500374343 /* SendAndReceiveMessagesTests+Swift.swift in Sources */,
				169BA20425ED0F1E00374343 /* TeamTests.swift in Sources */,
				169BA20025ED0DAD00374343 /* ZMUserSession+Messages.swift in Sources */,
				169BA21325ED0F7A00374343 /* UserTests.swift in Sources */,
				169BA21725ED0F8E00374343 /* SearchTests.swift in Sources */,
				63E69AEA27EA293900D6CE88 /* ConnectionTests+Swift.swift in Sources */,
				169BA1F925ECF8F700374343 /* MockAppLock.swift in Sources */,
				169BA20825ED0F4400374343 /* GiphyTests.m in Sources */,
				169BA20F25ED0F6900374343 /* APNSTestsBase.m in Sources */,
				169BA22E25ED0FF400374343 /* TextSearchTests.swift in Sources */,
				169BA26125EFA23200374343 /* ZMConversation+Testing.m in Sources */,
				169BA21F25ED0FB400374343 /* ConversationTests+Deletion.swift in Sources */,
				169BA1FC25ED0CBD00374343 /* MockSessionManager.swift in Sources */,
				169BA20525ED0F2D00374343 /* LinkPreviewTests.swift in Sources */,
				169BA24225EF6F6700374343 /* ZMConversation+Testing.swift in Sources */,
				169BA24625EF73B100374343 /* EventProcessingPerformanceTests.swift in Sources */,
				169BA23625ED101C00374343 /* LoginFlowTests.m in Sources */,
				169BA21225ED0F7600374343 /* UserTests+AccountDeletion.swift in Sources */,
				169BA1DF25ECE4D000374343 /* IntegrationTest.m in Sources */,
				169BA20C25ED0F5900374343 /* PushNotificationTokenTests.swift in Sources */,
				169BA1F125ECEB2900374343 /* FlowManagerMock.swift in Sources */,
				169BA21C25ED0FA700374343 /* ConversationTests+LegalHold.swift in Sources */,
				169BA20725ED0F3E00374343 /* OTRTests.swift in Sources */,
				169BA21025ED0F6D00374343 /* PushChannelTests.swift in Sources */,
				169BA21A25ED0F9E00374343 /* FileTransferTests+Swift.swift in Sources */,
				169BA1E125ECE4EC00374343 /* AppLockIntegrationTests.swift in Sources */,
				169BA22C25ED0FEB00374343 /* ConversationTests+MessageEditing.m in Sources */,
				169BA22A25ED0FE300374343 /* ConversationTests+DeliveryConfirmation.swift in Sources */,
				169BA1F225ECEB3300374343 /* MockMediaManager.swift in Sources */,
				169BA23925ED103900374343 /* IntegrationTest+Messages.swift in Sources */,
				169BA24D25EF753100374343 /* MockReachability.swift in Sources */,
				169BA24F25EF76A400374343 /* NetworkStateRecorder.swift in Sources */,
				169BA21D25ED0FAC00374343 /* ConversationTests+OTR.swift in Sources */,
				169BA20125ED0EFE00374343 /* ZMUserSessionLegalHoldTests.swift in Sources */,
				169BA21925ED0F9900374343 /* SendAndReceiveMessagesTests.m in Sources */,
				169BA22625ED0FD300374343 /* ConversationTests+ReceiptMode.swift in Sources */,
				169BA21625ED0F8900374343 /* UserProfileTests.m in Sources */,
				169BA20D25ED0F5E00374343 /* APNSTests+Swift.swift in Sources */,
				169BA24925EF743F00374343 /* SessionManagerTests+Backup.swift in Sources */,
				169BA26225EFA32000374343 /* ZMUser+Testing.m in Sources */,
				169BA22D25ED0FEF00374343 /* AvailabilityTests.swift in Sources */,
				169BA1F025ECEB0E00374343 /* SessionManagerTests.swift in Sources */,
				169BA21425ED0F8000374343 /* UserTests.m in Sources */,
				169BA21E25ED0FB000374343 /* ConversationTests+OTR.m in Sources */,
				169BA23325ED100F00374343 /* SlowSyncTests+Teams.swift in Sources */,
				169BA21125ED0F7100374343 /* UserHandleTests.swift in Sources */,
				169BA23125ED100500374343 /* ConversationTestsBase.m in Sources */,
				169BA24825EF743700374343 /* SessionManagerTests+MessageRetention.swift in Sources */,
				169BA1E025ECE4D800374343 /* IntegrationTest.swift in Sources */,
				169BA25325EF778E00374343 /* TestUserProfileUpdateObserver.swift in Sources */,
				169BA22425ED0FC900374343 /* ConversationTests+Participants.swift in Sources */,
				169BA23825ED103500374343 /* IntegrationTest+Search.swift in Sources */,
				169BA1EC25ECEA9600374343 /* MockUser+LoginCredentials.swift in Sources */,
				169BA1F525ECF05000374343 /* IntegrationTest+Encryption.swift in Sources */,
				169BA21B25ED0FA200374343 /* FileTransferTests.m in Sources */,
				169BA1EA25ECEA5400374343 /* ApplicationMock.swift in Sources */,
				169BA24725EF73DD00374343 /* ServiceUserTests.swift in Sources */,
				169BA23525ED101700374343 /* SlowSyncTests.m in Sources */,
				169BA22125ED0FBD00374343 /* ConversationTests+LastRead.swift in Sources */,
				169BA1E925ECEA1C00374343 /* PushRegistryMock.swift in Sources */,
				169BA1EF25ECEAD200374343 /* WireCallCenterV3Mock.swift in Sources */,
				169BA22025ED0FB900374343 /* ConversationTests+ClearingHistory.swift in Sources */,
				169BA22B25ED0FE700374343 /* ConversationTests+MessageEditing.swift in Sources */,
				169BA1FD25ED0CCD00374343 /* MockStrategyDirectory.swift in Sources */,
				169BA20E25ED0F6200374343 /* APNSTests.m in Sources */,
				169BA1F425ECEFB400374343 /* MockPresentationDelegate.swift in Sources */,
				169BA22525ED0FCE00374343 /* ConversationTests+List.swift in Sources */,
				169BA21525ED0F8500374343 /* UserProfileImageV3Tests.swift in Sources */,
				06EB24FE27D6576500094E6E /* LoginFlowTests+PushToken.swift in Sources */,
				169BA22F25ED0FFB00374343 /* DeleteMessagesTests.swift in Sources */,
				169BA23725ED102500374343 /* NotificationObservers.m in Sources */,
				169BA22825ED0FDB00374343 /* ConversationTests+Guests.swift in Sources */,
				169BA20225ED0F0600374343 /* UserRichProfileIntegrationTests.swift in Sources */,
				169BA20925ED0F4A00374343 /* IsTypingTests.swift in Sources */,
				169BA20A25ED0F5000374343 /* BackgroundTests.m in Sources */,
				EEAB532C27BBA1C200577B7F /* PushNotificationTests_Legacy.swift in Sources */,
				169BA22225ED0FC100374343 /* ConversationTests+Reactions.swift in Sources */,
				169BA1ED25ECEA9A00374343 /* OperationLoopNewRequestObserver.swift in Sources */,
				169BA1FB25ED0CB200374343 /* MockPushChannel.swift in Sources */,
				169BA20625ED0F3800374343 /* ClientManagementTests.m in Sources */,
				169BA24A25EF744400374343 /* SessionManagerTests+URLActions.swift in Sources */,
				169BA22325ED0FC400374343 /* ConversationTests+Archiving.swift in Sources */,
				169BA20B25ED0F5400374343 /* ConnectionTests.m in Sources */,
				169BA23425ED101300374343 /* SlowSyncTests+ExistingData.swift in Sources */,
				169BA24525EF6FFA00374343 /* MockAnalytics.swift in Sources */,
				169BA23225ED100B00374343 /* SlowSyncTests+Swift.swift in Sources */,
				169BA23F25EF6F0B00374343 /* TypingChange.swift in Sources */,
			);
			runOnlyForDeploymentPostprocessing = 0;
		};
		3E186084191A56F6000FE027 /* Sources */ = {
			isa = PBXSourcesBuildPhase;
			buildActionMask = 2147483647;
			files = (
				3E9848BD1A65253000F7B050 /* Hack.swift in Sources */,
				3E1860BB191A5D99000FE027 /* TestHostAppDelegate.m in Sources */,
				3E1860BA191A5D99000FE027 /* TestHost-main.m in Sources */,
			);
			runOnlyForDeploymentPostprocessing = 0;
		};
		3E1860BF191A649D000FE027 /* Sources */ = {
			isa = PBXSourcesBuildPhase;
			buildActionMask = 2147483647;
			files = (
				5E8EE1FC20FDCCE200DB1F9B /* CompanyLoginRequestDetectorTests.swift in Sources */,
				F991CE161CB55512004D8465 /* ZMUser+Testing.m in Sources */,
				5E2C354D21A806A80034F1EE /* MockBackgroundActivityManager.swift in Sources */,
				F9D1CD141DF6C131002F6E80 /* SyncStatusTests.swift in Sources */,
				EE1DEBB523D5AEE50087EE1F /* TypingUsersTimeoutTests.swift in Sources */,
				09531F1C1AE9644800B8556A /* ZMLoginCodeRequestTranscoderTests.m in Sources */,
				54BAB40D24A9EAC800EBC400 /* FeatureFlagRequestStrategyTests.swift in Sources */,
				87D003FF1BB5810D00472E06 /* APSSignalingKeyStoreTests.swift in Sources */,
				542DFEE61DDCA452000F5B95 /* UserProfileUpdateStatusTests.swift in Sources */,
				F95FFBD11EB8A478004031CB /* CallSystemMessageGeneratorTests.swift in Sources */,
				16E0FBB623311A19000E3235 /* ZMUserSessionTests+Authentication.swift in Sources */,
				D55272EC2062733F00F542BE /* AssetDeletionRequestStrategyTests.swift in Sources */,
				545434AB19AB6ADA003892D9 /* ZMMissingUpdateEventsTranscoderTests.m in Sources */,
				548BBA1C195071E30041945E /* ZMUserSessionTests.m in Sources */,
				BF491CD51F03E0FC0055EE44 /* PermissionsDownloadRequestStrategyTests.swift in Sources */,
				54BFDF6A1BDA87D20034A3DB /* HistorySynchronizationStatusTests.swift in Sources */,
				545434AC19AB6ADA003892D9 /* ZMSelfTranscoderTests.m in Sources */,
				54A227D61D6604A5009414C0 /* SynchronizationMocks.swift in Sources */,
				54A170691B300717001B41A5 /* ProxiedRequestStrategyTests.swift in Sources */,
				1660AA111ECE3C1C0056D403 /* SearchTaskTests.swift in Sources */,
				873B893E20445F4400FBE254 /* ZMConversationAccessModeTests.swift in Sources */,
				098CFBBB1B7B9C94000B02B1 /* BaseTestSwiftHelpers.swift in Sources */,
				543ED0011D79E0EE00A9CDF3 /* ApplicationMock.swift in Sources */,
				160C314A1E82AC170012E4BC /* OperationStatusTests.swift in Sources */,
				169E303320D29C670012C219 /* PushRegistryMock.swift in Sources */,
				3E05F252192A4FBD00F22D80 /* UserSessionErrorTests.m in Sources */,
				F148F6691FBAF55800BD6909 /* TeamRegistrationStrategyTests.swift in Sources */,
				168C0B3F1E97CE3900315044 /* ZMLastUpdateEventIDTranscoderTests.m in Sources */,
				06BBF7012473D51D00A26626 /* MessagingTest+Swift.swift in Sources */,
				879634421F7BEC5100FC79BA /* DispatchQueueSerialAsyncTests.swift in Sources */,
				63CF4000276B4D110079FF2B /* AVSIdentifierTests.swift in Sources */,
				54AB428E1DF5C5B400381F2C /* TopConversationsDirectoryTests.swift in Sources */,
<<<<<<< HEAD
				068E655A24C8223400403926 /* LocalNotificationContentTypeTest.swift in Sources */,
				F96C8E821D7ECECF004B6D87 /* ZMLocalNotificationTests_Message.swift in Sources */,
				EE9CDE9227DA05D100C4DAC8 /* APIVersionResolverTests.swift in Sources */,
				EEA2773D211DE4C9004AF00F /* UserNotificationCenterMock.swift in Sources */,
=======
>>>>>>> eec2c6b5
				0601900B2678750D0043F8F8 /* DeepLinkURLActionProcessorTests.swift in Sources */,
				1645ED1B244DE345007A82D6 /* TeamMembersDownloadRequestStrategy.swift in Sources */,
				549552541D645683004F21F6 /* AddressBookTests.swift in Sources */,
				161C886623FD248A00CB0B8E /* RecordingMockTransportSession.swift in Sources */,
				F19F4F4D1E646C3C00F4D8FF /* UserProfileImageUpdateStatusTests.swift in Sources */,
				167BCB902603CAB200E9D7E3 /* AnalyticsTests.swift in Sources */,
				1679D1CD1EF97387007B0DF5 /* ZMUserSessionTestsBase+Calling.swift in Sources */,
				167F383D23E04A93006B6AA9 /* UnauthenticatedSessionTests+SSO.swift in Sources */,
				16519D6D231EAAF300C9D76D /* Conversation+DeletionTests.swift in Sources */,
				169BA24425EF6FFA00374343 /* MockAnalytics.swift in Sources */,
				F925468E1C63B61000CE2D7C /* MessagingTest+EventFactory.m in Sources */,
				16849B2023EDB32B00C025A8 /* MockSessionManager.swift in Sources */,
				878ACB5920AF12C10016E68A /* ZMUserConsentTests.swift in Sources */,
				8766853C1F2A1AA00031081B /* UnauthenticatedSessionTests.swift in Sources */,
				16D0A119234B999600A83F87 /* LabelUpstreamRequestStrategyTests.swift in Sources */,
				169BA23D25EF6E2A00374343 /* MockRegistrationStatusDelegate.swift in Sources */,
				542DFEE81DDCA4FD000F5B95 /* UserProfileUpdateRequestStrategyTests.swift in Sources */,
				7CE017152317D07E00144905 /* ZMAuthenticationStatusTests.swift in Sources */,
				16085B351F719E6D000B9F22 /* NetworkStateRecorder.swift in Sources */,
				EE1DEBB323D5A6930087EE1F /* TypingTests.swift in Sources */,
				09BA924C1BD55FA5000DC962 /* UserClientRequestStrategyTests.swift in Sources */,
				A9692F8A1986476900849241 /* NSString_NormalizationTests.m in Sources */,
				54880E3D194B5845007271AA /* ZMOperationLoopTests.m in Sources */,
				F9410F631DE44C2E007451FF /* TypingStrategyTests.swift in Sources */,
				EE5BF6351F8F907C00B49D06 /* ZMLocalNotificationTests.swift in Sources */,
				169BA25225EF778E00374343 /* TestUserProfileUpdateObserver.swift in Sources */,
				BF50CFA71F39ACE8007833A4 /* MockUserInfoParser.swift in Sources */,
				5E0EB1F92100A46F00B5DC2B /* MockCompanyLoginRequesterDelegate.swift in Sources */,
				169BA24C25EF753100374343 /* MockReachability.swift in Sources */,
				16DCAD6F1B147706008C1DD9 /* NSURL+LaunchOptionsTests.m in Sources */,
				541228451AEE422C00D9ED1C /* ZMAuthenticationStatusTests.m in Sources */,
				5E0EB1F72100A14A00B5DC2B /* CompanyLoginRequesterTests.swift in Sources */,
				1671F9FF1E2FAF50009F3150 /* ZMLocalNotificationForTests_CallState.swift in Sources */,
				EE6654642445D4EE00CBF8D3 /* MockAddressBook.swift in Sources */,
				161ACB3A23F6BAFE00ABFF33 /* URLActionTests.swift in Sources */,
				16F7343C250F588100AB93B1 /* (null) in Sources */,
				16849B1C23EDA1FD00C025A8 /* MockUpdateEventProcessor.swift in Sources */,
				545F601C1D6C336D00C2C55B /* AddressBookSearchTests.swift in Sources */,
				162A81D6202B5BC600F6200C /* SessionManagerAVSTests.swift in Sources */,
				169BA1F825ECF8F700374343 /* MockAppLock.swift in Sources */,
				06F98D602437916B007E914A /* SignatureRequestStrategyTests.swift in Sources */,
				5474C80C1921309400185A3A /* MessagingTestTests.m in Sources */,
				F99298591BE110490058D42F /* ZMClientRegistrationStatusTests.m in Sources */,
				EE1DEBB723D5B62C0087EE1F /* TypingUsersTests.swift in Sources */,
				540A0BA51954859E00FB7D61 /* ZMSyncStrategyTests.m in Sources */,
				5E6716912174CA6700522E61 /* MockUser+LoginCredentials.swift in Sources */,
				F92CA9651F153622007D8570 /* ZMUserSessionTests+FileRelocation.swift in Sources */,
				F9B71F4C1CB2B841001DB03F /* NSManagedObjectContext+TestHelpers.m in Sources */,
				F991CE151CB55512004D8465 /* ZMConversation+Testing.m in Sources */,
				54D785011A37256C00F47798 /* ZMEncodedNSUUIDWithTimestampTests.m in Sources */,
				161927242459E09C00DDD9EB /* UserClientEventConsumerTests.swift in Sources */,
				632A582225CD9DF900F0C4BD /* CallParticipantsKindTests.swift in Sources */,
				639290A4252CA53200046171 /* CallSnapshotTestFixture.swift in Sources */,
				87B30C5C1FA756220054DFB1 /* FlowManagerTests.swift in Sources */,
				169BA24125EF6F6700374343 /* ZMConversation+Testing.swift in Sources */,
				1626344720D79C22000D4063 /* ZMUserSessionTests+PushNotifications.swift in Sources */,
				16D3FD021E3A5C0D0052A535 /* ZMConversationVoiceChannelRouterTests.swift in Sources */,
				1658C23A1F5404F000889F22 /* FlowManagerMock.swift in Sources */,
				3E1858BC1951D6DA005FE78F /* MemoryLeaksObserver.m in Sources */,
				F905C47F1E79A86A00AF34A5 /* WireCallCenterV3Tests.swift in Sources */,
				1636EAFF23F6FCCC00CD9527 /* MockPresentationDelegate.swift in Sources */,
				872C99601DB6722C006A3BDE /* CallKitDelegateTests+Mocking.m in Sources */,
				164C29A51ECF47D80026562A /* SearchDirectoryTests.swift in Sources */,
				D55272EA2062732100F542BE /* AssetDeletionStatusTests.swift in Sources */,
				167BCB892603C2F100E9D7E3 /* ZMUserSessionTestsBase.m in Sources */,
				A913C02423A7F1C00048CE74 /* TeamRolesDownloadRequestStrategyTests.swift in Sources */,
				EFC8281E1FB34F9600E27E21 /* EmailVerificationStrategyTests.swift in Sources */,
				87D4625D1C3D526D00433469 /* DeleteAccountRequestStrategyTests.swift in Sources */,
				A97E4F56267CF681006FC545 /* ZMUserSessionTestsBase+ZMUserSessionConfiguration.swift in Sources */,
				166264932166517A00300F45 /* CallEventStatusTests.swift in Sources */,
				160C31411E6DDFC30012E4BC /* VoiceChannelV3Tests.swift in Sources */,
				F9ABE8561EFD56BF00D83214 /* TeamDownloadRequestStrategyTests.swift in Sources */,
				87D2555921D6275800D03789 /* BuildTypeTests.swift in Sources */,
				169BA1FF25ED0DAD00374343 /* ZMUserSession+Messages.swift in Sources */,
				166E47D3255EF0BE00C161C8 /* MockStrategyDirectory.swift in Sources */,
				EE95DECD247C0049001EA010 /* SessionManagerConfigurationTests.swift in Sources */,
				A938BDCA23A7966700D4C208 /* ConversationRoleDownstreamRequestStrategyTests.swift in Sources */,
				0920C4DA1B305FF500C55728 /* UserSessionGiphyRequestStateTests.swift in Sources */,
				63A8F576276B7B3100513750 /* AVSClientTests.swift in Sources */,
				169BC10F22BD17FF0003159B /* LegalHoldRequestStrategyTests.swift in Sources */,
				87AEA67D1EFBF46600C94BF3 /* DiskDatabaseTest.swift in Sources */,
				F9F846351ED307F70087C1A4 /* CallParticipantsSnapshotTests.swift in Sources */,
				1673C35324CB36D800AE2714 /* ZMUserSessionTests+EncryptionAtRest.swift in Sources */,
				54DE9BEF1DE760A900EFFB9C /* RandomHandleGeneratorTests.swift in Sources */,
				F9C598AD1A0947B300B1F760 /* ZMBlacklistDownloaderTest.m in Sources */,
				1672A653234784B500380537 /* LabelDownstreamRequestStrategyTests.swift in Sources */,
				874A16942052C64B001C6760 /* UserExpirationObserverTests.swift in Sources */,
				16A702D01E92998100B8410D /* ApplicationStatusDirectoryTests.swift in Sources */,
				093694451BA9633300F36B3A /* UserClientRequestFactoryTests.swift in Sources */,
				168474262252579A004DE9EC /* ZMUserSessionTests+Syncing.swift in Sources */,
				F94F6B331E54B9C000D46A29 /* CallingRequestStrategyTests.swift in Sources */,
				166B2B6E23EB2CD3003E8581 /* DatabaseTest.swift in Sources */,
				5E8BB8A52149130800EEA64B /* AVSBridgingTests.swift in Sources */,
				161C887723FD4CFD00CB0B8E /* MockPushChannel.swift in Sources */,
				F9DAC54F1C2035660001F11E /* ConversationStatusStrategyTests.swift in Sources */,
				164C29A31ECF437E0026562A /* SearchRequestTests.swift in Sources */,
				168CF42F2007BCD9009FCB89 /* TeamInvitationStatusTests.swift in Sources */,
				A901FE9B258B562F003EAF5C /* CallParticipantTests.swift in Sources */,
				874A174A205812B6001C6760 /* ZMUserSessionTests.swift in Sources */,
				7CE017172317D72A00144905 /* ZMCredentialsTests.swift in Sources */,
				546F815C1E685F6E00775059 /* LocalNotificationDispatcherTests.swift in Sources */,
				F1AE5F6F21F73388009CDBBC /* ZMUserSessionTests+Timers.swift in Sources */,
				161ACB4323F6EE4800ABFF33 /* CompanyLoginURLActionProcessorTests.swift in Sources */,
				5474C80A1921309400185A3A /* MessagingTest.m in Sources */,
				872C99531DB525A1006A3BDE /* CallKitManagerTests.swift in Sources */,
				F16C8BC42040715800677D31 /* ZMUpdateEvent+Testing.swift in Sources */,
				160195611E30C9CF00ACBFAC /* LocalNotificationDispatcherCallingTests.swift in Sources */,
				164A55D820F4FE4A00AE62A6 /* SearchUserImageStrategyTests.swift in Sources */,
				09B730961B3045E400A5CCC9 /* ProxiedRequestStatusTests.swift in Sources */,
				F148F66B1FBAFAF600BD6909 /* RegistrationStatusTestHelper.swift in Sources */,
				EFC828221FB356CE00E27E21 /* RegistrationStatusTests.swift in Sources */,
				163FB9942052EA4C00E74F83 /* OperationLoopNewRequestObserver.swift in Sources */,
				F9B171F81C0F00E700E6EEC6 /* ClientUpdateStatusTests.swift in Sources */,
				3ED972FB1A0A65D800BAFC61 /* ZMBlacklistVerificatorTest.m in Sources */,
				167BCB942603CC5B00E9D7E3 /* EventProcessorTests.swift in Sources */,
				F132C114203F20AB00C58933 /* ZMHotFixDirectoryTests.swift in Sources */,
				5463C897193F3C74006799DE /* ZMTimingTests.m in Sources */,
				1660AA0F1ECE0C870056D403 /* SearchResultTests.swift in Sources */,
				1662B0F923D9CE8F00B8C7C5 /* UnauthenticatedSessionTests+DomainLookup.swift in Sources */,
				EE1DEBB923D5B9BC0087EE1F /* ZMConversation+TypingUsersTests.swift in Sources */,
				164B8C211E254AD00060AB26 /* WireCallCenterV3Mock.swift in Sources */,
				F170AF211E78013A0033DC33 /* UserImageAssetUpdateStrategyTests.swift in Sources */,
				F95ECF511B94BD05009F91BA /* ZMHotFixTests.m in Sources */,
				F9410F681DE4BE42007451FF /* PushTokenStrategyTests.swift in Sources */,
				F9ABE8571EFD56BF00D83214 /* TeamDownloadRequestStrategy+EventsTests.swift in Sources */,
				85D85EAFA1CB6E457D14E3B7 /* MockEntity2.m in Sources */,
				633BBC6127C3C74B00D8B1B0 /* CallEventContentTests.swift in Sources */,
				166D18A6230EC418001288CD /* MockMediaManager.swift in Sources */,
				09914E531BD6613D00C10BF8 /* ZMDecodedAPSMessageTest.m in Sources */,
				6349771E268B7C4300824A05 /* AVSVideoStreamsTest.swift in Sources */,
				F9F9F5621D75D62100AE6499 /* RequestStrategyTestBase.swift in Sources */,
				7C419ED821F8D81D00B95770 /* EventProcessingTrackerTests.swift in Sources */,
				85D8522CF8DE246DDD5BD12C /* MockEntity.m in Sources */,
				EF2CB12A22D5E5BF00350B0A /* TeamImageAssetUpdateStrategyTests.swift in Sources */,
				3E288A6C19C859210031CFCE /* NotificationObservers.m in Sources */,
				168CF42D2007BCA0009FCB89 /* TeamInvitationRequestStrategyTests.swift in Sources */,
				A97E4F5B267CFB2D006FC545 /* ZMUserSessionTests_NetworkState.swift in Sources */,
				A9C0260A266F5D1C002E542B /* ZMClientRegistrationStatusTests.swift in Sources */,
				EE01E0391F90FEC1001AA33C /* ZMLocalNotificationTests_ExpiredMessage.swift in Sources */,
				54C11BAD19D1EB7500576A96 /* ZMLoginTranscoderTests.m in Sources */,
				16AD86B81F7292EB00E4C797 /* TypingChange.swift in Sources */,
				5E8EE1FE20FDCD1300DB1F9B /* MockPasteboard.swift in Sources */,
				16D3FCDF1E365ABC0052A535 /* CallStateObserverTests.swift in Sources */,
				067BB08125074EA200946EC8 /* (null) in Sources */,
				85D85EEDD5DD19FB747ED4A5 /* MockModelObjectContextFactory.m in Sources */,
				06894D92276BA7FA00DA4E33 /* StartLoginURLActionProcessorTests.swift in Sources */,
				BF80542B2102175800E97053 /* CompanyLoginVerificationTokenTests.swift in Sources */,
				F11E35D62040172200D4D5DB /* ZMHotFixTests.swift in Sources */,
				1639A8542264C52600868AB9 /* ZMLocalNotificationTests_Alerts.swift in Sources */,
				545FC3341A5B003A005EEA26 /* ObjectTranscoderTests.m in Sources */,
				5E9D32712109C54B0032FB06 /* CompanyLoginActionTests.swift in Sources */,
				1836188BC0E48C1AC1671FC2 /* ZMSyncStrategyTests.swift in Sources */,
				71AE6F20A2708DCF3BAD54F7 /* ZMOperationLoopTests.swift in Sources */,
			);
			runOnlyForDeploymentPostprocessing = 0;
		};
		5498158E1A43232400A7CE2E /* Sources */ = {
			isa = PBXSourcesBuildPhase;
			buildActionMask = 2147483647;
			files = (
				1660AA0B1ECCAF4E0056D403 /* SearchRequest.swift in Sources */,
				878ACB4620ADBBAA0016E68A /* Blacklist.swift in Sources */,
				166A8BF91E02C7D500F5EEEA /* ZMHotFix+PendingChanges.swift in Sources */,
				166507812459D7CA005300C1 /* UserClientEventConsumer.swift in Sources */,
				F9E577211E77EC6D0065EFE4 /* WireCallCenterV3+Notifications.swift in Sources */,
				092083401BA95EE100F82B29 /* UserClientRequestFactory.swift in Sources */,
				F9FD167C1BDFCDAD00725F5C /* ZMClientRegistrationStatus.m in Sources */,
				06025664248E5BC700E060E1 /* (null) in Sources */,
				EE5FEF0521E8948F00E24F7F /* ZMUserSession+DarwinNotificationCenter.swift in Sources */,
				549815DC1A432BC700A7CE2E /* NSError+ZMUserSession.m in Sources */,
				1662B0F723D9B29C00B8C7C5 /* UnauthenticatedSession+DomainLookup.swift in Sources */,
				5E9D326F2109C1740032FB06 /* CompanyLoginErrorCode.swift in Sources */,
				16ED865A23E2E91900CB1766 /* ZMUserSession+LifeCycle.swift in Sources */,
				F95706541DE5D1CC0087442C /* SearchUserImageStrategy.swift in Sources */,
				163FB9992057E3F200E74F83 /* AuthenticationStatusProvider.swift in Sources */,
				54CB3FE124A34B8A00BA86DD /* FeatureFlagRequestStrategy.swift in Sources */,
				0648FC1427864783006519D1 /* Conversation+Join.swift in Sources */,
				872A2EE61FFFBC2A00900B22 /* ServiceUser.swift in Sources */,
				16ED865D23E30F7E00CB1766 /* ZMUserSesson+Proxy.swift in Sources */,
				A938BDC823A7964200D4C208 /* ConversationRoleDownstreamRequestStrategy.swift in Sources */,
				F19E55A622B3AAA8005C792D /* PKPushCredentials+SafeLogging.swift in Sources */,
				09C77C531BA6C77000E2163F /* UserClientRequestStrategy.swift in Sources */,
				F1B5D53D2181FDA300986911 /* NetworkQuality.swift in Sources */,
				634976E9268A185A00824A05 /* AVSVideoStreams.swift in Sources */,
				5EC2C593213827BF00C6CE35 /* WireCallCenterV3+Events.swift in Sources */,
				EE1DEBBE23D5E12F0087EE1F /* TypingUsersTimeout+Key.swift in Sources */,
				F1C1F3EE1FCF0C85007273E3 /* ZMUserSessionErrorCode+Localized.swift in Sources */,
				166264742166093800300F45 /* CallEventStatus.swift in Sources */,
				06DE14CD24B85B06006CB6B3 /* SyncStatus.swift in Sources */,
				549815CD1A432BC700A7CE2E /* ZMBlacklistDownloader.m in Sources */,
				549815CE1A432BC700A7CE2E /* ZMBlacklistVerificator.m in Sources */,
				16D9E8BA22BCD39200FA463F /* LegalHoldRequestStrategy.swift in Sources */,
				164C29A71ED2D7B00026562A /* SearchResult.swift in Sources */,
				1660AA091ECCAC900056D403 /* SearchDirectory.swift in Sources */,
				166E47D0255EBFA900C161C8 /* StrategyDirectory.swift in Sources */,
				63EB9B2D258131F700B44635 /* AVSActiveSpeakerChange.swift in Sources */,
				161681352077721600BCF33A /* ZMOperationLoop+OperationStatus.swift in Sources */,
				A934C6E6266E0945008D9E68 /* ZMSyncStrategy.swift in Sources */,
				7C26879D21F7193800570AA9 /* EventProcessingTracker.swift in Sources */,
				54A0A6311BCE9864001A3A4C /* ZMHotFix.m in Sources */,
				F19F4F3C1E604AA700F4D8FF /* UserImageAssetUpdateStrategy.swift in Sources */,
				54131BE925C8495B00CE2CA2 /* NSManagedObjectContext+GenericAsyncQueue.swift in Sources */,
				EE1108FB23D2087F005DC663 /* Typing.swift in Sources */,
				164EAF9C1F4455FA00B628C4 /* ZMUserSession+Actions.swift in Sources */,
				5EFE9C17212AB945007932A6 /* RegistrationPhase.swift in Sources */,
				BF2ADA001F41A3DF000980E8 /* SessionFactories.swift in Sources */,
				F9410F651DE49C13007451FF /* PushTokenStrategy.swift in Sources */,
				EE458B0B27CCD58800F04038 /* ZMOperationLoop+APIVersion.swift in Sources */,
				F130BF282062C05600DBE261 /* SessionManager+Backup.swift in Sources */,
				54A0A6321BCE9867001A3A4C /* ZMHotFixDirectory.m in Sources */,
				54F0A0951B3018D7003386BC /* ProxiedRequestsStatus.swift in Sources */,
				F19F1D141EFBC18E00275E27 /* UnauthenticatedSession.swift in Sources */,
				16DCAD691B0F9447008C1DD9 /* NSURL+LaunchOptions.m in Sources */,
				F9F631421DE3524100416938 /* TypingStrategy.swift in Sources */,
				EEEED9A823F6BC00008C94CA /* SelfUserProvider.swift in Sources */,
				7C5482DA225380160055F1AB /* CallReceivedResult.swift in Sources */,
				54C8A39C1F7536DB004961DF /* ZMOperationLoop+Notifications.swift in Sources */,
				7C5B94F622DC6BC500A6F8BB /* JailbreakDetector.swift in Sources */,
				1693151125836E5800709F15 /* EventProcessor.swift in Sources */,
				EF2CB12722D5E58B00350B0A /* TeamImageAssetUpdateStrategy.swift in Sources */,
				BF2ADA021F41A450000980E8 /* BackendEnvironmentProvider+Cookie.swift in Sources */,
				EE1108B723D1B367005DC663 /* TypingUsers.swift in Sources */,
				06B99C7B242B51A300FEAFDE /* SignatureRequestStrategy.swift in Sources */,
				5EFE9C15212AB138007932A6 /* UnregisteredUser+Payload.swift in Sources */,
				161ACB2D23F5BA0200ABFF33 /* DeepLinkURLActionProcessor.swift in Sources */,
				54131BCE25C7FFCA00CE2CA2 /* SessionManager+AuthenticationStatusDelegate.swift in Sources */,
				160C31271E6434500012E4BC /* OperationStatus.swift in Sources */,
				165911531DEF38EC007FA847 /* CallStateObserver.swift in Sources */,
				5458273E2541C3A9002B8F83 /* PresentationDelegate.swift in Sources */,
				A9B53AAA24E12E240066FCC6 /* ZMAccountDeletedReason.swift in Sources */,
				54E2C1E01E682DC400536569 /* LocalNotificationDispatcher.swift in Sources */,
				879634401F7BEA4700FC79BA /* DispatchQueue+SerialAsync.swift in Sources */,
				F93A75F21C1F219800252586 /* ConversationStatusStrategy.swift in Sources */,
				632A582025CC43DA00F0C4BD /* CallParticipantsListKind.swift in Sources */,
				544F8FF31DDCD34600D1AB04 /* UserProfileUpdateNotifications.swift in Sources */,
				F19F1D1F1EFBC2F000275E27 /* ZMAuthenticationStatus.m in Sources */,
				634976FD268A205A00824A05 /* AVSClientList.swift in Sources */,
				F1A94BD21F010287003083D9 /* UnauthenticatedSession+Login.swift in Sources */,
				F1C1E70D21F74667007FBDA1 /* ZMUserSession+Timers.swift in Sources */,
				7CD279842338B74600E638CD /* SessionManagerConfiguration.swift in Sources */,
				166DCDBA2555ADD2004F4F59 /* SessionManager+EncryptionAtRest.swift in Sources */,
				54A170651B300696001B41A5 /* ProxiedRequestStrategy.swift in Sources */,
				160C31441E8049320012E4BC /* ApplicationStatusDirectory.swift in Sources */,
				7CD279862338E31D00E638CD /* SessionManager+Authentication.swift in Sources */,
				16FF474C1F0D54B20044C491 /* SessionManager+Logs.swift in Sources */,
				F19F1D281EFBC34E00275E27 /* ZMUserSessionRegistrationNotification.m in Sources */,
				A93B528B250101AC0061255E /* ZMUserSession+Debugging.swift in Sources */,
				A913C02223A7EDFB0048CE74 /* TeamRolesDownloadRequestStrategy.swift in Sources */,
				5EC2C5912137F80E00C6CE35 /* CallState.swift in Sources */,
				5478A1411DEC4048006F7268 /* UserProfile.swift in Sources */,
				EE419B58256FEA3D004618E2 /* ZMUserSession.Configuration.swift in Sources */,
				5E8BB89E2147E9DF00EEA64B /* AVSWrapper+Handlers.swift in Sources */,
				63B1FAD92763A510000766F8 /* AVSIdentifier.swift in Sources */,
				F19E55A222B3A3FA005C792D /* UNNotificationResponse+SafeLogging.swift in Sources */,
				EFF940402240FF12004F3115 /* DeepLinkError.swift in Sources */,
				F90EC5A31E7BF1AC00A6779E /* AVSWrapper.swift in Sources */,
				5E8BB8992147CD3F00EEA64B /* AVSBridging.swift in Sources */,
				16F5F16C1E4092C00062F0AE /* NSManagedObjectContext+CTCallCenter.swift in Sources */,
				09531F181AE960E300B8556A /* ZMLoginCodeRequestTranscoder.m in Sources */,
				F148F6671FB9AA7600BD6909 /* UnregisteredTeam.swift in Sources */,
				1672A64523473EA100380537 /* LabelDownstreamRequestStrategy.swift in Sources */,
				09BCDB8F1BCE7F000020DCC7 /* ZMAPSMessageDecoder.m in Sources */,
				546392721D79D5210094EC66 /* Application.swift in Sources */,
				EFC8281C1FB343B600E27E21 /* RegistationCredentialVerificationStrategy.swift in Sources */,
				874A16902052BE5E001C6760 /* ZMUserSession+OpenConversation.swift in Sources */,
				EE1DEBC423D5F1970087EE1F /* Conversation+TypingUsers.swift in Sources */,
				16E6F26224B371190015B249 /* ZMUserSession+EncryptionAtRest.swift in Sources */,
				BFE7FCBF2101E50700D1165F /* CompanyLoginVerificationToken.swift in Sources */,
				5498162E1A432BC800A7CE2E /* ZMLastUpdateEventIDTranscoder.m in Sources */,
				F9B171F61C0EF21100E6EEC6 /* ClientUpdateStatus.swift in Sources */,
				1645ECFC2449CE75007A82D6 /* TeamMembersDownloadRequestStrategy.swift in Sources */,
				549816351A432BC800A7CE2E /* ZMLoginTranscoder.m in Sources */,
				5E8BB89C2147CE1600EEA64B /* AVSCallMember.swift in Sources */,
				166D18A4230EBFFA001288CD /* MediaManager.swift in Sources */,
				874F142D1C16FD9700C15118 /* Device.swift in Sources */,
				F19E55A422B3A740005C792D /* PKPushPayload+SafeLogging.swift in Sources */,
				EE1108F923D1F945005DC663 /* TypingUsersTimeout.swift in Sources */,
				16C4BDA020A309CD00BCDB17 /* CallParticipantSnapshot.swift in Sources */,
				1639A8272260CE5000868AB9 /* ZMLocalNotification+AvailabilityAlert.swift in Sources */,
				16ED865F23E3145C00CB1766 /* ZMUserSession+Clients.swift in Sources */,
				878ACB4820AEFB980016E68A /* ZMUser+Consent.swift in Sources */,
				0640C26D26EA0B5C0057AF80 /* NSManagedObjectContext+Packaging.swift in Sources */,
				F1C51FE71FB49660009C2269 /* RegistrationStatus.swift in Sources */,
				633BBC8127CE8A9400D8B1B0 /* BlacklistReason.swift in Sources */,
				5E8EE1FA20FDC7D700DB1F9B /* Pasteboard.swift in Sources */,
				633BBC5D27C3B93A00D8B1B0 /* CallEventContent.swift in Sources */,
				16CD6A272681BA9000B9A73A /* ZMUser+FederatedConnection.swift in Sources */,
				874A16922052BEC5001C6760 /* UserExpirationObserver.swift in Sources */,
				8751DA061F66BFA6000D308B /* ZMUserSession+Push.swift in Sources */,
				EEEA75FA1F8A6142006D1070 /* ZMLocalNotification+ExpiredMessages.swift in Sources */,
				547E5B5A1DDB67390038D936 /* UserProfileUpdateRequestStrategy.swift in Sources */,
				54FF64291F73D00C00787EF2 /* NSManagedObjectContext+AuthenticationStatus.swift in Sources */,
				A9C02605266F5B4B002E542B /* ZMClientRegistrationStatus.swift in Sources */,
				BF735CFA1E70003D003BC61F /* SystemMessageCallObserver.swift in Sources */,
				1645ECF82448A0A3007A82D6 /* Decodable+JSON.swift in Sources */,
				165D3A211E1D43870052E654 /* VoiceChannelV3.swift in Sources */,
				F19F4F3A1E5F1AE400F4D8FF /* UserProfileImageUpdateStatus.swift in Sources */,
				5498162D1A432BC800A7CE2E /* ZMMissingUpdateEventsTranscoder.m in Sources */,
				549816451A432BC800A7CE2E /* ZMOperationLoop.m in Sources */,
				D5D10DA4203AE43200145497 /* Conversation+AccessMode.swift in Sources */,
				7C1F4BF5203C4F67000537A8 /* Analytics+Push.swift in Sources */,
				F9AB00221F0CDAF00037B437 /* FileRelocator.swift in Sources */,
				166A8BF31E015F3B00F5EEEA /* WireCallCenterV3Factory.swift in Sources */,
				16519D38231D3B1700C9D76D /* Conversation+Deletion.swift in Sources */,
				F1C1F3F01FCF18C5007273E3 /* NSError+Localized.swift in Sources */,
				5467F1C61E0AE421008C1745 /* KeyValueStore+AccessToken.swift in Sources */,
				639290A7252DEDB500046171 /* WireCallCenterV3+Degradation.swift in Sources */,
				8754B84A1F73C25400EC02AD /* ConversationListChangeInfo+UserSession.swift in Sources */,
				8737D554209217BD00E5A4AF /* URLActions.swift in Sources */,
				547E5B581DDB4B800038D936 /* UserProfileUpdateStatus.swift in Sources */,
				EEEA75FC1F8A6142006D1070 /* ZMLocalNotification+Calling.swift in Sources */,
				F19F1D331EFBE3FE00275E27 /* UnauthenticatedOperationLoop.swift in Sources */,
				16030DC921B01B7500F8032E /* Conversation+ReadReceiptMode.swift in Sources */,
				F19F4F4F1E6575F700F4D8FF /* UserProfileImageOwner.swift in Sources */,
				8754B84C1F73C38900EC02AD /* MessageChangeInfo+UserSession.swift in Sources */,
				162DEE111F87B9800034C8F9 /* ZMUserSession+Calling.swift in Sources */,
				161ACB2423F432CC00ABFF33 /* SessionManager+URLActions.swift in Sources */,
				BF3C1B1720DBE254001CE126 /* Conversation+MessageDestructionTimeout.swift in Sources */,
				1659114F1DEF1F6E007FA847 /* LocalNotificationDispatcher+Calling.swift in Sources */,
				16DABFAE1DCF98D3001973E3 /* CallingRequestStrategy.swift in Sources */,
				54DE9BEB1DE74FFB00EFFB9C /* RandomHandleGenerator.swift in Sources */,
				F1C51FE91FB4A9C7009C2269 /* RegistrationStrategy.swift in Sources */,
				549816301A432BC800A7CE2E /* ZMSelfStrategy.m in Sources */,
				63A2E19F2770D7E900D8F271 /* AVSIdentifier+Stub.swift in Sources */,
				5E8EE1F720FDC6B900DB1F9B /* CompanyLoginRequestDetector.swift in Sources */,
				16E0FB87232F8933000E3235 /* ZMUserSession+Authentication.swift in Sources */,
				F19F1D381EFBF61800275E27 /* SessionManager.swift in Sources */,
				634976F8268A200C00824A05 /* AVSClient.swift in Sources */,
				D522571E2062552800562561 /* AssetDeletionRequestStrategy.swift in Sources */,
				161ACB1623F1AFB000ABFF33 /* SessionManager+CallKitManagerDelegate.swift in Sources */,
				6349770A268A250E00824A05 /* Encodable+JSONString.swift in Sources */,
				1658C2371F503CF800889F22 /* FlowManager.swift in Sources */,
				7CD279882338E52000E638CD /* ProcessInfo+SystemBootTime.swift in Sources */,
				549710081F6FF5C100026EDD /* NotificationInContext+UserSession.swift in Sources */,
				16D0A11D234C8CD700A83F87 /* LabelUpstreamRequestStrategy.swift in Sources */,
				63FE4B9E25C1D2EC002878E5 /* VideoGridPresentationMode.swift in Sources */,
				54D933211AE1653000C0B91C /* ZMCredentials.m in Sources */,
				8798607B1C3D48A400218A3E /* DeleteAccountRequestStrategy.swift in Sources */,
				5E0EB1F421008C1900B5DC2B /* CompanyLoginRequester.swift in Sources */,
				16A764611F3E0B0B00564F21 /* CallKitManager.swift in Sources */,
				BF491CD11F03D7CF0055EE44 /* PermissionsDownloadRequestStrategy.swift in Sources */,
				54973A361DD48CAB007F8702 /* NSManagedObject+EncryptionContext.swift in Sources */,
				165D3A3D1E1D60520052E654 /* ZMConversation+VoiceChannel.swift in Sources */,
				EE1DEBC723D5F1F30087EE1F /* NSManagedObjectContext+TypingUsers.swift in Sources */,
				EEE186B4259CC92D008707CA /* ZMUserSession+AppLock.swift in Sources */,
				165D3A221E1D43870052E654 /* VoiceChannel.swift in Sources */,
				EE9CDE9027DA04A300C4DAC8 /* SessionManager+APIVersionResolver.swift in Sources */,
				63E313D627553CA0002EAF1D /* ZMConversation+AVSIdentifier.swift in Sources */,
				5EDF03EC2245563C00C04007 /* LinkPreviewAssetUploadRequestStrategy+Helper.swift in Sources */,
				54991D581DEDCF2B007E282F /* AddressBook.swift in Sources */,
				F96DBEEB1DF9A570008FE832 /* ZMSyncStrategy+ManagedObjectChanges.m in Sources */,
				168CF4292007840A009FCB89 /* Team+Invite.swift in Sources */,
				168CF42720077C54009FCB89 /* TeamInvitationStatus.swift in Sources */,
				63497702268A20EC00824A05 /* AVSParticipantsChange.swift in Sources */,
				8717DFA71F6EF44E0087EFE4 /* SessionManager+Push.swift in Sources */,
				D52257232062637500562561 /* DeletableAssetIdentifierProvider.swift in Sources */,
				063AFA3F264B30C400DCBCED /* BuildType.swift in Sources */,
				D5225720206261AA00562561 /* AssetDeletionStatus.swift in Sources */,
				5E8BB8A02147F5BC00EEA64B /* CallSnapshot.swift in Sources */,
				63B1FADB2763A636000766F8 /* ZMUser+AVSIdentifier.swift in Sources */,
				A95D0B1223F6B75A0057014F /* AVSLogObserver.swift in Sources */,
				5E8BB8A22147F89000EEA64B /* CallCenterSupport.swift in Sources */,
				1660AA0D1ECDB0250056D403 /* SearchTask.swift in Sources */,
				F9245BED1CBF95A8009D1E85 /* ZMHotFixDirectory+Swift.swift in Sources */,
				54991D5A1DEDD07E007E282F /* ContactAddressBook.swift in Sources */,
				165BB94C2004D6490077EFD5 /* SessionManager+UserActivity.swift in Sources */,
				165D3A151E1D3EF30052E654 /* WireCallCenterV3.swift in Sources */,
				554FEE2122AFF20600B1A8A1 /* ZMUserSession+LegalHold.swift in Sources */,
				1634958B1F0254CB004E80DB /* SessionManager+ServerConnection.swift in Sources */,
				54034F381BB1A6D900F4ED62 /* ZMUserSession+Logs.swift in Sources */,
				549816471A432BC800A7CE2E /* ZMSyncStrategy.m in Sources */,
				54BFDF681BDA6F9A0034A3DB /* HistorySynchronizationStatus.swift in Sources */,
				16DCB91C213449620002E910 /* ZMOperationLoop+PushChannel.swift in Sources */,
				162A81D4202B453000F6200C /* SessionManager+AVS.swift in Sources */,
				1662648221661C9F00300F45 /* ZMOperatonLoop+Background.swift in Sources */,
				168CF42B20079A02009FCB89 /* TeamInvitationRequestStrategy.swift in Sources */,
				06239126274DB73A0065A72D /* StartLoginURLActionProcessor.swift in Sources */,
				EEEED9AA23F6BD75008C94CA /* ZMUserSession+SelfUserProvider.swift in Sources */,
				5498165A1A432BC800A7CE2E /* ZMUpdateEventsBuffer.m in Sources */,
				F19E55A022B3A2C5005C792D /* UNNotification+SafeLogging.swift in Sources */,
				161ACB3223F5BBA100ABFF33 /* CompanyLoginURLActionProcessor.swift in Sources */,
<<<<<<< HEAD
				EE9CDE8E27D9FF5900C4DAC8 /* APIVersionResolver.swift in Sources */,
=======
				063AF985264B2DF800DCBCED /* CallClosedReason.swift in Sources */,
>>>>>>> eec2c6b5
				16F6BB381EDEA659009EA803 /* SearchResult+AddressBook.swift in Sources */,
				5458AF841F7021B800E45977 /* PreLoginAuthenticationNotification.swift in Sources */,
				F9ABE84F1EFD568B00D83214 /* TeamDownloadRequestStrategy.swift in Sources */,
				871667FA1BB2AE9C009C6EEA /* APSSignalingKeysStore.swift in Sources */,
				54A343471D6B589A004B65EA /* AddressBookSearch.swift in Sources */,
				5497100A1F6FFE9900026EDD /* ClientUpdateNotification.swift in Sources */,
				16085B331F71811A000B9F22 /* UserChangeInfo+UserSession.swift in Sources */,
				54131BC625C7F71400CE2CA2 /* LoginDelegate.swift in Sources */,
				167F383B23E0416E006B6AA9 /* UnauthenticatedSession+SSO.swift in Sources */,
				067BB08F250789D500946EC8 /* (null) in Sources */,
				EEE186B6259CCA14008707CA /* SessionManager+AppLock.swift in Sources */,
				54257C081DF1C94200107FE7 /* TopConversationsDirectory.swift in Sources */,
				166B2B5E23E86522003E8581 /* ZMUserSession.swift in Sources */,
				F9ABE8511EFD568B00D83214 /* TeamRequestFactory.swift in Sources */,
				F16558D1225F3F2A00EA2F2A /* SessionManager+SwitchBackend.swift in Sources */,
				161ACB2F23F5BACA00ABFF33 /* ConnectToBotURLActionProcessor.swift in Sources */,
				EFF9403E2240FE5D004F3115 /* URL+DeepLink.swift in Sources */,
			);
			runOnlyForDeploymentPostprocessing = 0;
		};
/* End PBXSourcesBuildPhase section */

/* Begin PBXTargetDependency section */
		169BA1D925ECDBA300374343 /* PBXTargetDependency */ = {
			isa = PBXTargetDependency;
			target = 549815921A43232400A7CE2E /* WireSyncEngine-ios */;
			targetProxy = 169BA1D825ECDBA300374343 /* PBXContainerItemProxy */;
		};
		169BA1DE25ECDBC800374343 /* PBXTargetDependency */ = {
			isa = PBXTargetDependency;
			target = 3E186087191A56F6000FE027 /* WireSyncEngine Test Host */;
			targetProxy = 169BA1DD25ECDBC800374343 /* PBXContainerItemProxy */;
		};
		3E1860D1191A649D000FE027 /* PBXTargetDependency */ = {
			isa = PBXTargetDependency;
			target = 3E186087191A56F6000FE027 /* WireSyncEngine Test Host */;
			targetProxy = 3E1860D0191A649D000FE027 /* PBXContainerItemProxy */;
		};
		54F4DC581A4438AC00FDB6EA /* PBXTargetDependency */ = {
			isa = PBXTargetDependency;
			target = 549815921A43232400A7CE2E /* WireSyncEngine-ios */;
			targetProxy = 54F4DC571A4438AC00FDB6EA /* PBXContainerItemProxy */;
		};
		A9FF8089195B17B3002CD44B /* PBXTargetDependency */ = {
			isa = PBXTargetDependency;
			target = 3E186087191A56F6000FE027 /* WireSyncEngine Test Host */;
			targetProxy = A9FF8088195B17B3002CD44B /* PBXContainerItemProxy */;
		};
/* End PBXTargetDependency section */

/* Begin PBXVariantGroup section */
		3E27131A1A8A68BF008EE50F /* Push.strings */ = {
			isa = PBXVariantGroup;
			children = (
				F91CA6AC1BECBD3F000EE5C2 /* Base */,
				F91CA6AE1BECBD51000EE5C2 /* de */,
				B40DC79C1D01A61600CEF65C /* pt-BR */,
				B4D37F921D7EEA3F00D0C1BC /* es */,
				B4D37F941D7EEA5100D0C1BC /* uk */,
				B4D37F961D7EEA5B00D0C1BC /* ru */,
				B40964971DAD3D110098667A /* ja */,
				B40964991DAD3D170098667A /* it */,
				B409649B1DAD3D1E0098667A /* nl */,
				B409649D1DAD3D260098667A /* tr */,
				B40CD09F1DB7997E0008DA45 /* fr */,
				B40CD0A11DB799850008DA45 /* da */,
				B422BB981DCCC3F60076EAD5 /* ar */,
				B49AFC271DCCCB3D006B753B /* zh-Hans */,
				B4A124851DDCB58900FD9D66 /* sl */,
				B432ADBF1E02DE9500147768 /* et */,
				B42783671E363D3A00747363 /* fi */,
				B42430E01E55CB6B00D73D1B /* pl */,
				F14417221FD946F100CB2850 /* zh-Hant */,
				F14417251FD9470E00CB2850 /* lt */,
			);
			name = Push.strings;
			sourceTree = "<group>";
		};
		3E27131C1A8A68BF008EE50F /* Push.stringsdict */ = {
			isa = PBXVariantGroup;
			children = (
				F91CA6AD1BECBD46000EE5C2 /* Base */,
				F91CA6AF1BECBD51000EE5C2 /* de */,
				B40DC79D1D01A61600CEF65C /* pt-BR */,
				B4D37F931D7EEA3F00D0C1BC /* es */,
				B4D37F951D7EEA5100D0C1BC /* uk */,
				B4D37F971D7EEA5B00D0C1BC /* ru */,
				B40964981DAD3D110098667A /* ja */,
				B409649A1DAD3D170098667A /* it */,
				B409649C1DAD3D1E0098667A /* nl */,
				B409649E1DAD3D260098667A /* tr */,
				B40CD0A01DB7997E0008DA45 /* fr */,
				B40CD0A21DB799850008DA45 /* da */,
				B422BB991DCCC3F60076EAD5 /* ar */,
				B49AFC281DCCCB3D006B753B /* zh-Hans */,
				B4A124861DDCB58A00FD9D66 /* sl */,
				B432ADC01E02DE9500147768 /* et */,
				B42783681E363D3A00747363 /* fi */,
				B42430E11E55CB6B00D73D1B /* pl */,
				F14417231FD946F200CB2850 /* zh-Hant */,
				F14417261FD9470E00CB2850 /* lt */,
			);
			name = Push.stringsdict;
			sourceTree = "<group>";
		};
		5423B998191A4A1B0044347D /* InfoPlist.strings */ = {
			isa = PBXVariantGroup;
			children = (
				5423B999191A4A1B0044347D /* en */,
			);
			name = InfoPlist.strings;
			sourceTree = "<group>";
		};
		F1A989BC1FD03E1B00B8A82E /* ZMLocalizable.strings */ = {
			isa = PBXVariantGroup;
			children = (
				F1A989BD1FD03E2200B8A82E /* Base */,
				F1A989BE1FD03E2400B8A82E /* pt-BR */,
				F1A989BF1FD03E2500B8A82E /* es */,
				F1A989C01FD03E2600B8A82E /* uk */,
				F1A989C11FD03E2600B8A82E /* ru */,
				F1A989C21FD03E2700B8A82E /* ja */,
				F1A989C31FD03E2700B8A82E /* it */,
				F1A989C41FD03E2800B8A82E /* nl */,
				F1A989C51FD03E2800B8A82E /* tr */,
				F1A989C61FD03E2900B8A82E /* fr */,
				F1A989C71FD03E2A00B8A82E /* ar */,
				F1A989C81FD03E2B00B8A82E /* da */,
				F1A989C91FD03E2B00B8A82E /* zh-Hans */,
				F1A989CA1FD03E2C00B8A82E /* sl */,
				F1A989CB1FD03E2C00B8A82E /* fi */,
				F1A989CC1FD03E2D00B8A82E /* et */,
				F1A989CD1FD03E2E00B8A82E /* pl */,
				F1A989CE1FD0579F00B8A82E /* de */,
				F14417241FD946F200CB2850 /* zh-Hant */,
				F14417271FD9470E00CB2850 /* lt */,
			);
			name = ZMLocalizable.strings;
			sourceTree = "<group>";
		};
/* End PBXVariantGroup section */

/* Begin XCBuildConfiguration section */
		169BA1DB25ECDBA300374343 /* Debug */ = {
			isa = XCBuildConfiguration;
			baseConfigurationReference = 0994E1DE1B835C4900A51721 /* ios-test-target.xcconfig */;
			buildSettings = {
				BUNDLE_LOADER = "$(TEST_HOST)";
				INFOPLIST_FILE = "$(SRCROOT)/Tests/Resources/UnitTests-Info.plist";
				PRODUCT_BUNDLE_IDENTIFIER = com.wire.IntegrationTests;
				PRODUCT_NAME = "$(TARGET_NAME)";
				SWIFT_OBJC_BRIDGING_HEADER = "$(SRCROOT)/Tests/Source/Test-Bridging-Header.h";
				SWIFT_OBJC_INTERFACE_HEADER_NAME = "Tests-Swift.h";
				TEST_HOST = "$(BUILT_PRODUCTS_DIR)/WireSyncEngine Test Host.app/WireSyncEngine Test Host";
				WRAPPER_EXTENSION = xctest;
			};
			name = Debug;
		};
		169BA1DC25ECDBA300374343 /* Release */ = {
			isa = XCBuildConfiguration;
			baseConfigurationReference = 0994E1DE1B835C4900A51721 /* ios-test-target.xcconfig */;
			buildSettings = {
				BUNDLE_LOADER = "$(TEST_HOST)";
				INFOPLIST_FILE = "$(SRCROOT)/Tests/Resources/UnitTests-Info.plist";
				PRODUCT_BUNDLE_IDENTIFIER = com.wire.IntegrationTests;
				PRODUCT_NAME = "$(TARGET_NAME)";
				SWIFT_OBJC_BRIDGING_HEADER = "$(SRCROOT)/Tests/Source/Test-Bridging-Header.h";
				SWIFT_OBJC_INTERFACE_HEADER_NAME = "Tests-Swift.h";
				TEST_HOST = "$(BUILT_PRODUCTS_DIR)/WireSyncEngine Test Host.app/WireSyncEngine Test Host";
				WRAPPER_EXTENSION = xctest;
			};
			name = Release;
		};
		3E1860AE191A56F7000FE027 /* Debug */ = {
			isa = XCBuildConfiguration;
			baseConfigurationReference = 0994E1DD1B835C4900A51721 /* ios-test-host.xcconfig */;
			buildSettings = {
				CODE_SIGN_ENTITLEMENTS = "WireSyncEngine Test Host.entitlements";
				GCC_PRECOMPILE_PREFIX_HEADER = YES;
				GCC_PREFIX_HEADER = "Tests/iOS Test Host/Test-Host-Prefix.pch";
				INFOPLIST_FILE = "Tests/iOS Test Host/Test-Host-Info.plist";
				PRODUCT_BUNDLE_IDENTIFIER = "com.wire.${PRODUCT_NAME:rfc1034identifier}";
				PRODUCT_NAME = "$(TARGET_NAME)";
				WRAPPER_EXTENSION = app;
			};
			name = Debug;
		};
		3E1860AF191A56F7000FE027 /* Release */ = {
			isa = XCBuildConfiguration;
			baseConfigurationReference = 0994E1DD1B835C4900A51721 /* ios-test-host.xcconfig */;
			buildSettings = {
				CODE_SIGN_ENTITLEMENTS = "WireSyncEngine Test Host.entitlements";
				GCC_PRECOMPILE_PREFIX_HEADER = YES;
				GCC_PREFIX_HEADER = "Tests/iOS Test Host/Test-Host-Prefix.pch";
				INFOPLIST_FILE = "Tests/iOS Test Host/Test-Host-Info.plist";
				PRODUCT_BUNDLE_IDENTIFIER = "com.wire.${PRODUCT_NAME:rfc1034identifier}";
				PRODUCT_NAME = "$(TARGET_NAME)";
				WRAPPER_EXTENSION = app;
			};
			name = Release;
		};
		3E1860D3191A649D000FE027 /* Debug */ = {
			isa = XCBuildConfiguration;
			baseConfigurationReference = 0994E1DE1B835C4900A51721 /* ios-test-target.xcconfig */;
			buildSettings = {
				BUNDLE_LOADER = "$(TEST_HOST)";
				INFOPLIST_FILE = "$(SRCROOT)/Tests/Resources/UnitTests-Info.plist";
				PRODUCT_BUNDLE_IDENTIFIER = "com.wire.WireSyncEngine-Test-Host";
				PRODUCT_NAME = "$(TARGET_NAME)";
				SWIFT_OBJC_BRIDGING_HEADER = "$(SRCROOT)/Tests/Source/Test-Bridging-Header.h";
				SWIFT_OBJC_INTERFACE_HEADER_NAME = "Tests-Swift.h";
				TEST_HOST = "$(BUILT_PRODUCTS_DIR)/WireSyncEngine Test Host.app/WireSyncEngine Test Host";
				WRAPPER_EXTENSION = xctest;
			};
			name = Debug;
		};
		3E1860D4191A649D000FE027 /* Release */ = {
			isa = XCBuildConfiguration;
			baseConfigurationReference = 0994E1DE1B835C4900A51721 /* ios-test-target.xcconfig */;
			buildSettings = {
				BUNDLE_LOADER = "$(TEST_HOST)";
				INFOPLIST_FILE = "$(SRCROOT)/Tests/Resources/UnitTests-Info.plist";
				PRODUCT_BUNDLE_IDENTIFIER = "com.wire.WireSyncEngine-Test-Host";
				PRODUCT_NAME = "$(TARGET_NAME)";
				SWIFT_OBJC_BRIDGING_HEADER = "$(SRCROOT)/Tests/Source/Test-Bridging-Header.h";
				SWIFT_OBJC_INTERFACE_HEADER_NAME = "Tests-Swift.h";
				TEST_HOST = "$(BUILT_PRODUCTS_DIR)/WireSyncEngine Test Host.app/WireSyncEngine Test Host";
				WRAPPER_EXTENSION = xctest;
			};
			name = Release;
		};
		540029DA1918CA8500578793 /* Debug */ = {
			isa = XCBuildConfiguration;
			baseConfigurationReference = 0994E1E31B835C4900A51721 /* project-debug.xcconfig */;
			buildSettings = {
				HEADER_SEARCH_PATHS = "$(SDKROOT)/usr/include/libxml2";
				SWIFT_SWIFT3_OBJC_INFERENCE = Off;
			};
			name = Debug;
		};
		540029DB1918CA8500578793 /* Release */ = {
			isa = XCBuildConfiguration;
			baseConfigurationReference = 0994E1E41B835C4900A51721 /* project.xcconfig */;
			buildSettings = {
				HEADER_SEARCH_PATHS = "$(SDKROOT)/usr/include/libxml2";
				SWIFT_SWIFT3_OBJC_INFERENCE = Off;
			};
			name = Release;
		};
		549815A71A43232500A7CE2E /* Debug */ = {
			isa = XCBuildConfiguration;
			baseConfigurationReference = 0994E1F01B835C4900A51721 /* WireSyncEngine.xcconfig */;
			buildSettings = {
				GCC_PREFIX_HEADER = "$(SRCROOT)/Source/WireSyncEngine-iOS.pch";
				INFOPLIST_FILE = "$(SRCROOT)/Resources/WireSyncEngine-ios-Info.plist";
				MOMC_NO_INVERSE_RELATIONSHIP_WARNINGS = YES;
				PRODUCT_BUNDLE_IDENTIFIER = "com.wire.$(PRODUCT_NAME:rfc1034identifier)";
			};
			name = Debug;
		};
		549815A91A43232500A7CE2E /* Release */ = {
			isa = XCBuildConfiguration;
			baseConfigurationReference = 0994E1F01B835C4900A51721 /* WireSyncEngine.xcconfig */;
			buildSettings = {
				GCC_PREFIX_HEADER = "$(SRCROOT)/Source/WireSyncEngine-iOS.pch";
				INFOPLIST_FILE = "$(SRCROOT)/Resources/WireSyncEngine-ios-Info.plist";
				MOMC_NO_INVERSE_RELATIONSHIP_WARNINGS = YES;
				PRODUCT_BUNDLE_IDENTIFIER = "com.wire.$(PRODUCT_NAME:rfc1034identifier)";
			};
			name = Release;
		};
/* End XCBuildConfiguration section */

/* Begin XCConfigurationList section */
		169BA1DA25ECDBA300374343 /* Build configuration list for PBXNativeTarget "IntegrationTests" */ = {
			isa = XCConfigurationList;
			buildConfigurations = (
				169BA1DB25ECDBA300374343 /* Debug */,
				169BA1DC25ECDBA300374343 /* Release */,
			);
			defaultConfigurationIsVisible = 0;
			defaultConfigurationName = Release;
		};
		3E1860AD191A56F7000FE027 /* Build configuration list for PBXNativeTarget "WireSyncEngine Test Host" */ = {
			isa = XCConfigurationList;
			buildConfigurations = (
				3E1860AE191A56F7000FE027 /* Debug */,
				3E1860AF191A56F7000FE027 /* Release */,
			);
			defaultConfigurationIsVisible = 0;
			defaultConfigurationName = Release;
		};
		3E1860D2191A649D000FE027 /* Build configuration list for PBXNativeTarget "UnitTests" */ = {
			isa = XCConfigurationList;
			buildConfigurations = (
				3E1860D3191A649D000FE027 /* Debug */,
				3E1860D4191A649D000FE027 /* Release */,
			);
			defaultConfigurationIsVisible = 0;
			defaultConfigurationName = Release;
		};
		540029AE1918CA8500578793 /* Build configuration list for PBXProject "WireSyncEngine" */ = {
			isa = XCConfigurationList;
			buildConfigurations = (
				540029DA1918CA8500578793 /* Debug */,
				540029DB1918CA8500578793 /* Release */,
			);
			defaultConfigurationIsVisible = 0;
			defaultConfigurationName = Release;
		};
		549815A61A43232500A7CE2E /* Build configuration list for PBXNativeTarget "WireSyncEngine-ios" */ = {
			isa = XCConfigurationList;
			buildConfigurations = (
				549815A71A43232500A7CE2E /* Debug */,
				549815A91A43232500A7CE2E /* Release */,
			);
			defaultConfigurationIsVisible = 0;
			defaultConfigurationName = Release;
		};
/* End XCConfigurationList section */
	};
	rootObject = 540029AB1918CA8500578793 /* Project object */;
}<|MERGE_RESOLUTION|>--- conflicted
+++ resolved
@@ -385,12 +385,8 @@
 		5EFE9C17212AB945007932A6 /* RegistrationPhase.swift in Sources */ = {isa = PBXBuildFile; fileRef = 5EFE9C16212AB945007932A6 /* RegistrationPhase.swift */; };
 		632A582025CC43DA00F0C4BD /* CallParticipantsListKind.swift in Sources */ = {isa = PBXBuildFile; fileRef = 632A581F25CC43DA00F0C4BD /* CallParticipantsListKind.swift */; };
 		632A582225CD9DF900F0C4BD /* CallParticipantsKindTests.swift in Sources */ = {isa = PBXBuildFile; fileRef = 632A582125CD9DF900F0C4BD /* CallParticipantsKindTests.swift */; };
-<<<<<<< HEAD
-		633BBC8127CE8A9400D8B1B0 /* BlacklistReason.swift in Sources */ = {isa = PBXBuildFile; fileRef = 633BBC8027CE8A9400D8B1B0 /* BlacklistReason.swift */; };
-=======
 		633BBC5D27C3B93A00D8B1B0 /* CallEventContent.swift in Sources */ = {isa = PBXBuildFile; fileRef = 633BBC5C27C3B93A00D8B1B0 /* CallEventContent.swift */; };
 		633BBC6127C3C74B00D8B1B0 /* CallEventContentTests.swift in Sources */ = {isa = PBXBuildFile; fileRef = 633BBC5E27C3C39700D8B1B0 /* CallEventContentTests.swift */; };
->>>>>>> eec2c6b5
 		634976E9268A185A00824A05 /* AVSVideoStreams.swift in Sources */ = {isa = PBXBuildFile; fileRef = 634976E8268A185A00824A05 /* AVSVideoStreams.swift */; };
 		634976F8268A200C00824A05 /* AVSClient.swift in Sources */ = {isa = PBXBuildFile; fileRef = 634976F7268A200C00824A05 /* AVSClient.swift */; };
 		634976FD268A205A00824A05 /* AVSClientList.swift in Sources */ = {isa = PBXBuildFile; fileRef = 634976FC268A205A00824A05 /* AVSClientList.swift */; };
@@ -521,21 +517,17 @@
 		EE1DEBBE23D5E12F0087EE1F /* TypingUsersTimeout+Key.swift in Sources */ = {isa = PBXBuildFile; fileRef = EE1DEBBC23D5E0390087EE1F /* TypingUsersTimeout+Key.swift */; };
 		EE1DEBC423D5F1970087EE1F /* Conversation+TypingUsers.swift in Sources */ = {isa = PBXBuildFile; fileRef = EE1DEBC223D5F1920087EE1F /* Conversation+TypingUsers.swift */; };
 		EE1DEBC723D5F1F30087EE1F /* NSManagedObjectContext+TypingUsers.swift in Sources */ = {isa = PBXBuildFile; fileRef = EE1DEBC523D5F1D00087EE1F /* NSManagedObjectContext+TypingUsers.swift */; };
+		EE38DDEE280437E500D4983D /* BlacklistReason.swift in Sources */ = {isa = PBXBuildFile; fileRef = EE38DDED280437E500D4983D /* BlacklistReason.swift */; };
 		EE419B58256FEA3D004618E2 /* ZMUserSession.Configuration.swift in Sources */ = {isa = PBXBuildFile; fileRef = EE419B57256FEA3D004618E2 /* ZMUserSession.Configuration.swift */; };
 		EE458B0B27CCD58800F04038 /* ZMOperationLoop+APIVersion.swift in Sources */ = {isa = PBXBuildFile; fileRef = EE458B0A27CCD58800F04038 /* ZMOperationLoop+APIVersion.swift */; };
 		EE5BF6351F8F907C00B49D06 /* ZMLocalNotificationTests.swift in Sources */ = {isa = PBXBuildFile; fileRef = EE5BF6341F8F907C00B49D06 /* ZMLocalNotificationTests.swift */; };
 		EE5FEF0521E8948F00E24F7F /* ZMUserSession+DarwinNotificationCenter.swift in Sources */ = {isa = PBXBuildFile; fileRef = EE5FEF0421E8948F00E24F7F /* ZMUserSession+DarwinNotificationCenter.swift */; };
 		EE6654642445D4EE00CBF8D3 /* MockAddressBook.swift in Sources */ = {isa = PBXBuildFile; fileRef = EE6654632445D4EE00CBF8D3 /* MockAddressBook.swift */; };
 		EE95DECD247C0049001EA010 /* SessionManagerConfigurationTests.swift in Sources */ = {isa = PBXBuildFile; fileRef = EE95DECC247C0049001EA010 /* SessionManagerConfigurationTests.swift */; };
-<<<<<<< HEAD
 		EE9CDE8E27D9FF5900C4DAC8 /* APIVersionResolver.swift in Sources */ = {isa = PBXBuildFile; fileRef = EE9CDE8D27D9FF5900C4DAC8 /* APIVersionResolver.swift */; };
 		EE9CDE9027DA04A300C4DAC8 /* SessionManager+APIVersionResolver.swift in Sources */ = {isa = PBXBuildFile; fileRef = EE9CDE8F27DA04A300C4DAC8 /* SessionManager+APIVersionResolver.swift */; };
 		EE9CDE9227DA05D100C4DAC8 /* APIVersionResolverTests.swift in Sources */ = {isa = PBXBuildFile; fileRef = EE9CDE9127DA05D100C4DAC8 /* APIVersionResolverTests.swift */; };
-		EEA2773A211DCFF1004AF00F /* UserNotificationCenter.swift in Sources */ = {isa = PBXBuildFile; fileRef = EEA27739211DCFF1004AF00F /* UserNotificationCenter.swift */; };
-		EEA2773D211DE4C9004AF00F /* UserNotificationCenterMock.swift in Sources */ = {isa = PBXBuildFile; fileRef = EEA2773C211DE4C9004AF00F /* UserNotificationCenterMock.swift */; };
-=======
 		EEAB532C27BBA1C200577B7F /* PushNotificationTests_Legacy.swift in Sources */ = {isa = PBXBuildFile; fileRef = EEAB532B27BBA1C200577B7F /* PushNotificationTests_Legacy.swift */; };
->>>>>>> eec2c6b5
 		EEE186B4259CC92D008707CA /* ZMUserSession+AppLock.swift in Sources */ = {isa = PBXBuildFile; fileRef = EEE186B3259CC92D008707CA /* ZMUserSession+AppLock.swift */; };
 		EEE186B6259CCA14008707CA /* SessionManager+AppLock.swift in Sources */ = {isa = PBXBuildFile; fileRef = EEE186B5259CCA14008707CA /* SessionManager+AppLock.swift */; };
 		EEEA75FA1F8A6142006D1070 /* ZMLocalNotification+ExpiredMessages.swift in Sources */ = {isa = PBXBuildFile; fileRef = EEEA75F51F8A613F006D1070 /* ZMLocalNotification+ExpiredMessages.swift */; };
@@ -1007,12 +999,8 @@
 		5EFE9C16212AB945007932A6 /* RegistrationPhase.swift */ = {isa = PBXFileReference; lastKnownFileType = sourcecode.swift; path = RegistrationPhase.swift; sourceTree = "<group>"; };
 		632A581F25CC43DA00F0C4BD /* CallParticipantsListKind.swift */ = {isa = PBXFileReference; lastKnownFileType = sourcecode.swift; path = CallParticipantsListKind.swift; sourceTree = "<group>"; };
 		632A582125CD9DF900F0C4BD /* CallParticipantsKindTests.swift */ = {isa = PBXFileReference; lastKnownFileType = sourcecode.swift; path = CallParticipantsKindTests.swift; sourceTree = "<group>"; };
-<<<<<<< HEAD
-		633BBC8027CE8A9400D8B1B0 /* BlacklistReason.swift */ = {isa = PBXFileReference; lastKnownFileType = sourcecode.swift; path = BlacklistReason.swift; sourceTree = "<group>"; };
-=======
 		633BBC5C27C3B93A00D8B1B0 /* CallEventContent.swift */ = {isa = PBXFileReference; lastKnownFileType = sourcecode.swift; path = CallEventContent.swift; sourceTree = "<group>"; };
 		633BBC5E27C3C39700D8B1B0 /* CallEventContentTests.swift */ = {isa = PBXFileReference; lastKnownFileType = sourcecode.swift; path = CallEventContentTests.swift; sourceTree = "<group>"; };
->>>>>>> eec2c6b5
 		63495E4623FFF098002A7C59 /* ConversationTests+OTR.swift */ = {isa = PBXFileReference; lastKnownFileType = sourcecode.swift; path = "ConversationTests+OTR.swift"; sourceTree = "<group>"; };
 		634976E8268A185A00824A05 /* AVSVideoStreams.swift */ = {isa = PBXFileReference; lastKnownFileType = sourcecode.swift; path = AVSVideoStreams.swift; sourceTree = "<group>"; };
 		634976F7268A200C00824A05 /* AVSClient.swift */ = {isa = PBXFileReference; lastKnownFileType = sourcecode.swift; path = AVSClient.swift; sourceTree = "<group>"; };
@@ -1204,6 +1192,7 @@
 		EE1DEBBC23D5E0390087EE1F /* TypingUsersTimeout+Key.swift */ = {isa = PBXFileReference; lastKnownFileType = sourcecode.swift; path = "TypingUsersTimeout+Key.swift"; sourceTree = "<group>"; };
 		EE1DEBC223D5F1920087EE1F /* Conversation+TypingUsers.swift */ = {isa = PBXFileReference; lastKnownFileType = sourcecode.swift; path = "Conversation+TypingUsers.swift"; sourceTree = "<group>"; };
 		EE1DEBC523D5F1D00087EE1F /* NSManagedObjectContext+TypingUsers.swift */ = {isa = PBXFileReference; lastKnownFileType = sourcecode.swift; path = "NSManagedObjectContext+TypingUsers.swift"; sourceTree = "<group>"; };
+		EE38DDED280437E500D4983D /* BlacklistReason.swift */ = {isa = PBXFileReference; fileEncoding = 4; lastKnownFileType = sourcecode.swift; path = BlacklistReason.swift; sourceTree = "<group>"; };
 		EE419B57256FEA3D004618E2 /* ZMUserSession.Configuration.swift */ = {isa = PBXFileReference; lastKnownFileType = sourcecode.swift; path = ZMUserSession.Configuration.swift; sourceTree = "<group>"; };
 		EE458B0A27CCD58800F04038 /* ZMOperationLoop+APIVersion.swift */ = {isa = PBXFileReference; lastKnownFileType = sourcecode.swift; path = "ZMOperationLoop+APIVersion.swift"; sourceTree = "<group>"; };
 		EE5BF6341F8F907C00B49D06 /* ZMLocalNotificationTests.swift */ = {isa = PBXFileReference; lastKnownFileType = sourcecode.swift; name = ZMLocalNotificationTests.swift; path = Tests/Source/Notifications/PushNotifications/ZMLocalNotificationTests.swift; sourceTree = SOURCE_ROOT; };
@@ -1680,12 +1669,7 @@
 				6349771D268B7C4300824A05 /* AVSVideoStreamsTest.swift */,
 				63CF3FFF276B4D110079FF2B /* AVSIdentifierTests.swift */,
 				63A8F575276B7B3100513750 /* AVSClientTests.swift */,
-<<<<<<< HEAD
-=======
-				63A1100D27A026010041E14E /* ZMConversation+AVSIdentifierTests.swift */,
-				63A1100F27A028540041E14E /* ZMUser+AVSIdentifierTests.swift */,
 				633BBC5E27C3C39700D8B1B0 /* CallEventContentTests.swift */,
->>>>>>> eec2c6b5
 			);
 			path = Calling;
 			sourceTree = "<group>";
@@ -1986,6 +1970,7 @@
 		54BAF1BB19212EBA008042FB /* UserSession */ = {
 			isa = PBXGroup;
 			children = (
+				EE38DDED280437E500D4983D /* BlacklistReason.swift */,
 				063AFA3E264B30C400DCBCED /* BuildType.swift */,
 				161ACB2B23F5B9E900ABFF33 /* URLActionProcessors */,
 				874A168E2052BE32001C6760 /* OpenConversationObserver */,
@@ -2571,7 +2556,6 @@
 				F9FD798B19EE9B9A00D70FCD /* ZMBlacklistVerificator.h */,
 				540818A51BCA647D00257CA7 /* ZMBlacklistVerificator+Testing.h */,
 				F9FD798C19EE9B9A00D70FCD /* ZMBlacklistVerificator.m */,
-				633BBC8027CE8A9400D8B1B0 /* BlacklistReason.swift */,
 			);
 			name = VersionBlacklist;
 			sourceTree = "<group>";
@@ -3008,13 +2992,7 @@
 				879634421F7BEC5100FC79BA /* DispatchQueueSerialAsyncTests.swift in Sources */,
 				63CF4000276B4D110079FF2B /* AVSIdentifierTests.swift in Sources */,
 				54AB428E1DF5C5B400381F2C /* TopConversationsDirectoryTests.swift in Sources */,
-<<<<<<< HEAD
-				068E655A24C8223400403926 /* LocalNotificationContentTypeTest.swift in Sources */,
-				F96C8E821D7ECECF004B6D87 /* ZMLocalNotificationTests_Message.swift in Sources */,
 				EE9CDE9227DA05D100C4DAC8 /* APIVersionResolverTests.swift in Sources */,
-				EEA2773D211DE4C9004AF00F /* UserNotificationCenterMock.swift in Sources */,
-=======
->>>>>>> eec2c6b5
 				0601900B2678750D0043F8F8 /* DeepLinkURLActionProcessorTests.swift in Sources */,
 				1645ED1B244DE345007A82D6 /* TeamMembersDownloadRequestStrategy.swift in Sources */,
 				549552541D645683004F21F6 /* AddressBookTests.swift in Sources */,
@@ -3298,7 +3276,6 @@
 				878ACB4820AEFB980016E68A /* ZMUser+Consent.swift in Sources */,
 				0640C26D26EA0B5C0057AF80 /* NSManagedObjectContext+Packaging.swift in Sources */,
 				F1C51FE71FB49660009C2269 /* RegistrationStatus.swift in Sources */,
-				633BBC8127CE8A9400D8B1B0 /* BlacklistReason.swift in Sources */,
 				5E8EE1FA20FDC7D700DB1F9B /* Pasteboard.swift in Sources */,
 				633BBC5D27C3B93A00D8B1B0 /* CallEventContent.swift in Sources */,
 				16CD6A272681BA9000B9A73A /* ZMUser+FederatedConnection.swift in Sources */,
@@ -3396,14 +3373,12 @@
 				5498165A1A432BC800A7CE2E /* ZMUpdateEventsBuffer.m in Sources */,
 				F19E55A022B3A2C5005C792D /* UNNotification+SafeLogging.swift in Sources */,
 				161ACB3223F5BBA100ABFF33 /* CompanyLoginURLActionProcessor.swift in Sources */,
-<<<<<<< HEAD
+				063AF985264B2DF800DCBCED /* CallClosedReason.swift in Sources */,
 				EE9CDE8E27D9FF5900C4DAC8 /* APIVersionResolver.swift in Sources */,
-=======
-				063AF985264B2DF800DCBCED /* CallClosedReason.swift in Sources */,
->>>>>>> eec2c6b5
 				16F6BB381EDEA659009EA803 /* SearchResult+AddressBook.swift in Sources */,
 				5458AF841F7021B800E45977 /* PreLoginAuthenticationNotification.swift in Sources */,
 				F9ABE84F1EFD568B00D83214 /* TeamDownloadRequestStrategy.swift in Sources */,
+				EE38DDEE280437E500D4983D /* BlacklistReason.swift in Sources */,
 				871667FA1BB2AE9C009C6EEA /* APSSignalingKeysStore.swift in Sources */,
 				54A343471D6B589A004B65EA /* AddressBookSearch.swift in Sources */,
 				5497100A1F6FFE9900026EDD /* ClientUpdateNotification.swift in Sources */,
