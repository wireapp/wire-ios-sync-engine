--- conflicted
+++ resolved
@@ -448,12 +448,8 @@
 		F9CA51B71B345F39003AA83A /* ZMStoredLocalNotification.h in Headers */ = {isa = PBXBuildFile; fileRef = F9CA51B41B345F39003AA83A /* ZMStoredLocalNotification.h */; };
 		F9CA51B91B345F39003AA83A /* ZMStoredLocalNotification.m in Sources */ = {isa = PBXBuildFile; fileRef = F9CA51B51B345F39003AA83A /* ZMStoredLocalNotification.m */; };
 		F9CA51BE1B3460B2003AA83A /* ZMStoredLocalNotificationTests.m in Sources */ = {isa = PBXBuildFile; fileRef = F9CA51BD1B3460B2003AA83A /* ZMStoredLocalNotificationTests.m */; };
-<<<<<<< HEAD
 		F9D1CD141DF6C131002F6E80 /* SyncStatusTests.swift in Sources */ = {isa = PBXBuildFile; fileRef = F9D1CD131DF6C131002F6E80 /* SyncStatusTests.swift */; };
-=======
 		F9CDA3991E9E5CF0001F98A5 /* SystemMessageCallObserverTests.swift in Sources */ = {isa = PBXBuildFile; fileRef = F9CDA3981E9E5CF0001F98A5 /* SystemMessageCallObserverTests.swift */; };
-		F9D25DB11C5BB991002D18B3 /* ZMBackgroundTaskStateTests.m in Sources */ = {isa = PBXBuildFile; fileRef = F9D25DB01C5BB991002D18B3 /* ZMBackgroundTaskStateTests.m */; };
->>>>>>> ab7817ca
 		F9D32EA91C6D071F0049136A /* CallingTests+PushNotifications.m in Sources */ = {isa = PBXBuildFile; fileRef = F9D32EA81C6D071F0049136A /* CallingTests+PushNotifications.m */; };
 		F9DAC54F1C2035660001F11E /* ConversationStatusStrategyTests.swift in Sources */ = {isa = PBXBuildFile; fileRef = F9DAC54D1C2034E70001F11E /* ConversationStatusStrategyTests.swift */; };
 		F9E462DA1D7043C60036CFA7 /* ConversationTests+Confirmation.swift in Sources */ = {isa = PBXBuildFile; fileRef = F9E462D91D7043C60036CFA7 /* ConversationTests+Confirmation.swift */; };
@@ -1058,12 +1054,8 @@
 		F9CA51B41B345F39003AA83A /* ZMStoredLocalNotification.h */ = {isa = PBXFileReference; fileEncoding = 4; lastKnownFileType = sourcecode.c.h; path = ZMStoredLocalNotification.h; sourceTree = "<group>"; };
 		F9CA51B51B345F39003AA83A /* ZMStoredLocalNotification.m */ = {isa = PBXFileReference; fileEncoding = 4; lastKnownFileType = sourcecode.c.objc; path = ZMStoredLocalNotification.m; sourceTree = "<group>"; };
 		F9CA51BD1B3460B2003AA83A /* ZMStoredLocalNotificationTests.m */ = {isa = PBXFileReference; fileEncoding = 4; lastKnownFileType = sourcecode.c.objc; path = ZMStoredLocalNotificationTests.m; sourceTree = "<group>"; };
-<<<<<<< HEAD
 		F9D1CD131DF6C131002F6E80 /* SyncStatusTests.swift */ = {isa = PBXFileReference; fileEncoding = 4; lastKnownFileType = sourcecode.swift; lineEnding = 0; path = SyncStatusTests.swift; sourceTree = "<group>"; xcLanguageSpecificationIdentifier = xcode.lang.swift; };
-=======
 		F9CDA3981E9E5CF0001F98A5 /* SystemMessageCallObserverTests.swift */ = {isa = PBXFileReference; fileEncoding = 4; lastKnownFileType = sourcecode.swift; path = SystemMessageCallObserverTests.swift; sourceTree = "<group>"; };
-		F9D25DB01C5BB991002D18B3 /* ZMBackgroundTaskStateTests.m */ = {isa = PBXFileReference; fileEncoding = 4; lastKnownFileType = sourcecode.c.objc; path = ZMBackgroundTaskStateTests.m; sourceTree = "<group>"; };
->>>>>>> ab7817ca
 		F9D32EA81C6D071F0049136A /* CallingTests+PushNotifications.m */ = {isa = PBXFileReference; fileEncoding = 4; lastKnownFileType = sourcecode.c.objc; path = "CallingTests+PushNotifications.m"; sourceTree = "<group>"; };
 		F9DAC54D1C2034E70001F11E /* ConversationStatusStrategyTests.swift */ = {isa = PBXFileReference; fileEncoding = 4; lastKnownFileType = sourcecode.swift; path = ConversationStatusStrategyTests.swift; sourceTree = "<group>"; };
 		F9E3AB511BEA017300C1A6AA /* ZMSelfStrategy+Internal.h */ = {isa = PBXFileReference; fileEncoding = 4; lastKnownFileType = sourcecode.c.h; path = "ZMSelfStrategy+Internal.h"; sourceTree = "<group>"; };
