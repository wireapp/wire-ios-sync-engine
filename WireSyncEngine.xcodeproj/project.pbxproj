--- conflicted
+++ resolved
@@ -125,11 +125,7 @@
 		166E47CF255E8B2200C161C8 /* ZMLastUpdateEventIDTranscoder.h in Headers */ = {isa = PBXBuildFile; fileRef = 5427B34D19D195A100CC18DC /* ZMLastUpdateEventIDTranscoder.h */; settings = {ATTRIBUTES = (Public, ); }; };
 		166E47D0255EBFA900C161C8 /* StrategyDirectory.swift in Sources */ = {isa = PBXBuildFile; fileRef = 166E47CC255E785900C161C8 /* StrategyDirectory.swift */; };
 		166E47D1255EC03E00C161C8 /* ZMSelfStrategy.h in Headers */ = {isa = PBXBuildFile; fileRef = 54F8D6E819AB535700146664 /* ZMSelfStrategy.h */; settings = {ATTRIBUTES = (Public, ); }; };
-<<<<<<< HEAD
 		166E47D3255EF0BE00C161C8 /* MockStrategyDirectory.swift in Sources */ = {isa = PBXBuildFile; fileRef = 166E47D2255EF0BD00C161C8 /* MockStrategyDirectory.swift */; };
-=======
-		166E47D3255EF0BE00C161C8 /* MockRequestStrategyFactory.swift in Sources */ = {isa = PBXBuildFile; fileRef = 166E47D2255EF0BD00C161C8 /* MockRequestStrategyFactory.swift */; };
->>>>>>> 60071c26
 		1671F9FF1E2FAF50009F3150 /* ZMLocalNotificationForTests_CallState.swift in Sources */ = {isa = PBXBuildFile; fileRef = 1671F9FE1E2FAF50009F3150 /* ZMLocalNotificationForTests_CallState.swift */; };
 		1672A64523473EA100380537 /* LabelDownstreamRequestStrategy.swift in Sources */ = {isa = PBXBuildFile; fileRef = 1672A64423473EA100380537 /* LabelDownstreamRequestStrategy.swift */; };
 		1672A653234784B500380537 /* LabelDownstreamRequestStrategyTests.swift in Sources */ = {isa = PBXBuildFile; fileRef = 1672A652234784B500380537 /* LabelDownstreamRequestStrategyTests.swift */; };
@@ -769,13 +765,8 @@
 		166D191C231569DD001288CD /* SessionManagerTests+MessageRetention.swift */ = {isa = PBXFileReference; lastKnownFileType = sourcecode.swift; path = "SessionManagerTests+MessageRetention.swift"; sourceTree = "<group>"; };
 		166D191E23157EBE001288CD /* IntegrationTest+Messages.swift */ = {isa = PBXFileReference; lastKnownFileType = sourcecode.swift; path = "IntegrationTest+Messages.swift"; sourceTree = "<group>"; };
 		166DCDB92555ADD1004F4F59 /* SessionManager+EncryptionAtRest.swift */ = {isa = PBXFileReference; lastKnownFileType = sourcecode.swift; path = "SessionManager+EncryptionAtRest.swift"; sourceTree = "<group>"; };
-<<<<<<< HEAD
 		166E47CC255E785900C161C8 /* StrategyDirectory.swift */ = {isa = PBXFileReference; lastKnownFileType = sourcecode.swift; path = StrategyDirectory.swift; sourceTree = "<group>"; };
 		166E47D2255EF0BD00C161C8 /* MockStrategyDirectory.swift */ = {isa = PBXFileReference; lastKnownFileType = sourcecode.swift; path = MockStrategyDirectory.swift; sourceTree = "<group>"; };
-=======
-		166E47CC255E785900C161C8 /* RequestStrategyFactory.swift */ = {isa = PBXFileReference; lastKnownFileType = sourcecode.swift; path = RequestStrategyFactory.swift; sourceTree = "<group>"; };
-		166E47D2255EF0BD00C161C8 /* MockRequestStrategyFactory.swift */ = {isa = PBXFileReference; lastKnownFileType = sourcecode.swift; path = MockRequestStrategyFactory.swift; sourceTree = "<group>"; };
->>>>>>> 60071c26
 		1671F9FE1E2FAF50009F3150 /* ZMLocalNotificationForTests_CallState.swift */ = {isa = PBXFileReference; fileEncoding = 4; lastKnownFileType = sourcecode.swift; path = ZMLocalNotificationForTests_CallState.swift; sourceTree = "<group>"; };
 		1672A64423473EA100380537 /* LabelDownstreamRequestStrategy.swift */ = {isa = PBXFileReference; lastKnownFileType = sourcecode.swift; path = LabelDownstreamRequestStrategy.swift; sourceTree = "<group>"; };
 		1672A652234784B500380537 /* LabelDownstreamRequestStrategyTests.swift */ = {isa = PBXFileReference; lastKnownFileType = sourcecode.swift; path = LabelDownstreamRequestStrategyTests.swift; sourceTree = "<group>"; };
