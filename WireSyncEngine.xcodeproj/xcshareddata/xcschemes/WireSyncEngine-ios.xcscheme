--- conflicted
+++ resolved
@@ -79,13 +79,6 @@
                </Test>
                <Test
                   Identifier = "SendAndReceiveMessagesTests">
-               </Test>
-               <Test
-<<<<<<< HEAD
-                  Identifier = "TeamTests">
-=======
-                  Identifier = "SlowSyncTests">
->>>>>>> 8772d1ef
                </Test>
                <Test
                   Identifier = "TextSearchTests">
