--- conflicted
+++ resolved
@@ -1,4 +1,4 @@
-// 
+//
 // Wire
 // Copyright (C) 2016 Wire Swiss GmbH
 // 
@@ -68,17 +68,11 @@
             guard let message = try? self.managedObjectContext.existingObject(with: objectID) as? ZMClientMessage else { return }
             self.assetDownstreamObjectSync.whiteListObject(message)
             RequestAvailableNotification.notifyNewRequestsAvailable(self)
-//            ZMOperationLoop.notifyNewRequestsAvailable(self)
         }
     }
     
-<<<<<<< HEAD
     public func nextRequest() -> ZMTransportRequest? {
-        guard authStatus.currentPhase == .Authenticated else { return nil }
-=======
-    func nextRequest() -> ZMTransportRequest? {
         guard authStatus.currentPhase == .authenticated else { return nil }
->>>>>>> 6080e5a1
         return assetDownstreamObjectSync.nextRequest()
     }
     
