--- conflicted
+++ resolved
@@ -18,10 +18,6 @@
 
 import Foundation
 
-<<<<<<< HEAD
-//@objc
-=======
->>>>>>> c3539c8a
 public class LabelUpstreamRequestStrategy: AbstractRequestStrategy, ZMContextChangeTracker, ZMContextChangeTrackerSource, ZMSingleRequestTranscoder {
     
     fileprivate let jsonEncoder = JSONEncoder()
@@ -38,13 +34,7 @@
         return upstreamSync.nextRequest()
     }
     
-<<<<<<< HEAD
-//}
-
-//extension LabelUpstreamRequestStrategy: ZMContextChangeTracker, ZMContextChangeTrackerSource {
-=======
     //MARK:- ZMContextChangeTracker, ZMContextChangeTrackerSource
->>>>>>> c3539c8a
     
     public var contextChangeTrackers: [ZMContextChangeTracker] {
         return [self]
@@ -72,13 +62,7 @@
         upstreamSync.readyForNextRequestIfNotBusy()
     }
     
-<<<<<<< HEAD
-//}
-
-//extension LabelUpstreamRequestStrategy: ZMSingleRequestTranscoder {
-=======
 //MARK:- ZMSingleRequestTranscoder
->>>>>>> c3539c8a
     
     public func request(for sync: ZMSingleRequestSync) -> ZMTransportRequest? {
         let fetchRequest = NSFetchRequest<Label>(entityName: Label.entityName())
