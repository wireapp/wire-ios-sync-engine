--- conflicted
+++ resolved
@@ -37,10 +37,6 @@
 }
 
 /// Perform requests to the Giphy search API
-<<<<<<< HEAD
-//@objc
-=======
->>>>>>> c3539c8a
 public final class ProxiedRequestStrategy : AbstractRequestStrategy {
     
     static fileprivate let BasePath = "/proxy"
