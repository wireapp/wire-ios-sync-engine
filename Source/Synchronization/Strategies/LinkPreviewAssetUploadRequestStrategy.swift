//
// Wire
// Copyright (C) 2016 Wire Swiss GmbH
// 
// This program is free software: you can redistribute it and/or modify
// it under the terms of the GNU General Public License as published by
// the Free Software Foundation, either version 3 of the License, or
// (at your option) any later version.
// 
// This program is distributed in the hope that it will be useful,
// but WITHOUT ANY WARRANTY; without even the implied warranty of
// MERCHANTABILITY or FITNESS FOR A PARTICULAR PURPOSE. See the
// GNU General Public License for more details.
// 
// You should have received a copy of the GNU General Public License
// along with this program. If not, see http://www.gnu.org/licenses/.
// 


import Foundation
import ZMCLinkPreview

@objc public final class LinkPreviewDetectorHelper : NSObject {
    fileprivate static var _test_debug_linkPreviewDetector : LinkPreviewDetectorType? = nil
    
    @objc public class func test_debug_linkPreviewDetector() -> LinkPreviewDetectorType?
    {
        return _test_debug_linkPreviewDetector
    }
    
    @objc public class func setTest_debug_linkPreviewDetector(_ detectorType: LinkPreviewDetectorType?)
    {
        _test_debug_linkPreviewDetector = detectorType
    }
    
    @objc public class func tearDown()
    {
        _test_debug_linkPreviewDetector = nil
    }
    
}


public final class LinkPreviewAssetUploadRequestStrategy : ZMObjectSyncStrategy, RequestStrategy, ZMContextChangeTrackerSource {
    
    
    
    let requestFactory = AssetRequestFactory()
    
    /// Auth status to know whether we can make requests
    fileprivate let authenticationStatus : AuthenticationStatusProvider
    
    /// Processors
    fileprivate let linkPreviewPreprocessor : LinkPreviewPreprocessor
    fileprivate let previewImagePreprocessor : ZMImagePreprocessingTracker
    
    /// Upstream sync
    fileprivate var assetUpstreamSync : ZMUpstreamModifiedObjectSync!
    
    public convenience init(authenticationStatus: AuthenticationStatusProvider, managedObjectContext: NSManagedObjectContext) {
        
        if nil == LinkPreviewDetectorHelper.test_debug_linkPreviewDetector() {
            LinkPreviewDetectorHelper.setTest_debug_linkPreviewDetector(LinkPreviewDetector(resultsQueue: OperationQueue.current!))
        }
        
        let linkPreviewPreprocessor = LinkPreviewPreprocessor(linkPreviewDetector: LinkPreviewDetectorHelper.test_debug_linkPreviewDetector()!, managedObjectContext: managedObjectContext)

        let imageFetchPredicate = NSPredicate(format: "%K == %d",ZMClientMessageLinkPreviewStateKey, ZMLinkPreviewState.downloaded.rawValue)
        let needsProccessing = NSPredicate { object, _ in
            guard let message = object as? ZMClientMessage else { return false }
            return nil != managedObjectContext.zm_imageAssetCache.assetData(message.nonce, format: .original, encrypted: false)
        }
        
        let previewImagePreprocessor = ZMImagePreprocessingTracker(
            managedObjectContext:       managedObjectContext,
            imageProcessingQueue:       OperationQueue(),
            fetch:             imageFetchPredicate,
            needsProcessingPredicate:   needsProccessing,
            entityClass:                ZMClientMessage.self
        )
        self.init(authenticationStatus:authenticationStatus, linkPreviewPreprocessor: linkPreviewPreprocessor, previewImagePreprocessor:  previewImagePreprocessor!, managedObjectContext: managedObjectContext)
    }
    
    init(authenticationStatus: AuthenticationStatusProvider, linkPreviewPreprocessor: LinkPreviewPreprocessor, previewImagePreprocessor: ZMImagePreprocessingTracker, managedObjectContext: NSManagedObjectContext)
    {
        self.authenticationStatus = authenticationStatus
        self.linkPreviewPreprocessor = linkPreviewPreprocessor
        self.previewImagePreprocessor = previewImagePreprocessor
        
        super.init(managedObjectContext: managedObjectContext)
        
        self.assetUpstreamSync = ZMUpstreamModifiedObjectSync(
            transcoder: self,
            entityName: ZMClientMessage.entityName(),
            update: predicateForAssetUpload,
            filter: filterForAssetUpload,
            keysToSync: [ZMClientMessageLinkPreviewStateKey],
            managedObjectContext: managedObjectContext)

    }
    
    var predicateForAssetUpload : NSPredicate {
        return NSPredicate(format: "%K == %d", ZMClientMessageLinkPreviewStateKey, ZMLinkPreviewState.processed.rawValue)
    }
    
    var filterForAssetUpload: NSPredicate {
        return NSPredicate { object, _ in
            guard let message = object as? ZMClientMessage else { return false }
            return nil != self.managedObjectContext.zm_imageAssetCache.assetData(message.nonce, format: .medium, encrypted: true)
        }
    }
    
    public var contextChangeTrackers : [ZMContextChangeTracker] {
        return [self.linkPreviewPreprocessor, self.previewImagePreprocessor, self.assetUpstreamSync]
    }
    
<<<<<<< HEAD
    public func nextRequest() -> ZMTransportRequest? {
        guard self.authenticationStatus.currentPhase == .Authenticated else { return nil }
=======
    func nextRequest() -> ZMTransportRequest? {
        guard self.authenticationStatus.currentPhase == .authenticated else { return nil }
>>>>>>> 6080e5a1
        return self.assetUpstreamSync.nextRequest()
    }
}

extension LinkPreviewAssetUploadRequestStrategy : ZMUpstreamTranscoder {
    
    public func request(forUpdating managedObject: ZMManagedObject, forKeys keys: Set<String>) -> ZMUpstreamRequest? {
        guard let message = managedObject as? ZMClientMessage else { return nil }
        guard keys.contains(ZMClientMessageLinkPreviewStateKey) else { return nil }

        guard let imageData = managedObjectContext.zm_imageAssetCache.assetData(message.nonce, format: .medium, encrypted: true) else { return nil }
        return ZMUpstreamRequest(keys: [ZMClientMessageLinkPreviewStateKey], transportRequest: requestFactory.upstreamRequestForAsset(withData: imageData))
    }
    
    public func request(forInserting managedObject: ZMManagedObject, forKeys keys: Set<String>?) -> ZMUpstreamRequest? {
        return nil
    }
    
    public func shouldProcessUpdatesBeforeInserts() -> Bool {
        return false
    }
    
    public func objectToRefetchForFailedUpdate(of managedObject: ZMManagedObject) -> ZMManagedObject? {
        return nil
    }
    
    public func updateUpdatedObject(_ managedObject: ZMManagedObject, requestUserInfo: [AnyHashable: Any]?, response: ZMTransportResponse, keysToParse: Set<String>) -> Bool {
        guard let message = managedObject as? ZMClientMessage else { return false }
        guard let payload = response.payload?.asDictionary(), let assetKey = payload["key"] as? String else { fatal("No asset ID present in payload: \(response.payload)") }
        
        if let linkPreview = message.genericMessage?.text.linkPreview.first as? ZMLinkPreview {
            let updatedPreview = linkPreview.update(withAssetKey: assetKey, assetToken: payload["token"] as? String)
            let genericMessage = ZMGenericMessage(text: (message.textMessageData?.messageText)!, linkPreview: updatedPreview, nonce: message.nonce.transportString())
            message.add(genericMessage.data())
            message.linkPreviewState = .uploaded
        } else {
            message.linkPreviewState = .done
        }

        return false
    }
    
    public func updateInsertedObject(_ managedObject: ZMManagedObject, request upstreamRequest: ZMUpstreamRequest, response: ZMTransportResponse) {
        // nop
    }
    
}<|MERGE_RESOLUTION|>--- conflicted
+++ resolved
@@ -114,13 +114,8 @@
         return [self.linkPreviewPreprocessor, self.previewImagePreprocessor, self.assetUpstreamSync]
     }
     
-<<<<<<< HEAD
     public func nextRequest() -> ZMTransportRequest? {
-        guard self.authenticationStatus.currentPhase == .Authenticated else { return nil }
-=======
-    func nextRequest() -> ZMTransportRequest? {
         guard self.authenticationStatus.currentPhase == .authenticated else { return nil }
->>>>>>> 6080e5a1
         return self.assetUpstreamSync.nextRequest()
     }
 }
