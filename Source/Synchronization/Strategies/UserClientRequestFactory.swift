//
// Wire
// Copyright (C) 2016 Wire Swiss GmbH
// 
// This program is free software: you can redistribute it and/or modify
// it under the terms of the GNU General Public License as published by
// the Free Software Foundation, either version 3 of the License, or
// (at your option) any later version.
// 
// This program is distributed in the hope that it will be useful,
// but WITHOUT ANY WARRANTY; without even the implied warranty of
// MERCHANTABILITY or FITNESS FOR A PARTICULAR PURPOSE. See the
// GNU General Public License for more details.
// 
// You should have received a copy of the GNU General Public License
// along with this program. If not, see http://www.gnu.org/licenses/.
//

import Foundation
import WireCryptobox

enum UserClientRequestError: Error {
    case noPreKeys
    case noLastPreKey
    case clientNotRegistered
}

// TODO: when we should update last pre key or signaling keys?

public final class UserClientRequestFactory {

    // This is needed to save ~3 seconds for every unit test run
    // as generating 100 keys is an expensive operation
    static var _test_overrideNumberOfKeys: UInt16?

    unowned var keyStore: UserClientKeysStore
    public let keyCount: UInt16

    public init(keysCount: UInt16 = 100,
                keysStore: UserClientKeysStore) {
        self.keyCount = (UserClientRequestFactory._test_overrideNumberOfKeys ?? keysCount)
        self.keyStore = keysStore
    }

    public func registerClientRequest(_ client: UserClient, credentials: ZMEmailCredentials?, cookieLabel: String, apiVersion: APIVersion) throws -> ZMUpstreamRequest {

        let (preKeysPayloadData, preKeysRangeMax) = try payloadForPreKeys(client)
        let (signalingKeysPayloadData, signalingKeys) = payloadForSignalingKeys()
        let lastPreKeyPayloadData = try payloadForLastPreKey(client)

        var payload: [String: Any] = [
            "type": client.type.rawValue,
            "label": (client.label ?? ""),
            "model": (client.model ?? ""),
            "class": (client.deviceClass?.rawValue ?? DeviceClass.phone.rawValue),
            "lastkey": lastPreKeyPayloadData,
            "prekeys": preKeysPayloadData,
            "sigkeys": signalingKeysPayloadData,
            "cookie": cookieLabel
        ]

        if let password = credentials?.password {
            payload["password"] = password
        }

<<<<<<< HEAD
        let request = ZMTransportRequest(path: "/clients", method: ZMTransportRequestMethod.methodPOST, payload: payload as ZMTransportData, apiVersion: apiVersion.rawValue)
=======
        if let verificationCode = credentials?.emailVerificationCode {
            payload["verification_code"] = verificationCode
        }

        let request = ZMTransportRequest(path: "/clients", method: ZMTransportRequestMethod.methodPOST, payload: payload as ZMTransportData)
>>>>>>> eec2c6b5
        request.add(storeMaxRangeID(client, maxRangeID: preKeysRangeMax))
        request.add(storeAPSSignalingKeys(client, signalingKeys: signalingKeys))

        let upstreamRequest = ZMUpstreamRequest(transportRequest: request)
        return upstreamRequest!
    }

    func storeMaxRangeID(_ client: UserClient, maxRangeID: UInt16) -> ZMCompletionHandler {
        let completionHandler = ZMCompletionHandler(on: client.managedObjectContext!, block: { [weak client] response in
            guard let client = client else { return }
            if response.result == .success {
                client.preKeysRangeMax = Int64(maxRangeID)
            }
        })
        return completionHandler
    }

    func storeAPSSignalingKeys(_ client: UserClient, signalingKeys: SignalingKeys) -> ZMCompletionHandler {
        let completionHandler = ZMCompletionHandler(on: client.managedObjectContext!, block: { [weak client] response in
            guard let client = client else { return }
            if response.result == .success {
                client.apsDecryptionKey = signalingKeys.decryptionKey
                client.apsVerificationKey = signalingKeys.verificationKey
                client.needsToUploadSignalingKeys = false
            }
        })
        return completionHandler
    }

    func storeCapabilitiesHandler(_ client: UserClient) -> ZMCompletionHandler {
        let completionHandler = ZMCompletionHandler(on: client.managedObjectContext!, block: { [weak client] response in
            guard let client = client else { return }
            if response.result == .success {
                client.needsToUpdateCapabilities = false
            }
        })
        return completionHandler
    }

    internal func payloadForPreKeys(_ client: UserClient, startIndex: UInt16 = 0) throws -> (payload: [[String: Any]], maxRange: UInt16) {
        // we don't want to generate new prekeys if we already have them
        do {
            let preKeys = try keyStore.generateMoreKeys(keyCount, start: startIndex)
            guard preKeys.count > 0 else {
                throw UserClientRequestError.noPreKeys
            }
            let preKeysPayloadData: [[String: Any]] = preKeys.map {
                ["key": $0.prekey, "id": NSNumber(value: $0.id)]
            }
            return (preKeysPayloadData, preKeys.last!.id)
        } catch {
            throw UserClientRequestError.noPreKeys
        }
    }

    internal func payloadForLastPreKey(_ client: UserClient) throws -> [String: Any] {
        do {
            let lastKey = try keyStore.lastPreKey()
            let lastPreKeyString = lastKey
            let lastPreKeyPayloadData: [String: Any] = [
                "key": lastPreKeyString,
                "id": NSNumber(value: CBOX_LAST_PREKEY_ID)
            ]
            return lastPreKeyPayloadData
        } catch {
            throw UserClientRequestError.noLastPreKey
        }
    }

    internal func payloadForSignalingKeys() -> (payload: [String: String], signalingKeys: SignalingKeys) {
        let signalingKeys = APSSignalingKeysStore.createKeys()
        let payload = ["enckey": signalingKeys.decryptionKey.base64String(), "mackey": signalingKeys.verificationKey.base64String()]
        return (payload, signalingKeys)
    }

    public func updateClientPreKeysRequest(_ client: UserClient, apiVersion: APIVersion) throws -> ZMUpstreamRequest {
        if let remoteIdentifier = client.remoteIdentifier {
            let startIndex = UInt16(client.preKeysRangeMax)
            let (preKeysPayloadData, preKeysRangeMax) = try payloadForPreKeys(client, startIndex: startIndex)
            let payload: [String: Any] = [
                "prekeys": preKeysPayloadData
            ]
            let request = ZMTransportRequest(path: "/clients/\(remoteIdentifier)", method: ZMTransportRequestMethod.methodPUT, payload: payload as ZMTransportData, apiVersion: apiVersion.rawValue)
            request.add(storeMaxRangeID(client, maxRangeID: preKeysRangeMax))

            let userClientNumberOfKeysRemainingKeySet: Set<String> = [ZMUserClientNumberOfKeysRemainingKey]
            return ZMUpstreamRequest(keys: userClientNumberOfKeysRemainingKeySet, transportRequest: request, userInfo: nil)
        }
        throw UserClientRequestError.clientNotRegistered
    }

    public func updateClientSignalingKeysRequest(_ client: UserClient, apiVersion: APIVersion) throws -> ZMUpstreamRequest {
        if let remoteIdentifier = client.remoteIdentifier {
            let (signalingKeysPayloadData, signalingKeys) = payloadForSignalingKeys()
            let payload: [String: Any] = [
                "sigkeys": signalingKeysPayloadData,
                "prekeys": [] // NOTE backend always expects 'prekeys' to be present atm
            ]
            let request = ZMTransportRequest(path: "/clients/\(remoteIdentifier)", method: ZMTransportRequestMethod.methodPUT, payload: payload as ZMTransportData, apiVersion: apiVersion.rawValue)
            request.add(storeAPSSignalingKeys(client, signalingKeys: signalingKeys))

            let userClientNeedsToUpdateSignalingKeysKeySet: Set<String> = [ZMUserClientNeedsToUpdateSignalingKeysKey]
            return ZMUpstreamRequest(keys: userClientNeedsToUpdateSignalingKeysKeySet, transportRequest: request, userInfo: nil)
        }
        throw UserClientRequestError.clientNotRegistered
    }

    public func updateClientCapabilitiesRequest(_ client: UserClient, apiVersion: APIVersion) throws -> ZMUpstreamRequest? {
        guard let remoteIdentifier = client.remoteIdentifier else {
            throw UserClientRequestError.clientNotRegistered
        }
        let payload: [String: Any] = [
            "capabilities": ["legalhold-implicit-consent"]
        ]
        let request = ZMTransportRequest(path: "/clients/\(remoteIdentifier)", method: ZMTransportRequestMethod.methodPUT, payload: payload as ZMTransportData, apiVersion: apiVersion.rawValue)
        request.add(storeCapabilitiesHandler(client))

        let userClientNeedsToUpdateCapabilitiesKeySet: Set<String> = [ZMUserClientNeedsToUpdateCapabilitiesKey]
        return ZMUpstreamRequest(keys: userClientNeedsToUpdateCapabilitiesKeySet, transportRequest: request, userInfo: nil)
    }

    /// Password needs to be set
    public func deleteClientRequest(_ client: UserClient, credentials: ZMEmailCredentials?, apiVersion: APIVersion) -> ZMUpstreamRequest {
        let payload: [AnyHashable: Any]

        if let credentials = credentials,
            let email = credentials.email,
            let password = credentials.password {
            payload = [
                "email": email,
                "password": password
            ]
        } else {
            payload = [:]
        }

        let request =  ZMTransportRequest(path: "/clients/\(client.remoteIdentifier!)", method: ZMTransportRequestMethod.methodDELETE, payload: payload as ZMTransportData, apiVersion: apiVersion.rawValue)
        let userClientMarkedToDeleteKeySet: Set<String> = [ZMUserClientMarkedToDeleteKey]
        return ZMUpstreamRequest(keys: userClientMarkedToDeleteKeySet, transportRequest: request)
    }

    public func fetchClientsRequest(apiVersion: APIVersion) -> ZMTransportRequest! {
        return ZMTransportRequest(getFromPath: "/clients", apiVersion: apiVersion.rawValue)
    }

}<|MERGE_RESOLUTION|>--- conflicted
+++ resolved
@@ -63,15 +63,11 @@
             payload["password"] = password
         }
 
-<<<<<<< HEAD
-        let request = ZMTransportRequest(path: "/clients", method: ZMTransportRequestMethod.methodPOST, payload: payload as ZMTransportData, apiVersion: apiVersion.rawValue)
-=======
         if let verificationCode = credentials?.emailVerificationCode {
             payload["verification_code"] = verificationCode
         }
 
-        let request = ZMTransportRequest(path: "/clients", method: ZMTransportRequestMethod.methodPOST, payload: payload as ZMTransportData)
->>>>>>> eec2c6b5
+        let request = ZMTransportRequest(path: "/clients", method: ZMTransportRequestMethod.methodPOST, payload: payload as ZMTransportData, apiVersion: apiVersion.rawValue)
         request.add(storeMaxRangeID(client, maxRangeID: preKeysRangeMax))
         request.add(storeAPSSignalingKeys(client, signalingKeys: signalingKeys))
 
