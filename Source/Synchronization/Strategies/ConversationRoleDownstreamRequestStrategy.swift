//
// Wire
// Copyright (C) 2019 Wire Swiss GmbH
//
// This program is free software: you can redistribute it and/or modify
// it under the terms of the GNU General Public License as published by
// the Free Software Foundation, either version 3 of the License, or
// (at your option) any later version.
//
// This program is distributed in the hope that it will be useful,
// but WITHOUT ANY WARRANTY; without even the implied warranty of
// MERCHANTABILITY or FITNESS FOR A PARTICULAR PURPOSE. See the
// GNU General Public License for more details.
//
// You should have received a copy of the GNU General Public License
// along with this program. If not, see http://www.gnu.org/licenses/.
//


import Foundation

fileprivate extension ZMConversation {
    
    static var predicateForObjectsNeedingToDownloadRoles: NSPredicate = {
        NSPredicate(format: "%K == YES AND %K != NULL", #keyPath(ZMConversation.needsToDownloadRoles), ZMConversation.remoteIdentifierDataKey()!)
    }()
    
    func updateRoles(with response: ZMTransportResponse) {
        guard let rolesPayload = response.payload?.asDictionary()?["conversation_roles"] as? [[String: Any]] else { return }
        let existingRoles = nonTeamRoles

        // Update or insert new roles
        let newRoles = rolesPayload.compactMap {
            Role.createOrUpdate(with: $0, teamOrConversation: .conversation(self), context: managedObjectContext!)
        }
        
        // Delete removed roles
        let rolesToDelete = existingRoles.subtracting(newRoles)
        rolesToDelete.forEach {
            managedObjectContext?.delete($0)
        }
    }

}

<<<<<<< HEAD
//@objc
=======
>>>>>>> c3539c8a
public final class ConversationRoleDownstreamRequestStrategy: AbstractRequestStrategy, ZMContextChangeTrackerSource, ZMRequestGeneratorSource, ZMDownstreamTranscoder {
    fileprivate let jsonDecoder = JSONDecoder()
    private (set) var downstreamSync: ZMDownstreamObjectSync!

    @objc
    public override init(withManagedObjectContext managedObjectContext: NSManagedObjectContext, applicationStatus: ApplicationStatus) {
        
        super.init(withManagedObjectContext: managedObjectContext,
                   applicationStatus: applicationStatus)
        
        configuration = [.allowsRequestsWhileOnline]
        
        downstreamSync = ZMDownstreamObjectSync(
            transcoder: self,
            entityName: ZMConversation.entityName(),
            predicateForObjectsToDownload: ZMConversation.predicateForObjectsNeedingToDownloadRoles,
            filter: nil,
            managedObjectContext: managedObjectContext
        )

    }
    
    public override func nextRequestIfAllowed() -> ZMTransportRequest? {
        return downstreamSync.nextRequest()
    }
    
    public var contextChangeTrackers: [ZMContextChangeTracker] {
        return [downstreamSync]
    }
    
    public var requestGenerators: [ZMRequestGenerator] {
        return [downstreamSync]
    }
<<<<<<< HEAD
//}


//extension ConversationRoleDownstreamRequestStrategy:  {
=======

>>>>>>> c3539c8a
    static let requestPath = "/conversations"

    public static func getRolesRequest(in conversationIdentifier: UUID) -> ZMTransportRequest {
        let path = requestPath + "/" + conversationIdentifier.transportString() + "/roles"
        return ZMTransportRequest(getFromPath: path)
    }

    public func request(forFetching object: ZMManagedObject!, downstreamSync: ZMObjectSync!) -> ZMTransportRequest! {
        guard downstreamSync as? ZMDownstreamObjectSync == self.downstreamSync,
              let conversation = object as? ZMConversation else { fatal("Wrong sync or object for: \(object.safeForLoggingDescription)") }
        return conversation.remoteIdentifier.map(ConversationRoleDownstreamRequestStrategy.getRolesRequest)
    }
    
    public func delete(_ object: ZMManagedObject!, with response: ZMTransportResponse!, downstreamSync: ZMObjectSync!) {
        // do not delete conversation
    }
    
    public func update(_ object: ZMManagedObject!, with response: ZMTransportResponse!, downstreamSync: ZMObjectSync!) {
        guard downstreamSync as? ZMDownstreamObjectSync == self.downstreamSync,
              let conversation = object as? ZMConversation else { return }
        
        conversation.needsToDownloadRoles = false
        conversation.updateRoles(with: response)
    }
    
}<|MERGE_RESOLUTION|>--- conflicted
+++ resolved
@@ -43,10 +43,6 @@
 
 }
 
-<<<<<<< HEAD
-//@objc
-=======
->>>>>>> c3539c8a
 public final class ConversationRoleDownstreamRequestStrategy: AbstractRequestStrategy, ZMContextChangeTrackerSource, ZMRequestGeneratorSource, ZMDownstreamTranscoder {
     fileprivate let jsonDecoder = JSONDecoder()
     private (set) var downstreamSync: ZMDownstreamObjectSync!
@@ -80,14 +76,7 @@
     public var requestGenerators: [ZMRequestGenerator] {
         return [downstreamSync]
     }
-<<<<<<< HEAD
-//}
 
-
-//extension ConversationRoleDownstreamRequestStrategy:  {
-=======
-
->>>>>>> c3539c8a
     static let requestPath = "/conversations"
 
     public static func getRolesRequest(in conversationIdentifier: UUID) -> ZMTransportRequest {
