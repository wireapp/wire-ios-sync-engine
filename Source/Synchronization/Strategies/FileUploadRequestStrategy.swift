//
// Wire
// Copyright (C) 2016 Wire Swiss GmbH
// 
// This program is free software: you can redistribute it and/or modify
// it under the terms of the GNU General Public License as published by
// the Free Software Foundation, either version 3 of the License, or
// (at your option) any later version.
// 
// This program is distributed in the hope that it will be useful,
// but WITHOUT ANY WARRANTY; without even the implied warranty of
// MERCHANTABILITY or FITNESS FOR A PARTICULAR PURPOSE. See the
// GNU General Public License for more details.
// 
// You should have received a copy of the GNU General Public License
// along with this program. If not, see http://www.gnu.org/licenses/.
// 


import Foundation
import WireRequestStrategy


private let reponseHeaderAssetIdKey = "Location"

@objc public final class FileUploadRequestStrategyNotification: NSObject {
    public static let uploadFinishedNotificationName = "FileUploadRequestStrategyUploadFinishedNotificationName"
    public static let requestStartTimestampKey = "requestStartTimestamp"
    public static let uploadFailedNotificationName = "FileUploadRequestStrategyUploadFailedNotificationName"
}


@objc public final class FileUploadRequestStrategy : ZMObjectSyncStrategy, RequestStrategy, ZMUpstreamTranscoder, ZMContextChangeTrackerSource {
    
    /// Auth status to know whether we can make requests
    fileprivate let authenticationStatus : AuthenticationStatusProvider
    
    /// Client status to know whether we can make requests and to delete client
    fileprivate var clientRegistrationStatus : ZMClientClientRegistrationStatusProvider
    
    /// Upstream sync
    fileprivate var fullFileUpstreamSync : ZMUpstreamModifiedObjectSync!
    
    /// Preprocessor
    fileprivate var thumbnailPreprocessorTracker : ZMImagePreprocessingTracker
    fileprivate var filePreprocessor : FilePreprocessor
    
    fileprivate var requestFactory : ClientMessageRequestFactory
    
    // task cancellation provider
    fileprivate weak var taskCancellationProvider: ZMRequestCancellation?
    
    
    public init(authenticationStatus: AuthenticationStatusProvider,
        clientRegistrationStatus : ZMClientClientRegistrationStatusProvider,
        managedObjectContext: NSManagedObjectContext,
        taskCancellationProvider: ZMRequestCancellation)
    {
        
        let thumbnailProcessingPredicate = NSPredicate { (obj, _) -> Bool in
            guard let message = obj as? ZMAssetClientMessage,
                let fileMessageData = message.fileMessageData
            else { return false }
            
            return !message.genericAssetMessage!.asset.hasPreview() && fileMessageData.previewData != nil
        }
        let thumbnailFetchPredicate = NSPredicate(format: "delivered == NO")
        
        self.thumbnailPreprocessorTracker = ZMImagePreprocessingTracker(
            managedObjectContext: managedObjectContext,
            imageProcessingQueue: OperationQueue(),
            fetch: thumbnailFetchPredicate,
            needsProcessingPredicate: thumbnailProcessingPredicate,
            entityClass: ZMAssetClientMessage.self
        )
        
        self.filePreprocessor = FilePreprocessor(managedObjectContext: managedObjectContext)
        self.authenticationStatus = authenticationStatus
        self.clientRegistrationStatus = clientRegistrationStatus
        self.requestFactory = ClientMessageRequestFactory()
        self.taskCancellationProvider = taskCancellationProvider
        super.init(managedObjectContext: managedObjectContext)

        
        self.fullFileUpstreamSync = ZMUpstreamModifiedObjectSync(
            transcoder: self,
            entityName: ZMAssetClientMessage.entityName(),
            update: ZMAssetClientMessage.predicateForFileToUpload,
            filter: ZMAssetClientMessage.filterForFileToUpload,
            keysToSync: [ZMAssetClientMessageUploadedStateKey],
            managedObjectContext: managedObjectContext
        )
    }
    
    public var contextChangeTrackers : [ZMContextChangeTracker] {
        return [self.fullFileUpstreamSync, self.filePreprocessor, self.thumbnailPreprocessorTracker, self]
    }
    
    public func shouldProcessUpdatesBeforeInserts() -> Bool {
        return false
    }
    
    public func dependentObjectNeedingUpdate(beforeProcessingObject dependant: ZMManagedObject) -> ZMManagedObject? {
        guard let message = dependant as? ZMAssetClientMessage else { return nil }
        let dependency = message.dependendObjectNeedingUpdateBeforeProcessing()
        return dependency
    }
    
    public func request(forUpdating managedObject: ZMManagedObject, forKeys keys: Set<String>) -> ZMUpstreamRequest? {
        guard let message = managedObject as? ZMAssetClientMessage else { return nil }
        guard keys.contains(ZMAssetClientMessageUploadedStateKey) else { return nil }
        
        if message.uploadState == .uploadingFailed {
            cancelOutstandingUploadRequests(forMessage: message)
            return ZMUpstreamRequest(
                keys: Set(arrayLiteral: ZMAssetClientMessageUploadedStateKey),
                transportRequest: requestToUploadNotUploaded(message)
            )
        }
        if message.uploadState == .uploadingThumbnail {
            return ZMUpstreamRequest(
                keys: Set(arrayLiteral: ZMAssetClientMessageUploadedStateKey),
                transportRequest: self.requestToUploadThumbnail(message)
            )
        }
        if message.uploadState == .uploadingFullAsset {
            return ZMUpstreamRequest(
                keys: Set(arrayLiteral: ZMAssetClientMessageUploadedStateKey),
                transportRequest: self.requestToUploadFull(message)
            )
        }
        if message.uploadState == .uploadingPlaceholder {
            return ZMUpstreamRequest(keys: Set(arrayLiteral: ZMAssetClientMessageUploadedStateKey),
                transportRequest: self.requestToUploadPlaceholder(message)
            )
        }
        return nil
    }
    
    public func request(forInserting managedObject: ZMManagedObject,
        forKeys keys: Set<String>?) -> ZMUpstreamRequest?
    {
        return nil
    }
    
    public func updateInsertedObject(_ managedObject: ZMManagedObject,request upstreamRequest: ZMUpstreamRequest,response: ZMTransportResponse)
    {
        guard let message = managedObject as? ZMAssetClientMessage else { return }
        message.update(withPostPayload: response.payload?.asDictionary(), updatedKeys: Set())
        _ = message.parseUploadResponse(response, clientDeletionDelegate: self.clientRegistrationStatus)
    }
    
    public func updateUpdatedObject(_ managedObject: ZMManagedObject, requestUserInfo: [AnyHashable : Any]? = nil, response: ZMTransportResponse, keysToParse: Set<String>) -> Bool {
        guard let message = managedObject as? ZMAssetClientMessage else { return false	 }
        if let payload = response.payload?.asDictionary() {
            message.update(withPostPayload: payload, updatedKeys: keysToParse)
        }
        _ = message.parseUploadResponse(response, clientDeletionDelegate: self.clientRegistrationStatus)
        
        guard keysToParse.contains(ZMAssetClientMessageUploadedStateKey) else { return false }
        
        switch message.uploadState {
        case .uploadingPlaceholder:
            if message.fileMessageData?.previewData != nil {
                message.uploadState =  .uploadingThumbnail
            } else {
                message.uploadState =  .uploadingFullAsset
            }
            return true
        case .uploadingThumbnail:
            message.uploadState = .uploadingFullAsset
            return true
        case .uploadingFullAsset:
            message.transferState = .downloaded
            message.uploadState = .done
            message.delivered = true
            let assetIDTransportString = response.headers?[reponseHeaderAssetIdKey] as? String
            if let assetID = assetIDTransportString.flatMap({ UUID(uuidString: $0) }) {
                message.assetId = assetID
            }
            self.deleteRequestData(forMessage: message, includingEncryptedAssetData: true)
            
            let messageObjectId = message.objectID

            managedObjectContext.zm_userInterface.performGroupedBlock {
                NotificationCenter.default.post(
                    name: NSNotification.Name(rawValue: FileUploadRequestStrategyNotification.uploadFinishedNotificationName),
                    object: try? self.managedObjectContext.zm_userInterface.existingObject(with: messageObjectId),
                    userInfo: [FileUploadRequestStrategyNotification.requestStartTimestampKey: response.startOfUploadTimestamp]
                )
            }
            
        case .uploadingFailed, .done: break
        }
        
        return false
    }
    
    public func objectToRefetchForFailedUpdate(of managedObject: ZMManagedObject) -> ZMManagedObject? {
        return nil
    }
    
    public func shouldRetryToSyncAfterFailed(toUpdate managedObject: ZMManagedObject,
        request upstreamRequest: ZMUpstreamRequest,
        response: ZMTransportResponse,
        keysToParse keys: Set<String>)-> Bool {
        guard let message = managedObject as? ZMAssetClientMessage else { return false }
        let failedBecauseOfMissingClients = message.parseUploadResponse(response, clientDeletionDelegate: self.clientRegistrationStatus)
        if !failedBecauseOfMissingClients {
            let shouldUploadFailed = [ZMAssetUploadState.uploadingFullAsset, .uploadingThumbnail].contains(message.uploadState)
            failMessageUpload(message, keys: keys, request: upstreamRequest.transportRequest)
            return shouldUploadFailed
        }
        
        return failedBecauseOfMissingClients
    }
    
    
    /// marks the upload as failed
    fileprivate func failMessageUpload(_ message: ZMAssetClientMessage, keys: Set<String>, request: ZMTransportRequest?) {
        
        if message.transferState != .cancelledUpload {
            message.transferState = .failedUpload
            message.expire()
        }
        
        if keys.contains(ZMAssetClientMessageUploadedStateKey) {
            
            switch message.uploadState {
            case .uploadingPlaceholder:
                deleteRequestData(forMessage: message, includingEncryptedAssetData: true)
                
            case .uploadingFullAsset, .uploadingThumbnail:
                message.didFailToUploadFileData()
                deleteRequestData(forMessage: message, includingEncryptedAssetData: false)
                
            case .uploadingFailed: return
            case .done: break
            }
            
            message.uploadState = .uploadingFailed
        }
        
        
        // Tracking
        let messageObjectId = message.objectID
        self.managedObjectContext.zm_userInterface.performGroupedBlock({ () -> Void in
            let uiMessage = try? self.managedObjectContext.zm_userInterface.existingObject(with: messageObjectId)
            
            let userInfo = [FileUploadRequestStrategyNotification.requestStartTimestampKey: request?.startOfUploadTimestamp != nil ?? Date()]
            
            NotificationCenter.default.post(name: NSNotification.Name(rawValue: FileUploadRequestStrategyNotification.uploadFailedNotificationName), object: uiMessage, userInfo: userInfo)
        })
    }
    
<<<<<<< HEAD
    public func nextRequest() -> ZMTransportRequest? {
        guard self.authenticationStatus.currentPhase == .Authenticated else { return nil }
=======
    func nextRequest() -> ZMTransportRequest? {
        guard self.authenticationStatus.currentPhase == .authenticated else { return nil }
>>>>>>> 6080e5a1
        guard self.clientRegistrationStatus.currentClientReadyToUse else  { return nil }
        return self.fullFileUpstreamSync.nextRequest()
    }
    
    /// Returns a request to upload original
    fileprivate func requestToUploadPlaceholder(_ message: ZMAssetClientMessage) -> ZMTransportRequest? {
        guard let conversationId = message.conversation?.remoteIdentifier else { return nil }
        let request = requestFactory.upstreamRequestForEncryptedFileMessage(.placeholder, message: message, forConversationWithId: conversationId)
        
        request?.add(ZMTaskCreatedHandler(on: managedObjectContext) { taskIdentifier in
            message.associatedTaskIdentifier = taskIdentifier
        })
        
        request?.add(ZMCompletionHandler(on: managedObjectContext) { [weak request] response in
            message.associatedTaskIdentifier = nil
            
            let keys = Set(arrayLiteral: ZMAssetClientMessageUploadedStateKey)
            
            if response.result == .expired || response.result == .temporaryError || response.result == .tryAgainLater {
                self.failMessageUpload(message, keys: keys, request: request)
                // When we fail to upload the placeholder we do not want to send a notUploaded (UploadingFailed) message
                message.resetLocallyModifiedKeys(keys)
            }
        })
        return request
    }
    
    /// Returns a request to upload the thumbnail
    fileprivate func requestToUploadThumbnail(_ message: ZMAssetClientMessage) -> ZMTransportRequest? {
        guard let conversationId = message.conversation?.remoteIdentifier else { return nil }
        let request = requestFactory.upstreamRequestForEncryptedFileMessage(.thumbnail, message: message, forConversationWithId: conversationId)
        request?.add(ZMTaskCreatedHandler(on: managedObjectContext) { taskIdentifier in
            message.associatedTaskIdentifier = taskIdentifier
        })
        
        request?.add(ZMCompletionHandler(on: managedObjectContext) { [weak request] response in
            message.associatedTaskIdentifier = nil
            
            if response.result == .expired || response.result == .temporaryError || response.result == .tryAgainLater {
                self.failMessageUpload(message, keys: Set(arrayLiteral: ZMAssetClientMessageUploadedStateKey), request: request)
            }
        })
        
        return request
    }
    
    /// Returns a request to upload full file
    fileprivate func requestToUploadFull(_ message: ZMAssetClientMessage) -> ZMTransportRequest? {
        guard let conversationId = message.conversation?.remoteIdentifier else { return nil }
        let request = requestFactory.upstreamRequestForEncryptedFileMessage(.fullAsset, message: message, forConversationWithId: conversationId)
        
        request?.add(ZMTaskCreatedHandler(on: managedObjectContext) { taskIdentifier in
          message.associatedTaskIdentifier = taskIdentifier
        })
        
        request?.add(ZMCompletionHandler(on: managedObjectContext) { [weak request] response in
            message.associatedTaskIdentifier = nil
            
            if response.result == .expired || response.result == .temporaryError || response.result == .tryAgainLater {
                self.failMessageUpload(message, keys: Set(arrayLiteral: ZMAssetClientMessageUploadedStateKey), request: request)
            }
        })
        request?.add(ZMTaskProgressHandler(on: self.managedObjectContext) { progress in
            message.progress = progress
            self.managedObjectContext.enqueueDelayedSave()
        })
        return request
    }
    
    /// Returns a request to upload full file
    fileprivate func requestToUploadNotUploaded(_ message: ZMAssetClientMessage) -> ZMTransportRequest? {
        guard let conversationId = message.conversation?.remoteIdentifier else { return nil }
        let request = requestFactory.upstreamRequestForEncryptedFileMessage(.placeholder, message: message, forConversationWithId: conversationId)
        return request
    }
    
    fileprivate func deleteRequestData(forMessage message: ZMAssetClientMessage, includingEncryptedAssetData: Bool) {
        // delete request data
        message.managedObjectContext?.zm_fileAssetCache.deleteRequestData(message.nonce)
        
        // delete asset data
        if includingEncryptedAssetData {
            message.managedObjectContext?.zm_fileAssetCache.deleteAssetData(message.nonce, fileName: message.filename!, encrypted: true)
        }
    }
    
    fileprivate func cancelOutstandingUploadRequests(forMessage message: ZMAssetClientMessage) {
        guard let identifier = message.associatedTaskIdentifier else { return }
        self.taskCancellationProvider?.cancelTask(with: identifier)
    }
}

extension FileUploadRequestStrategy: ZMContextChangeTracker {
    
    // we need to cancel the requests manually as the upstream modified object sync
    // will not pick up a change to keys which are already being synchronized (uploadState)
    // when the user cancels a file upload
    public func objectsDidChange(_ object: Set<NSManagedObject>) {
        let assetClientMessages = object.flatMap { object -> ZMAssetClientMessage? in
            guard let message = object as? ZMAssetClientMessage ,
                nil != message.fileMessageData && message.transferState == .cancelledUpload
                else { return nil }
            return message
        }
        
        assetClientMessages.forEach(cancelOutstandingUploadRequests)
    }
    
    public func fetchRequestForTrackedObjects() -> NSFetchRequest<NSFetchRequestResult>? {
        return nil
    }
    
    public func addTrackedObjects(_ objects: Set<NSManagedObject>) {
        // no op
    }
}

extension ZMAssetClientMessage {
    
    static var predicateForFileToUpload : NSPredicate {
        
        let notUploadedPredicate = NSPredicate(format: "%K == %d || %K == %d",
            ZMAssetClientMessageTransferStateKey,
            ZMFileTransferState.failedUpload.rawValue,
            ZMAssetClientMessageTransferStateKey,
            ZMFileTransferState.cancelledUpload.rawValue
        )
        
        let needsUploadPredicate = NSPredicate(format: "%K != %d && %K == %d",
            ZMAssetClientMessageUploadedStateKey, ZMAssetUploadState.done.rawValue,
            ZMAssetClientMessageTransferStateKey, ZMFileTransferState.uploading.rawValue
        )
        
        return NSCompoundPredicate(orPredicateWithSubpredicates: [needsUploadPredicate, notUploadedPredicate])
    }
    
    static var filterForFileToUpload : NSPredicate {
        return NSPredicate(format: "isReadyToUploadFile == YES")
    }
    
    /// We want to upload messages that represent a file where the transfer state is
    /// one of @c Uploading, @c FailedUpload or @c CancelledUpload and only if we are not done uploading.
    /// We also want to wait for the preprocessing of the file data (encryption) to finish (thus the check for an existing otrKey).
    /// If this message has a thumbnail, we additionally want to wait for the thumbnail preprocessing to finish (check for existing preview image)
    /// We check if this message has a thumbnail by checking @c hasDownloadedImage which will be true if the original or medium image exists on disk.
    var isReadyToUploadFile : Bool {
        return self.fileMessageData != nil
            && [.uploading, .failedUpload, .cancelledUpload].contains(transferState)
            && self.uploadState != .done
            && (self.genericAssetMessage?.asset.uploaded.otrKey.count ?? 0) > 0
            && (!self.hasDownloadedImage || (self.genericAssetMessage?.asset.preview.image.width ?? 0) > 0)
    }
}<|MERGE_RESOLUTION|>--- conflicted
+++ resolved
@@ -253,13 +253,8 @@
         })
     }
     
-<<<<<<< HEAD
     public func nextRequest() -> ZMTransportRequest? {
-        guard self.authenticationStatus.currentPhase == .Authenticated else { return nil }
-=======
-    func nextRequest() -> ZMTransportRequest? {
         guard self.authenticationStatus.currentPhase == .authenticated else { return nil }
->>>>>>> 6080e5a1
         guard self.clientRegistrationStatus.currentClientReadyToUse else  { return nil }
         return self.fullFileUpstreamSync.nextRequest()
     }
