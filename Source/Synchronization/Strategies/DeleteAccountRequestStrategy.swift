//
// Wire
// Copyright (C) 2016 Wire Swiss GmbH
// 
// This program is free software: you can redistribute it and/or modify
// it under the terms of the GNU General Public License as published by
// the Free Software Foundation, either version 3 of the License, or
// (at your option) any later version.
// 
// This program is distributed in the hope that it will be useful,
// but WITHOUT ANY WARRANTY; without even the implied warranty of
// MERCHANTABILITY or FITNESS FOR A PARTICULAR PURPOSE. See the
// GNU General Public License for more details.
// 
// You should have received a copy of the GNU General Public License
// along with this program. If not, see http://www.gnu.org/licenses/.
// 


import Foundation
import WireTransport

/// Requests the account deletion
<<<<<<< HEAD
//@objc
=======
>>>>>>> c3539c8a
public final class DeleteAccountRequestStrategy: AbstractRequestStrategy, ZMSingleRequestTranscoder {

    fileprivate static let path: String = "/self"
    public static let userDeletionInitiatedKey: String = "ZMUserDeletionInitiatedKey"
    fileprivate(set) var deleteSync: ZMSingleRequestSync! = nil
    let cookieStorage: ZMPersistentCookieStorage
    
    public init(withManagedObjectContext moc: NSManagedObjectContext, applicationStatus: ApplicationStatus, cookieStorage: ZMPersistentCookieStorage) {
        self.cookieStorage = cookieStorage
        super.init(withManagedObjectContext: moc, applicationStatus: applicationStatus)
        self.configuration = [
            .allowsRequestsWhileUnauthenticated,
            .allowsRequestsWhileOnline,
            .allowsRequestsDuringSlowSync,
            .allowsRequestsDuringQuickSync,
            .allowsRequestsWhileWaitingForWebsocket
        ]
        self.deleteSync = ZMSingleRequestSync(singleRequestTranscoder: self, groupQueue: self.managedObjectContext)
    }
    
    public override func nextRequestIfAllowed() -> ZMTransportRequest? {
        guard let shouldBeDeleted : NSNumber = self.managedObjectContext.persistentStoreMetadata(forKey: DeleteAccountRequestStrategy.userDeletionInitiatedKey) as? NSNumber
            , shouldBeDeleted.boolValue
        else {
            return nil
        }
        
        self.deleteSync.readyForNextRequestIfNotBusy()
        return self.deleteSync.nextRequest()
    }
    
    // MARK: - ZMSingleRequestTranscoder
    
    public func request(for sync: ZMSingleRequestSync) -> ZMTransportRequest? {
        let request = ZMTransportRequest(path: type(of: self).path, method: .methodDELETE, payload: ([:] as ZMTransportData), shouldCompress: true)
        return request
    }

    public func didReceive(_ response: ZMTransportResponse, forSingleRequest sync: ZMSingleRequestSync) {
        if response.result == .success || response.result == .permanentError {
            self.managedObjectContext.setPersistentStoreMetadata(NSNumber(value: false), key: DeleteAccountRequestStrategy.userDeletionInitiatedKey)
            
            guard let context = managedObjectContext.zm_userInterface else {
                return
            }
            let notification = AccountDeletedNotification(context: context)
            notification.post(in: context.notificationContext)
        }
    }
}<|MERGE_RESOLUTION|>--- conflicted
+++ resolved
@@ -21,10 +21,6 @@
 import WireTransport
 
 /// Requests the account deletion
-<<<<<<< HEAD
-//@objc
-=======
->>>>>>> c3539c8a
 public final class DeleteAccountRequestStrategy: AbstractRequestStrategy, ZMSingleRequestTranscoder {
 
     fileprivate static let path: String = "/self"
