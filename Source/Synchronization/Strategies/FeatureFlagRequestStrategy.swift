//
// Wire
// Copyright (C) 2020 Wire Swiss GmbH
//
// This program is free software: you can redistribute it and/or modify
// it under the terms of the GNU General Public License as published by
// the Free Software Foundation, either version 3 of the License, or
// (at your option) any later version.
//
// This program is distributed in the hope that it will be useful,
// but WITHOUT ANY WARRANTY; without even the implied warranty of
// MERCHANTABILITY or FITNESS FOR A PARTICULAR PURPOSE. See the
// GNU General Public License for more details.
//
// You should have received a copy of the GNU General Public License
// along with this program. If not, see http://www.gnu.org/licenses/.
//

import Foundation

// Get FeatureFlags
<<<<<<< HEAD
//@objc
=======
>>>>>>> c3539c8a
public final class FeatureFlagRequestStrategy: AbstractRequestStrategy, ZMSingleRequestTranscoder {
    
    // MARK: - Private Property
    private let syncContext: NSManagedObjectContext
    private let syncStatus: SyncStatus
    
    private var needsFeatureFlagsRefresh: Bool {
        guard let thresholdDate = calculateDigitalSignatureFlagRefreshDate() else {
            return true
        }
        let now = Date()
        return now > thresholdDate
    }
    
    // MARK: - Public Property
    var singleRequestSync: ZMSingleRequestSync?

    // MARK: - AbstractRequestStrategy
    @objc
    public init(withManagedObjectContext managedObjectContext: NSManagedObjectContext,
                applicationStatus: ApplicationStatus,
                syncStatus: SyncStatus) {
        syncContext = managedObjectContext
        self.syncStatus = syncStatus
        
        super.init(withManagedObjectContext: managedObjectContext,
                   applicationStatus: applicationStatus)
        
        self.configuration = [.allowsRequestsDuringSlowSync,
                              .allowsRequestsWhileOnline]
        self.singleRequestSync = ZMSingleRequestSync(singleRequestTranscoder: self,
                                                     groupQueue: managedObjectContext)
    }
    
    @objc
    public override func nextRequestIfAllowed() -> ZMTransportRequest? {
        guard
            syncStatus.currentSyncPhase == .fetchingFeatureFlags || needsFeatureFlagsRefresh,
            let singleRequestSync = singleRequestSync
        else {
            return nil
        }
        
        singleRequestSync.readyForNextRequestIfNotBusy()
        return singleRequestSync.nextRequest()
    }
<<<<<<< HEAD
//}

// MARK: - ZMSingleRequestTranscoder
//extension FeatureFlagRequestStrategy:  {
=======

    // MARK: - ZMSingleRequestTranscoder
    
>>>>>>> c3539c8a
    public func request(for sync: ZMSingleRequestSync) -> ZMTransportRequest? {
        switch sync {
        case singleRequestSync:
            return makeDigitalSignatureFlagRequest()
        default:
            return nil
        }
    }
    
    public func didReceive(_ response: ZMTransportResponse,
                           forSingleRequest sync: ZMSingleRequestSync) {
        
        guard response.result == .permanentError || response.result == .success else {
            saveInitialDigitalSignatureFlag()
            return
        }
        
        if response.result == .success, let rawData = response.rawData {
            processDigitalSignatureFlagSuccess(with: rawData)
        }
        
        if syncStatus.currentSyncPhase == .fetchingFeatureFlags {
            syncStatus.finishCurrentSyncPhase(phase: .fetchingFeatureFlags)
        }
    }
    
    // MARK: - Helpers
    private func makeDigitalSignatureFlagRequest() -> ZMTransportRequest? {
        guard let teamId = ZMUser.selfUser(in: syncContext).teamIdentifier?.uuidString else {
            // Skip sync phase if the user doesn't belong to a team
            if syncStatus.currentSyncPhase == .fetchingFeatureFlags {
                syncStatus.finishCurrentSyncPhase(phase: .fetchingFeatureFlags)
            }
            return nil
        }
        
        return ZMTransportRequest(path: "/teams/\(teamId)/features/digital-signatures",
                                  method: .methodGET,
                                  payload: nil)
    }
    
    private func processDigitalSignatureFlagSuccess(with data: Data?) {
        guard let responseData = data else {
            return
        }
        
        do {
            let decodedResponse = try JSONDecoder().decode(SignatureFeatureFlagResponse.self,
                                                           from: responseData)
            update(with: decodedResponse)
        } catch {
            Logging.network.debug("Failed to decode SignatureResponse with \(error)")
        }
    }
    
    private func update(with response: SignatureFeatureFlagResponse) {
        guard let team = ZMUser.selfUser(in: syncContext).team else {
            return
        }
        
        FeatureFlag.updateOrCreate(with: .digitalSignature,
                                  value: response.status,
                                  team: team,
                                  context: syncContext)
        syncContext.saveOrRollback()
    }
    
    private func calculateDigitalSignatureFlagRefreshDate() -> Date? {
        guard
            let team = ZMUser.selfUser(in: syncContext).team,
            let flag = team.fetchFeatureFlag(with: .digitalSignature)
        else {
            saveInitialDigitalSignatureFlag()
            return nil
        }
        
        let calendar = Calendar.current
        return calendar.date(byAdding: .day,
                             value: 1,
                             to: flag.updatedTimestamp)
    }
    
    private func saveInitialDigitalSignatureFlag() {
        if let teams = ZMUser.selfUser(in: syncContext).team {
            FeatureFlag.updateOrCreate(with: .digitalSignature,
                                       value: false,
                                       team: teams,
                                       context: syncContext)
            syncContext.saveOrRollback()
        }
    }
}

// MARK: - SignatureFeatureFlagResponse
public struct SignatureFeatureFlagResponse: Codable, Equatable {
    public let status: Bool
    
    public init(status: Bool) {
        self.status = status
    }
    
    public init(from decoder: Decoder) throws {
        let container = try decoder.container(keyedBy: CodingKeys.self)
        let statusStr = try container.decodeIfPresent(String.self, forKey: .status)
        switch statusStr {
        case "enabled":
            status = true
        default:
            status = false
        }
    }
}<|MERGE_RESOLUTION|>--- conflicted
+++ resolved
@@ -19,10 +19,6 @@
 import Foundation
 
 // Get FeatureFlags
-<<<<<<< HEAD
-//@objc
-=======
->>>>>>> c3539c8a
 public final class FeatureFlagRequestStrategy: AbstractRequestStrategy, ZMSingleRequestTranscoder {
     
     // MARK: - Private Property
@@ -69,16 +65,9 @@
         singleRequestSync.readyForNextRequestIfNotBusy()
         return singleRequestSync.nextRequest()
     }
-<<<<<<< HEAD
-//}
-
-// MARK: - ZMSingleRequestTranscoder
-//extension FeatureFlagRequestStrategy:  {
-=======
 
     // MARK: - ZMSingleRequestTranscoder
     
->>>>>>> c3539c8a
     public func request(for sync: ZMSingleRequestSync) -> ZMTransportRequest? {
         switch sync {
         case singleRequestSync:
