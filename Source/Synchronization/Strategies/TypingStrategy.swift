//
// Wire
// Copyright (C) 2016 Wire Swiss GmbH
//
// This program is free software: you can redistribute it and/or modify
// it under the terms of the GNU General Public License as published by
// the Free Software Foundation, either version 3 of the License, or
// (at your option) any later version.
//
// This program is distributed in the hope that it will be useful,
// but WITHOUT ANY WARRANTY; without even the implied warranty of
// MERCHANTABILITY or FITNESS FOR A PARTICULAR PURPOSE. See the
// GNU General Public License for more details.
//
// You should have received a copy of the GNU General Public License
// along with this program. If not, see http://www.gnu.org/licenses/.
//

import WireDataModel

public let ZMTypingNotificationName = "ZMTypingNotification"
let IsTypingKey = "isTyping"
let ClearIsTypingKey = "clearIsTyping"

let StatusKey = "status"
let StoppedKey = "stopped"
let StartedKey = "started"

public struct TypingEvent {
    
    let date : Date
    let objectID : NSManagedObjectID
    let isTyping : Bool
    
    static func typingEvent(with objectID: NSManagedObjectID,
                            isTyping:Bool,
                            ifDifferentFrom other: TypingEvent?) -> TypingEvent?
    {
        let date = Date()
        if let other = other, other.isTyping == isTyping && other.objectID.isEqual(objectID) &&
           (fabs(date.timeIntervalSince(other.date)) < (ZMTypingDefaultTimeout / ZMTypingRelativeSendTimeout))
        {
            return nil
        }
        return TypingEvent(date: date, objectID: objectID, isTyping: isTyping)
    }
}


public class TypingStrategy : AbstractRequestStrategy {
    
    fileprivate var typing : ZMTyping!
    fileprivate var conversations : [NSManagedObjectID : Bool] = [:]
    fileprivate var lastSentTypingEvent : TypingEvent?
    fileprivate var tornDown : Bool = false

    @available (*, unavailable)
    override init(withManagedObjectContext moc: NSManagedObjectContext, applicationStatus: ApplicationStatus) {
        fatalError()
    }
    
    public convenience init(applicationStatus: ApplicationStatus, managedObjectContext: NSManagedObjectContext) {
        self.init(applicationStatus: applicationStatus, syncContext: managedObjectContext, uiContext: managedObjectContext.zm_userInterface, typing: nil)
    }
    
    init(applicationStatus: ApplicationStatus, syncContext: NSManagedObjectContext, uiContext: NSManagedObjectContext, typing: ZMTyping?) {
        self.typing = typing ?? ZMTyping(userInterfaceManagedObjectContext: uiContext, syncManagedObjectContext: syncContext)
<<<<<<< HEAD
        super.init(withManagedObjectContext: syncContext, applicationStatus: applicationStatus)
        NotificationCenter.default.addObserver(forName: Notification.Name(rawValue:ZMTypingNotificationName), object: nil, queue: nil, using: addConversationForNextRequest)
        NotificationCenter.default.addObserver(forName: Notification.Name(rawValue:ZMConversationClearTypingNotificationName), object: nil, queue: nil, using: shouldClearTypingForConversation)
=======
        super.init()
        NotificationCenter.default.addObserver(self, selector: #selector(addConversationForNextRequest), name: Notification.Name(rawValue: ZMTypingNotificationName), object: nil)
        NotificationCenter.default.addObserver(self, selector: #selector(shouldClearTypingForConversation), name: Notification.Name(rawValue: ZMConversationClearTypingNotificationName), object: nil)
>>>>>>> bb6e0830
    }
    
    public func tearDown() {
        NotificationCenter.default.removeObserver(self)
        typing.tearDown()
        typing = nil
        tornDown = true
    }
    
    deinit {
        assert(tornDown, "Need to tearDown TypingStrategy")
    }
    
    fileprivate dynamic func addConversationForNextRequest(note : Notification) {
        guard let conversation = note.object as? ZMConversation, conversation.remoteIdentifier != nil
        else { return }
        
        let isTyping = (note.userInfo?[IsTypingKey] as? NSNumber)?.boolValue ?? false
        let clearIsTyping = (note.userInfo?[ClearIsTypingKey] as? NSNumber)?.boolValue ?? false
        
        add(conversation:conversation, isTyping:isTyping, clearIsTyping:clearIsTyping)
    }
    
    fileprivate dynamic func shouldClearTypingForConversation(note: Notification) {
        guard let conversation = note.object as? ZMConversation, conversation.remoteIdentifier != nil
        else { return }
        
        add(conversation:conversation, isTyping: false, clearIsTyping: true)
    }
    
    fileprivate func add(conversation: ZMConversation, isTyping: Bool, clearIsTyping: Bool) {
        guard conversation.remoteIdentifier != nil
        else { return }
        
        managedObjectContext.performGroupedBlock {
            if (clearIsTyping) {
                self.conversations.removeValue(forKey: conversation.objectID)
                self.lastSentTypingEvent = nil
            } else {
                self.conversations[conversation.objectID] = isTyping
                RequestAvailableNotification.notifyNewRequestsAvailable(self)
            }
        }
    }
    
    public override func nextRequestIfAllowed() -> ZMTransportRequest? {
        guard let (convObjectID, isTyping) = conversations.popFirst(),
              let newTypingEvent = TypingEvent.typingEvent(with: convObjectID, isTyping: isTyping, ifDifferentFrom: lastSentTypingEvent),
              let conversation = managedObjectContext.object(with: convObjectID) as? ZMConversation,
              let remoteIdentifier = conversation.remoteIdentifier
        else { return nil }
        
        let path = "/conversations/\(remoteIdentifier.transportString())/typing"
        let payload = [StatusKey: isTyping ? StartedKey : StoppedKey]
        let request = ZMTransportRequest(path: path, method: .methodPOST, payload: payload as ZMTransportData)
        request.setDebugInformationTranscoder(self)
        
        lastSentTypingEvent = newTypingEvent;
        return request
    }
}

extension TypingStrategy : ZMEventConsumer {
    
    public func processEvents(_ events: [ZMUpdateEvent], liveEvents: Bool, prefetchResult: ZMFetchRequestBatchResult?) {
        guard liveEvents else { return }
        
        events.forEach{process(event: $0, conversationsByID: prefetchResult?.conversationsByRemoteIdentifier)}
    }
    
    func process(event: ZMUpdateEvent, conversationsByID: [UUID: ZMConversation]?)  {
        guard event.type == .conversationTyping || event.type == .conversationOtrMessageAdd,
              let userID = event.senderUUID(),
              let conversationID = event.conversationUUID(),
              let user = ZMUser(remoteID: userID, createIfNeeded: true, in: managedObjectContext),
              let conversation = conversationsByID?[conversationID] ?? ZMConversation(remoteID: conversationID, createIfNeeded: true, in: managedObjectContext)
        else { return }
        
        if event.type == .conversationTyping {
            guard let payloadData = event.payload["data"] as? [String: String],
                  let status = payloadData[StatusKey]
            else { return }
            processIsTypingUpdateEvent(for: user, in: conversation, with: status)
        } else if event.type == .conversationOtrMessageAdd {
            processMessageAddEvent(for: user, in: conversation)
        }
    }
    
    func processIsTypingUpdateEvent(for user: ZMUser, in conversation: ZMConversation, with status: String) {
        let startedTyping = (status == StartedKey)
        let stoppedTyping = (status == StoppedKey)
        if (startedTyping || stoppedTyping) {
            typing.setIs(startedTyping, for: user, in: conversation)
        }
    }
    
    func processMessageAddEvent(for user: ZMUser, in conversation: ZMConversation) {
        typing.setIs(false, for: user, in: conversation)
    }
    
}


extension TypingStrategy {
    
    public static func notifyTranscoderThatUser(isTyping: Bool, in conversation: ZMConversation) {
        let userInfo = [IsTypingKey : NSNumber(value:isTyping)]
        NotificationCenter.default.post(name: NSNotification.Name(rawValue:ZMTypingNotificationName), object: conversation, userInfo: userInfo)
    }
    
    public static func clearTranscoderStateForTyping(in conversation: ZMConversation) {
        let userInfo = [ClearIsTypingKey : NSNumber(value: 1)]
        NotificationCenter.default.post(name: NSNotification.Name(rawValue:ZMTypingNotificationName), object: conversation, userInfo: userInfo)
    }
}

<|MERGE_RESOLUTION|>--- conflicted
+++ resolved
@@ -65,15 +65,9 @@
     
     init(applicationStatus: ApplicationStatus, syncContext: NSManagedObjectContext, uiContext: NSManagedObjectContext, typing: ZMTyping?) {
         self.typing = typing ?? ZMTyping(userInterfaceManagedObjectContext: uiContext, syncManagedObjectContext: syncContext)
-<<<<<<< HEAD
         super.init(withManagedObjectContext: syncContext, applicationStatus: applicationStatus)
-        NotificationCenter.default.addObserver(forName: Notification.Name(rawValue:ZMTypingNotificationName), object: nil, queue: nil, using: addConversationForNextRequest)
-        NotificationCenter.default.addObserver(forName: Notification.Name(rawValue:ZMConversationClearTypingNotificationName), object: nil, queue: nil, using: shouldClearTypingForConversation)
-=======
-        super.init()
         NotificationCenter.default.addObserver(self, selector: #selector(addConversationForNextRequest), name: Notification.Name(rawValue: ZMTypingNotificationName), object: nil)
         NotificationCenter.default.addObserver(self, selector: #selector(shouldClearTypingForConversation), name: Notification.Name(rawValue: ZMConversationClearTypingNotificationName), object: nil)
->>>>>>> bb6e0830
     }
     
     public func tearDown() {
