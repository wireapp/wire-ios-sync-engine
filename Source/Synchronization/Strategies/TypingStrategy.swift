//
// Wire
// Copyright (C) 2016 Wire Swiss GmbH
//
// This program is free software: you can redistribute it and/or modify
// it under the terms of the GNU General Public License as published by
// the Free Software Foundation, either version 3 of the License, or
// (at your option) any later version.
//
// This program is distributed in the hope that it will be useful,
// but WITHOUT ANY WARRANTY; without even the implied warranty of
// MERCHANTABILITY or FITNESS FOR A PARTICULAR PURPOSE. See the
// GNU General Public License for more details.
//
// You should have received a copy of the GNU General Public License
// along with this program. If not, see http://www.gnu.org/licenses/.
//

import WireDataModel

let IsTypingKey = "isTyping"

let StatusKey = "status"
let StoppedKey = "stopped"
let StartedKey = "started"

@objc extension ZMConversation {
    
    // Used for handling remote notifications
    public static let typingNotificationName = Notification.Name(rawValue: "ZMTypingNotification")
    
    // Used for handling local notifications
    public static let typingChangeNotificationName = Notification.Name(rawValue: "ZMTypingChangeNotification")

}

public struct TypingEvent {
    
    let date : Date
    let objectID : NSManagedObjectID
    let isTyping : Bool
    
    static func typingEvent(with objectID: NSManagedObjectID,
                            isTyping:Bool,
                            ifDifferentFrom other: TypingEvent?) -> TypingEvent?
    {
        let newEvent = TypingEvent(date: Date(), objectID: objectID, isTyping: isTyping)
        if let other = other, newEvent.isEqual(other: other) {
            return nil
        }
        return newEvent
    }
    
    func isEqual(other: TypingEvent) -> Bool {
        return isTyping == other.isTyping &&
               objectID.isEqual(other.objectID) &&
               fabs(date.timeIntervalSince(other.date)) < Typing.defaultTimeout
    }
    
}


class TypingEventQueue {
    
    /// conversations with their current isTyping state
    var conversations : [NSManagedObjectID : Bool] = [:]
    
    /// conversations that started typing, but never ended
    var unbalancedConversations : Set<NSManagedObjectID> = Set()

    /// last event that has been requested
    var lastSentTypingEvent : TypingEvent?
    
    /// Adds the conversation to the "queue"
    /// If `isTyping` is true, it turns all other conversation events to endTyping events
    func addItem(conversationID: NSManagedObjectID, isTyping: Bool) {
        if isTyping {
            // end all previous typings
            conversations.forEach {
                conversations[$0.key] = false
            }
            unbalancedConversations.forEach {
                conversations[$0] = false
            }
            unbalancedConversations.insert(conversationID)
        } else {
            unbalancedConversations.remove(conversationID)
        }
        conversations[conversationID] = isTyping
    }
    
    /// Returns the next typing event that is different from the last sent typing event
    func nextEvent() -> TypingEvent? {
        var event : TypingEvent?
                
        while event == nil, let (convObjectID, isTyping) = conversations.popFirst() {
            event = TypingEvent.typingEvent(with: convObjectID, isTyping: isTyping, ifDifferentFrom: lastSentTypingEvent)
        }
        if let anEvent = event {
            lastSentTypingEvent = anEvent
        }
        return event
    }
    
    func clear(conversationID: NSManagedObjectID) {
        conversations.removeValue(forKey: conversationID)
    }
}

public class TypingStrategy : AbstractRequestStrategy, TearDownCapable, ZMEventConsumer {
    
    fileprivate var typing : Typing!
    fileprivate let typingEventQueue = TypingEventQueue()
    fileprivate var tornDown : Bool = false
    fileprivate var observers: [Any] = []

    @available (*, unavailable)
    override init(withManagedObjectContext moc: NSManagedObjectContext, applicationStatus: ApplicationStatus) {
        fatalError()
    }
    
    public convenience init(applicationStatus: ApplicationStatus, managedObjectContext: NSManagedObjectContext) {
        self.init(applicationStatus: applicationStatus, syncContext: managedObjectContext, uiContext: managedObjectContext.zm_userInterface, typing: nil)
    }
    
    init(applicationStatus: ApplicationStatus, syncContext: NSManagedObjectContext, uiContext: NSManagedObjectContext, typing: Typing?) {
        self.typing = typing ?? Typing(uiContext: uiContext, syncContext: syncContext)
        super.init(withManagedObjectContext: syncContext, applicationStatus: applicationStatus)
        self.configuration = [
            .allowsRequestsWhileInBackground,
            .allowsRequestsWhileOnline,
            .allowsRequestsDuringQuickSync,
            .allowsRequestsWhileWaitingForWebsocket
        ]

        observers.append(
            NotificationInContext.addObserver(name: ZMConversation.typingNotificationName,
                                              context: self.managedObjectContext.notificationContext,
                                              using: { [weak self] in self?.addConversationForNextRequest(note: $0)} )
            )
        
        observers.append(
            NotificationInContext.addObserver(name: ZMConversation.typingChangeNotificationName,
                                              context: self.managedObjectContext.notificationContext,
                                              using: { [weak self] in self?.addConversationForNextRequest(note: $0)} )
        )
        
        observers.append(
            NotificationInContext.addObserver(name: ZMConversation.clearTypingNotificationName,
                                              context: self.managedObjectContext.notificationContext,
                                              using: { [weak self] in self?.shouldClearTypingForConversation(note: $0)})
        )
    }
    
    deinit {
        assert(tornDown, "Need to tearDown TypingStrategy")
    }
    
    @objc fileprivate func addConversationForNextRequest(note : NotificationInContext) {
        guard let conversation = note.object as? ZMConversation, conversation.remoteIdentifier != nil
        else { return }

        if let isTyping = (note.userInfo[IsTypingKey] as? NSNumber)?.boolValue {
            add(conversation:conversation, isTyping: isTyping, clearIsTyping: false)
        }
    }
    
    @objc fileprivate func shouldClearTypingForConversation(note: NotificationInContext) {
        guard let conversation = note.object as? ZMConversation, conversation.remoteIdentifier != nil
        else { return }
        
        add(conversation:conversation, isTyping: false, clearIsTyping: true)
    }
    
    fileprivate func add(conversation: ZMConversation, isTyping: Bool, clearIsTyping: Bool) {
        guard conversation.remoteIdentifier != nil
        else { return }
        
        managedObjectContext.performGroupedBlock {
            if (clearIsTyping) {
                self.typingEventQueue.clear(conversationID: conversation.objectID)
                self.typingEventQueue.lastSentTypingEvent = nil
            } else {
                self.typingEventQueue.addItem(conversationID: conversation.objectID, isTyping: isTyping)
                RequestAvailableNotification.notifyNewRequestsAvailable(self)
            }
        }
    }
    
    public override func nextRequestIfAllowed() -> ZMTransportRequest? {
        guard let typingEvent = typingEventQueue.nextEvent(),
              let conversation = managedObjectContext.object(with: typingEvent.objectID) as? ZMConversation,
              let remoteIdentifier = conversation.remoteIdentifier
        else { return nil }
        
        let path = "/conversations/\(remoteIdentifier.transportString())/typing"
        let payload = [StatusKey: typingEvent.isTyping ? StartedKey : StoppedKey]
        let request = ZMTransportRequest(path: path, method: .methodPOST, payload: payload as ZMTransportData)
        request.setDebugInformationTranscoder(self)
        
        return request
    }
<<<<<<< HEAD
//}

//extension TypingStrategy: TearDownCapable {
=======

    //MARK:- TearDownCapable

>>>>>>> c3539c8a
    public func tearDown() {
        typing.tearDown()
        typing = nil
        tornDown = true
        observers = []
    }
<<<<<<< HEAD
//}

//extension TypingStrategy : ZMEventConsumer {
=======

    //MARK:-  ZMEventConsumer
>>>>>>> c3539c8a
    
    public func processEvents(_ events: [ZMUpdateEvent], liveEvents: Bool, prefetchResult: ZMFetchRequestBatchResult?) {
        guard liveEvents else { return }
        
        events.forEach{process(event: $0, conversationsByID: prefetchResult?.conversationsByRemoteIdentifier)}
    }
    
    func process(event: ZMUpdateEvent, conversationsByID: [UUID: ZMConversation]?)  {
        guard
            event.type == .conversationTyping ||
                event.type == .conversationOtrMessageAdd ||
                event.type == .conversationMemberLeave
            else { return }
        
        guard let userID = event.senderUUID,
              let conversationID = event.conversationUUID,
              let user = ZMUser(remoteID: userID, createIfNeeded: true, in: managedObjectContext),
              let conversation = conversationsByID?[conversationID] ?? ZMConversation(remoteID: conversationID, createIfNeeded: true, in: managedObjectContext)
        else { return }
        
        if event.type == .conversationTyping {
            guard let payloadData = event.payload["data"] as? [String: String],
                let status = payloadData[StatusKey]
                else { return }
            processIsTypingUpdateEvent(for: user, in: conversation, with: status)
        } else if event.type == .conversationOtrMessageAdd {
            if let message = GenericMessage(from: event), message.hasText
                || message.hasEdited {
                typing.setIsTyping(false, for: user, in: conversation)
            }
        } else if event.type == .conversationMemberLeave {
            let users = event.usersFromUserIDs(in: managedObjectContext, createIfNeeded: false).compactMap { $0 as? ZMUser }
            users.forEach { user in
                typing.setIsTyping(false, for: user, in: conversation)
            }
        }
    }
    
    func processIsTypingUpdateEvent(for user: ZMUser, in conversation: ZMConversation, with status: String) {
        let startedTyping = (status == StartedKey)
        let stoppedTyping = (status == StoppedKey)
        if (startedTyping || stoppedTyping) {
            typing.setIsTyping(startedTyping, for: user, in: conversation)
        }
    }
}


extension TypingStrategy {
    
    public static func notifyTranscoderThatUser(isTyping: Bool, in conversation: ZMConversation) {
        let userInfo = [IsTypingKey : NSNumber(value:isTyping)]
        NotificationInContext(
            name: ZMConversation.typingChangeNotificationName,
            context: conversation.managedObjectContext!.notificationContext,
            object: conversation,
            userInfo: userInfo)
        .post()
    }
    
    public static func clearTranscoderStateForTyping(in conversation: ZMConversation) {
        NotificationInContext(
            name: ZMConversation.clearTypingNotificationName,
            context: conversation.managedObjectContext!.notificationContext,
            object: conversation,
            userInfo: nil)
            .post()
    }
}

<|MERGE_RESOLUTION|>--- conflicted
+++ resolved
@@ -200,29 +200,17 @@
         
         return request
     }
-<<<<<<< HEAD
-//}
-
-//extension TypingStrategy: TearDownCapable {
-=======
 
     //MARK:- TearDownCapable
 
->>>>>>> c3539c8a
     public func tearDown() {
         typing.tearDown()
         typing = nil
         tornDown = true
         observers = []
     }
-<<<<<<< HEAD
-//}
-
-//extension TypingStrategy : ZMEventConsumer {
-=======
 
     //MARK:-  ZMEventConsumer
->>>>>>> c3539c8a
     
     public func processEvents(_ events: [ZMUpdateEvent], liveEvents: Bool, prefetchResult: ZMFetchRequestBatchResult?) {
         guard liveEvents else { return }
