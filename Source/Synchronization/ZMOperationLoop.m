// 
// Wire
// Copyright (C) 2016 Wire Swiss GmbH
// 
// This program is free software: you can redistribute it and/or modify
// it under the terms of the GNU General Public License as published by
// the Free Software Foundation, either version 3 of the License, or
// (at your option) any later version.
// 
// This program is distributed in the hope that it will be useful,
// but WITHOUT ANY WARRANTY; without even the implied warranty of
// MERCHANTABILITY or FITNESS FOR A PARTICULAR PURPOSE. See the
// GNU General Public License for more details.
// 
// You should have received a copy of the GNU General Public License
// along with this program. If not, see http://www.gnu.org/licenses/.
// 


@import ZMUtilities;
@import ZMCSystem;
@import ZMTransport;
@import Cryptobox;
@import ZMCDataModel;

#import "ZMOperationLoop+Private.h"
#import "ZMSyncStrategy+ManagedObjectChanges.h"
#import "ZMSyncStrategy+EventProcessing.h"
#import "ZMSyncStateManager.h"

#import "ZMUserTranscoder.h"
#import "ZMUserSession.h"
#import <libkern/OSAtomic.h>
#import <os/activity.h>
#import "ZMessagingLogs.h"
#import <zmessaging/zmessaging-Swift.h>

NSString * const ZMPushChannelStateChangeNotificationName = @"ZMPushChannelStateChangeNotification";
NSString * const ZMPushChannelIsOpenKey = @"pushChannelIsOpen";
NSString * const ZMPushChannelResponseStatusKey = @"responseStatus";

static char* const ZMLogTag ZM_UNUSED = "OperationLoop";


@interface ZMOperationLoop ()
{
    int32_t _pendingEnqueueNextCount;
}

@property (nonatomic) NSNotificationQueue *enqueueNotificationQueue;
@property (nonatomic) ZMTransportSession *transportSession;
@property (atomic) BOOL shouldStopEnqueueing;
@property (nonatomic) BOOL ownsSyncStrategy;
@property (nonatomic) BOOL tornDown;
@property (nonatomic) id<ZMApplication> application;

@end


@interface ZMOperationLoop (ZMPushChannel) <ZMPushChannelConsumer>
@end


@interface ZMOperationLoop (NewRequests) <ZMRequestAvailableObserver>
@end


@implementation ZMOperationLoop

- (instancetype)initWithTransportSession:(ZMTransportSession *)transportSession
<<<<<<< HEAD
                                  cookie:(ZMCookie *)cookie
             localNotificationdispatcher:(ZMLocalNotificationDispatcher *)dispatcher
=======
                    authenticationStatus:(ZMAuthenticationStatus *)authenticationStatus
                 userProfileUpdateStatus:(UserProfileUpdateStatus *)userProfileUpdateStatus
                clientRegistrationStatus:(ZMClientRegistrationStatus *)clientRegistrationStatus
                      clientUpdateStatus:(ClientUpdateStatus *)clientUpdateStatus
                      proxiedRequestStatus:(ProxiedRequestsStatus *)proxiedRequestStatus
                           accountStatus:(ZMAccountStatus *)accountStatus
            backgroundAPNSPingBackStatus:(BackgroundAPNSPingBackStatus *)backgroundAPNSPingBackStatus
             localNotificationdispatcher:(LocalNotificationDispatcher *)dispatcher
>>>>>>> 17eef378
                            mediaManager:(id<AVSMediaManager>)mediaManager
                     onDemandFlowManager:(ZMOnDemandFlowManager *)onDemandFlowManager
                                   uiMOC:(NSManagedObjectContext *)uiMOC
                                 syncMOC:(NSManagedObjectContext *)syncMOC
                       syncStateDelegate:(id<ZMSyncStateDelegate>)syncStateDelegate
                      appGroupIdentifier:(NSString *)appGroupIdentifier
                             application:(id<ZMApplication>)application;
{

    ZMSyncStrategy *syncStrategy = [[ZMSyncStrategy alloc] initWithSyncManagedObjectContextMOC:syncMOC
                                                                        uiManagedObjectContext:uiMOC
                                                                                        cookie:cookie
                                                                                  mediaManager:mediaManager
                                                                           onDemandFlowManager:onDemandFlowManager
                                                                             syncStateDelegate:syncStateDelegate
                                                                         backgroundableSession:transportSession
                                                                  localNotificationsDispatcher:dispatcher
                                                                      taskCancellationProvider:transportSession
                                                                            appGroupIdentifier:appGroupIdentifier
                                                                                   application:application];
    
    self = [self initWithTransportSession:transportSession
                             syncStrategy:syncStrategy
                                    uiMOC:uiMOC
                                  syncMOC:syncMOC];
    self.application = application;
    self.ownsSyncStrategy = YES;
    return self;
}


- (instancetype)initWithTransportSession:(ZMTransportSession *)transportSession
                            syncStrategy:(ZMSyncStrategy *)syncStrategy
                                   uiMOC:(NSManagedObjectContext *)uiMOC
                                 syncMOC:(NSManagedObjectContext *)syncMOC
{
    Check(uiMOC != nil);
    Check(syncMOC != nil);
    
    self = [super init];
    if (self) {
        self.transportSession = transportSession;
        self.syncStrategy = syncStrategy;
        self.syncMOC = syncMOC;
        self.shouldStopEnqueueing = NO;

        if (uiMOC != nil) {
            [[NSNotificationCenter defaultCenter] addObserver:self
                                                     selector:@selector(userInterfaceContextDidSave:)
                                                         name:NSManagedObjectContextDidSaveNotification
                                                       object:uiMOC];
        }
        if (syncMOC != nil) {
            [[NSNotificationCenter defaultCenter] addObserver:self
                                                     selector:@selector(syncContextDidSave:)
                                                         name:NSManagedObjectContextDidSaveNotification
                                                       object:syncMOC];
        }
        
        [ZMRequestAvailableNotification addObserver:self];
        
        // this is needed to avoid loading from syncMOC on the main queue
        [self.syncMOC performGroupedBlock:^{
            [self.transportSession openPushChannelWithConsumer:self groupQueue:self.syncMOC];
        }];
    }

    return self;
}

- (void)tearDown;
{
    self.tornDown = YES;
    self.shouldStopEnqueueing = true;
    
    [self.transportSession closePushChannelAndRemoveConsumer];
    [[NSNotificationCenter defaultCenter] removeObserver:self];
    [ZMRequestAvailableNotification removeObserver:self];
    
    ZMSyncStrategy *strategy = self.syncStrategy;
    self.syncStrategy = nil;
    if(self.ownsSyncStrategy) {
        [strategy tearDown];
    }
    
    RequireString([NSOperationQueue mainQueue] == [NSOperationQueue currentQueue],
                  "Must call be called on the main queue.");
    __block BOOL didStop = NO;
    [self.syncMOC.dispatchGroup notifyOnQueue:dispatch_get_main_queue() block:^{
        didStop = YES;
    }];
    while (!didStop) {
        if (! [[NSRunLoop currentRunLoop] runMode:NSDefaultRunLoopMode beforeDate:[NSDate dateWithTimeIntervalSinceNow:0.002]]) {
            [NSThread sleepForTimeInterval:0.002];
        }
    }
}

#if DEBUG
- (void)dealloc
{
    RequireString(self.tornDown, "Did not call tearDown %p", (__bridge void *) self);
}
#endif


- (APSSignalingKeysStore *)apsSignalKeyStore
{
    if (_apsSignalKeyStore == nil) {
        ZMUser *selfUser = [ZMUser selfUserInContext:self.syncMOC];
        if (selfUser.selfClient != nil) {
            _apsSignalKeyStore = [[APSSignalingKeysStore alloc] initWithUserClient:selfUser.selfClient];
        }
    }
    return _apsSignalKeyStore;
}

+ (NSSet *)objectIDsetFromObject:(NSSet *)objects
{
    NSMutableSet *objectIds = [NSMutableSet set];
    for(NSManagedObject* obj in objects) {
        [objectIds addObject:obj.objectID];
    }
    return objectIds;
}

+ (NSSet *)objectSetFromObjectIDs:(NSSet *)objectIDs inContext:(NSManagedObjectContext *)moc
{
    NSMutableSet *objects = [NSMutableSet set];
    for(NSManagedObjectID *objId in objectIDs) {
        NSManagedObject *obj = [moc objectWithID:objId];
        if(obj) {
            [objects addObject:obj];
        }
    }
    return objects;
}

- (void)userInterfaceContextDidSave:(NSNotification *)note
{
    NSSet *insertedObjectsIDs = [ZMOperationLoop objectIDsetFromObject:note.userInfo[NSInsertedObjectsKey]];
    NSSet *updatedObjectsIDs = [ZMOperationLoop objectIDsetFromObject:note.userInfo[NSUpdatedObjectsKey]];
    
    // We need to proceed even if those to sets are empty because the metadata might have been updated.
    
    ZM_WEAK(self);
    [self.syncMOC performGroupedBlock:^{
        ZM_STRONG(self);
        NSSet *syncInsertedObjects = [ZMOperationLoop objectSetFromObjectIDs:insertedObjectsIDs inContext:self.syncStrategy.syncMOC];
        NSSet *syncUpdatedObjects = [ZMOperationLoop objectSetFromObjectIDs:updatedObjectsIDs inContext:self.syncStrategy.syncMOC];
        
        [self.syncStrategy processSaveWithInsertedObjects:syncInsertedObjects updateObjects:syncUpdatedObjects];
        [ZMRequestAvailableNotification notifyNewRequestsAvailable:self];
    }];
}

- (void)syncContextDidSave:(NSNotification *)note
{
    //
    // N.B.: We don't need to do any context / queue switching here, since we're on the sync context's queue.
    //
    
    NSSet *syncInsertedObjects = note.userInfo[NSInsertedObjectsKey];
    NSSet *syncUpdatedObjects = note.userInfo[NSUpdatedObjectsKey];
    
    if (syncInsertedObjects.count == 0 && syncUpdatedObjects.count == 0) {
        return;
    }
    
    [self.syncStrategy processSaveWithInsertedObjects:syncInsertedObjects updateObjects:syncUpdatedObjects];
    [ZMRequestAvailableNotification notifyNewRequestsAvailable:self];
}

- (ZMTransportRequestGenerator)requestGenerator {
    
    ZM_WEAK(self);
    return ^ZMTransportRequest *(void) {
        ZM_STRONG(self);
        if (self == nil) {
            return nil;
        }
        
        ZMStartActivity("Generating next request");
        ZMTransportRequest *request = [self.syncStrategy nextRequest];
        [request addCompletionHandler:[ZMCompletionHandler handlerOnGroupQueue:self.syncMOC block:^(ZMTransportResponse *response) {
            ZM_STRONG(self);
            
            [self.syncStrategy.syncMOC enqueueDelayedSaveWithGroup:response.dispatchGroup];
            
            // Check if there is something to do now and when the save completes
            [ZMRequestAvailableNotification notifyNewRequestsAvailable:self];
            
            [self.syncStrategy.syncMOC.dispatchGroup notifyOnQueue:dispatch_get_global_queue(0, 0) block:^{
                [ZMRequestAvailableNotification notifyNewRequestsAvailable:self];
            }];
        }]];
        
        return request;
    };
    
}

- (void)executeNextOperation
{
    [self.syncMOC performGroupedBlock:^{
        [self.syncStrategy dataDidChange];
    }];
    
    if (self.shouldStopEnqueueing) {
        return;
    }
    
    // this generates the request
    ZMTransportRequestGenerator generator = [self requestGenerator];
    
    ZMBackgroundActivity * const enqueueActivity = [[BackgroundActivityFactory sharedInstance] backgroundActivityWithName:@"executeNextOperation"];
    ZM_WEAK(self);
    [self.syncMOC performGroupedBlock:^{
        ZM_STRONG(self);
        BOOL enqueueMore = YES;
        while (self && enqueueMore && !self.shouldStopEnqueueing) {
            ZMTransportEnqueueResult *result = [self.transportSession attemptToEnqueueSyncRequestWithGenerator:generator];
            enqueueMore = result.didGenerateNonNullRequest && result.didHaveLessRequestThanMax;
        }
        [enqueueActivity endActivity];
    }];
}

- (void)accessTokenDidChangeWithToken:(NSString *)token ofType:(NSString *)type;
{
    [self.syncStrategy transportSessionAccessTokenDidSucceedWithToken:token ofType:type];
}

- (BackgroundAPNSPingBackStatus *)backgroundAPNSPingBackStatus
{
    return self.syncStrategy.syncStateManager.pingBackStatus;
}

@end


@implementation ZMOperationLoop (NewRequests)

- (void)newRequestsAvailable
{
    [self executeNextOperation];
}

@end


@implementation ZMOperationLoop (ZMPushChannel)

- (void)pushChannel:(ZMPushChannelConnection *)channel didReceiveTransportData:(id<ZMTransportData>)data;
{
    NOT_USED(channel);
    
    ZMLogWithLevelAndTag(ZMLogLevelInfo, ZMTAG_NETWORK, @"---> Push channel: %@", data);
    
    NSArray *events = [ZMUpdateEvent eventsArrayFromPushChannelData:data];
    
    for(ZMUpdateEvent *event in events) {
        [event appendDebugInformation:@"From push channel (web socket)"];
    }
    
    if(events.count > 0u) {
        [self.syncStrategy processUpdateEvents:events ignoreBuffer:NO];
    }
}

- (void)pushChannelDidClose:(ZMPushChannelConnection *)channel withResponse:(NSHTTPURLResponse *)response;
{
    NOT_USED(response);
    [[NSNotificationCenter defaultCenter] postNotificationName:ZMPushChannelStateChangeNotificationName object:self userInfo:@{ZMPushChannelIsOpenKey : @(NO), ZMPushChannelResponseStatusKey : @(response.statusCode)}];
    [self.syncStrategy didInterruptUpdateEventsStream];
    [ZMRequestAvailableNotification notifyNewRequestsAvailable:channel];
}

- (void)pushChannelDidOpen:(ZMPushChannelConnection *)channel withResponse:(NSHTTPURLResponse *)response;
{
    [[NSNotificationCenter defaultCenter] postNotificationName:ZMPushChannelStateChangeNotificationName object:self userInfo:@{ZMPushChannelIsOpenKey : @(YES), ZMPushChannelResponseStatusKey : @(response.statusCode)}];
    [self.syncStrategy didEstablishUpdateEventsStream];
    [ZMRequestAvailableNotification notifyNewRequestsAvailable:channel];
}

@end
<|MERGE_RESOLUTION|>--- conflicted
+++ resolved
@@ -68,19 +68,8 @@
 @implementation ZMOperationLoop
 
 - (instancetype)initWithTransportSession:(ZMTransportSession *)transportSession
-<<<<<<< HEAD
                                   cookie:(ZMCookie *)cookie
-             localNotificationdispatcher:(ZMLocalNotificationDispatcher *)dispatcher
-=======
-                    authenticationStatus:(ZMAuthenticationStatus *)authenticationStatus
-                 userProfileUpdateStatus:(UserProfileUpdateStatus *)userProfileUpdateStatus
-                clientRegistrationStatus:(ZMClientRegistrationStatus *)clientRegistrationStatus
-                      clientUpdateStatus:(ClientUpdateStatus *)clientUpdateStatus
-                      proxiedRequestStatus:(ProxiedRequestsStatus *)proxiedRequestStatus
-                           accountStatus:(ZMAccountStatus *)accountStatus
-            backgroundAPNSPingBackStatus:(BackgroundAPNSPingBackStatus *)backgroundAPNSPingBackStatus
              localNotificationdispatcher:(LocalNotificationDispatcher *)dispatcher
->>>>>>> 17eef378
                             mediaManager:(id<AVSMediaManager>)mediaManager
                      onDemandFlowManager:(ZMOnDemandFlowManager *)onDemandFlowManager
                                    uiMOC:(NSManagedObjectContext *)uiMOC
