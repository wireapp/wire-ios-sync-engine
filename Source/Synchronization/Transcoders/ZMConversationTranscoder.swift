////
// Wire
// Copyright (C) 2018 Wire Swiss GmbH
//
// This program is free software: you can redistribute it and/or modify
// it under the terms of the GNU General Public License as published by
// the Free Software Foundation, either version 3 of the License, or
// (at your option) any later version.
//
// This program is distributed in the hope that it will be useful,
// but WITHOUT ANY WARRANTY; without even the implied warranty of
// MERCHANTABILITY or FITNESS FOR A PARTICULAR PURPOSE. See the
// GNU General Public License for more details.
//
// You should have received a copy of the GNU General Public License
// along with this program. If not, see http://www.gnu.org/licenses/.
//

import Foundation

private let log = ZMSLog(tag: "ConversationTranscoder")

extension ZMConversationTranscoder {

    @objc
    static public let predicateForDownstreamSync: NSPredicate = {
        let needsToBeSynced = NSPredicate(
            format: "%K != nil AND needsToBeUpdatedFromBackend == YES",
            argumentArray: [ZMConversation.remoteIdentifierDataKey()!]
        )

        let hasNoPendingOrIgnoredConnection = NSPredicate(
            format: "connection == nil OR (connection.status != %d AND connection.status != %d)",
            argumentArray: [ZMConnectionStatus.pending.rawValue, ZMConnectionStatus.ignored.rawValue]
        )

        // Some of the participants may have been deleted on the backend, so we should first let them sync
        // before syncing the conversation.
        let hasNoParticipantsWaitingToBeSynced = NSPredicate(
            format: "SUBQUERY(participantRoles, $role, $role.user.needsToBeUpdatedFromBackend == YES).@count == 0"
        )

        let predicates = [needsToBeSynced, hasNoPendingOrIgnoredConnection, hasNoParticipantsWaitingToBeSynced]
        return NSCompoundPredicate(andPredicateWithSubpredicates: predicates)
    }()
    
    @objc(appendSystemMessageForUpdateEvent:inConversation:)
    public func appendSystemMessage(for event: ZMUpdateEvent, conversation: ZMConversation) {
        _ = ZMSystemMessage.createOrUpdate(from: event, in: self.managedObjectContext)
    }
    
    @objc(processMemberUpdateEvent:forConversation:previousLastServerTimeStamp:)
    public func processMemberUpdateEvent(
        _ event: ZMUpdateEvent,
        for conversation: ZMConversation?,
        previousLastServerTimeStamp previousLastServerTimestamp: Date?) {
        guard let dataPayload = (event.payload as NSDictionary).dictionary(forKey: "data"),
            let conversation = conversation
            else { return }
        
        let id = (dataPayload["target"] as? String).flatMap({ UUID.init(uuidString: $0)})
        if id == nil || id == ZMUser.selfUser(in: self.managedObjectContext).remoteIdentifier {
            conversation.updateSelfStatus(dictionary: dataPayload, timeStamp: event.timestamp, previousLastServerTimeStamp: previousLastServerTimestamp)
        } else {
            conversation.updateRoleFromEventPayload(dataPayload, userId: id!)
        }
    }

    @objc(createConversationFromEvent:)
    public func createConversation(from event: ZMUpdateEvent) {
        guard let payloadData = (event.payload as NSDictionary).dictionary(forKey: "data") else {
            log.error("Missing conversation payload in ZMUpdateEventConversationCreate")
            return
        }

        guard let serverTimestamp = (event.payload as NSDictionary).date(for: "time") else {
            log.error("serverTimeStamp is nil!")
            return
        }
        
        createConversation(from: payloadData,
                           serverTimeStamp: serverTimestamp,
                           source: .updateEvent)
    }

    @objc(createConversationFromTransportData:serverTimeStamp:source:)
    @discardableResult
    public func createConversation(from transportData: [AnyHashable : Any], serverTimeStamp: Date, source: ZMConversationSource) -> ZMConversation? {
        // If the conversation is not a group conversation, we need to make sure that we check if there's any existing conversation without a remote identifier for that user.
        // If it is a group conversation, we don't need to.
        
        guard let typeNumber: Int = (transportData as NSDictionary).number(forKey: "type") as? Int else {
            return nil
        }
        
        let type = BackendConversationType.clientConversationType(rawValue: typeNumber)
        
        if type == .group || type == .`self` {
            return createGroupOrSelfConversation(from: transportData as NSDictionary, serverTimeStamp: serverTimeStamp, source: source)
        } else {
            return createOneOnOneConversation(fromTransportData: transportData, type: type, serverTimeStamp: serverTimeStamp)
        }
    }

    @objc(createGroupOrSelfConversationFromTransportData:serverTimeStamp:source:)
    public func createGroupOrSelfConversation(from transportData: NSDictionary,
                                       serverTimeStamp: Date,
                                       source: ZMConversationSource) -> ZMConversation? {
        guard let convRemoteID = transportData.uuid(forKey: "id") else {
            log.error("Missing ID in conversation payload")
            return nil
        }
        
        guard let transportData = transportData as? [String : Any] else {
            log.error("transportData can not be casted to [String : Any]")
            return nil
        }

        let domain = (transportData as NSDictionary).optionalDictionary(forKey: "qualified_id")?.optionalString(forKey: "domain")
        var created = false
        let conversation = ZMConversation.fetchOrCreate(with: convRemoteID,
                                                        domain: domain,
                                                        in: managedObjectContext,
                                                        created: &created)
        conversation.update(transportData: transportData, serverTimeStamp: serverTimeStamp)

        let selfUser = ZMUser.selfUser(in: self.managedObjectContext)
        let notInMyTeam = conversation.teamRemoteIdentifier == nil ||
            selfUser.team?.remoteIdentifier != conversation.teamRemoteIdentifier

        if created,
           conversation.conversationType == .group,
           notInMyTeam {
            conversation.needsToDownloadRoles = true
        }

        if created && conversation.conversationType != ZMConversationType.`self` {

            // we just got a new conversation, we display new conversation header
            conversation.appendNewConversationSystemMessage(at: serverTimeStamp,
                users: conversation.localParticipants)

            if source == .slowSync {
                // Slow synced conversations should be considered read from the start
                conversation.lastReadServerTimeStamp = conversation.lastModifiedDate
            }
        }

        return conversation
    }
    
    @objc (processMemberJoinEvent:forConversation:)
    public func processMemberJoinEvent(_ event: ZMUpdateEvent, conversation: ZMConversation) {
        guard let dataPayload = event.payload["data"] as? [String: Any] else { return }
        
        let usersAndRoleAPI = dataPayload.keys.contains("users")
        
        if usersAndRoleAPI {
            // new API: "user" object with role
            processMemberJoinEvent_APIWithRoles(conversation: conversation, event: event)
        } else {
            // old API: "user_ids"
            processMemberJoinEvent_APIWithUserIDs(conversation: conversation, event: event)
        }
        
    }
    
    private func processMemberJoinEvent_APIWithRoles(
        conversation: ZMConversation,
        event: ZMUpdateEvent)
    {
        guard let dataPayload = event.payload["data"] as? [String: Any],
            let usersAndRolesPayload = dataPayload["users"] as? [[String: Any]] else {
            return
        }
        let usersAndRoles = ConversationParsing.parseUsersPayloadToUserAndRole(
            payload: usersAndRolesPayload,
            userIdKey: "id",
            conversation: conversation)
        
        let selfUser = ZMUser.selfUser(in: self.managedObjectContext)
        let users = Set(usersAndRoles.map { $0.0 })
        
        let newUsers = !users.subtracting(conversation.localParticipants).isEmpty
        if users.contains(selfUser) || newUsers {
            self.appendSystemMessage(for: event, conversation: conversation)
        }
        
        conversation.addParticipantsAndUpdateConversationState(usersAndRoles: usersAndRoles)
    }
    
    private func processMemberJoinEvent_APIWithUserIDs(
        conversation: ZMConversation,
        event: ZMUpdateEvent)
    {
        let users = event.usersFromUserIDs(in: self.managedObjectContext, createIfNeeded: true) as! Set<ZMUser>
        let selfUser = ZMUser.selfUser(in: self.managedObjectContext)
        if !users.isSubset(of: conversation.localParticipantsExcludingSelf) || users.contains(selfUser) {
            self.appendSystemMessage(for: event, conversation: conversation)
        }
        conversation.addParticipantsAndUpdateConversationState(users: users, role: nil)
    }
    

    @objc (processAccessModeUpdateEvent:inConversation:)
    public func processAccessModeUpdate(event: ZMUpdateEvent, in conversation: ZMConversation) {
        precondition(event.type == .conversationAccessModeUpdate, "invalid update event type")
        guard let payload = event.payload["data"] as? [String : AnyHashable] else { return }
        guard let access = payload["access"] as? [String] else { return }
        guard let accessRole = payload["access_role"] as? String else { return }

        conversation.accessMode = ConversationAccessMode(values: access)
        conversation.accessRole = ConversationAccessRole(rawValue: accessRole)
    }
    
    @objc (processDestructionTimerUpdateEvent:inConversation:)
    public func processDestructionTimerUpdate(event: ZMUpdateEvent, in conversation: ZMConversation?) {
        precondition(event.type == .conversationMessageTimerUpdate, "invalid update event type")

        guard
            let payload = event.payload["data"] as? [String : AnyHashable],
            let senderUUID = event.senderUUID,
<<<<<<< HEAD
            let user = ZMUser(remoteID: senderUUID, createIfNeeded: false, in: managedObjectContext),
            let conversation = conversation
        else {
            return
        }

        let timeoutInMiliseconds = (payload["message_timer"] as? Int64) ?? 0
        let timeoutInSeconds = TimeInterval(timeoutInMiliseconds / 1000)
=======
            let user = ZMUser.fetch(with: senderUUID, domain: nil, in: managedObjectContext) else { return }
        
        var timeout: MessageDestructionTimeout?
        let timeoutIntegerValue = (payload["message_timer"] as? Int64) ?? 0
        
        // Backend is sending the miliseconds, we need to convert to seconds.
        timeout = .synced(MessageDestructionTimeoutValue(rawValue: TimeInterval(timeoutIntegerValue / 1000)))
>>>>>>> 1b6c4ae2
        
        let fromSelf = user.isSelfUser
        let fromOffToOff = !conversation.hasSyncedMessageDestructionTimeout && timeoutInSeconds == 0
        
        let noChange = fromOffToOff
        
        // We seem to get duplicate update events for timeout changes, returning
        // early will avoid duplicate system messages.
        if fromSelf && noChange { return }

        conversation.setMessageDestructionTimeoutValue(.init(rawValue: timeoutInSeconds), for: .groupConversation)
        
        if let timestamp = event.timestamp {
            conversation.appendMessageTimerUpdateSystemMessage(fromUser: user, timer: timeoutInSeconds, timestamp: timestamp)

            if conversation.isArchived && conversation.mutedMessageTypes == .none {
                conversation.isArchived = false
            }

            conversation.managedObjectContext?.enqueueDelayedSave()
        }
    }
    
    @objc (processReceiptModeUpdate:inConversation:lastServerTimestamp:)
    public func processReceiptModeUpdate(event: ZMUpdateEvent,
                                         in conversation: ZMConversation,
                                         lastServerTimestamp: Date?) {
        precondition(event.type == .conversationReceiptModeUpdate, "invalid update event type")
        
        guard let payload = event.payload["data"] as? [String : AnyHashable],
              let readReceiptMode = payload["receipt_mode"] as? Int,
              let serverTimestamp = event.timestamp,
              let senderUUID = event.senderUUID,
              let sender = ZMUser.fetch(with: senderUUID, domain: nil, in: managedObjectContext)
        else { return }
        
        // Discard event if it has already been applied
        guard let lastServerTimestamp = lastServerTimestamp else { return }
        guard serverTimestamp.compare(lastServerTimestamp) == .orderedDescending else { return }
        
        let newValue = readReceiptMode > 0
        conversation.hasReadReceiptsEnabled = newValue
        conversation.appendMessageReceiptModeChangedMessage(fromUser: sender, timestamp: serverTimestamp, enabled: newValue)
    }
}

extension ZMConversation {
    @objc public var accessPayload: [String]? {
        return accessMode?.stringValue
    }
    
    @objc public var accessRolePayload: String? {
        return accessRole?.rawValue
    }
    
    @objc
    public func requestForUpdatingSelfInfo() -> ZMUpstreamRequest? {
        guard let remoteIdentifier = self.remoteIdentifier else {
            return nil
        }
        
        var payload: [String: Any] = [:]
        var updatedKeys: Set<String> = Set()
        
        if hasLocalModifications(forKey: ZMConversationSilencedChangedTimeStampKey) {
            if silencedChangedTimestamp == nil {
                silencedChangedTimestamp = Date()
            }
            
            payload[ZMConversation.PayloadKeys.OTRMutedValueKey] = mutedMessageTypes != .none
            payload[ZMConversation.PayloadKeys.OTRMutedStatusValueKey] = mutedMessageTypes.rawValue
            payload[ZMConversation.PayloadKeys.OTRMutedReferenceKey] = silencedChangedTimestamp?.transportString()
            
            updatedKeys.insert(ZMConversationSilencedChangedTimeStampKey)
        }
        
        if hasLocalModifications(forKey: ZMConversationArchivedChangedTimeStampKey) {
            if archivedChangedTimestamp == nil {
                archivedChangedTimestamp = Date()
            }
            
            payload[ZMConversation.PayloadKeys.OTRArchivedValueKey] = isArchived
            payload[ZMConversation.PayloadKeys.OTRArchivedReferenceKey] = archivedChangedTimestamp?.transportString()
            
            updatedKeys.insert(ZMConversationArchivedChangedTimeStampKey)
        }
        
        guard !updatedKeys.isEmpty else {
            return nil
        }
        
        let path = NSString.path(withComponents: [ConversationsPath, remoteIdentifier.transportString(), "self"])
        let request = ZMTransportRequest(path: path, method: .methodPUT, payload: payload as NSDictionary)
        return ZMUpstreamRequest(keys: updatedKeys, transportRequest: request)
    }
    
    fileprivate func updateRoleFromEventPayload(_ payload: [String: Any], userId: UUID) {
        guard let roleName = payload["conversation_role"] as? String else { return }

        // TODO jacob extract domain
        let user = ZMUser.fetchOrCreate(with: userId, domain: nil, in: self.managedObjectContext!)
        let teamOrConvo: TeamOrConversation = self.team != nil ?
            TeamOrConversation.team(self.team!) : TeamOrConversation.conversation(self)
        let role = self.getRoles().first(where: {$0.name == roleName }) ??
            Role.create(
                managedObjectContext: self.managedObjectContext!,
                name: roleName,
                teamOrConversation: teamOrConvo)
        self.addParticipantAndUpdateConversationState(user: user, role: role)
    }
}<|MERGE_RESOLUTION|>--- conflicted
+++ resolved
@@ -220,8 +220,7 @@
         guard
             let payload = event.payload["data"] as? [String : AnyHashable],
             let senderUUID = event.senderUUID,
-<<<<<<< HEAD
-            let user = ZMUser(remoteID: senderUUID, createIfNeeded: false, in: managedObjectContext),
+            let user = ZMUser.fetch(with: senderUUID, domain: nil, in: managedObjectContext),
             let conversation = conversation
         else {
             return
@@ -229,15 +228,6 @@
 
         let timeoutInMiliseconds = (payload["message_timer"] as? Int64) ?? 0
         let timeoutInSeconds = TimeInterval(timeoutInMiliseconds / 1000)
-=======
-            let user = ZMUser.fetch(with: senderUUID, domain: nil, in: managedObjectContext) else { return }
-        
-        var timeout: MessageDestructionTimeout?
-        let timeoutIntegerValue = (payload["message_timer"] as? Int64) ?? 0
-        
-        // Backend is sending the miliseconds, we need to convert to seconds.
-        timeout = .synced(MessageDestructionTimeoutValue(rawValue: TimeInterval(timeoutIntegerValue / 1000)))
->>>>>>> 1b6c4ae2
         
         let fromSelf = user.isSelfUser
         let fromOffToOff = !conversation.hasSyncedMessageDestructionTimeout && timeoutInSeconds == 0
