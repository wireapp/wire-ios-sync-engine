// 
// Wire
// Copyright (C) 2016 Wire Swiss GmbH
// 
// This program is free software: you can redistribute it and/or modify
// it under the terms of the GNU General Public License as published by
// the Free Software Foundation, either version 3 of the License, or
// (at your option) any later version.
// 
// This program is distributed in the hope that it will be useful,
// but WITHOUT ANY WARRANTY; without even the implied warranty of
// MERCHANTABILITY or FITNESS FOR A PARTICULAR PURPOSE. See the
// GNU General Public License for more details.
// 
// You should have received a copy of the GNU General Public License
// along with this program. If not, see http://www.gnu.org/licenses/.
// 


@import WireTransport;
@import WireRequestStrategy;

#import <WireSyncEngine/WireSyncEngine-Swift.h>

#import "ZMLoginCodeRequestTranscoder.h"
#import "ZMAuthenticationStatus.h"
#import "ZMAuthenticationStatus.h"
#import "ZMCredentials.h"
#import "NSError+ZMUserSessionInternal.h"

@interface ZMLoginCodeRequestTranscoder() <ZMSingleRequestTranscoder>

@property (nonatomic, strong) ZMAuthenticationStatus *authenticationStatus;
@property (nonatomic) ZMSingleRequestSync *phoneVerificationCodeRequestSync;
@property (nonatomic) ZMSingleRequestSync *emailVerificationCodeRequestSync;
@property (nonatomic, weak) id<ZMSGroupQueue> groupQueue;

@end

@implementation ZMLoginCodeRequestTranscoder

- (instancetype)initWithGroupQueue:(id<ZMSGroupQueue>)groupQueue authenticationStatus:(ZMAuthenticationStatus *)authenticationStatus
{
    self = [super init];
    if (self != nil) {
        self.groupQueue = groupQueue;
        self.authenticationStatus = authenticationStatus;
        self.phoneVerificationCodeRequestSync = [[ZMSingleRequestSync alloc] initWithSingleRequestTranscoder:self groupQueue:groupQueue];
        self.emailVerificationCodeRequestSync = [[ZMSingleRequestSync alloc] initWithSingleRequestTranscoder:self groupQueue:groupQueue];
        [self.phoneVerificationCodeRequestSync readyForNextRequest];
<<<<<<< HEAD
=======
        [self.emailVerificationCodeRequestSync readyForNextRequest];
>>>>>>> 42822a14
    }
    return self;
}

- (ZMTransportRequest *)nextRequest
{
    if (self.authenticationStatus.currentPhase == ZMAuthenticationPhaseRequestPhoneVerificationCodeForLogin) {
        [self.phoneVerificationCodeRequestSync readyForNextRequestIfNotBusy];
        return [self.phoneVerificationCodeRequestSync nextRequest];
    } else if (self.authenticationStatus.currentPhase == ZMAuthenticationPhaseRequestEmailVerificationCodeForLogin) {
        [self.emailVerificationCodeRequestSync readyForNextRequestIfNotBusy];
        return [self.emailVerificationCodeRequestSync nextRequest];
    }
    return nil;
}

#pragma mark - ZMSingleRequestTranscoder

- (ZMTransportRequest *)requestForSingleRequestSync:(__unused ZMSingleRequestSync *)sync;
{

    if (sync == self.emailVerificationCodeRequestSync) {
        ZMTransportRequest *emailVerficationCodeRequest = [[ZMTransportRequest alloc] initWithPath:@"/verification-code/send"
                                                                                            method:ZMMethodPOST
                                                                                           payload:@{@"email": self.authenticationStatus.loginEmailThatNeedsAValidationCode}
                                                                                    authentication:ZMTransportRequestAuthNone];
        return emailVerficationCodeRequest;
    } else if (sync == self.phoneVerificationCodeRequestSync) {

        ZMTransportRequest *phoneVerificationCodeRequest = [[ZMTransportRequest alloc] initWithPath:@"/login/send"
                                                                                             method:ZMMethodPOST
                                                                                            payload:@{@"phone": self.authenticationStatus.loginPhoneNumberThatNeedsAValidationCode}
                                                                                     authentication:ZMTransportRequestAuthNone];
        return phoneVerificationCodeRequest;
    }

    return nil;
}

- (void)didReceiveResponse:(ZMTransportResponse *)response forSingleRequest:(__unused ZMSingleRequestSync *)sync
{
    ZMAuthenticationStatus *authStatus  = self.authenticationStatus;
    if(response.result == ZMTransportResponseStatusSuccess) {
        [authStatus didCompleteRequestForLoginCodeSuccessfully];
    }
    else {
        NSError *error = {
            [NSError pendingLoginErrorWithResponse:response] ?:
            [NSError unauthorizedErrorWithResponse:response] ?:
            [NSError invalidPhoneNumberErrorWithReponse:response] ?:
            [NSError userSessionErrorWithErrorCode:ZMUserSessionUnknownError userInfo:nil]
        };

        [authStatus didFailRequestForLoginCode:error];
    }
}

@end<|MERGE_RESOLUTION|>--- conflicted
+++ resolved
@@ -48,10 +48,7 @@
         self.phoneVerificationCodeRequestSync = [[ZMSingleRequestSync alloc] initWithSingleRequestTranscoder:self groupQueue:groupQueue];
         self.emailVerificationCodeRequestSync = [[ZMSingleRequestSync alloc] initWithSingleRequestTranscoder:self groupQueue:groupQueue];
         [self.phoneVerificationCodeRequestSync readyForNextRequest];
-<<<<<<< HEAD
-=======
         [self.emailVerificationCodeRequestSync readyForNextRequest];
->>>>>>> 42822a14
     }
     return self;
 }
