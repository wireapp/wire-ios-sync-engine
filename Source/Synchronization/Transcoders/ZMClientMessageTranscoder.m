// 
// Wire
// Copyright (C) 2016 Wire Swiss GmbH
// 
// This program is free software: you can redistribute it and/or modify
// it under the terms of the GNU General Public License as published by
// the Free Software Foundation, either version 3 of the License, or
// (at your option) any later version.
// 
// This program is distributed in the hope that it will be useful,
// but WITHOUT ANY WARRANTY; without even the implied warranty of
// MERCHANTABILITY or FITNESS FOR A PARTICULAR PURPOSE. See the
// GNU General Public License for more details.
// 
// You should have received a copy of the GNU General Public License
// along with this program. If not, see http://www.gnu.org/licenses/.
// 

@import ZMCDataModel;

#import "ZMClientMessageTranscoder+Internal.h"
#import "ZMMessageTranscoder+Internal.h"
#import "ZMUpstreamInsertedObjectSync.h"
#import "ZMMessageExpirationTimer.h"
#import "ZMUpstreamTranscoder.h"

#import "ZMClientRegistrationStatus.h"
#import "ZMLocalNotificationDispatcher.h"

#import "CBCryptoBox+UpdateEvents.h"
#import <zmessaging/zmessaging-Swift.h>
#import "ZMOperationLoop.h"


<<<<<<< HEAD
=======
@interface ZMAssetClientMessage (ImagePredicates)

+ (NSPredicate *)filterForUploadingImageMessages;
+ (NSPredicate *)filterForImagesToBeDownloaded;

@end



>>>>>>> c67c27b7
@interface ZMClientMessageTranscoder()

@property (nonatomic) ClientMessageRequestFactory *requestsFactory;
@property (nonatomic, weak) ZMClientRegistrationStatus *clientRegistrationStatus;
@property (nonatomic, weak) BackgroundAPNSConfirmationStatus *apnsConfirmationStatus;

@end


@implementation ZMClientMessageTranscoder

- (instancetype)initWithManagedObjectContext:(NSManagedObjectContext *)moc
                 localNotificationDispatcher:(ZMLocalNotificationDispatcher *)dispatcher
                    clientRegistrationStatus:(ZMClientRegistrationStatus *)clientRegistrationStatus
                      apnsConfirmationStatus:(BackgroundAPNSConfirmationStatus *)apnsConfirmationStatus;
{
    ZMUpstreamInsertedObjectSync *clientTextMessageUpstreamSync = [[ZMUpstreamInsertedObjectSync alloc] initWithTranscoder:self entityName:[ZMClientMessage entityName] filter:nil managedObjectContext:moc];
    ZMMessageExpirationTimer *messageTimer = [[ZMMessageExpirationTimer alloc] initWithManagedObjectContext:moc entityName:[ZMClientMessage entityName] localNotificationDispatcher:dispatcher filter:nil];
    
    self = [super initWithManagedObjectContext:moc
                    upstreamInsertedObjectSync:clientTextMessageUpstreamSync
                   localNotificationDispatcher:dispatcher
                        messageExpirationTimer:messageTimer];
    if (self) {
        self.requestsFactory = [ClientMessageRequestFactory new];
        self.clientRegistrationStatus = clientRegistrationStatus;
        self.apnsConfirmationStatus = apnsConfirmationStatus;
    }
    return self;
}

- (ZMTransportRequest *)requestForInsertingObject:(ZMClientMessage *)message
{
    ZMTransportRequest *request = [self.requestsFactory upstreamRequestForMessage:message forConversationWithId:message.conversation.remoteIdentifier];
    if ([message isKindOfClass:ZMClientMessage.class] && message.genericMessage.hasConfirmation && self.apnsConfirmationStatus.needsToSyncMessages) {
        [request forceToVoipSession]; // we might receive a message while in the background
    }
    return request;
}

<<<<<<< HEAD
=======
- (BOOL)shouldCreateRequestToSyncObject:(ZMAssetClientMessage *)message forKeys:(NSSet *)keys withSync:(id)sync
{
    NOT_USED(sync);
    ZMImageFormat format = [self imageFormatForKeys:keys message:message];
    if(format == ZMImageFormatInvalid) {
        // we will ultimately crash here when trying to create the request
        return YES;
    }
    if ([message.imageAssetStorage shouldReprocessForFormat:format]) {
        // before we create an upstream request we should check if we can (and should) process image data again
        // if we can we reschedule processing
        // this might cause a loop if the message can not be processed whatsoever
        [self scheduleImageProcessingForMessage:message format:format];
        [self.managedObjectContext saveOrRollback];
        return NO;
    }
    return YES;
}

- (ZMImageFormat)imageFormatForKeys:(NSSet *)keys message:(ZMAssetClientMessage *)message
{
    ZMImageFormat format = ZMImageFormatInvalid;
    
    if ([keys containsObject:ZMAssetClientMessageUploadedStateKey]) {
        switch (message.uploadState) {
            case ZMAssetUploadStateUploadingPlaceholder:
                format = ZMImageFormatPreview;
                break;
                
            case ZMAssetUploadStateUploadingFullAsset:
                format = ZMImageFormatMedium;
                break;
                
            case ZMAssetUploadStateDone:
            case ZMAssetUploadStateUploadingFailed:
            case ZMAssetUploadStateUploadingThumbnail:
                break;
        }
    }
    
    return format;
}

- (ZMUpstreamRequest *)requestForUpdatingObject:(ZMAssetClientMessage *)message forKeys:(NSSet *)keys
{
    ZMImageFormat format = [self imageFormatForKeys:keys message:message];
    if (format == ZMImageFormatInvalid) {
        ZMTrapUnableToGenerateRequest(keys, self);
        return nil;
    }
    
    ZMUpstreamRequest *request = [self requestForUpdatingAssetClientMessage:message format:format];
    if (request == nil) {
        // We will crash, but we should still delete the image
        [message.managedObjectContext deleteObject:message];
        [self.managedObjectContext saveOrRollback];
    }
    return request;
}

- (void)scheduleImageProcessingForMessage:(ZMAssetClientMessage *)message format:(ZMImageFormat)format
{
    // to trigger image processing we reset image properties to nil
    // this will make asset preprocessortracker from client message transcoder to pick up this image again
    ZMGenericMessage *genericMessage = [ZMGenericMessage messageWithMediumImageProperties:nil
                                                    processedImageProperties:nil
                                                              encryptionKeys:nil
                                                                       nonce:message.nonce.transportString
                                                                      format:format];
    [message addGenericMessage:genericMessage];
    [ZMOperationLoop notifyNewRequestsAvailable:self];
}

- (ZMUpstreamRequest *)requestForUpdatingAssetClientMessage:(ZMAssetClientMessage *)message format:(ZMImageFormat)format
{
    ZMTransportRequest *request = [self.requestsFactory upstreamRequestForAssetMessage:format message:message forConversationWithId:message.conversation.remoteIdentifier];
    if (request == nil) {
        return nil;
    }
    
    ZM_WEAK(self);
    [request addCompletionHandler:[ZMCompletionHandler handlerOnGroupQueue:self.managedObjectContext block:^(ZMTransportResponse *response) {
        if (response.result == ZMTransportResponseStatusSuccess) {
            ZM_STRONG(self);
            [message markAsSent];
            [ZMOperationLoop notifyNewRequestsAvailable:self]; //to send next image
        }
    }]];
    
    return [[ZMUpstreamRequest alloc] initWithKeys:[NSSet setWithObject:ZMAssetClientMessageUploadedStateKey] transportRequest:request];
}

>>>>>>> c67c27b7
- (void)updateInsertedObject:(ZMMessage *)message request:(ZMUpstreamRequest *)upstreamRequest response:(ZMTransportResponse *)response;
{
    [super updateInsertedObject:message request:upstreamRequest response:response];
    [(ZMClientMessage *)message parseUploadResponse:response clientDeletionDelegate:self.clientRegistrationStatus];
    
    // if it's reaction
    if ([message isKindOfClass:[ZMClientMessage class]]){
        ZMClientMessage *clientMessage = (id)message;
        if (clientMessage.genericMessage.hasReaction) {
            [message.managedObjectContext deleteObject:clientMessage];
        }
        if (clientMessage.genericMessage.hasConfirmation) {
            [self.apnsConfirmationStatus didConfirmMessage:clientMessage.nonce];
            [message.managedObjectContext deleteObject:clientMessage]; // we don't need the message anymore
        }
    }
}

- (ZMManagedObject *)dependentObjectNeedingUpdateBeforeProcessingObject:(ZMClientMessage *)message;
{
    return message.dependendObjectNeedingUpdateBeforeProcessing;
}

- (ZMMessage *)messageFromUpdateEvent:(ZMUpdateEvent *)event
                       prefetchResult:(ZMFetchRequestBatchResult *)prefetchResult
{
    MessageUpdateResult *updateResult;
    switch (event.type) {
        case ZMUpdateEventConversationClientMessageAdd:
        case ZMUpdateEventConversationOtrMessageAdd:
        case ZMUpdateEventConversationOtrAssetAdd:
            updateResult = [ZMOTRMessage messageUpdateResultFromUpdateEvent:event
                                                     inManagedObjectContext:self.managedObjectContext
                                                             prefetchResult:prefetchResult];
            if ([BackgroundAPNSConfirmationStatus sendDeliveryReceipts]) {
                if (updateResult.needsConfirmation) {
                    ZMClientMessage *confirmation = [updateResult.message confirmReception];
                    if (event.source == ZMUpdateEventSourcePushNotification) {
                        [self.apnsConfirmationStatus needsToConfirmMessage:confirmation.nonce];
                    }
                }
            }
            break;
        default:
            return nil;
    }
    
    [updateResult.message markAsSent];
    return updateResult.message;
}

<<<<<<< HEAD
=======

@end

@implementation ZMClientMessageTranscoder (ZMDownstreamMediumImageTranscoder)

- (ZMTransportRequest *)requestForFetchingObject:(ZMAssetClientMessage *)message downstreamSync:(ZMDownstreamObjectSync * __unused)downstreamSync;
{
    //if we have data stored already we don't need to make request
    //we just update message using this data
    NSData *existingData = [self.managedObjectContext.zm_imageAssetCache assetData:message.nonce format:ZMImageFormatMedium encrypted:NO];
    if (existingData == nil) {
        if (nil != message.imageMessageData) {
            return [self.requestsFactory requestToGetAsset:message.assetId.transportString inConversation:message.conversation.remoteIdentifier isEncrypted:message.isEncrypted];
        } else if (nil != message.fileMessageData) {
            return [self.requestsFactory requestToGetAsset:message.fileMessageData.thumbnailAssetID inConversation:message.conversation.remoteIdentifier isEncrypted:message.isEncrypted];
        }
        return nil;
    }
    else {
        [self updateObject:message withImageData:existingData];
        [self.managedObjectContext enqueueDelayedSave];
        return nil;
    }
}

- (void)updateObject:(ZMManagedObject *)object withResponse:(ZMTransportResponse *)response downstreamSync:(ZMDownstreamObjectSync * __unused)downstreamSync;
{
    [self updateObject:(ZMAssetClientMessage *)object withImageData:response.rawData];
}

- (void)deleteObject:(ZMAssetClientMessage *)imageMessage downstreamSync:(ZMDownstreamObjectSync * __unused)downstreamSync;
{
    [imageMessage.managedObjectContext deleteObject:imageMessage];
}

- (void)updateObject:(ZMAssetClientMessage *)imageMessage withImageData:(NSData *)mediumImageData;
{
    [imageMessage.imageAssetStorage updateMessageWithImageData:mediumImageData forFormat:ZMImageFormatMedium];
    // trigger change for image data (a computed property)
    NSManagedObjectContext *uiMOC = self.managedObjectContext.zm_userInterfaceContext;
    
    [uiMOC performGroupedBlock:^{
        ZMAssetClientMessage *message = [uiMOC existingObjectWithID:imageMessage.objectID error:nil];
        if (nil != message) {
            [uiMOC.globalManagedObjectContextObserver notifyNonCoreDataChangeInManagedObject:message];
        }
    }];
}

@end



@implementation ZMAssetClientMessage (ImagePredicates)

+ (NSPredicate *)filterForUploadingImageMessages
{
    return [NSPredicate predicateWithBlock:^BOOL(ZMAssetClientMessage  * _Nonnull message, __unused NSDictionary * _Nullable bindings) {
        return message.imageMessageData != nil &&
        (message.uploadState == ZMAssetUploadStateUploadingPlaceholder ||
         message.uploadState == ZMAssetUploadStateUploadingFullAsset) &&
        message.imageAssetStorage.mediumGenericMessage.image.width != 0 &&
        message.imageAssetStorage.previewGenericMessage.image.width != 0;
    }];
}

+ (NSPredicate *)filterForImagesToBeDownloaded
{
    return [NSPredicate predicateWithBlock:^BOOL(ZMAssetClientMessage * _Nonnull message, __unused NSDictionary * _Nullable bindings) {
        BOOL imageWithoutMedium = message.imageMessageData != nil && !message.hasDownloadedImage && message.assetId != nil;
        BOOL videoFileWithoutThumbnail = message.fileMessageData != nil && !message.hasDownloadedImage && message.fileMessageData.thumbnailAssetID != nil;
        return imageWithoutMedium || videoFileWithoutThumbnail;
    }];
}

>>>>>>> c67c27b7
@end<|MERGE_RESOLUTION|>--- conflicted
+++ resolved
@@ -32,18 +32,6 @@
 #import "ZMOperationLoop.h"
 
 
-<<<<<<< HEAD
-=======
-@interface ZMAssetClientMessage (ImagePredicates)
-
-+ (NSPredicate *)filterForUploadingImageMessages;
-+ (NSPredicate *)filterForImagesToBeDownloaded;
-
-@end
-
-
-
->>>>>>> c67c27b7
 @interface ZMClientMessageTranscoder()
 
 @property (nonatomic) ClientMessageRequestFactory *requestsFactory;
@@ -84,101 +72,6 @@
     return request;
 }
 
-<<<<<<< HEAD
-=======
-- (BOOL)shouldCreateRequestToSyncObject:(ZMAssetClientMessage *)message forKeys:(NSSet *)keys withSync:(id)sync
-{
-    NOT_USED(sync);
-    ZMImageFormat format = [self imageFormatForKeys:keys message:message];
-    if(format == ZMImageFormatInvalid) {
-        // we will ultimately crash here when trying to create the request
-        return YES;
-    }
-    if ([message.imageAssetStorage shouldReprocessForFormat:format]) {
-        // before we create an upstream request we should check if we can (and should) process image data again
-        // if we can we reschedule processing
-        // this might cause a loop if the message can not be processed whatsoever
-        [self scheduleImageProcessingForMessage:message format:format];
-        [self.managedObjectContext saveOrRollback];
-        return NO;
-    }
-    return YES;
-}
-
-- (ZMImageFormat)imageFormatForKeys:(NSSet *)keys message:(ZMAssetClientMessage *)message
-{
-    ZMImageFormat format = ZMImageFormatInvalid;
-    
-    if ([keys containsObject:ZMAssetClientMessageUploadedStateKey]) {
-        switch (message.uploadState) {
-            case ZMAssetUploadStateUploadingPlaceholder:
-                format = ZMImageFormatPreview;
-                break;
-                
-            case ZMAssetUploadStateUploadingFullAsset:
-                format = ZMImageFormatMedium;
-                break;
-                
-            case ZMAssetUploadStateDone:
-            case ZMAssetUploadStateUploadingFailed:
-            case ZMAssetUploadStateUploadingThumbnail:
-                break;
-        }
-    }
-    
-    return format;
-}
-
-- (ZMUpstreamRequest *)requestForUpdatingObject:(ZMAssetClientMessage *)message forKeys:(NSSet *)keys
-{
-    ZMImageFormat format = [self imageFormatForKeys:keys message:message];
-    if (format == ZMImageFormatInvalid) {
-        ZMTrapUnableToGenerateRequest(keys, self);
-        return nil;
-    }
-    
-    ZMUpstreamRequest *request = [self requestForUpdatingAssetClientMessage:message format:format];
-    if (request == nil) {
-        // We will crash, but we should still delete the image
-        [message.managedObjectContext deleteObject:message];
-        [self.managedObjectContext saveOrRollback];
-    }
-    return request;
-}
-
-- (void)scheduleImageProcessingForMessage:(ZMAssetClientMessage *)message format:(ZMImageFormat)format
-{
-    // to trigger image processing we reset image properties to nil
-    // this will make asset preprocessortracker from client message transcoder to pick up this image again
-    ZMGenericMessage *genericMessage = [ZMGenericMessage messageWithMediumImageProperties:nil
-                                                    processedImageProperties:nil
-                                                              encryptionKeys:nil
-                                                                       nonce:message.nonce.transportString
-                                                                      format:format];
-    [message addGenericMessage:genericMessage];
-    [ZMOperationLoop notifyNewRequestsAvailable:self];
-}
-
-- (ZMUpstreamRequest *)requestForUpdatingAssetClientMessage:(ZMAssetClientMessage *)message format:(ZMImageFormat)format
-{
-    ZMTransportRequest *request = [self.requestsFactory upstreamRequestForAssetMessage:format message:message forConversationWithId:message.conversation.remoteIdentifier];
-    if (request == nil) {
-        return nil;
-    }
-    
-    ZM_WEAK(self);
-    [request addCompletionHandler:[ZMCompletionHandler handlerOnGroupQueue:self.managedObjectContext block:^(ZMTransportResponse *response) {
-        if (response.result == ZMTransportResponseStatusSuccess) {
-            ZM_STRONG(self);
-            [message markAsSent];
-            [ZMOperationLoop notifyNewRequestsAvailable:self]; //to send next image
-        }
-    }]];
-    
-    return [[ZMUpstreamRequest alloc] initWithKeys:[NSSet setWithObject:ZMAssetClientMessageUploadedStateKey] transportRequest:request];
-}
-
->>>>>>> c67c27b7
 - (void)updateInsertedObject:(ZMMessage *)message request:(ZMUpstreamRequest *)upstreamRequest response:(ZMTransportResponse *)response;
 {
     [super updateInsertedObject:message request:upstreamRequest response:response];
@@ -230,82 +123,5 @@
     return updateResult.message;
 }
 
-<<<<<<< HEAD
-=======
 
-@end
-
-@implementation ZMClientMessageTranscoder (ZMDownstreamMediumImageTranscoder)
-
-- (ZMTransportRequest *)requestForFetchingObject:(ZMAssetClientMessage *)message downstreamSync:(ZMDownstreamObjectSync * __unused)downstreamSync;
-{
-    //if we have data stored already we don't need to make request
-    //we just update message using this data
-    NSData *existingData = [self.managedObjectContext.zm_imageAssetCache assetData:message.nonce format:ZMImageFormatMedium encrypted:NO];
-    if (existingData == nil) {
-        if (nil != message.imageMessageData) {
-            return [self.requestsFactory requestToGetAsset:message.assetId.transportString inConversation:message.conversation.remoteIdentifier isEncrypted:message.isEncrypted];
-        } else if (nil != message.fileMessageData) {
-            return [self.requestsFactory requestToGetAsset:message.fileMessageData.thumbnailAssetID inConversation:message.conversation.remoteIdentifier isEncrypted:message.isEncrypted];
-        }
-        return nil;
-    }
-    else {
-        [self updateObject:message withImageData:existingData];
-        [self.managedObjectContext enqueueDelayedSave];
-        return nil;
-    }
-}
-
-- (void)updateObject:(ZMManagedObject *)object withResponse:(ZMTransportResponse *)response downstreamSync:(ZMDownstreamObjectSync * __unused)downstreamSync;
-{
-    [self updateObject:(ZMAssetClientMessage *)object withImageData:response.rawData];
-}
-
-- (void)deleteObject:(ZMAssetClientMessage *)imageMessage downstreamSync:(ZMDownstreamObjectSync * __unused)downstreamSync;
-{
-    [imageMessage.managedObjectContext deleteObject:imageMessage];
-}
-
-- (void)updateObject:(ZMAssetClientMessage *)imageMessage withImageData:(NSData *)mediumImageData;
-{
-    [imageMessage.imageAssetStorage updateMessageWithImageData:mediumImageData forFormat:ZMImageFormatMedium];
-    // trigger change for image data (a computed property)
-    NSManagedObjectContext *uiMOC = self.managedObjectContext.zm_userInterfaceContext;
-    
-    [uiMOC performGroupedBlock:^{
-        ZMAssetClientMessage *message = [uiMOC existingObjectWithID:imageMessage.objectID error:nil];
-        if (nil != message) {
-            [uiMOC.globalManagedObjectContextObserver notifyNonCoreDataChangeInManagedObject:message];
-        }
-    }];
-}
-
-@end
-
-
-
-@implementation ZMAssetClientMessage (ImagePredicates)
-
-+ (NSPredicate *)filterForUploadingImageMessages
-{
-    return [NSPredicate predicateWithBlock:^BOOL(ZMAssetClientMessage  * _Nonnull message, __unused NSDictionary * _Nullable bindings) {
-        return message.imageMessageData != nil &&
-        (message.uploadState == ZMAssetUploadStateUploadingPlaceholder ||
-         message.uploadState == ZMAssetUploadStateUploadingFullAsset) &&
-        message.imageAssetStorage.mediumGenericMessage.image.width != 0 &&
-        message.imageAssetStorage.previewGenericMessage.image.width != 0;
-    }];
-}
-
-+ (NSPredicate *)filterForImagesToBeDownloaded
-{
-    return [NSPredicate predicateWithBlock:^BOOL(ZMAssetClientMessage * _Nonnull message, __unused NSDictionary * _Nullable bindings) {
-        BOOL imageWithoutMedium = message.imageMessageData != nil && !message.hasDownloadedImage && message.assetId != nil;
-        BOOL videoFileWithoutThumbnail = message.fileMessageData != nil && !message.hasDownloadedImage && message.fileMessageData.thumbnailAssetID != nil;
-        return imageWithoutMedium || videoFileWithoutThumbnail;
-    }];
-}
-
->>>>>>> c67c27b7
 @end