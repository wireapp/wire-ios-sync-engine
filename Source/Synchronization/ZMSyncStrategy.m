--- conflicted
+++ resolved
@@ -184,11 +184,8 @@
                                                                                       clientUpdateStatus:clientUpdateStatus
                                                                                                  context:self.syncMOC];
         self.missingClientsRequestStrategy = [[MissingClientsRequestStrategy alloc] initWithClientRegistrationStatus:clientRegistrationStatus apnsConfirmationStatus: self.apnsConfirmationStatus managedObjectContext:self.syncMOC];
-<<<<<<< HEAD
         self.pushTokenStrategy = [[PushTokenStrategy alloc] initWithManagedObjectContext:self.syncMOC clientRegistrationDelegate:clientRegistrationStatus];
-=======
         self.typingStrategy = [[TypingStrategy alloc] initWithManagedObjectContext:self.syncMOC clientRegistrationDelegate:clientRegistrationStatus];
->>>>>>> d7e3a73e
         self.requestStrategies = @[
                                    self.userClientRequestStrategy,
                                    self.missingClientsRequestStrategy,
@@ -221,11 +218,8 @@
                                    self.linkPreviewAssetUploadRequestStrategy,
                                    self.imageDownloadRequestStrategy,
                                    self.imageUploadRequestStrategy,
-<<<<<<< HEAD
-                                   self.pushTokenStrategy
-=======
+                                   self.pushTokenStrategy,
                                    self.typingStrategy
->>>>>>> d7e3a73e
                                    ];
 
         self.changeTrackerBootStrap = [[ZMChangeTrackerBootstrap alloc] initWithManagedObjectContext:self.syncMOC changeTrackers:self.allChangeTrackers];
