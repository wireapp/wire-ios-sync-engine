// 
// Wire
// Copyright (C) 2016 Wire Swiss GmbH
// 
// This program is free software: you can redistribute it and/or modify
// it under the terms of the GNU General Public License as published by
// the Free Software Foundation, either version 3 of the License, or
// (at your option) any later version.
// 
// This program is distributed in the hope that it will be useful,
// but WITHOUT ANY WARRANTY; without even the implied warranty of
// MERCHANTABILITY or FITNESS FOR A PARTICULAR PURPOSE. See the
// GNU General Public License for more details.
// 
// You should have received a copy of the GNU General Public License
// along with this program. If not, see http://www.gnu.org/licenses/.
// 


@import UIKit;
@import zimages;
@import ZMUtilities;
@import ZMTransport;
@import ZMCDataModel;
@import WireMessageStrategy;
@import WireRequestStrategy;

#import "ZMSyncStrategy+Internal.h"
#import "ZMUserSession.h"
#import "ZMUserSession+Internal.h"
#import "ZMConnectionTranscoder.h"
#import "ZMUserTranscoder.h"
#import "ZMSelfTranscoder.h"
#import "ZMConversationTranscoder.h"
#import "ZMSyncStateMachine.h"
#import "ZMAuthenticationStatus.h"
#import "ZMMissingUpdateEventsTranscoder.h"
#import "ZMLastUpdateEventIDTranscoder.h"
#import "ZMRegistrationTranscoder.h"
#import "ZMFlowSync.h"
#import "ZMLoginTranscoder.h"
#import "ZMCallStateTranscoder.h"
#import "ZMPhoneNumberVerificationTranscoder.h"
#import "ZMLoginCodeRequestTranscoder.h"
#import "ZMessagingLogs.h"
#import "ZMClientRegistrationStatus.h"
#import "ZMOnDemandFlowManager.h"
#import "ZMLocalNotificationDispatcher.h"
#import "ZMHotFix.h"

#import <zmessaging/zmessaging-Swift.h>

@interface ZMSyncStrategy ()
{
    dispatch_once_t _didFetchObjects;
}

@property (nonatomic) NSManagedObjectContext *syncMOC;
@property (nonatomic, weak) NSManagedObjectContext *uiMOC;

@property (nonatomic) id<ZMApplication> application;

@property (nonatomic) ZMConnectionTranscoder *connectionTranscoder;
@property (nonatomic) ZMUserTranscoder *userTranscoder;
@property (nonatomic) ZMSelfTranscoder *selfTranscoder;
@property (nonatomic) ZMConversationTranscoder *conversationTranscoder;
@property (nonatomic) ZMMessageTranscoder *systemMessageTranscoder;
@property (nonatomic) ZMMessageTranscoder *clientMessageTranscoder;
@property (nonatomic) ZMMissingUpdateEventsTranscoder *missingUpdateEventsTranscoder;
@property (nonatomic) ZMLastUpdateEventIDTranscoder *lastUpdateEventIDTranscoder;
@property (nonatomic) ZMRegistrationTranscoder *registrationTranscoder;
@property (nonatomic) ZMPhoneNumberVerificationTranscoder *phoneNumberVerificationTranscoder;
@property (nonatomic) ZMLoginTranscoder *loginTranscoder;
@property (nonatomic) ZMLoginCodeRequestTranscoder *loginCodeRequestTranscoder;
@property (nonatomic) ZMFlowSync *flowTranscoder;
@property (nonatomic) ZMCallStateTranscoder *callStateTranscoder;
@property (nonatomic) LinkPreviewAssetUploadRequestStrategy *linkPreviewAssetUploadRequestStrategy;
@property (nonatomic) ImageUploadRequestStrategy *imageUploadRequestStrategy;
@property (nonatomic) ImageDownloadRequestStrategy *imageDownloadRequestStrategy;

@property (nonatomic) ZMSyncStateMachine *stateMachine;
@property (nonatomic) ZMUpdateEventsBuffer *eventsBuffer;
@property (nonatomic) ZMChangeTrackerBootstrap *changeTrackerBootStrap;
@property (nonatomic) ConversationStatusStrategy *conversationStatusSync;
@property (nonatomic) UserClientRequestStrategy *userClientRequestStrategy;
@property (nonatomic) MissingClientsRequestStrategy *missingClientsRequestStrategy;
@property (nonatomic) FileUploadRequestStrategy *fileUploadRequestStrategy;
@property (nonatomic) LinkPreviewAssetDownloadRequestStrategy *linkPreviewAssetDownloadRequestStrategy;
@property (nonatomic) PushTokenStrategy *pushTokenStrategy;
@property (nonatomic) SearchUserImageStrategy *searchUserImageStrategy;

@property (nonatomic) NSManagedObjectContext *eventMOC;
@property (nonatomic) EventDecoder *eventDecoder;
@property (nonatomic, weak) ZMLocalNotificationDispatcher *localNotificationDispatcher;
@property (nonatomic) BackgroundAPNSConfirmationStatus *apnsConfirmationStatus;

@property (nonatomic) NSArray *allChangeTrackers;

@property (nonatomic) NSArray<ZMObjectSyncStrategy *> *requestStrategies;

@property (atomic) BOOL tornDown;
@property (nonatomic) BOOL contextMergingDisabled;

@property (nonatomic, weak) ZMAuthenticationStatus *authenticationStatus;
@property (nonatomic, weak) ZMClientRegistrationStatus *clientRegistrationStatus;
@property (nonatomic) SyncStatus *syncStatus;
@property (nonatomic, weak) id<ZMSyncStateDelegate> syncStateDelegate;
@property (nonatomic) ZMHotFix *hotFix;

@end

@interface ZMLocalNotificationDispatcher (Push) <ZMPushMessageHandler>
@end

@interface BackgroundAPNSConfirmationStatus (Protocol) <DeliveryConfirmationDelegate>
@end

@interface ZMClientRegistrationStatus (Protocol) <ClientRegistrationDelegate>

@end

@implementation ZMSyncStrategy

ZM_EMPTY_ASSERTING_INIT()


- (instancetype)initWithAuthenticationCenter:(ZMAuthenticationStatus *)authenticationStatus
                     userProfileUpdateStatus:(UserProfileUpdateStatus *)userProfileStatus
                    clientRegistrationStatus:(ZMClientRegistrationStatus *)clientRegistrationStatus
                          clientUpdateStatus:(ClientUpdateStatus *)clientUpdateStatus
                        proxiedRequestStatus:(ProxiedRequestsStatus *)proxiedRequestStatus
                               accountStatus:(ZMAccountStatus *)accountStatus
                backgroundAPNSPingBackStatus:(BackgroundAPNSPingBackStatus *)backgroundAPNSPingBackStatus
                   topConversationsDirectory:(TopConversationsDirectory *)topConversationsDirectory
                                mediaManager:(id<AVSMediaManager>)mediaManager
                         onDemandFlowManager:(ZMOnDemandFlowManager *)onDemandFlowManager
                                     syncMOC:(NSManagedObjectContext *)syncMOC
                                       uiMOC:(NSManagedObjectContext *)uiMOC
                           syncStateDelegate:(id<ZMSyncStateDelegate>)syncStateDelegate
                       backgroundableSession:(id<ZMBackgroundable>)backgroundableSession
                localNotificationsDispatcher:(ZMLocalNotificationDispatcher *)localNotificationsDispatcher
                    taskCancellationProvider:(id <ZMRequestCancellation>)taskCancellationProvider
                          appGroupIdentifier:(NSString *)appGroupIdentifier
                                 application:(id<ZMApplication>)application;

{
    self = [super init];
    if (self) {
        self.syncStateDelegate = syncStateDelegate;
        self.application = application;
        self.localNotificationDispatcher = localNotificationsDispatcher;
        self.authenticationStatus = authenticationStatus;
        self.clientRegistrationStatus = clientRegistrationStatus;
        self.syncMOC = syncMOC;
        self.uiMOC = uiMOC;
        self.hotFix = [[ZMHotFix alloc] initWithSyncMOC:self.syncMOC];

        self.eventMOC = [NSManagedObjectContext createEventContextWithAppGroupIdentifier:appGroupIdentifier];
        [self.eventMOC addGroup:self.syncMOC.dispatchGroup];
        self.apnsConfirmationStatus = [[BackgroundAPNSConfirmationStatus alloc] initWithApplication:application
                                                                               managedObjectContext:self.syncMOC
                                                                          backgroundActivityFactory:[BackgroundActivityFactory sharedInstance]];
        self.syncStatus = [[SyncStatus alloc] initWithManagedObjectContext:self.syncMOC syncStateDelegate:self];

        [self createTranscodersWithClientRegistrationStatus:clientRegistrationStatus
                               localNotificationsDispatcher:localNotificationsDispatcher
                                       authenticationStatus:authenticationStatus
                               backgroundAPNSPingBackStatus:backgroundAPNSPingBackStatus
                                              accountStatus:accountStatus
                                               mediaManager:mediaManager
                                        onDemandFlowManager:onDemandFlowManager
                                   taskCancellationProvider:taskCancellationProvider];
        
        self.stateMachine = [[ZMSyncStateMachine alloc] initWithAuthenticationStatus:authenticationStatus
                                                            clientRegistrationStatus:clientRegistrationStatus
                                                             objectStrategyDirectory:self
                                                                   syncStateDelegate:syncStateDelegate
                                                               backgroundableSession:backgroundableSession
                                                                         application:application
                                                                       slowSynStatus:self.syncStatus];

        self.eventsBuffer = [[ZMUpdateEventsBuffer alloc] initWithUpdateEventConsumer:self];
        self.userClientRequestStrategy = [[UserClientRequestStrategy alloc] initWithAuthenticationStatus:authenticationStatus
                                                                                clientRegistrationStatus:clientRegistrationStatus
                                                                                      clientUpdateStatus:clientUpdateStatus
                                                                                                 context:self.syncMOC];
        self.missingClientsRequestStrategy = [[MissingClientsRequestStrategy alloc] initWithClientRegistrationStatus:clientRegistrationStatus apnsConfirmationStatus: self.apnsConfirmationStatus managedObjectContext:self.syncMOC];
        
        NSOperationQueue *imageProcessingQueue = [ZMImagePreprocessor createSuitableImagePreprocessingQueue];
        self.requestStrategies = @[
                                   self.userClientRequestStrategy,
                                   self.missingClientsRequestStrategy,
                                   self.missingUpdateEventsTranscoder,
                                   [[ProxiedRequestStrategy alloc] initWithRequestsStatus:proxiedRequestStatus
                                                                     managedObjectContext:self.syncMOC],
                                   [[DeleteAccountRequestStrategy alloc] initWithAuthStatus:authenticationStatus
                                                                       managedObjectContext:self.syncMOC],
                                   [[AssetDownloadRequestStrategy alloc] initWithAuthStatus:clientRegistrationStatus
                                                                   taskCancellationProvider:taskCancellationProvider
                                                                       managedObjectContext:self.syncMOC],
                                   [[AssetV3DownloadRequestStrategy alloc] initWithAuthStatus:clientRegistrationStatus
                                                                     taskCancellationProvider:taskCancellationProvider
                                                                         managedObjectContext:self.syncMOC],
                                   [[AssetClientMessageRequestStrategy alloc] initWithClientRegistrationStatus:clientRegistrationStatus
                                                                                          managedObjectContext:self.syncMOC],
                                   [[AssetV3ImageUploadRequestStrategy alloc] initWithClientRegistrationStatus:clientRegistrationStatus
                                                                                      taskCancellationProvider:taskCancellationProvider
                                                                                          managedObjectContext:self.syncMOC],
                                   [[AssetV3PreviewDownloadRequestStrategy alloc] initWithAuthStatus:clientRegistrationStatus
                                                                                managedObjectContext:self.syncMOC],
                                   [[AssetV3FileUploadRequestStrategy alloc] initWithClientRegistrationStatus:clientRegistrationStatus
                                                                       taskCancellationProvider:taskCancellationProvider
                                                                           managedObjectContext:self.syncMOC],
                                   [[AddressBookUploadRequestStrategy alloc] initWithAuthenticationStatus:authenticationStatus
                                                                                 clientRegistrationStatus:clientRegistrationStatus
                                                                                                      moc:self.syncMOC],
                                   [[UserProfileRequestStrategy alloc] initWithManagedObjectContext:self.syncMOC
                                                                            userProfileUpdateStatus:userProfileStatus
                                                                               authenticationStatus:authenticationStatus],
                                   self.fileUploadRequestStrategy,
                                   self.linkPreviewAssetDownloadRequestStrategy,
                                   self.linkPreviewAssetUploadRequestStrategy,
                                   self.imageDownloadRequestStrategy,
                                   self.imageUploadRequestStrategy,
                                   [[PushTokenStrategy alloc] initWithManagedObjectContext:self.syncMOC clientRegistrationDelegate:clientRegistrationStatus],
                                   [[TypingStrategy alloc] initWithManagedObjectContext:self.syncMOC clientRegistrationDelegate:clientRegistrationStatus],
                                   [[SearchUserImageStrategy alloc] initWithManagedObjectContext:self.syncMOC clientRegistrationDelegate:clientRegistrationStatus],
<<<<<<< HEAD
                                   [[RemovedSuggestedPeopleStrategy alloc] initWithManagedObjectContext:self.syncMOC clientRegistrationDelegate:clientRegistrationStatus],
                                   [[UserImageStrategy alloc] initWithManagedObjectContext:self.syncMOC imageProcessingQueue:imageProcessingQueue clientRegistrationDelegate:clientRegistrationStatus],
                                   self.connectionTranscoder,
                                   self.conversationTranscoder,
                                   self.userTranscoder,
                                   self.lastUpdateEventIDTranscoder,
                                   self.missingUpdateEventsTranscoder
=======
                                   [[UserImageStrategy alloc] initWithManagedObjectContext:self.syncMOC imageProcessingQueue:imageProcessingQueue clientRegistrationDelegate:clientRegistrationStatus],
                                   [[TopConversationsRequestStrategy alloc] initWithManagedObjectContext:uiMOC authenticationStatus:authenticationStatus conversationDirectory:topConversationsDirectory]
>>>>>>> 0465d47d
                                   ];

        self.changeTrackerBootStrap = [[ZMChangeTrackerBootstrap alloc] initWithManagedObjectContext:self.syncMOC changeTrackers:self.allChangeTrackers];

        [[NSNotificationCenter defaultCenter] addObserver:self selector:@selector(managedObjectContextDidSave:) name:NSManagedObjectContextDidSaveNotification object:self.syncMOC];
        [[NSNotificationCenter defaultCenter] addObserver:self selector:@selector(managedObjectContextDidSave:) name:NSManagedObjectContextDidSaveNotification object:uiMOC];

        [application registerObserverForDidEnterBackground:self selector:@selector(appDidEnterBackground:)];
        [application registerObserverForWillEnterForeground:self selector:@selector(appWillEnterForeground:)];
        [application registerObserverForApplicationWillTerminate:self selector:@selector(appTerminated:)];
    }
    return self;
}

- (void)createTranscodersWithClientRegistrationStatus:(ZMClientRegistrationStatus *)clientRegistrationStatus
                         localNotificationsDispatcher:(ZMLocalNotificationDispatcher *)localNotificationsDispatcher
                                 authenticationStatus:(ZMAuthenticationStatus *)authenticationStatus
                         backgroundAPNSPingBackStatus:(BackgroundAPNSPingBackStatus *)backgroundAPNSPingBackStatus
                                        accountStatus:(ZMAccountStatus *)accountStatus
                                         mediaManager:(id<AVSMediaManager>)mediaManager
                                  onDemandFlowManager:(ZMOnDemandFlowManager *)onDemandFlowManager
                             taskCancellationProvider:(id <ZMRequestCancellation>)taskCancellationProvider

{
    NSManagedObjectContext *uiMOC = self.uiMOC;

    self.eventDecoder = [[EventDecoder alloc] initWithEventMOC:self.eventMOC syncMOC:self.syncMOC];
    self.connectionTranscoder = [[ZMConnectionTranscoder alloc] initWithManagedObjectContext:self.syncMOC syncStatus:self.syncStatus clientRegistrationDelegate:clientRegistrationStatus];
    self.userTranscoder = [[ZMUserTranscoder alloc] initWithManagedObjectContext:self.syncMOC syncStatus:self.syncStatus clientRegistrationDelegate:clientRegistrationStatus];
    self.selfTranscoder = [[ZMSelfTranscoder alloc] initWithClientRegistrationStatus:clientRegistrationStatus managedObjectContext:self.syncMOC];
    self.conversationTranscoder = [[ZMConversationTranscoder alloc] initWithManagedObjectContext:self.syncMOC authenticationStatus:authenticationStatus accountStatus:accountStatus syncStrategy:self syncStatus:self.syncStatus clientRegistrationDelegate:clientRegistrationStatus];
    self.systemMessageTranscoder = [ZMMessageTranscoder systemMessageTranscoderWithManagedObjectContext:self.syncMOC localNotificationDispatcher:localNotificationsDispatcher];
    self.clientMessageTranscoder = [[ZMClientMessageTranscoder alloc ] initWithManagedObjectContext:self.syncMOC localNotificationDispatcher:localNotificationsDispatcher clientRegistrationStatus:clientRegistrationStatus apnsConfirmationStatus: self.apnsConfirmationStatus];
    self.registrationTranscoder = [[ZMRegistrationTranscoder alloc] initWithManagedObjectContext:self.syncMOC authenticationStatus:authenticationStatus];
    self.missingUpdateEventsTranscoder = [[ZMMissingUpdateEventsTranscoder alloc] initWithSyncStrategy:self previouslyReceivedEventIDsCollection:self.eventDecoder application:self.application backgroundAPNSPingbackStatus:backgroundAPNSPingBackStatus syncStatus:self.syncStatus clientRegistrationDelegate:clientRegistrationStatus];
    self.lastUpdateEventIDTranscoder = [[ZMLastUpdateEventIDTranscoder alloc] initWithManagedObjectContext:self.syncMOC objectDirectory:self syncStatus:self.syncStatus clientRegistrationDelegate:clientRegistrationStatus];
    self.flowTranscoder = [[ZMFlowSync alloc] initWithMediaManager:mediaManager onDemandFlowManager:onDemandFlowManager syncManagedObjectContext:self.syncMOC uiManagedObjectContext:uiMOC application:self.application];
    self.callStateTranscoder = [[ZMCallStateTranscoder alloc] initWithSyncManagedObjectContext:self.syncMOC uiManagedObjectContext:uiMOC objectStrategyDirectory:self];
    self.loginTranscoder = [[ZMLoginTranscoder alloc] initWithManagedObjectContext:self.syncMOC authenticationStatus:authenticationStatus clientRegistrationStatus:clientRegistrationStatus];
    self.loginCodeRequestTranscoder = [[ZMLoginCodeRequestTranscoder alloc] initWithManagedObjectContext:self.syncMOC authenticationStatus:authenticationStatus];
    self.phoneNumberVerificationTranscoder = [[ZMPhoneNumberVerificationTranscoder alloc] initWithManagedObjectContext:self.syncMOC authenticationStatus:authenticationStatus];
    self.conversationStatusSync = [[ConversationStatusStrategy alloc] initWithManagedObjectContext:self.syncMOC];
    self.fileUploadRequestStrategy = [[FileUploadRequestStrategy alloc] initWithClientRegistrationStatus:clientRegistrationStatus managedObjectContext:self.syncMOC taskCancellationProvider:taskCancellationProvider];
    self.linkPreviewAssetDownloadRequestStrategy = [[LinkPreviewAssetDownloadRequestStrategy alloc] initWithAuthStatus:clientRegistrationStatus managedObjectContext:self.syncMOC];
    self.linkPreviewAssetUploadRequestStrategy = [[LinkPreviewAssetUploadRequestStrategy alloc] initWithClientRegistrationDelegate:clientRegistrationStatus managedObjectContext:self.syncMOC];
    self.imageDownloadRequestStrategy = [[ImageDownloadRequestStrategy alloc] initWithClientRegistrationStatus:clientRegistrationStatus  managedObjectContext:self.syncMOC];
    self.imageUploadRequestStrategy = [[ImageUploadRequestStrategy alloc] initWithClientRegistrationStatus:clientRegistrationStatus managedObjectContext:self.syncMOC];
}

- (void)appDidEnterBackground:(NSNotification *)note
{
    NOT_USED(note);
    ZMBackgroundActivity *activity = [[BackgroundActivityFactory sharedInstance] backgroundActivityWithName:@"enter background"];
    [self.syncMOC performGroupedBlock:^{
        [self.stateMachine enterBackground];
        [ZMRequestAvailableNotification notifyNewRequestsAvailable:self];
        [self updateBadgeCount];
        [self.syncStatus didEnterBackground];
        [activity endActivity];
    }];
}

- (void)appWillEnterForeground:(NSNotification *)note
{
    NOT_USED(note);
    ZMBackgroundActivity *activity = [[BackgroundActivityFactory sharedInstance] backgroundActivityWithName:@"enter foreground"];
    [self.syncMOC performGroupedBlock:^{
        [self.stateMachine enterForeground];
        [ZMRequestAvailableNotification notifyNewRequestsAvailable:self];
        [self.syncStatus didEnterForeground];
        [activity endActivity];
    }];
}

- (void)appTerminated:(NSNotification *)note
{
    NOT_USED(note);
    [self.application unregisterObserverForStateChange:self];
    [[NSNotificationCenter defaultCenter] removeObserver:self];
}

- (NSManagedObjectContext *)moc
{
    return self.syncMOC;
}

- (void)didEstablishUpdateEventsStream
{
    [self.syncStatus pushChannelDidOpen];
}

- (void)didInterruptUpdateEventsStream
{
//    if (self.stateMachine.currentState != self.stateMachine.backgroundFetchState
//        && self.stateMachine.currentState != self.stateMachine.backgroundState
//        && self.stateMachine.currentState != self.stateMachine.preBackgroundState)
//    {
//        // TODO Sabine how should the background states be handled?
        [self.syncStatus pushChannelDidClose];
//    }
}

- (void)tearDown
{
    self.tornDown = YES;
    [self.apnsConfirmationStatus tearDown];
    self.eventDecoder = nil;
    [self.eventMOC tearDown];
    self.eventMOC = nil;
    [self.stateMachine tearDown];
    [self.application unregisterObserverForStateChange:self];
    [[NSNotificationCenter defaultCenter] removeObserver:self];
    [self appTerminated:nil];

    for (ZMObjectSyncStrategy *s in [self.allTranscoders arrayByAddingObjectsFromArray:self.requestStrategies]) {
        if ([s respondsToSelector:@selector((tearDown))]) {
            [s tearDown];
        }
    }

    [self.conversationStatusSync tearDown];
    [self.fileUploadRequestStrategy tearDown];
}

- (void)processAllEventsInBuffer
{
    [self.eventsBuffer processAllEventsInBuffer];
    [self.syncMOC enqueueDelayedSave];
}


#if DEBUG
- (void)dealloc
{
    RequireString(self.tornDown, "Did not tear down %p", (__bridge void *) self);
}
#endif

- (void)startBackgroundFetchWithCompletionHandler:(ZMBackgroundFetchHandler)handler;
{
    [self.stateMachine startBackgroundFetchWithCompletionHandler:handler];
}

- (void)startBackgroundTaskWithCompletionHandler:(ZMBackgroundTaskHandler)handler;
{
    [self.stateMachine startBackgroundTaskWithCompletionHandler:handler];
}


- (void)logDidSaveNotification:(NSNotification *)note;
{
    NSManagedObjectContext * ZM_UNUSED moc = note.object;
    ZMLogWithLevelAndTag(ZMLogLevelDebug, ZMTAG_CORE_DATA, @"<%@: %p> did save. Context type = %@",
               moc.class, moc,
               moc.zm_isUserInterfaceContext ? @"UI" : moc.zm_isSyncContext ? @"Sync" : @"");
    NSSet *inserted = note.userInfo[NSInsertedObjectsKey];
    if (inserted.count > 0) {
        NSString * ZM_UNUSED description = [[inserted.allObjects mapWithBlock:^id(NSManagedObject *mo) {
            return mo.objectID.URIRepresentation;
        }] componentsJoinedByString:@", "];
        ZMLogWithLevelAndTag(ZMLogLevelDebug, ZMTAG_CORE_DATA, @"    Inserted: %@", description);
    }
    NSSet *updated = note.userInfo[NSUpdatedObjectsKey];
    if (updated.count > 0) {
        NSString * ZM_UNUSED description = [[updated.allObjects mapWithBlock:^id(NSManagedObject *mo) {
            return mo.objectID.URIRepresentation;
        }] componentsJoinedByString:@", "];
        ZMLogWithLevelAndTag(ZMLogLevelDebug, ZMTAG_CORE_DATA, @"    Updated: %@", description);
    }
    NSSet *deleted = note.userInfo[NSDeletedObjectsKey];
    if (deleted.count > 0) {
        NSString * ZM_UNUSED description = [[deleted.allObjects mapWithBlock:^id(NSManagedObject *mo) {
            return mo.objectID.URIRepresentation;
        }] componentsJoinedByString:@", "];
        ZMLogWithLevelAndTag(ZMLogLevelDebug, ZMTAG_CORE_DATA, @"    Deleted: %@", description);
    }
}

- (void)managedObjectContextDidSave:(NSNotification *)note;
{
    if(self.tornDown || self.contextMergingDisabled) {
        return;
    }
    
    if([ZMSLog getLevelWithTag:ZMTAG_CORE_DATA] == ZMLogLevelDebug) {
        [self logDidSaveNotification:note];
    }
    
    NSManagedObjectContext *mocThatSaved = note.object;
    NSManagedObjectContext *strongUiMoc = self.uiMOC;
    ZMCallState *callStateChanges = mocThatSaved.zm_callState.createCopyAndResetHasChanges;
    
    if (mocThatSaved.zm_isUserInterfaceContext && strongUiMoc != nil) {
        if(mocThatSaved != strongUiMoc) {
            RequireString(mocThatSaved == strongUiMoc, "Not the right MOC!");
        }
        
        NSSet *conversationsWithCallChanges = [callStateChanges allContainedConversationsInContext:strongUiMoc];
        if (conversationsWithCallChanges != nil) {
            [strongUiMoc.globalManagedObjectContextObserver notifyUpdatedCallState:conversationsWithCallChanges notifyDirectly:YES];
        }
        
        ZM_WEAK(self);
        [self.syncMOC performGroupedBlock:^{
            ZM_STRONG(self);
            if(self == nil || self.tornDown) {
                return;
            }
            NSSet *changedConversations = [self.syncMOC mergeCallStateChanges:callStateChanges];
            [self.syncMOC mergeChangesFromContextDidSaveNotification:note];
            
            [self processSaveWithInsertedObjects:[NSSet set] updateObjects:changedConversations];
            [self.syncMOC processPendingChanges]; // We need this because merging sometimes leaves the MOC in a 'dirty' state
        }];
    } else if (mocThatSaved.zm_isSyncContext) {
        RequireString(mocThatSaved == self.syncMOC, "Not the right MOC!");
        
        ZM_WEAK(self);
        [strongUiMoc performGroupedBlock:^{
            ZM_STRONG(self);
            if(self == nil || self.tornDown) {
                return;
            }
    
            NSSet *changedConversations = [strongUiMoc mergeCallStateChanges:callStateChanges];
            [strongUiMoc.globalManagedObjectContextObserver notifyUpdatedCallState:changedConversations notifyDirectly:[self shouldForwardCallStateChangeDirectlyForNote:note]];
           
            [strongUiMoc mergeChangesFromContextDidSaveNotification:note];
            [strongUiMoc processPendingChanges]; // We need this because merging sometimes leaves the MOC in a 'dirty' state
        }];
    }
}

- (BOOL)shouldForwardCallStateChangeDirectlyForNote:(NSNotification *)note
{
    if ([(NSSet *)note.userInfo[NSInsertedObjectsKey] count] == 0 &&
        [(NSSet *)note.userInfo[NSDeletedObjectsKey] count] == 0 &&
        [(NSSet *)note.userInfo[NSUpdatedObjectsKey] count] == 0 &&
        [(NSSet *)note.userInfo[NSRefreshedObjectsKey] count] == 0) {
        return YES;
    }
    return NO;
}

- (NSArray<ZMObjectSyncStrategy *> *)allTranscoders;
{
    return @[
             self.selfTranscoder,
             self.systemMessageTranscoder,
             self.clientMessageTranscoder,
             self.registrationTranscoder,
             self.flowTranscoder,
             self.callStateTranscoder,
             self.phoneNumberVerificationTranscoder,
             self.loginCodeRequestTranscoder,
             self.loginTranscoder,
             ];
}

- (NSArray *)allChangeTrackers
{
    if (_allChangeTrackers == nil) {
        _allChangeTrackers = [self.allTranscoders flattenWithBlock:^id(id<ZMObjectStrategy> objectSync) {
            return objectSync.contextChangeTrackers;
        }];
        
        _allChangeTrackers = [_allChangeTrackers arrayByAddingObjectsFromArray:[self.requestStrategies flattenWithBlock:^NSArray *(id <ZMObjectStrategy> objectSync) {
            if ([objectSync conformsToProtocol:@protocol(ZMContextChangeTrackerSource)]) {
                return objectSync.contextChangeTrackers;
            }
            return nil;
        }]];
        _allChangeTrackers = [_allChangeTrackers arrayByAddingObject:self.conversationStatusSync];
    }
    
    return _allChangeTrackers;
}


- (BOOL)processSaveWithInsertedObjects:(NSSet *)insertedObjects updateObjects:(NSSet *)updatedObjects
{
    NSSet *allObjects = [NSSet zmSetByCompiningSets:insertedObjects, updatedObjects, nil];

    for(id<ZMContextChangeTracker> tracker in self.allChangeTrackers)
    {
        [tracker objectsDidChange:allObjects];
    }
    
    return YES;
}

- (ZMTransportRequest *)nextRequest
{
    dispatch_once(&_didFetchObjects, ^{
        [self.changeTrackerBootStrap fetchObjectsForChangeTrackers];
    });
    
    if(self.tornDown) {
        return nil;
    }

    ZMTransportRequest* request = [self.stateMachine nextRequest];
    if(request == nil) {
        request = [self.requestStrategies firstNonNilReturnedFromSelector:@selector(nextRequest)];
    }
    return request;
}

- (void)processUpdateEvents:(NSArray *)events ignoreBuffer:(BOOL)ignoreBuffer;
{
    if(ignoreBuffer) {
        [self consumeUpdateEvents:events];
        return;
    }
    
    NSArray *flowEvents = [events filterWithBlock:^BOOL(ZMUpdateEvent* event) {
        return event.isFlowEvent;
    }];
    if(flowEvents.count > 0) {
        [self consumeUpdateEvents:flowEvents];
    }
    NSArray *callstateEvents = [events filterWithBlock:^BOOL(ZMUpdateEvent* event) {
        return event.type == ZMUpdateEventCallState;
    }];
    NSArray *notFlowEvents = [events filterWithBlock:^BOOL(ZMUpdateEvent* event) {
        return !event.isFlowEvent;
    }];
    
    if (self.syncStatus.isSyncing) {
        for(ZMUpdateEvent *event in notFlowEvents) {
            [self.eventsBuffer addUpdateEvent:event];
        }
    }
    else {
        switch(self.stateMachine.updateEventsPolicy) {
            case ZMUpdateEventPolicyIgnore: {
                if(callstateEvents.count > 0) {
                    [self consumeUpdateEvents:callstateEvents];
                }
                break;
            }
            case ZMUpdateEventPolicyBuffer: {
                for(ZMUpdateEvent *event in notFlowEvents) {
                    [self.eventsBuffer addUpdateEvent:event];
                }
                break;
            }
            case ZMUpdateEventPolicyProcess: {
                if(notFlowEvents.count > 0) {
                    [self consumeUpdateEvents:notFlowEvents];
                }
                break;
            }
        }
    }
}

- (ZMFetchRequestBatch *)fetchRequestBatchForEvents:(NSArray<ZMUpdateEvent *> *)events
{
    NSMutableSet <NSUUID *>*nonces = [NSMutableSet set];
    NSMutableSet <NSUUID *>*remoteIdentifiers = [NSMutableSet set];
    
    NSArray *allObjectStrategies = [self.allTranscoders arrayByAddingObjectsFromArray:self.requestStrategies];
    
    for(id<ZMObjectStrategy> obj in allObjectStrategies) {
        @autoreleasepool {
            if ([obj respondsToSelector:@selector(messageNoncesToPrefetchToProcessEvents:)]) {
                [nonces unionSet:[obj messageNoncesToPrefetchToProcessEvents:events]];
            }
            if ([obj respondsToSelector:@selector(conversationRemoteIdentifiersToPrefetchToProcessEvents:)]) {
                [remoteIdentifiers unionSet:[obj conversationRemoteIdentifiersToPrefetchToProcessEvents:events]];
            }
        }
    }
    
    ZMFetchRequestBatch *fetchRequestBatch = [[ZMFetchRequestBatch alloc] init];
    [fetchRequestBatch addNoncesToPrefetchMessages:nonces];
    [fetchRequestBatch addConversationRemoteIdentifiersToPrefetchConversations:remoteIdentifiers];
    
    return fetchRequestBatch;
}

- (void)consumeUpdateEvents:(NSArray<ZMUpdateEvent *>*)events
{
    ZM_WEAK(self);
    [self.eventDecoder processEvents:events block:^(NSArray<ZMUpdateEvent *> * decryptedEvents) {
        ZM_STRONG(self);
        if (self == nil){
            return;
        }
        
        ZMFetchRequestBatch *fetchRequest = [self fetchRequestBatchForEvents:decryptedEvents];
        ZMFetchRequestBatchResult *prefetchResult = [self.syncMOC executeFetchRequestBatchOrAssert:fetchRequest];
        NSArray *allObjectStrategies = [self.allTranscoders arrayByAddingObjectsFromArray:self.requestStrategies];
        
        for(id obj in allObjectStrategies) {
            @autoreleasepool {
                if ([obj conformsToProtocol:@protocol(ZMEventConsumer)]) {
                    [obj processEvents:decryptedEvents liveEvents:YES prefetchResult:prefetchResult];
                }
            }
        }
        [self.localNotificationDispatcher processEvents:decryptedEvents liveEvents:YES prefetchResult:nil];
        [self.syncMOC enqueueDelayedSave];
    }];
}

- (void)processDownloadedEvents:(NSArray <ZMUpdateEvent *>*)events;
{
    ZM_WEAK(self);
    [self.eventDecoder processEvents:events block:^(NSArray<ZMUpdateEvent *> * decryptedEvents) {
        ZM_STRONG(self);
        if (self  == nil){
            return;
        }
        
        ZMFetchRequestBatch *fetchRequest = [self fetchRequestBatchForEvents:decryptedEvents];
        ZMFetchRequestBatchResult *prefetchResult = [self.moc executeFetchRequestBatchOrAssert:fetchRequest];
        
        NSArray *allEventConsumers = [self.allTranscoders arrayByAddingObjectsFromArray:self.requestStrategies];
        for(id<ZMEventConsumer> obj in allEventConsumers) {
            @autoreleasepool {
                if ([obj conformsToProtocol:@protocol(ZMEventConsumer)]) {
                    ZMSTimePoint *tp = [ZMSTimePoint timePointWithInterval:5 label:[NSString stringWithFormat:@"Processing downloaded events in %@", [obj class]]];
                    [obj processEvents:decryptedEvents liveEvents:NO prefetchResult:prefetchResult];
                    [tp warnIfLongerThanInterval];
                }
            }
        }
    }];
}

- (NSArray *)conversationIdsThatHaveBufferedUpdatesForCallState;
{
    return [[self.eventsBuffer updateEvents] mapWithBlock:^id(ZMUpdateEvent *event) {
        if (event.type == ZMUpdateEventCallState) {
            return event.conversationUUID;
        }
        return nil;
    }];
}

- (void)dataDidChange;
{
    [self.stateMachine dataDidChange];
}

- (void)transportSessionAccessTokenDidSucceedWithToken:(NSString *)token ofType:(NSString *)type;
{
    [self.flowTranscoder accessTokenDidChangeWithToken:token ofType:type];
}

- (void)updateBadgeCount;
{
    self.application.applicationIconBadgeNumber = (NSInteger)[ZMConversation unreadConversationCountInContext:self.syncMOC];
}


@end


@implementation ZMSyncStrategy (SyncStateDelegate)

- (void)didStartSync
{
    [self.syncStateDelegate didStartSync];
}

- (void)didFinishSync
{
    [self processAllEventsInBuffer];
    [self.hotFix applyPatches];

    [self.syncStateDelegate didFinishSync];
}

@end<|MERGE_RESOLUTION|>--- conflicted
+++ resolved
@@ -225,18 +225,13 @@
                                    [[PushTokenStrategy alloc] initWithManagedObjectContext:self.syncMOC clientRegistrationDelegate:clientRegistrationStatus],
                                    [[TypingStrategy alloc] initWithManagedObjectContext:self.syncMOC clientRegistrationDelegate:clientRegistrationStatus],
                                    [[SearchUserImageStrategy alloc] initWithManagedObjectContext:self.syncMOC clientRegistrationDelegate:clientRegistrationStatus],
-<<<<<<< HEAD
-                                   [[RemovedSuggestedPeopleStrategy alloc] initWithManagedObjectContext:self.syncMOC clientRegistrationDelegate:clientRegistrationStatus],
-                                   [[UserImageStrategy alloc] initWithManagedObjectContext:self.syncMOC imageProcessingQueue:imageProcessingQueue clientRegistrationDelegate:clientRegistrationStatus],
                                    self.connectionTranscoder,
                                    self.conversationTranscoder,
                                    self.userTranscoder,
                                    self.lastUpdateEventIDTranscoder,
-                                   self.missingUpdateEventsTranscoder
-=======
+                                   self.missingUpdateEventsTranscoder,
                                    [[UserImageStrategy alloc] initWithManagedObjectContext:self.syncMOC imageProcessingQueue:imageProcessingQueue clientRegistrationDelegate:clientRegistrationStatus],
                                    [[TopConversationsRequestStrategy alloc] initWithManagedObjectContext:uiMOC authenticationStatus:authenticationStatus conversationDirectory:topConversationsDirectory]
->>>>>>> 0465d47d
                                    ];
 
         self.changeTrackerBootStrap = [[ZMChangeTrackerBootstrap alloc] initWithManagedObjectContext:self.syncMOC changeTrackers:self.allChangeTrackers];
