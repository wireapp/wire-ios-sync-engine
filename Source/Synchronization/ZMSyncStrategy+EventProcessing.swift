//
// Wire
// Copyright (C) 2018 Wire Swiss GmbH
//
// This program is free software: you can redistribute it and/or modify
// it under the terms of the GNU General Public License as published by
// the Free Software Foundation, either version 3 of the License, or
// (at your option) any later version.
//
// This program is distributed in the hope that it will be useful,
// but WITHOUT ANY WARRANTY; without even the implied warranty of
// MERCHANTABILITY or FITNESS FOR A PARTICULAR PURPOSE. See the
// GNU General Public License for more details.
//
// You should have received a copy of the GNU General Public License
// along with this program. If not, see http://www.gnu.org/licenses/.
//

import Foundation
import WireUtilities

@objc
public protocol UpdateEventProcessor: class {
            
    @objc(storeUpdateEvents:ignoreBuffer:)
    func storeUpdateEvents(_ updateEvents: [ZMUpdateEvent], ignoreBuffer: Bool)
    
    @objc(storeAndProcessUpdateEvents:ignoreBuffer:)
    func storeAndProcessUpdateEvents(_ updateEvents: [ZMUpdateEvent], ignoreBuffer: Bool)
}

extension ZMSyncStrategy: UpdateEventProcessor {
         
    /// Process previously received events after finishing the quick sync.
    ///
    /// - Returns: **True** if there are still more events to process
    @objc
    public func processEventsAfterFinishingQuickSync() -> Bool { // TODO jacob shouldn't be public
        processAllEventsInBuffer()
        return processEventsIfReady()
    }
    
    /// Process previously received events after unlocking the database.
    ///
    /// - Returns: **True** if there are still more events to process
    @objc
    public func processEventsAfterUnlockingDatabase() -> Bool { // TODO jacob shouldn't be public
        return processEventsIfReady()
    }
        
    /// Process previously received events if we are ready to process events.
    ///
    /// /// - Returns: **True** if there are still more events to process
    func processEventsIfReady() -> Bool {
        guard isReadyToProcessEvents else {
            return  true
        }
        
        if syncMOC.encryptMessagesAtRest {
            guard let encryptionKeys = applicationStatusDirectory?.syncStatus.encryptionKeys else {
                return true
            }
            
            processStoredUpdateEvents(with: encryptionKeys)
        } else {
            processStoredUpdateEvents()
        }
        
        applyHotFixes()
        
        return false
    }
    
    public func storeUpdateEvents(_ updateEvents: [ZMUpdateEvent], ignoreBuffer: Bool) {
        if ignoreBuffer || isReadyToProcessEvents {
            eventDecoder.decryptAndStoreEvents(updateEvents) { (decryptedEvents) in
                for eventConsumer in self.eventConsumers {
                    eventConsumer.processEventsWhileInBackground?(decryptedEvents)
                }
            }
        } else {
            Logging.eventProcessing.info("Buffering \(updateEvents.count) event(s)")
            updateEvents.forEach(eventsBuffer.addUpdateEvent)
        }
    }
    
    public func storeAndProcessUpdateEvents(_ updateEvents: [ZMUpdateEvent], ignoreBuffer: Bool) {
        storeUpdateEvents(updateEvents, ignoreBuffer: ignoreBuffer)
        _ = processEventsIfReady()
    }
        
    private func processStoredUpdateEvents(with encryptionKeys: EncryptionKeys? = nil) {
<<<<<<< HEAD
        eventDecoder.processStoredEvents(with: encryptionKeys) { [weak self] (decryptedUpdateEvents) in
=======
        eventDecoder.processStoredEvents() { [weak self] (decryptedUpdateEvents) in
>>>>>>> c2915620
            guard let `self` = self else { return }
            
            let date = Date()
            let fetchRequest = prefetchRequest(updateEvents: decryptedUpdateEvents)
            let prefetchResult = syncMOC.executeFetchRequestBatchOrAssert(fetchRequest)
            
            Logging.eventProcessing.info("Consuming: [\n\(decryptedUpdateEvents.map({ "\tevent: \(ZMUpdateEvent.eventTypeString(for: $0.type) ?? "Unknown")" }).joined(separator: "\n"))\n]")
            
            for event in decryptedUpdateEvents {
                for eventConsumer in self.eventConsumers {
                    eventConsumer.processEvents([event], liveEvents: true, prefetchResult: prefetchResult)
                }
                self.eventProcessingTracker?.registerEventProcessed()
            }
            localNotificationDispatcher?.processEvents(decryptedUpdateEvents, liveEvents: true, prefetchResult: nil)
            
            syncMOC.saveOrRollback()
            
            Logging.eventProcessing.debug("Events processed in \(-date.timeIntervalSinceNow): \(self.eventProcessingTracker?.debugDescription ?? "")")
        }
    }
     
    @objc(prefetchRequestForUpdateEvents:)
    public func prefetchRequest(updateEvents: [ZMUpdateEvent]) -> ZMFetchRequestBatch {
        var messageNounces: Set<UUID> = Set()
        var conversationNounces: Set<UUID> = Set()
        
     
        for eventConsumer in eventConsumers {
            if let messageNoncesToPrefetch = eventConsumer.messageNoncesToPrefetch?(toProcessEvents: updateEvents)  {
                messageNounces.formUnion(messageNoncesToPrefetch)
            }
            
            if let conversationRemoteIdentifiersToPrefetch = eventConsumer.conversationRemoteIdentifiersToPrefetch?(toProcessEvents: updateEvents) {
                conversationNounces.formUnion(conversationRemoteIdentifiersToPrefetch)
            }
        }
        
        let fetchRequest = ZMFetchRequestBatch()
        fetchRequest.addNonces(toPrefetchMessages: messageNounces)
        fetchRequest.addConversationRemoteIdentifiers(toPrefetchConversations: conversationNounces)
        
        return fetchRequest
    }
    

}
<|MERGE_RESOLUTION|>--- conflicted
+++ resolved
@@ -90,11 +90,7 @@
     }
         
     private func processStoredUpdateEvents(with encryptionKeys: EncryptionKeys? = nil) {
-<<<<<<< HEAD
         eventDecoder.processStoredEvents(with: encryptionKeys) { [weak self] (decryptedUpdateEvents) in
-=======
-        eventDecoder.processStoredEvents() { [weak self] (decryptedUpdateEvents) in
->>>>>>> c2915620
             guard let `self` = self else { return }
             
             let date = Date()
