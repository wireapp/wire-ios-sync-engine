//
// Wire
// Copyright (C) 2020 Wire Swiss GmbH
//
// This program is free software: you can redistribute it and/or modify
// it under the terms of the GNU General Public License as published by
// the Free Software Foundation, either version 3 of the License, or
// (at your option) any later version.
//
// This program is distributed in the hope that it will be useful,
// but WITHOUT ANY WARRANTY; without even the implied warranty of
// MERCHANTABILITY or FITNESS FOR A PARTICULAR PURPOSE. See the
// GNU General Public License for more details.
//
// You should have received a copy of the GNU General Public License
// along with this program. If not, see http://www.gnu.org/licenses/.
//

import Foundation
import WireUtilities
import WireRequestStrategy

extension NSNotification.Name {
    static let calculateBadgeCount = NSNotification.Name(rawValue: "calculateBadgeCountNotication")
}

<<<<<<< HEAD
=======
@objc
public protocol UpdateEventProcessor: AnyObject {

    @objc(storeUpdateEvents:ignoreBuffer:)
    func storeUpdateEvents(_ updateEvents: [ZMUpdateEvent], ignoreBuffer: Bool)

    @objc(storeAndProcessUpdateEvents:ignoreBuffer:)
    func storeAndProcessUpdateEvents(_ updateEvents: [ZMUpdateEvent], ignoreBuffer: Bool)

    func processEventsIfReady() -> Bool

    var eventConsumers: [ZMEventConsumer] { get set }
}

>>>>>>> b8beac50
class EventProcessor: UpdateEventProcessor {

    let syncContext: NSManagedObjectContext
    let eventContext: NSManagedObjectContext
    let syncStatus: SyncStatus
    var eventBuffer: ZMUpdateEventsBuffer?
    let eventDecoder: EventDecoder
    let eventProcessingTracker: EventProcessingTrackerProtocol

    public var eventConsumers: [ZMEventConsumer] = []

    var isReadyToProcessEvents: Bool {
        return !syncStatus.isSyncing
    }

    // MARK: Life Cycle

    init(storeProvider: CoreDataStack,
         syncStatus: SyncStatus,
         eventProcessingTracker: EventProcessingTrackerProtocol) {
        self.syncContext = storeProvider.syncContext
        self.eventContext = storeProvider.eventContext
        self.syncStatus = syncStatus
        self.eventDecoder = EventDecoder(eventMOC: eventContext, syncMOC: syncContext)
        self.eventProcessingTracker = eventProcessingTracker
        self.eventBuffer = ZMUpdateEventsBuffer(updateEventProcessor: self)

    }

    // MARK: Methods

    /// Process previously received events if we are ready to process events.
    ///
    /// /// - Returns: **True** if there are still more events to process
    @objc
    public func processEventsIfReady() -> Bool { // TODO jacob shouldn't be public
        guard isReadyToProcessEvents else {
            return  true
        }

        eventBuffer?.processAllEventsInBuffer()

        if syncContext.encryptMessagesAtRest {
            guard let encryptionKeys = syncContext.encryptionKeys else {
                return true
            }

            processStoredUpdateEvents(with: encryptionKeys)
        } else {
            processStoredUpdateEvents()
        }

        return false
    }

    public func storeUpdateEvents(_ updateEvents: [ZMUpdateEvent], ignoreBuffer: Bool) {
        if ignoreBuffer || isReadyToProcessEvents {
            eventDecoder.decryptAndStoreEvents(updateEvents) { [weak self] (decryptedEvents) in
                guard let `self` = self else { return }

                Logging.eventProcessing.info("Consuming events while in background")
                for eventConsumer in self.eventConsumers {
                    eventConsumer.processEventsWhileInBackground?(decryptedEvents)
                }
                self.syncContext.saveOrRollback()
                NotificationInContext(name: .calculateBadgeCount, context: self.syncContext.notificationContext).post()
            }
        } else {
            Logging.eventProcessing.info("Buffering \(updateEvents.count) event(s)")
            updateEvents.forEach({ eventBuffer?.addUpdateEvent($0) })
        }
    }

    public func storeAndProcessUpdateEvents(_ updateEvents: [ZMUpdateEvent], ignoreBuffer: Bool) {
        storeUpdateEvents(updateEvents, ignoreBuffer: ignoreBuffer)
        _ = processEventsIfReady()
    }

    private func processStoredUpdateEvents(with encryptionKeys: EncryptionKeys? = nil) {
        eventDecoder.processStoredEvents(with: encryptionKeys) { [weak self] (decryptedUpdateEvents) in
            guard let `self` = self else { return }

            let date = Date()
            let fetchRequest = prefetchRequest(updateEvents: decryptedUpdateEvents)
            let prefetchResult = syncContext.executeFetchRequestBatchOrAssert(fetchRequest)

            Logging.eventProcessing.info("Consuming: [\n\(decryptedUpdateEvents.map({ "\tevent: \(ZMUpdateEvent.eventTypeString(for: $0.type) ?? "Unknown")" }).joined(separator: "\n"))\n]")

            for event in decryptedUpdateEvents {
                for eventConsumer in self.eventConsumers {
                    eventConsumer.processEvents([event], liveEvents: true, prefetchResult: prefetchResult)
                }
                self.eventProcessingTracker.registerEventProcessed()
            }
            ZMConversation.calculateLastUnreadMessages(in: syncContext)
            syncContext.saveOrRollback()

            Logging.eventProcessing.debug("Events processed in \(-date.timeIntervalSinceNow): \(self.eventProcessingTracker.debugDescription)")
        }
    }

    @objc(prefetchRequestForUpdateEvents:)
    public func prefetchRequest(updateEvents: [ZMUpdateEvent]) -> ZMFetchRequestBatch {
        var messageNounces: Set<UUID> = Set()
        var conversationNounces: Set<UUID> = Set()

        for eventConsumer in eventConsumers {
            if let messageNoncesToPrefetch = eventConsumer.messageNoncesToPrefetch?(toProcessEvents: updateEvents) {
                messageNounces.formUnion(messageNoncesToPrefetch)
            }

            if let conversationRemoteIdentifiersToPrefetch = eventConsumer.conversationRemoteIdentifiersToPrefetch?(toProcessEvents: updateEvents) {
                conversationNounces.formUnion(conversationRemoteIdentifiersToPrefetch)
            }
        }

        let fetchRequest = ZMFetchRequestBatch()
        fetchRequest.addNonces(toPrefetchMessages: messageNounces)
        fetchRequest.addConversationRemoteIdentifiers(toPrefetchConversations: conversationNounces)

        return fetchRequest
    }

}<|MERGE_RESOLUTION|>--- conflicted
+++ resolved
@@ -24,23 +24,6 @@
     static let calculateBadgeCount = NSNotification.Name(rawValue: "calculateBadgeCountNotication")
 }
 
-<<<<<<< HEAD
-=======
-@objc
-public protocol UpdateEventProcessor: AnyObject {
-
-    @objc(storeUpdateEvents:ignoreBuffer:)
-    func storeUpdateEvents(_ updateEvents: [ZMUpdateEvent], ignoreBuffer: Bool)
-
-    @objc(storeAndProcessUpdateEvents:ignoreBuffer:)
-    func storeAndProcessUpdateEvents(_ updateEvents: [ZMUpdateEvent], ignoreBuffer: Bool)
-
-    func processEventsIfReady() -> Bool
-
-    var eventConsumers: [ZMEventConsumer] { get set }
-}
-
->>>>>>> b8beac50
 class EventProcessor: UpdateEventProcessor {
 
     let syncContext: NSManagedObjectContext
