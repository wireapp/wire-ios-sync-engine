--- conflicted
+++ resolved
@@ -200,30 +200,6 @@
     [self.currentState didFailAuthentication];
 }
 
-<<<<<<< HEAD
-=======
-- (void)didStartSlowSync
-{
-    for(id obj in self.directory.allTranscoders) {
-        if ([obj conformsToProtocol:@protocol(ZMObjectStrategy)]) {
-            [obj setNeedsSlowSync];
-        }
-    }
-}
-
-- (void)didInterruptUpdateEventsStream
-{
-    self.isUpdateEventStreamActive = NO;
-    [self.currentState didRequestSynchronization];
-}
-
-
-- (void)didEstablishUpdateEventsStream
-{
-    self.isUpdateEventStreamActive = YES;
-}
->>>>>>> 17eef378
-
 - (void)dataDidChange
 {
     [self.currentState dataDidChange];
