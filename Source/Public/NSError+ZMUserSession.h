--- conflicted
+++ resolved
@@ -66,13 +66,10 @@
     ZMUserSessionLastUserIdentityCantBeDeleted = 19,
     /// Access token expired and could not be renewed
     ZMUserSessionAccessTokenExpired = 20,
-<<<<<<< HEAD
+    /// The user requested to add an additional account
+    ZMUserSessionAddAccountRequested = 21,
     /// The user account is suspended and may not be logged in
-    ZMUserSessionAccountSuspended = 21
-=======
-    /// The user requested to add an additional account
-    ZMUserSessionAddAccountRequested = 21
->>>>>>> e016d2e2
+    ZMUserSessionAccountSuspended = 22
 };
 
 FOUNDATION_EXPORT NSString * const ZMUserSessionErrorDomain;
