--- conflicted
+++ resolved
@@ -313,15 +313,9 @@
             
             completionHandler(.success)
             
-<<<<<<< HEAD
-            userSession.syncManagedObjectContext.performGroupedBlock {
-                // Process user added event
-                userSession.operationLoop?.syncStrategy.process(updateEvents: [event], ignoreBuffer: true)
-=======
             
             contextProvider?.syncManagedObjectContext.performGroupedBlock {
                 eventProcessor.process(updateEvents: [event], ignoreBuffer: true)
->>>>>>> 56e138ae
             }
         }))
         
