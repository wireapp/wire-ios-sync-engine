--- conflicted
+++ resolved
@@ -271,22 +271,17 @@
 
         let reachabilityDispatchGroup = ZMSDispatchGroup(dispatchGroup: DispatchGroup(), label: "Session manager reachability")!
         let serverNames = [environment.backendURL, environment.backendWSURL].compactMap { $0.host }
-<<<<<<< HEAD
         let reachability = ZMReachability(serverNames: serverNames, group: reachabilityDispatchGroup)
-        
         let groupQueue = DispatchGroupQueue(queue: .main)
         let authenticationStatus = ZMAuthenticationStatus(groupQueue: groupQueue)
-        let unauthenticatedSessionFactory = UnauthenticatedSessionFactory(environment: environment,
-                                                                          reachability: reachability,
-                                                                          authenticationStatus: authenticationStatus!,
-                                                                          groupQueue: groupQueue)
-=======
-        let reachability = ZMReachability(serverNames: serverNames, group: group)
+        
         let unauthenticatedSessionFactory = UnauthenticatedSessionFactory(
             appVersion: appVersion,
             environment: environment,
-            reachability: reachability)
->>>>>>> 309338c3
+            reachability: reachability,
+            authenticationStatus: authenticationStatus!,
+            groupQueue: groupQueue)
+
         let authenticatedSessionFactory = AuthenticatedSessionFactory(
             appVersion: appVersion,
             application: application,
