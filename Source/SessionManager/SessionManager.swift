//
// Wire
// Copyright (C) 2017 Wire Swiss GmbH
//
// This program is free software: you can redistribute it and/or modify
// it under the terms of the GNU General Public License as published by
// the Free Software Foundation, either version 3 of the License, or
// (at your option) any later version.
//
// This program is distributed in the hope that it will be useful,
// but WITHOUT ANY WARRANTY; without even the implied warranty of
// MERCHANTABILITY or FITNESS FOR A PARTICULAR PURPOSE. See the
// GNU General Public License for more details.
//
// You should have received a copy of the GNU General Public License
// along with this program. If not, see http://www.gnu.org/licenses/.
//

import Foundation
import avs
import WireTransport
import WireUtilities
import CallKit
import PushKit
import UserNotifications


private let log = ZMSLog(tag: "SessionManager")
public typealias LaunchOptions = [UIApplication.LaunchOptionsKey : Any]


@objc public enum CallNotificationStyle : UInt {
    case pushNotifications
    case callKit
}

public protocol SessionActivationObserver: class {
    func sessionManagerDidChangeActiveUserSession(userSession: ZMUserSession)
    func sessionManagerDidReportLockChange(forSession session: UserSessionAppLockInterface)
}

public protocol SessionManagerDelegate: SessionActivationObserver {
    func sessionManagerDidFailToLogin(error: Error?)
    func sessionManagerWillLogout(error : Error?, userSessionCanBeTornDown: (() -> Void)?)
    func sessionManagerWillOpenAccount(_ account: Account,
                                       from selectedAccount: Account?,
                                       userSessionCanBeTornDown: @escaping () -> Void)
    func sessionManagerWillMigrateAccount(userSessionCanBeTornDown: @escaping () -> Void)
    func sessionManagerDidBlacklistCurrentVersion()
    func sessionManagerDidBlacklistJailbrokenDevice()
}

/// The public interface for the session manager.

@objc
public protocol SessionManagerType: class {
    
    var accountManager : AccountManager { get }
    
    weak var foregroundNotificationResponder: ForegroundNotificationResponder? { get }
    
    var callKitManager : CallKitManager? { get }
    var callNotificationStyle: CallNotificationStyle { get }
    
    func updateAppIconBadge(accountID: UUID, unreadCount: Int)
    
    /// Will update the push token for the session if it has changed
    func updatePushToken(for session: ZMUserSession)
    
    /// Configure user notification settings. This will ask the user for permission to display notifications.
    func configureUserNotifications()
    
    /// Switch account and and ask UI to to navigate to a message in a conversation
    ///
    /// - Parameters:
    ///   - conversation: the conversation to switch
    ///   - message: the message to navigate
    ///   - session: the session of the conversation
    func showConversation(_ conversation: ZMConversation,
                          at message: ZMConversationMessage?,
                          in session: ZMUserSession)
    
    /// Switch account and and ask UI to navigate to the conversatio list
    func showConversationList(in session: ZMUserSession)

    /// ask UI to open the profile of a user
    func showUserProfile(user: UserType)

    /// ask UI to open the connection request screen
    func showConnectionRequest(userId: UUID)

    /// Needs to be called before we try to register another device because API requires password
    func update(credentials: ZMCredentials) -> Bool
    
    func passwordVerificationDidFail(with failCount: Int)
    
}

@objc
public protocol SessionManagerSwitchingDelegate: class {
    func confirmSwitchingAccount(completion: @escaping (Bool) -> Void)
}

@objc
public protocol ForegroundNotificationResponder: class {
    func shouldPresentNotification(with userInfo: NotificationUserInfo) -> Bool
}

/// The `SessionManager` class handles the creation of `ZMUserSession` and `UnauthenticatedSession`
/// objects, the handover between them as well as account switching.
///
/// There are multiple things neccessary in order to store (and switch between) multiple accounts on one device, a couple of them are:
/// 1. The folder structure in the app sandbox has to be modeled in a way in which files can be associated with a single account.
/// 2. The login flow should not rely on any persistent state (e.g. no database has to be created on disk before being logged in).
/// 3. There has to be a persistence layer storing information about accounts and the currently selected / active account.
/// 
/// The wire account database and a couple of other related files are stored in the shared container in a folder named by the accounts
/// `remoteIdentifier`. All information about different accounts on a device are stored by the `AccountManager` (see the documentation
/// of that class for more information). The `SessionManager`s main responsibility at the moment is checking whether there is a selected 
/// `Account` or not, and creating an `UnauthenticatedSession` or `ZMUserSession` accordingly. An `UnauthenticatedSession` is used
/// to create requests to either log in existing users or to register new users. It uses its own `UnauthenticatedOperationLoop`, 
/// which is a stripped down version of the regular `ZMOperationLoop`. This unauthenticated operation loop only uses a small subset
/// of transcoders needed to perform the login / registration (and related phone number verification) requests. For more information
/// see `UnauthenticatedOperationLoop`.
///
/// The result of using an `UnauthenticatedSession` is retrieving a remoteIdentifier of a logged in user, as well as a valid cookie.
/// Once those became available, the session will notify the session manager, which in turn will create a regular `ZMUserSession`.
/// For more information about the cookie retrieval consult the documentation in `UnauthenticatedSession`.
///
/// The flow creating either an `UnauthenticatedSession` or `ZMUserSession` after creating an instance of `SessionManager` 
/// is depicted on a high level in the following diagram:
///
///
/// +-----------------------------------------+
/// |         `SessionManager.init`           |
/// +-----------------------------------------+
///
///                    +
///                    |
///                    |
///                    v
///
/// +-----------------------------------------+        YES           Load the selected Account and its
/// | Is there a stored and selected Account? |   +------------->    cookie from disk.
/// +-----------------------------------------+                      Create a `ZMUserSession` using the cookie.
///
///                    +
///                    |
///                    | NO
///                    |
///                    v
///
/// +------------------+---------------------+
/// | Check if there is a database present   |        YES           Open the existing database, retrieve the user identifier,
/// | in the legacy directory (not keyed by  |  +-------------->    create an account with it and select it. Migrate the existing
/// | the users remoteIdentifier)?           |                      cookie for that account and start at the top again.
/// +----------------------------------------+
///
///                    +
///                    |
///                    | NO
///                    |
///                    v
///
/// +------------------+---------------------+
/// | Create a `UnauthenticatedSession` to   |
/// | start the registration or login flow.  |
/// +----------------------------------------+
///


@objcMembers
public final class SessionManager : NSObject, SessionManagerType {
    
    public enum AccountError: Error {
        case accountLimitReached
    }

    /// Maximum number of accounts which can be logged in simultanously
    public static let maxNumberAccounts = 3
    
    public let appVersion: String
    var isAppVersionBlacklisted = false
    public weak var delegate: SessionManagerDelegate? = nil
    public let accountManager: AccountManager
<<<<<<< HEAD
    public internal(set) var activeUserSession: ZMUserSession?
    public weak var loginDelegate: LoginDelegate?
=======

    public internal(set) var activeUserSession: ZMUserSession? {
        willSet {
            guard activeUserSession != newValue else { return }
            activeUserSession?.appLockController.beginTimer()
        }
    }
>>>>>>> 289b06fe

    public fileprivate(set) var backgroundUserSessions: [UUID: ZMUserSession] = [:]
    public internal(set) var unauthenticatedSession: UnauthenticatedSession? {
        willSet {
            self.unauthenticatedSession?.tearDown()
        }
        didSet {
            if let session = self.unauthenticatedSession {

                NotificationInContext(name: sessionManagerCreatedUnauthenticatedSessionNotificationName, context: self, object: session).post()
            }
        }
        
    }
    public weak var presentationDelegate: PresentationDelegate?
    public weak var foregroundNotificationResponder: ForegroundNotificationResponder?
    public weak var switchingDelegate: SessionManagerSwitchingDelegate?
    public let groupQueue: ZMSGroupQueue = DispatchGroupQueue(queue: .main)
    
    let application: ZMApplication
    var deleteAccountToken: Any?
    var callCenterObserverToken: Any?
    var blacklistVerificator: ZMBlacklistVerificator?
    let reachability: ReachabilityProvider & TearDownCapable
    var pushRegistry: PushRegistry
    let notificationsTracker: NotificationsTracker?
    let configuration: SessionManagerConfiguration
    var pendingURLAction: URLAction?
    
    var notificationCenter: UserNotificationCenter = UNUserNotificationCenter.current()
    
    internal var authenticatedSessionFactory: AuthenticatedSessionFactory
    internal let unauthenticatedSessionFactory: UnauthenticatedSessionFactory
    
    fileprivate let sessionLoadingQueue : DispatchQueue = DispatchQueue(label: "sessionLoadingQueue")
    
    var environment: BackendEnvironmentProvider {
        didSet {
            authenticatedSessionFactory.environment = environment
            unauthenticatedSessionFactory.environment = environment
        }
    }
    
    let sharedContainerURL: URL
    let dispatchGroup: ZMSDispatchGroup?
    let jailbreakDetector: JailbreakDetectorProtocol?
    fileprivate var accountTokens : [UUID : [Any]] = [:]
    fileprivate var memoryWarningObserver: NSObjectProtocol?
    fileprivate var isSelectingAccount : Bool = false
        
    public var callKitManager : CallKitManager?

    public var isSelectedAccountAuthenticated: Bool {
        guard let selectedAccount = accountManager.selectedAccount else {
            return false
        }
        
        return environment.isAuthenticated(selectedAccount)
    }

    public var activeUnauthenticatedSession: UnauthenticatedSession {
        return unauthenticatedSession ?? createUnauthenticatedSession()
    }
    
    private static var avsLogObserver: AVSLogObserver?
    
    public override init() {
        fatal("init() not implemented")
    }
    
    public convenience init(
        appVersion: String,
        mediaManager: MediaManagerType,
        analytics: AnalyticsType?,
        delegate: SessionManagerDelegate?,
        application: ZMApplication,
        environment: BackendEnvironmentProvider,
        configuration: SessionManagerConfiguration = SessionManagerConfiguration(),
        detector: JailbreakDetectorProtocol = JailbreakDetector()) {
        
        let group = ZMSDispatchGroup(dispatchGroup: DispatchGroup(), label: "Session manager reachability")!
        let flowManager = FlowManager(mediaManager: mediaManager)

        let serverNames = [environment.backendURL, environment.backendWSURL].compactMap { $0.host }
        let reachability = ZMReachability(serverNames: serverNames, group: group)
        let unauthenticatedSessionFactory = UnauthenticatedSessionFactory(
            appVersion: appVersion,
            environment: environment,
            reachability: reachability)
        let authenticatedSessionFactory = AuthenticatedSessionFactory(
            appVersion: appVersion,
            application: application,
            mediaManager: mediaManager,
            flowManager: flowManager,
            environment: environment,
            reachability: reachability,
            analytics: analytics)

        self.init(appVersion: appVersion,
                  authenticatedSessionFactory: authenticatedSessionFactory,
                  unauthenticatedSessionFactory: unauthenticatedSessionFactory,
                  analytics: analytics,
                  reachability: reachability,
                  delegate: delegate,
                  application: application,
                  pushRegistry: PKPushRegistry(queue: nil),
                  environment: environment,
                  configuration: configuration,
                  detector: detector)
        
        if configuration.blacklistDownloadInterval > 0 {
            self.blacklistVerificator = ZMBlacklistVerificator(checkInterval: configuration.blacklistDownloadInterval,
                                                               version: appVersion,
                                                               environment: environment,
                                                               working: nil,
                                                               application: application,
                                                               blacklistCallback:
                { [weak self] (blacklisted) in
                    guard let `self` = self, !self.isAppVersionBlacklisted else { return }
                    
                    if blacklisted {
                        self.isAppVersionBlacklisted = true
                        self.delegate?.sessionManagerDidBlacklistCurrentVersion()
                        // When the application version is blacklisted we don't want have a
                        // transition to any other state in the UI, so we won't inform it
                        // anymore by setting the delegate to nil.
                        self.delegate = nil
                    }
            })
        }
        
        self.memoryWarningObserver = NotificationCenter.default.addObserver(forName: UIApplication.didReceiveMemoryWarningNotification,
                                                                            object: nil,
                                                                            queue: nil,
                                                                            using: {[weak self] _ in
            guard let `self` = self else {
                return
            }
            log.debug("Received memory warning, tearing down background user sessions.")
            self.tearDownAllBackgroundSessions()
        })
        
        NotificationCenter.default.addObserver(self, selector: #selector(applicationWillEnterForeground(_:)), name: UIApplication.willEnterForegroundNotification, object: nil)
        NotificationCenter.default.addObserver(self, selector: #selector(applicationWillResignActive(_:)), name: UIApplication.willResignActiveNotification, object: nil)
        NotificationCenter.default.addObserver(self, selector: #selector(applicationDidBecomeActive(_:)), name: UIApplication.didBecomeActiveNotification, object: nil)
    }

    init(appVersion: String,
         authenticatedSessionFactory: AuthenticatedSessionFactory,
         unauthenticatedSessionFactory: UnauthenticatedSessionFactory,
         analytics: AnalyticsType? = nil,
         reachability: ReachabilityProvider & TearDownCapable,
         delegate: SessionManagerDelegate?,
         application: ZMApplication,
         pushRegistry: PushRegistry,
         dispatchGroup: ZMSDispatchGroup? = nil,
         environment: BackendEnvironmentProvider,
         configuration: SessionManagerConfiguration = SessionManagerConfiguration(),
         detector: JailbreakDetectorProtocol = JailbreakDetector()) {

        SessionManager.enableLogsByEnvironmentVariable()
        self.environment = environment
        self.appVersion = appVersion
        self.application = application
        self.delegate = delegate
        self.dispatchGroup = dispatchGroup
        self.configuration = configuration.copy() as! SessionManagerConfiguration
        self.jailbreakDetector = detector

        guard let sharedContainerURL = Bundle.main.appGroupIdentifier.map(FileManager.sharedContainerDirectory) else {
            preconditionFailure("Unable to get shared container URL")
        }

        self.sharedContainerURL = sharedContainerURL
        self.accountManager = AccountManager(sharedDirectory: sharedContainerURL)

        log.debug("Starting the session manager:")
        
        if self.accountManager.accounts.count > 0 {
            log.debug("Known accounts:")
            self.accountManager.accounts.forEach { account in
                log.debug("\(account.userName) -- \(account.userIdentifier) -- \(account.teamName ?? "no team")")
            }
            
            if let selectedAccount = accountManager.selectedAccount {
                log.debug("Default account: \(selectedAccount.userIdentifier)")
            }
        }
        else {
            log.debug("No known accounts.")
        }
        
        self.authenticatedSessionFactory = authenticatedSessionFactory
        self.unauthenticatedSessionFactory = unauthenticatedSessionFactory
        self.reachability = reachability
        self.pushRegistry = pushRegistry
        
        // we must set these before initializing the PushDispatcher b/c if the app
        // received a push from terminated state, it requires these properties to be
        // non nil in order to process the notification
        BackgroundActivityFactory.shared.activityManager = UIApplication.shared

        if let analytics = analytics {
            self.notificationsTracker = NotificationsTracker(analytics: analytics)
        } else {
            self.notificationsTracker = nil
        }
        
        super.init()
        
        
        // register for voIP push notifications
        self.pushRegistry.delegate = self
        self.pushRegistry.desiredPushTypes = Set(arrayLiteral: PKPushType.voIP)

        deleteAccountToken = AccountDeletedNotification.addObserver(observer: self, queue: groupQueue)
        callCenterObserverToken = WireCallCenterV3.addGlobalCallStateObserver(observer: self)
        
        checkJailbreakIfNeeded()
    }
    
    public func start(launchOptions: LaunchOptions) {
        if let account = accountManager.selectedAccount {
            selectInitialAccount(account, launchOptions: launchOptions)
        } else {
            // We do not have an account, this means we are either dealing with a fresh install,
            // or an update from a previous version and need to store the initial Account.
            // In order to do so we open the old database and get the user identifier.
            LocalStoreProvider.fetchUserIDFromLegacyStore(
                in: sharedContainerURL,
                migration: { [weak self] in self?.delegate?.sessionManagerWillMigrateAccount(userSessionCanBeTornDown: {}) },
                completion: { [weak self] userIdentifier in
                    guard let strongSelf = self, let userIdentifier = userIdentifier else {
                        self?.createUnauthenticatedSession()
                        self?.delegate?.sessionManagerDidFailToLogin(error: nil)
                        return
                    }
                    let account = strongSelf.migrateAccount(with: userIdentifier)
                    self?.selectInitialAccount(account, launchOptions: launchOptions)
            })
        }
    }

    /// Creates an account with the given identifier and migrates its cookie storage.
    private func migrateAccount(with identifier: UUID) -> Account {
        let account = Account(userName: "", userIdentifier: identifier)
        accountManager.addAndSelect(account)
        let migrator = ZMPersistentCookieStorageMigrator(userIdentifier: identifier, serverName: authenticatedSessionFactory.environment.backendURL.host!)
        _ = migrator.createStoreMigratingLegacyStoreIfNeeded()
        return account
    }

    private func selectInitialAccount(_ account: Account, launchOptions: LaunchOptions) {
        if let url = launchOptions[UIApplication.LaunchOptionsKey.url] as? URL {
            if (try? URLAction(url: url))?.causesLogout == true {
                // Do not log in if the launch URL action causes a logout
                return
            }
        }
        
        guard !shouldPerformPostRebootLogout() else {
            performPostRebootLogout()
            return
        }
        
        loadSession(for: account) { [weak self] session in
            guard let `self` = self, let session = session else { return }
            self.updateCurrentAccount(in: session.managedObjectContext)
            session.application(self.application, didFinishLaunching: launchOptions)
        }
    }
    
    /// Select the account to be the active account.
    /// - completion: runs when the user session was loaded
    /// - tearDownCompletion: runs when the UI no longer holds any references to the previous user session.
    public func select(_ account: Account, completion: ((ZMUserSession)->())? = nil, tearDownCompletion: (() -> Void)? = nil) {
        guard !isSelectingAccount else { return }
        
        confirmSwitchingAccount { [weak self] in
            self?.isSelectingAccount = true
            let selectedAccount = self?.accountManager.selectedAccount
            
            self?.delegate?.sessionManagerWillOpenAccount(account,
                                                          from: selectedAccount,
                                                          userSessionCanBeTornDown: { [weak self] in
                self?.activeUserSession = nil
                tearDownCompletion?()
                self?.loadSession(for: account) { [weak self] session in
                    self?.isSelectingAccount = false
                    
                    if let session = session {
                        self?.accountManager.select(account)
                        completion?(session)
                    }
                }
            })
        }
    }
    
    public func addAccount(userInfo: [String: Any]? = nil) {
        confirmSwitchingAccount { [weak self] in
            let error = NSError(code: .addAccountRequested, userInfo: userInfo)
            if self?.activeUserSession == nil {
                // If the user is already unauthenticated, we dont need to log out the current session
                self?.delegate?.sessionManagerWillLogout(error: error, userSessionCanBeTornDown: nil)
            } else {
                self?.logoutCurrentSession(deleteCookie: false, error: error)
            }
        }
    }
    
    public func delete(account: Account) {
        delete(account: account, reason: .userInitiated)
    }

    public func wipeDatabase(for account: Account) {
        delete(account: account, reason: .databaseWiped)
    }
    
    fileprivate func deleteAllAccounts(reason: ZMAccountDeletedReason) {
        let inactiveAccounts = accountManager.accounts.filter({ $0 != accountManager.selectedAccount })
        inactiveAccounts.forEach({ delete(account: $0, reason: reason) })
        
        if let activeAccount = accountManager.selectedAccount {
            delete(account: activeAccount, reason: reason)
        }
    }
    
    fileprivate func delete(account: Account, reason: ZMAccountDeletedReason) {
        log.debug("Deleting account \(account.userIdentifier)...")
        if let secondAccount = accountManager.accounts.first(where: { $0.userIdentifier != account.userIdentifier }) {
            // Deleted an account but we can switch to another account
            select(secondAccount, tearDownCompletion: { [weak self] in
                self?.tearDownSessionAndDelete(account: account)
            })
        } else if accountManager.selectedAccount != account {
            // Deleted an inactive account, there's no need notify the UI
            self.tearDownSessionAndDelete(account: account)
        } else {
            // Deleted the last account so we need to return to the logged out area
            logoutCurrentSession(deleteCookie: true, deleteAccount:true, error: NSError(code: .accountDeleted, userInfo: [ZMAccountDeletedReasonKey: reason]))
        }
    }
    
    fileprivate func tearDownSessionAndDelete(account: Account) {
        self.tearDownBackgroundSession(for: account.userIdentifier)
        self.deleteAccountData(for: account)
    }
    
    fileprivate func logout(account: Account, error: Error? = nil) {
        log.debug("Logging out account \(account.userIdentifier)...")

        if let session = backgroundUserSessions[account.userIdentifier] {
            if session == activeUserSession {
                logoutCurrentSession(deleteCookie: true, error: error)
            } else {
                tearDownBackgroundSession(for: account.userIdentifier)
            }
        }
    }
    
    public func logoutCurrentSession(deleteCookie: Bool = true) {
        logoutCurrentSession(deleteCookie: deleteCookie, error: nil)
    }
    
    fileprivate func logoutCurrentSession(deleteCookie: Bool = true, deleteAccount: Bool = false, error : Error?) {
        guard let account = accountManager.selectedAccount else {
            return
        }
    
        backgroundUserSessions[account.userIdentifier] = nil
        tearDownObservers(account: account.userIdentifier)
        notifyUserSessionDestroyed(account.userIdentifier)
        
        self.createUnauthenticatedSession(accountId: deleteAccount ? nil : account.userIdentifier)
        
        delegate?.sessionManagerWillLogout(error: error, userSessionCanBeTornDown: { [weak self] in
            
            if deleteCookie {
                self?.environment.cookieStorage(for: account).deleteKeychainItems()
            }
            
            self?.activeUserSession?.close(deleteCookie: deleteCookie)
            self?.activeUserSession = nil
            StorageStack.reset()
            
            if deleteAccount {
                self?.deleteAccountData(for: account)
            }
        })
    }
    
    /**
     Loads a session for a given account
     
     - Parameters:
         - account: account for which to load the session
         - completion: called when session is loaded or when session fails to load
     */
    func loadSession(for account: Account, completion: @escaping (ZMUserSession?) -> Void) {
        guard environment.isAuthenticated(account) else {
            completion(nil)
            
            if configuration.wipeOnCookieInvalid {
                delete(account: account, reason: .sessionExpired)
            } else {
                createUnauthenticatedSession(accountId: account.userIdentifier)
                
                let error = NSError(code: .accessTokenExpired,
                                    userInfo: account.loginCredentials?.dictionaryRepresentation)
                delegate?.sessionManagerDidFailToLogin(error: error)
            }
            
            return
        }
        
        activateSession(for: account, completion: completion)
    }
    
    fileprivate func activateSession(for account: Account, completion: @escaping (ZMUserSession) -> Void) {
        self.withSession(for: account, notifyAboutMigration: true) { session in
            self.activeUserSession = session
            log.debug("Activated ZMUserSession for account \(String(describing: account.userName)) — \(account.userIdentifier)")

            self.delegate?.sessionManagerDidChangeActiveUserSession(userSession: session)
            self.configureUserNotifications()
            completion(session)

            // If the user isn't logged in it's because they still need
            // to complete the login flow, which will be handle elsewhere.
            session.checkIfLoggedIn { [weak self] isLoggedIn in
                guard isLoggedIn else {
                    completion(session)
                    return
                }
            
                self?.delegate?.sessionManagerDidReportLockChange(forSession: session)
                self?.performPostUnlockActionsIfPossible(for: session)
            }
        }
    }

    func performPostUnlockActionsIfPossible(for session: ZMUserSession) {
        guard session.lock == .none else { return }
        processPendingURLAction()
    }

    // Loads user session for @c account given and executes the @c action block.
    func withSession(for account: Account,
                     notifyAboutMigration: Bool = false,
                     perform completion: @escaping (ZMUserSession)->()) {
        log.debug("Request to load session for \(account)")
        let group = self.dispatchGroup
        group?.enter()
        self.sessionLoadingQueue.serialAsync(do: { onWorkDone in
            
            if let session = self.backgroundUserSessions[account.userIdentifier] {
                log.debug("Session for \(account) is already loaded")
                completion(session)
                onWorkDone()
                group?.leave()
            }
            else {
                LocalStoreProvider.createStack(
                    applicationContainer: self.sharedContainerURL,
                    userIdentifier: account.userIdentifier,
                    dispatchGroup: self.dispatchGroup,
                    migration: { [weak self] in
                        if notifyAboutMigration {
                            self?.delegate?.sessionManagerWillMigrateAccount(userSessionCanBeTornDown: {})
                        }
                    },
                    completion: { provider in
                        let userSession = self.startBackgroundSession(for: account, with: provider)
                        completion(userSession)
                        onWorkDone()
                        group?.leave()
                }
                )
            }
        })
    }
 
    fileprivate func deleteAccountData(for account: Account) {
        log.debug("Deleting the data for \(account.userName) -- \(account.userIdentifier)")
        
        environment.cookieStorage(for: account).deleteKeychainItems()
        account.deleteKeychainItems()

        let accountID = account.userIdentifier
        self.accountManager.remove(account)
        
        do {
            try FileManager.default.removeItem(at: StorageStack.accountFolder(accountIdentifier: accountID, applicationContainer: sharedContainerURL))
        }
        catch let error {
            log.error("Impossible to delete the acccount \(account): \(error)")
        }
    }
    
    fileprivate func registerObservers(account: Account, session: ZMUserSession) {
        
        let selfUser = ZMUser.selfUser(inUserSession: session)
        let teamObserver = TeamChangeInfo.add(observer: self, for: nil, managedObjectContext: session.managedObjectContext)
        let selfObserver = UserChangeInfo.add(observer: self, for: selfUser, in: session.managedObjectContext)
        let conversationListObserver = ConversationListChangeInfo.add(observer: self, for: ZMConversationList.conversations(inUserSession: session), userSession: session)
        let connectionRequestObserver = ConversationListChangeInfo.add(observer: self, for: ZMConversationList.pendingConnectionConversations(inUserSession: session), userSession: session)
        let unreadCountObserver = NotificationInContext.addObserver(name: .AccountUnreadCountDidChangeNotification,
                                                                    context: account) { [weak self] note in
            guard let account = note.context as? Account else { return }
            self?.accountManager.addOrUpdate(account)
        }

        let databaseEncryptionObserverToken = session.registerDatabaseLockedHandler { [weak self] _ in
            guard session == self?.activeUserSession else { return }
            self?.delegate?.sessionManagerDidReportLockChange(forSession: session)
        }

        accountTokens[account.userIdentifier] = [teamObserver,
                                                 selfObserver!,
                                                 conversationListObserver,
                                                 connectionRequestObserver,
                                                 unreadCountObserver,
                                                 databaseEncryptionObserverToken
        ]
    }

    @discardableResult
    fileprivate func createUnauthenticatedSession(accountId: UUID? = nil) -> UnauthenticatedSession {
        log.debug("Creating unauthenticated session")
        let unauthenticatedSession = unauthenticatedSessionFactory.session(delegate: self,
                                                                           authenticationStatusDelegate: self)
        unauthenticatedSession.accountId = accountId
        self.unauthenticatedSession = unauthenticatedSession
        return unauthenticatedSession
    }
    
    fileprivate func configure(session userSession: ZMUserSession, for account: Account) {
        userSession.sessionManager = self
        userSession.delegate = self
        require(backgroundUserSessions[account.userIdentifier] == nil, "User session is already loaded")
        backgroundUserSessions[account.userIdentifier] = userSession
        userSession.useConstantBitRateAudio = useConstantBitRateAudio
        updatePushToken(for: userSession)
        registerObservers(account: account, session: userSession)
    }
    
    private func deleteMessagesOlderThanRetentionLimit(provider: LocalStoreProviderProtocol) {
        guard let messageRetentionInternal = configuration.messageRetentionInterval else { return }
        
        log.debug("Deleting messages older than the retention limit = \(messageRetentionInternal)")
        
        provider.contextDirectory.syncContext.performGroupedBlock {
            do {
                try ZMMessage.deleteMessagesOlderThan(Date(timeIntervalSinceNow: -messageRetentionInternal), context: provider.contextDirectory.syncContext)
            } catch {
                log.error("Failed to delete messages older than the retention limit")
            }
        }
    }

    // Creates the user session for @c account given, calls @c completion when done.
    private func startBackgroundSession(for account: Account, with provider: LocalStoreProviderProtocol) -> ZMUserSession {
        let sessionConfig = ZMUserSession.Configuration(appLockConfig: configuration.appLockConfig)

        guard let newSession = authenticatedSessionFactory.session(for: account,
                                                                   storeProvider: provider,
                                                                   configuration: sessionConfig) else {
            preconditionFailure("Unable to create session for \(account)")
        }
        
        self.configure(session: newSession, for: account)
        self.deleteMessagesOlderThanRetentionLimit(provider: provider)
        self.updateSystemBootTimeIfNeeded()

        log.debug("Created ZMUserSession for account \(String(describing: account.userName)) — \(account.userIdentifier)")
        notifyNewUserSessionCreated(newSession)
        return newSession
    }
    
    internal func tearDownBackgroundSession(for accountId: UUID) {
        guard let userSession = self.backgroundUserSessions[accountId] else {
            log.error("No session to tear down for \(accountId), known sessions: \(self.backgroundUserSessions)")
            return
        }
        userSession.close(deleteCookie: false)
        self.tearDownObservers(account: accountId)
        self.backgroundUserSessions[accountId] = nil
        notifyUserSessionDestroyed(accountId)
    }
    
    // Tears down and releases all background user sessions.
    internal func tearDownAllBackgroundSessions() {
        let backgroundSessions = backgroundUserSessions.filter { (_, session) -> Bool in
            return activeUserSession != session
        }
        
        backgroundSessions.keys.forEach({ sessionID in
            tearDownBackgroundSession(for: sessionID)
        })
    }
    
    fileprivate func tearDownObservers(account: UUID) {
        accountTokens.removeValue(forKey: account)
    }

    deinit {
        backgroundUserSessions.forEach { (_, session) in
            session.tearDown()
        }
        blacklistVerificator?.tearDown()
        unauthenticatedSession?.tearDown()
        reachability.tearDown()
    }
    
    @objc public var isUserSessionActive: Bool {
        return activeUserSession != nil
    }

    func updateProfileImage(imageData: Data) {
        activeUserSession?.enqueue {
            self.activeUserSession?.userProfileImage?.updateImage(imageData: imageData)
        }
    }

    public var callNotificationStyle: CallNotificationStyle = .callKit {
        didSet {
            if #available(iOS 10.0, *) {
                updateCallNotificationStyle()
            }
        }
    }
    
    public func updateCallKitConfiguration() {
        callKitManager?.updateConfiguration()
    }
    
    private func updateCallNotificationStyle() {
        switch callNotificationStyle {
        case .pushNotifications:
            authenticatedSessionFactory.mediaManager.setUiStartsAudio(false)
            callKitManager = nil
        case .callKit:
            // Should be set to true when CallKit is used. Then AVS will not start
            // the audio before the audio session is active
            authenticatedSessionFactory.mediaManager.setUiStartsAudio(true)
            callKitManager = CallKitManager(delegate: self, mediaManager: authenticatedSessionFactory.mediaManager)
        }
    }
    
    public var useConstantBitRateAudio : Bool = false {
        didSet {
            activeUserSession?.useConstantBitRateAudio = useConstantBitRateAudio
        }
    }

    internal func checkJailbreakIfNeeded() {
        guard configuration.blockOnJailbreakOrRoot || configuration.wipeOnJailbreakOrRoot else { return }
        
        if jailbreakDetector?.isJailbroken() == true {
            
            if configuration.wipeOnJailbreakOrRoot {
                deleteAllAccounts(reason: .jailbreakDetected)
            }
            
            self.delegate?.sessionManagerDidBlacklistJailbrokenDevice()
            // When the device is jailbroken we don't want have a
            // transition to any other state in the UI, so we won't inform it
            // anymore by setting the delegate to nil.
            self.delegate = nil
        }
    }
    
    func shouldPerformPostRebootLogout() -> Bool {
        guard configuration.authenticateAfterReboot,
            accountManager.selectedAccount != nil,
            let systemBootTime = ProcessInfo.processInfo.bootTime(),
            let previousSystemBootTime = SessionManager.previousSystemBootTime,
            abs(systemBootTime.timeIntervalSince(previousSystemBootTime)) > 1.0
        else { return false }

        log.debug("Will logout due to device reboot. Previous boot time: \(previousSystemBootTime). Current boot time: \(systemBootTime)")
        return true
    }
    
    func performPostRebootLogout() {
        let error = NSError(code: .needsAuthenticationAfterReboot, userInfo: accountManager.selectedAccount?.loginCredentials?.dictionaryRepresentation)
        self.logoutCurrentSession(deleteCookie: true, error: error)
        log.debug("Logout caused by device reboot.")
    }
    
    func updateSystemBootTimeIfNeeded() {
        guard configuration.authenticateAfterReboot, let bootTime = ProcessInfo.processInfo.bootTime() else {
            return
        }
        
        SessionManager.previousSystemBootTime = bootTime
        log.debug("Updated system boot time: \(bootTime)")
    }
    
    public func passwordVerificationDidFail(with failCount: Int) {
        guard let count = configuration.failedPasswordThresholdBeforeWipe,
            failCount >= count, let account = accountManager.selectedAccount else {
                return
        }
        delete(account: account, reason: .failedPasswordLimitReached)
    }
}

// MARK: - TeamObserver

extension SessionManager {
    func updateCurrentAccount(in managedObjectContext: NSManagedObjectContext) {
        let selfUser = ZMUser.selfUser(in: managedObjectContext)
        if let account = accountManager.accounts.first(where: { $0.userIdentifier == selfUser.remoteIdentifier }) {
            if let name = selfUser.team?.name {
                account.teamName = name
            }
            if let userName = selfUser.name {
                account.userName = userName
            }
            if let userProfileImage = selfUser.imageSmallProfileData {
                account.imageData = userProfileImage
            }
            if let teamImageData = selfUser.team?.imageData  {
                account.teamImageData = teamImageData
            }


            account.loginCredentials = selfUser.loginCredentials

            //an optional `teamImageData` image could be saved here
            accountManager.addOrUpdate(account)
        }
    }
}

extension SessionManager: TeamObserver {
    public func teamDidChange(_ changeInfo: TeamChangeInfo) {
        let team = changeInfo.team
        guard let managedObjectContext = (team as? Team)?.managedObjectContext else {
            return
        }
        updateCurrentAccount(in: managedObjectContext)
    }
}

// MARK: - ZMUserObserver

extension SessionManager: ZMUserObserver {
    public func userDidChange(_ changeInfo: UserChangeInfo) {
        if changeInfo.teamsChanged || changeInfo.nameChanged || changeInfo.imageSmallProfileDataChanged {
            guard let user = changeInfo.user as? ZMUser,
                let managedObjectContext = user.managedObjectContext else {
                return
            }
            updateCurrentAccount(in: managedObjectContext)
        }
    }
}

// MARK: - UnauthenticatedSessionDelegate

extension SessionManager {

    /// Needs to be called before we try to register another device because API requires password
    public func update(credentials: ZMCredentials) -> Bool {
        guard let userSession = activeUserSession, let emailCredentials = credentials as? ZMEmailCredentials else { return false }

        userSession.setEmailCredentials(emailCredentials)
        RequestAvailableNotification.notifyNewRequestsAvailable(nil)
        return true
    }
}

extension SessionManager: UnauthenticatedSessionDelegate {
    
    public func sessionIsAllowedToCreateNewAccount(_ session: UnauthenticatedSession) -> Bool {
        return accountManager.accounts.count < SessionManager.maxNumberAccounts
    }
    
    public func session(session: UnauthenticatedSession, isExistingAccount account: Account) -> Bool {
        return accountManager.accounts.contains(account)
    }

    public func session(session: UnauthenticatedSession, updatedCredentials credentials: ZMCredentials) -> Bool {
        return update(credentials: credentials)
    }
    
    public func session(session: UnauthenticatedSession, updatedProfileImage imageData: Data) {
        updateProfileImage(imageData: imageData)
    }
    
    public func session(session: UnauthenticatedSession, createdAccount account: Account) {
        guard !(accountManager.accounts.count == SessionManager.maxNumberAccounts && accountManager.account(with: account.userIdentifier) == nil) else {
            let error = NSError(code: .accountLimitReached, userInfo: nil)
            loginDelegate?.authenticationDidFail(error)
            return
        }
        
        accountManager.addAndSelect(account)
        
        self.activateSession(for: account) { userSession in
            self.updateCurrentAccount(in: userSession.managedObjectContext)
            
            if let profileImageData = session.authenticationStatus.profileImageData {
                self.updateProfileImage(imageData: profileImageData)
            }
            
            let registered = session.authenticationStatus.completedRegistration || session.registrationStatus.completedRegistration
            let emailCredentials = session.authenticationStatus.emailCredentials()
            
            userSession.syncManagedObjectContext.performGroupedBlock {
                userSession.setEmailCredentials(emailCredentials)
                userSession.syncManagedObjectContext.registeredOnThisDevice = registered
                ZMMessage.deleteOldEphemeralMessages(userSession.syncManagedObjectContext)
            }
        }
    }
}

// MARK: - UserSessionSelfUserClientDelegate

extension SessionManager: UserSessionSelfUserClientDelegate {
    public func clientRegistrationDidSucceed(accountId: UUID) {
        log.debug("Client registration was successful")
        
        if self.configuration.encryptionAtRestEnabledByDefault {
            try? activeUserSession?.setEncryptionAtRest(enabled: true)
        }
        
        loginDelegate?.clientRegistrationDidSucceed(accountId: accountId)
    }
    
    public func clientRegistrationDidFail(_ error: NSError, accountId: UUID) {
        if unauthenticatedSession == nil || unauthenticatedSession?.accountId != accountId {
            createUnauthenticatedSession(accountId: accountId)
        }
        loginDelegate?.clientRegistrationDidFail(error, accountId: accountId)
        
        let account = accountManager.account(with: accountId)
        guard account == accountManager.selectedAccount else { return }
        delegate?.sessionManagerDidFailToLogin(error: error)
    }
}

extension SessionManager: AccountDeletedObserver {
    public func accountDeleted(accountId : UUID) {
        log.debug("\(accountId): Account was deleted")
    
        if let account = accountManager.account(with: accountId) {
            delete(account: account, reason: .sessionExpired)
        }
    }
}

// MARK: - UserSessionLogoutDelegate

extension SessionManager: UserSessionLogoutDelegate {
    /// Invoked when the user successfully logged out
    public func userDidLogout(accountId: UUID) {
        log.debug("\(accountId): User logged out")
        
        if let account = accountManager.account(with: accountId) {
            delete(account: account, reason: .userInitiated)
        }
    }
    
    public func authenticationInvalidated(_ error: NSError, accountId: UUID) {
        guard
            let userSessionErrorCode = ZMUserSessionErrorCode(rawValue: UInt(error.code)),
            let account = accountManager.account(with: accountId)
        else {
            return
        }
        
        log.debug("Authentication invalidated for \(accountId): \(error.code)")
        
        switch userSessionErrorCode {
        case .clientDeletedRemotely:
            delete(account: account, reason: .sessionExpired)
        case .accessTokenExpired:
            if configuration.wipeOnCookieInvalid {
                delete(account: account, reason: .sessionExpired)
            } else {
                logout(account: account, error: error)
            }
            
        default:
            if unauthenticatedSession == nil {
                createUnauthenticatedSession(accountId: accountId)
            }
            
            let account = accountManager.account(with: accountId)
            guard account == accountManager.selectedAccount else { return }
            delegate?.sessionManagerDidFailToLogin(error: error)
        }
    }
}

// MARK: - Application lifetime notifications

extension SessionManager {
    @objc fileprivate func applicationWillEnterForeground(_ note: Notification) {
        BackgroundActivityFactory.shared.resume()
        
        updateAllUnreadCounts()
        checkJailbreakIfNeeded()
        
        // Delete expired url scheme verification tokens
        CompanyLoginVerificationToken.flushIfNeeded()

        if let session = activeUserSession {
            // The session lock may have changed so inform the delegate in case.
            self.delegate?.sessionManagerDidReportLockChange(forSession: session)
        }
    }
    
    @objc func applicationWillResignActive(_ note: Notification) {
        updateAllUnreadCounts()
        activeUserSession?.appLockController.beginTimer()
    }
    
    @objc fileprivate func applicationDidBecomeActive(_ note: Notification) {
        notificationsTracker?.dispatchEvent()
    }

}

// MARK: - Unread Conversation Count

extension SessionManager: ZMConversationListObserver {
    
    public func conversationListDidChange(_ changeInfo: ConversationListChangeInfo) {
        
        // find which account/session the conversation list belongs to & update count
        guard let moc = changeInfo.conversationList.managedObjectContext else { return }
        
        for (accountId, session) in backgroundUserSessions where session.managedObjectContext == moc {
            updateUnreadCount(for: accountId)
        }
    }

    fileprivate func updateUnreadCount(for accountID: UUID) {
        guard
            let account = self.accountManager.account(with: accountID),
            let session = backgroundUserSessions[accountID]
        else {
            return
        }
        
        account.unreadConversationCount = Int(ZMConversation.unreadConversationCount(in: session.managedObjectContext))
    }
    
    fileprivate func updateAllUnreadCounts() {
        for accountID in backgroundUserSessions.keys {
            updateUnreadCount(for: accountID)
        }
    }
    
    public func updateAppIconBadge(accountID: UUID, unreadCount: Int) {
        DispatchQueue.main.async {
            let account = self.accountManager.account(with: accountID)
            account?.unreadConversationCount = unreadCount
            let totalUnreadCount = self.accountManager.totalUnreadCount
            self.application.applicationIconBadgeNumber = totalUnreadCount
            Logging.push.safePublic("Updated badge count to \(SanitizedString(stringLiteral: String(totalUnreadCount)))")
        }
    }
}

extension SessionManager : WireCallCenterCallStateObserver {
    
    public func callCenterDidChange(callState: CallState, conversation: ZMConversation, caller: UserType, timestamp: Date?, previousCallState: CallState?) {
        guard let moc = conversation.managedObjectContext else { return }

        switch callState {
        case .answered, .outgoing:
            for (_, session) in backgroundUserSessions where session.managedObjectContext == moc && activeUserSession != session {
                showConversation(conversation, at: nil, in: session)
            }
        default:
            return
        }
    }
    
}

extension SessionManager {

    /// The SSO code provided by the user when clicking their company link. Points to a UUID object.
    public static var companyLoginCodeKey: String {
        return "WireCompanyLoginCode"
    }

    /// The timestamp when the user initiated the request.
    public static var companyLoginRequestTimestampKey: String {
        return "WireCompanyLoginTimesta;p"
    }

}

// MARK: - Session manager observer

@objc public protocol SessionManagerCreatedSessionObserver: class {
    /// Invoked when the SessionManager creates a user session either by
    /// activating one or creating one in the background. No assumption should
    /// be made that the session is active.
    func sessionManagerCreated(userSession : ZMUserSession)

    /// Invoked when the SessionManager creates a new unauthenticated session.
    func sessionManagerCreated(unauthenticatedSession: UnauthenticatedSession)
}

@objc public protocol SessionManagerDestroyedSessionObserver: class {
    /// Invoked when the SessionManager tears down the user session associated
    /// with the accountId.
    func sessionManagerDestroyedUserSession(for accountId : UUID)
}

private let sessionManagerCreatedUnauthenticatedSessionNotificationName = Notification.Name(rawValue: "ZMSessionManagerCreatedUnauthenticatedSessionNotification")
private let sessionManagerCreatedSessionNotificationName = Notification.Name(rawValue: "ZMSessionManagerCreatedSessionNotification")
private let sessionManagerDestroyedSessionNotificationName = Notification.Name(rawValue: "ZMSessionManagerDestroyedSessionNotification")

extension SessionManager: NotificationContext {

    public func addUnauthenticatedSessionManagerCreatedSessionObserver(_ observer: SessionManagerCreatedSessionObserver) -> Any {
        return NotificationInContext.addObserver(
            name: sessionManagerCreatedUnauthenticatedSessionNotificationName,
            context: self)
        { [weak observer] note in observer?.sessionManagerCreated(unauthenticatedSession: note.object as! UnauthenticatedSession) }
    }

    public func addSessionManagerCreatedSessionObserver(_ observer: SessionManagerCreatedSessionObserver) -> Any {
        return NotificationInContext.addObserver(
            name: sessionManagerCreatedSessionNotificationName,
            context: self)
        { [weak observer] note in observer?.sessionManagerCreated(userSession: note.object as! ZMUserSession) }
    }
    
    public func addSessionManagerDestroyedSessionObserver(_ observer: SessionManagerDestroyedSessionObserver) -> Any {
        return NotificationInContext.addObserver(
        name: sessionManagerDestroyedSessionNotificationName,
        context: self)
        { [weak observer] note in observer?.sessionManagerDestroyedUserSession(for: note.object as! UUID) }
    }
    
    fileprivate func notifyNewUserSessionCreated(_ userSession: ZMUserSession) {
        NotificationInContext(name: sessionManagerCreatedSessionNotificationName, context: self, object: userSession).post()
    }
    
    fileprivate func notifyUserSessionDestroyed(_ accountId: UUID) {
        NotificationInContext(name: sessionManagerDestroyedSessionNotificationName, context: self, object: accountId as AnyObject).post()
    }
}

extension SessionManager {
    public func markAllConversationsAsRead(completion: (()->())?) {
        let group = DispatchGroup()
        
        self.accountManager.accounts.forEach { account in
            group.enter()
            self.withSession(for: account) { userSession in
                userSession.perform {
                    userSession.markAllConversationsAsRead()
                }
                
                group.leave()
            }
        }
        
        group.notify(queue: DispatchQueue.main) {
            completion?()
        }
    }
}


extension SessionManager {
    
    public func confirmSwitchingAccount(completion: @escaping ()->Void) {
        guard
            let switchingDelegate = switchingDelegate,
            let activeUserSession = activeUserSession,
            activeUserSession.isCallOngoing
        else {
            return completion()
        }
        
        switchingDelegate.confirmSwitchingAccount(completion: { confirmed in
            if confirmed {
                activeUserSession.callCenter?.endAllCalls()
                completion()
            }
        })
    }
}

// MARK: - AVS Logging
extension SessionManager {
    public static func startAVSLogging() {
        avsLogObserver = AVSLogObserver()
    }

    public static func stopAVSLogging() {
        avsLogObserver = nil
    }
}<|MERGE_RESOLUTION|>--- conflicted
+++ resolved
@@ -183,18 +183,14 @@
     var isAppVersionBlacklisted = false
     public weak var delegate: SessionManagerDelegate? = nil
     public let accountManager: AccountManager
-<<<<<<< HEAD
-    public internal(set) var activeUserSession: ZMUserSession?
     public weak var loginDelegate: LoginDelegate?
-=======
-
+    
     public internal(set) var activeUserSession: ZMUserSession? {
         willSet {
             guard activeUserSession != newValue else { return }
             activeUserSession?.appLockController.beginTimer()
         }
     }
->>>>>>> 289b06fe
 
     public fileprivate(set) var backgroundUserSessions: [UUID: ZMUserSession] = [:]
     public internal(set) var unauthenticatedSession: UnauthenticatedSession? {
