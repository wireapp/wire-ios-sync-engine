//
// Wire
// Copyright (C) 2017 Wire Swiss GmbH
//
// This program is free software: you can redistribute it and/or modify
// it under the terms of the GNU General Public License as published by
// the Free Software Foundation, either version 3 of the License, or
// (at your option) any later version.
//
// This program is distributed in the hope that it will be useful,
// but WITHOUT ANY WARRANTY; without even the implied warranty of
// MERCHANTABILITY or FITNESS FOR A PARTICULAR PURPOSE. See the
// GNU General Public License for more details.
//
// You should have received a copy of the GNU General Public License
// along with this program. If not, see http://www.gnu.org/licenses/.
//

import Foundation
import avs
import WireTransport
import WireUtilities

private let log = ZMSLog(tag: "SessionManager")

open class UnauthenticatedSessionFactory {
    
    let environment: ZMBackendEnvironment
    
    init() {
        self.environment = ZMBackendEnvironment(userDefaults: .standard)
    }
    
    func session(withDelegate delegate: UnauthenticatedSessionDelegate) throws -> UnauthenticatedSession {
        return try UnauthenticatedSession(backendURL: environment.backendURL, delegate: delegate)
    }

}

open class AuthenticatedSessionFactory {
    
    let appGroupIdentifier: String
    let appVersion: String
    let mediaManager: AVSMediaManager
    var analytics: AnalyticsType?
    var apnsEnvironment : ZMAPNSEnvironment?
    let application : ZMApplication
    let environment: ZMBackendEnvironment
    
    public init(appGroupIdentifier: String,
                appVersion: String,
                apnsEnvironment: ZMAPNSEnvironment? = nil,
                application: ZMApplication,
                mediaManager: AVSMediaManager,
                analytics: AnalyticsType? = nil) {
        self.appGroupIdentifier = appGroupIdentifier
        self.appVersion = appVersion
        self.mediaManager = mediaManager
        self.analytics = analytics
        self.apnsEnvironment = apnsEnvironment
        self.application = application
        self.environment = ZMBackendEnvironment(userDefaults: .standard)
    }
    
    func session(for account: Account) -> ZMUserSession? {
        let transportSession = ZMTransportSession(
            baseURL: environment.backendURL,
            websocketURL: environment.backendWSURL,
            cookieStorage: .init(forServerName: environment.backendURL.host!, userIdentifier: account.userIdentifier),
            initialAccessToken: nil,
            sharedContainerIdentifier: nil
        )
        
        return ZMUserSession(
            mediaManager: mediaManager,
            analytics: analytics,
            transportSession: transportSession,
            apnsEnvironment: apnsEnvironment,
            application: application,
            userId: nil,
            appVersion: appVersion,
            appGroupIdentifier: appGroupIdentifier
        )
    }
    
}

@objc
public protocol SessionManagerDelegate : class {
    
    func sessionManagerCreated(unauthenticatedSession : UnauthenticatedSession)
    func sessionManagerCreated(userSession : ZMUserSession)
    func sessionManagerWillStartMigratingLocalStore()
}

@objc
public class SessionManager : NSObject {
<<<<<<< HEAD

    public typealias LaunchOptions = [UIApplicationLaunchOptionsKey : Any]
    
    public let appGroupIdentifier: String
=======
>>>>>>> aa1391c3
    public let appVersion: String
    fileprivate let authenticatedSessionFactory : AuthenticatedSessionFactory
    fileprivate let unauthenticatedSessionFactory : UnauthenticatedSessionFactory
    
    let application : ZMApplication
    public weak var delegate : SessionManagerDelegate? = nil
    var userSession: ZMUserSession?
    var unauthenticatedSession: UnauthenticatedSession?
<<<<<<< HEAD
    fileprivate let accountManager: AccountManager
    
    public convenience init(appGroupIdentifier: String,
                appVersion: String,
                apnsEnvironment: ZMAPNSEnvironment? = nil,
=======
    public let storeProvider: LocalStoreProviderProtocol
    
    public convenience init(appVersion: String,
>>>>>>> aa1391c3
                mediaManager: AVSMediaManager,
                analytics: AnalyticsType?,
                delegate: SessionManagerDelegate?,
                application: ZMApplication,
                launchOptions: LaunchOptions) {
        
        let authenticatedSessionFactory = AuthenticatedSessionFactory(
            appGroupIdentifier: appGroupIdentifier,
            appVersion: appVersion,
            apnsEnvironment: apnsEnvironment,
            application: application,
            mediaManager: mediaManager,
            analytics: analytics)
        
<<<<<<< HEAD
        let unauthenticatedSessionFactory = UnauthenticatedSessionFactory()
=======
        let environment = ZMBackendEnvironment(userDefaults: .standard)
        let backendURL = environment.backendURL
        let websocketURL = environment.backendWSURL
        let cookieStorage = ZMPersistentCookieStorage(forServerName: backendURL.host!)
        let transportSession = ZMTransportSession(baseURL: backendURL,
                                                  websocketURL: websocketURL,
                                                  cookieStorage: cookieStorage,
                                                  initialAccessToken: nil,
                                                  sharedContainerIdentifier: nil)
        let localStoreProvider = LocalStoreProvider()
>>>>>>> aa1391c3
        
        self.init(storeProvider: localStoreProvider,
                  appVersion: appVersion,
                  application: application,
                  authenticatedSessionFactory: authenticatedSessionFactory,
                  unauthenticatedSessionFactory: unauthenticatedSessionFactory,
                  delegate: delegate,
                  launchOptions: launchOptions)
    }
    
<<<<<<< HEAD
    init(appGroupIdentifier: String,
         appVersion: String,
         application: ZMApplication,
         authenticatedSessionFactory : AuthenticatedSessionFactory,
         unauthenticatedSessionFactory : UnauthenticatedSessionFactory,
         delegate: SessionManagerDelegate?,
         launchOptions: LaunchOptions) {
        
        SessionManager.enableLogsByEnvironmentVariable()
        ZMBackendEnvironment.setupEnvironments()
=======
    public init(storeProvider: LocalStoreProviderProtocol,
                appVersion: String,
                transportSession: ZMTransportSession,
                apnsEnvironment: ZMAPNSEnvironment? = nil,
                mediaManager: AVSMediaManager,
                analytics: AnalyticsType?,
                delegate: SessionManagerDelegate?,
                application: ZMApplication,
                launchOptions: [UIApplicationLaunchOptionsKey : Any]
                ) {
        
        SessionManager.enableLogsByEnvironmentVariable()
        self.storeProvider = storeProvider
>>>>>>> aa1391c3
        
        self.appVersion = appVersion
        self.application = application
        self.delegate = delegate

        let sharedContainerURL = SessionManager.sharedContainerURL(with: appGroupIdentifier)!
        accountManager = AccountManager(sharedDirectory: sharedContainerURL)

        self.authenticatedSessionFactory = authenticatedSessionFactory
        self.unauthenticatedSessionFactory = unauthenticatedSessionFactory
        
        super.init()
        
<<<<<<< HEAD
        select(account: accountManager.selectedAccount) { session in
            session.application(self.application, didFinishLaunchingWithOptions: launchOptions)
            if let url = launchOptions[.url] as? URL {
                session.didLaunch(with: url)
            }
        }
    }

    fileprivate func select(account: Account?, completion: @escaping (ZMUserSession) -> Void) {
        if let account = account { // TODO: Add check if store exists?
            let createSession = { [weak self] in
                guard let `self` = self else { return }
                guard let session = self.authenticatedSessionFactory.session(for: account) else { preconditionFailure("Unable to create session for \(account)") }
                self.userSession = session
                completion(session)
                self.delegate?.sessionManagerCreated(userSession: session)
            }

            if ZMUserSession.needsToPrepareLocalStore(usingAppGroupIdentifier: appGroupIdentifier) {
=======
        authenticationToken = ZMUserSessionAuthenticationNotification.addObserver(self)

        if storeProvider.storeExists {
            let createSession = {
                let userSession = ZMUserSession(mediaManager: mediaManager,
                                                analytics: analytics,
                                                transportSession: self.transportSession,
                                                apnsEnvironment: self.apnsEnvironment,
                                                application: self.application,
                                                userId:nil,
                                                appVersion: appVersion,
                                                storeProvider: storeProvider)!
                
                self.userSession = userSession
                delegate?.sessionManagerCreated(userSession: userSession)
                userSession.application(application, didFinishLaunchingWithOptions: launchOptions)
                if let url = launchOptions[.url] as? URL {
                    userSession.didLaunch(with: url)
                }
            }
        
            if storeProvider.needsToPrepareLocalStore {
>>>>>>> aa1391c3
                delegate?.sessionManagerWillStartMigratingLocalStore()
                storeProvider.prepareLocalStore() {
                    DispatchQueue.main.async(execute: createSession)
                }
            } else {
                createSession()
            }
        } else {
<<<<<<< HEAD
            createUnauthenticatedSession()
=======
            let unauthenticatedSession = UnauthenticatedSession(transportSession: transportSession, delegate: self)
            self.unauthenticatedSession = unauthenticatedSession
            delegate?.sessionManagerCreated(unauthenticatedSession: unauthenticatedSession)
>>>>>>> aa1391c3
        }
    }

    fileprivate func createUnauthenticatedSession() {
        do {
            let unauthenticatedSession = try unauthenticatedSessionFactory.session(withDelegate: self)
            self.unauthenticatedSession = unauthenticatedSession
            delegate?.sessionManagerCreated(unauthenticatedSession: unauthenticatedSession)
        } catch {
            fatal("Can't create unauthenticated session: \(error)")
        }
    }
<<<<<<< HEAD

    deinit {
        userSession?.tearDown()
        unauthenticatedSession?.tearDown()
=======
    
    public var isLoggedIn: Bool {
        return transportSession.cookieStorage.authenticationCookieData != nil
>>>>>>> aa1391c3
    }
    
    @objc public var currentUser: ZMUser? {
        guard let userSession = userSession else { return nil }
        return ZMUser.selfUser(in: userSession.managedObjectContext)
    }
    
    @objc public var isUserSessionActive: Bool {
        return userSession != nil
    }

    func updateProfileImage(imageData: Data) {
        userSession?.enqueueChanges {
            self.userSession?.profileUpdate.updateImage(imageData: imageData)
        }
    }

    static private func sharedContainerURL(with appGroupIdentifier: String) -> URL? {
        if let sharedContainerURL = FileManager.default.containerURL(forSecurityApplicationGroupIdentifier: appGroupIdentifier) {
            return sharedContainerURL
        } else {
            // Seems like the shared container is not available. This can happen for multiple reasons:
            // 1. The app is compiled with an incorrect provisioning profile (for example by a 3rd party)
            // 2. The app is running on simulator and there is no correct provisioning profile on the system
            // 3. There is another issue with code signing
            //
            // The app should allow not having a shared container in the first 2 cases, in the 3rd case the app should crash
            let environment = ZMDeploymentEnvironment().environmentType()
            if TARGET_IPHONE_SIMULATOR == 0 && (environment == .appStore || environment == .internal) {
                fatal("Unable to create shared container url using app group identifier: \(appGroupIdentifier)")
            } else {
                log.error("Unable to create shared containerwith deployment environment: \(environment.rawValue)")
                log.error("Wire is going to use the APPLICATION SUPPORT directory to store user data")
                return FileManager.default.urls(for: .applicationSupportDirectory, in: .userDomainMask).first
            }
        }
    }

}

// MARK: - UnauthenticatedSessionDelegate

extension SessionManager: UnauthenticatedSessionDelegate {
    func session(session: UnauthenticatedSession, updatedCredentials credentials: ZMCredentials) {
        if let userSession = userSession, let emailCredentials = credentials as? ZMEmailCredentials {
            userSession.setEmailCredentials(emailCredentials)
        }
    }
    
    func session(session: UnauthenticatedSession, updatedProfileImage imageData: Data) {
        updateProfileImage(imageData: imageData)
    }
<<<<<<< HEAD
    
    func session(session: UnauthenticatedSession, createdAccount account: Account) {
        accountManager.add(account)
        accountManager.select(account)
        select(account: accountManager.selectedAccount) { userSession in
            userSession.setEmailCredentials(session.authenticationStatus.emailCredentials())
            
            userSession.syncManagedObjectContext.performGroupedBlock {
                userSession.syncManagedObjectContext.registeredOnThisDevice = session.authenticationStatus.completedRegistration
            }
            
            if let profileImageData = session.authenticationStatus.profileImageData {
                self.updateProfileImage(imageData: profileImageData)
            }
=======
}

extension SessionManager: ZMAuthenticationObserver {
    
    @objc public func authenticationDidFail(_ error: Error) {
        guard self.unauthenticatedSession == nil else { return }
        
        let unauthenticatedSession = UnauthenticatedSession(transportSession: transportSession, delegate: self)
        self.unauthenticatedSession = unauthenticatedSession
        delegate?.sessionManagerCreated(unauthenticatedSession: unauthenticatedSession)
    }
    
    @objc public func authenticationDidSucceed() {
        guard self.userSession == nil, let authenticationStatus = self.unauthenticatedSession?.authenticationStatus else {
            RequestAvailableNotification.notifyNewRequestsAvailable(self)
            return
        }
        
        let userSession = ZMUserSession(mediaManager: mediaManager,
                                        analytics: analytics,
                                        transportSession: transportSession,
                                        apnsEnvironment: apnsEnvironment,
                                        application: application,
                                        userId:nil,
                                        appVersion: appVersion,
                                        storeProvider: storeProvider)!
        self.userSession = userSession
        userSession.setEmailCredentials(authenticationStatus.emailCredentials())
        
        userSession.syncManagedObjectContext.performGroupedBlock {
            userSession.syncManagedObjectContext.registeredOnThisDevice = authenticationStatus.completedRegistration
        }
        
        if let profileImageData =  authenticationStatus.profileImageData {
            updateProfileImage(imageData: profileImageData)
>>>>>>> aa1391c3
        }
    }
}<|MERGE_RESOLUTION|>--- conflicted
+++ resolved
@@ -31,15 +31,16 @@
         self.environment = ZMBackendEnvironment(userDefaults: .standard)
     }
     
-    func session(withDelegate delegate: UnauthenticatedSessionDelegate) throws -> UnauthenticatedSession {
-        return try UnauthenticatedSession(backendURL: environment.backendURL, delegate: delegate)
+    func session(withDelegate delegate: UnauthenticatedSessionDelegate) -> UnauthenticatedSession {
+        let transportSession = UnauthenticatedTransportSession(baseURL: environment.backendURL)
+        return UnauthenticatedSession(transportSession: transportSession, delegate: delegate)
     }
 
 }
 
 open class AuthenticatedSessionFactory {
     
-    let appGroupIdentifier: String
+    let storeProvider: LocalStoreProvider
     let appVersion: String
     let mediaManager: AVSMediaManager
     var analytics: AnalyticsType?
@@ -47,13 +48,13 @@
     let application : ZMApplication
     let environment: ZMBackendEnvironment
     
-    public init(appGroupIdentifier: String,
+    public init(storeProvider: LocalStoreProvider,
                 appVersion: String,
                 apnsEnvironment: ZMAPNSEnvironment? = nil,
                 application: ZMApplication,
                 mediaManager: AVSMediaManager,
                 analytics: AnalyticsType? = nil) {
-        self.appGroupIdentifier = appGroupIdentifier
+        self.storeProvider = storeProvider
         self.appVersion = appVersion
         self.mediaManager = mediaManager
         self.analytics = analytics
@@ -79,7 +80,7 @@
             application: application,
             userId: nil,
             appVersion: appVersion,
-            appGroupIdentifier: appGroupIdentifier
+            storeProvider: storeProvider
         )
     }
     
@@ -95,14 +96,12 @@
 
 @objc
 public class SessionManager : NSObject {
-<<<<<<< HEAD
 
     public typealias LaunchOptions = [UIApplicationLaunchOptionsKey : Any]
-    
-    public let appGroupIdentifier: String
-=======
->>>>>>> aa1391c3
+
     public let appVersion: String
+    public let storeProvider: LocalStoreProviderProtocol
+    
     fileprivate let authenticatedSessionFactory : AuthenticatedSessionFactory
     fileprivate let unauthenticatedSessionFactory : UnauthenticatedSessionFactory
     
@@ -110,87 +109,56 @@
     public weak var delegate : SessionManagerDelegate? = nil
     var userSession: ZMUserSession?
     var unauthenticatedSession: UnauthenticatedSession?
-<<<<<<< HEAD
+    
     fileprivate let accountManager: AccountManager
     
-    public convenience init(appGroupIdentifier: String,
-                appVersion: String,
-                apnsEnvironment: ZMAPNSEnvironment? = nil,
-=======
-    public let storeProvider: LocalStoreProviderProtocol
-    
-    public convenience init(appVersion: String,
->>>>>>> aa1391c3
-                mediaManager: AVSMediaManager,
-                analytics: AnalyticsType?,
-                delegate: SessionManagerDelegate?,
-                application: ZMApplication,
-                launchOptions: LaunchOptions) {
-        
+    public convenience init(
+        appVersion: String,
+        mediaManager: AVSMediaManager,
+        analytics: AnalyticsType?,
+        delegate: SessionManagerDelegate?,
+        application: ZMApplication,
+        launchOptions: LaunchOptions
+        ) {
+
+        let localStoreProvider = LocalStoreProvider()
+        let unauthenticatedSessionFactory = UnauthenticatedSessionFactory()
         let authenticatedSessionFactory = AuthenticatedSessionFactory(
-            appGroupIdentifier: appGroupIdentifier,
+            storeProvider: localStoreProvider,
             appVersion: appVersion,
-            apnsEnvironment: apnsEnvironment,
+            apnsEnvironment: nil, // TODO
             application: application,
             mediaManager: mediaManager,
-            analytics: analytics)
-        
-<<<<<<< HEAD
-        let unauthenticatedSessionFactory = UnauthenticatedSessionFactory()
-=======
-        let environment = ZMBackendEnvironment(userDefaults: .standard)
-        let backendURL = environment.backendURL
-        let websocketURL = environment.backendWSURL
-        let cookieStorage = ZMPersistentCookieStorage(forServerName: backendURL.host!)
-        let transportSession = ZMTransportSession(baseURL: backendURL,
-                                                  websocketURL: websocketURL,
-                                                  cookieStorage: cookieStorage,
-                                                  initialAccessToken: nil,
-                                                  sharedContainerIdentifier: nil)
-        let localStoreProvider = LocalStoreProvider()
->>>>>>> aa1391c3
-        
+            analytics: analytics
+          )
+
         self.init(storeProvider: localStoreProvider,
                   appVersion: appVersion,
-                  application: application,
                   authenticatedSessionFactory: authenticatedSessionFactory,
                   unauthenticatedSessionFactory: unauthenticatedSessionFactory,
                   delegate: delegate,
+                  application: application,
                   launchOptions: launchOptions)
     }
     
-<<<<<<< HEAD
-    init(appGroupIdentifier: String,
-         appVersion: String,
-         application: ZMApplication,
-         authenticatedSessionFactory : AuthenticatedSessionFactory,
-         unauthenticatedSessionFactory : UnauthenticatedSessionFactory,
-         delegate: SessionManagerDelegate?,
-         launchOptions: LaunchOptions) {
-        
+    public init(
+        storeProvider: LocalStoreProviderProtocol,
+        appVersion: String,
+        authenticatedSessionFactory: AuthenticatedSessionFactory,
+        unauthenticatedSessionFactory: UnauthenticatedSessionFactory,
+        delegate: SessionManagerDelegate?,
+        application: ZMApplication,
+        launchOptions: LaunchOptions
+        ) {
+
         SessionManager.enableLogsByEnvironmentVariable()
-        ZMBackendEnvironment.setupEnvironments()
-=======
-    public init(storeProvider: LocalStoreProviderProtocol,
-                appVersion: String,
-                transportSession: ZMTransportSession,
-                apnsEnvironment: ZMAPNSEnvironment? = nil,
-                mediaManager: AVSMediaManager,
-                analytics: AnalyticsType?,
-                delegate: SessionManagerDelegate?,
-                application: ZMApplication,
-                launchOptions: [UIApplicationLaunchOptionsKey : Any]
-                ) {
-        
-        SessionManager.enableLogsByEnvironmentVariable()
+
         self.storeProvider = storeProvider
->>>>>>> aa1391c3
-        
         self.appVersion = appVersion
         self.application = application
         self.delegate = delegate
 
-        let sharedContainerURL = SessionManager.sharedContainerURL(with: appGroupIdentifier)!
+        guard let sharedContainerURL = storeProvider.sharedContainerDirectory else { preconditionFailure("Unable to get shared container URL") }
         accountManager = AccountManager(sharedDirectory: sharedContainerURL)
 
         self.authenticatedSessionFactory = authenticatedSessionFactory
@@ -198,89 +166,50 @@
         
         super.init()
         
-<<<<<<< HEAD
-        select(account: accountManager.selectedAccount) { session in
+        select(account: accountManager.selectedAccount) { [weak self] session in
+            guard let `self` = self else { return }
+            delegate?.sessionManagerCreated(userSession: session)
             session.application(self.application, didFinishLaunchingWithOptions: launchOptions)
-            if let url = launchOptions[.url] as? URL {
-                session.didLaunch(with: url)
-            }
+            (launchOptions[.url] as? URL).apply(session.didLaunch)
         }
     }
 
     fileprivate func select(account: Account?, completion: @escaping (ZMUserSession) -> Void) {
         if let account = account { // TODO: Add check if store exists?
-            let createSession = { [weak self] in
-                guard let `self` = self else { return }
-                guard let session = self.authenticatedSessionFactory.session(for: account) else { preconditionFailure("Unable to create session for \(account)") }
-                self.userSession = session
-                completion(session)
-                self.delegate?.sessionManagerCreated(userSession: session)
-            }
-
-            if ZMUserSession.needsToPrepareLocalStore(usingAppGroupIdentifier: appGroupIdentifier) {
-=======
-        authenticationToken = ZMUserSessionAuthenticationNotification.addObserver(self)
-
-        if storeProvider.storeExists {
-            let createSession = {
-                let userSession = ZMUserSession(mediaManager: mediaManager,
-                                                analytics: analytics,
-                                                transportSession: self.transportSession,
-                                                apnsEnvironment: self.apnsEnvironment,
-                                                application: self.application,
-                                                userId:nil,
-                                                appVersion: appVersion,
-                                                storeProvider: storeProvider)!
-                
-                self.userSession = userSession
-                delegate?.sessionManagerCreated(userSession: userSession)
-                userSession.application(application, didFinishLaunchingWithOptions: launchOptions)
-                if let url = launchOptions[.url] as? URL {
-                    userSession.didLaunch(with: url)
-                }
-            }
-        
+            createSession(for: account, completion: completion)
+
             if storeProvider.needsToPrepareLocalStore {
->>>>>>> aa1391c3
                 delegate?.sessionManagerWillStartMigratingLocalStore()
                 storeProvider.prepareLocalStore() {
-                    DispatchQueue.main.async(execute: createSession)
+                    DispatchQueue.main.async { [weak self] in
+                        self?.createSession(for: account, completion: completion)
+                    }
                 }
             } else {
-                createSession()
+                createSession(for: account, completion: completion)
             }
         } else {
-<<<<<<< HEAD
             createUnauthenticatedSession()
-=======
-            let unauthenticatedSession = UnauthenticatedSession(transportSession: transportSession, delegate: self)
-            self.unauthenticatedSession = unauthenticatedSession
-            delegate?.sessionManagerCreated(unauthenticatedSession: unauthenticatedSession)
->>>>>>> aa1391c3
-        }
-    }
-
-    fileprivate func createUnauthenticatedSession() {
-        do {
-            let unauthenticatedSession = try unauthenticatedSessionFactory.session(withDelegate: self)
-            self.unauthenticatedSession = unauthenticatedSession
-            delegate?.sessionManagerCreated(unauthenticatedSession: unauthenticatedSession)
-        } catch {
-            fatal("Can't create unauthenticated session: \(error)")
-        }
-    }
-<<<<<<< HEAD
+        }
+    }
+
+    private func createSession(for account: Account, completion: (ZMUserSession) -> Void) {
+        guard let session = authenticatedSessionFactory.session(for: account) else { preconditionFailure("Unable to create session for \(account)") }
+        self.userSession = session
+        completion(session)
+    }
+
+    private func createUnauthenticatedSession() {
+        let unauthenticatedSession = unauthenticatedSessionFactory.session(withDelegate: self)
+        self.unauthenticatedSession = unauthenticatedSession
+        delegate?.sessionManagerCreated(unauthenticatedSession: unauthenticatedSession)
+    }
 
     deinit {
         userSession?.tearDown()
         unauthenticatedSession?.tearDown()
-=======
-    
-    public var isLoggedIn: Bool {
-        return transportSession.cookieStorage.authenticationCookieData != nil
->>>>>>> aa1391c3
-    }
-    
+    }
+
     @objc public var currentUser: ZMUser? {
         guard let userSession = userSession else { return nil }
         return ZMUser.selfUser(in: userSession.managedObjectContext)
@@ -331,12 +260,11 @@
     func session(session: UnauthenticatedSession, updatedProfileImage imageData: Data) {
         updateProfileImage(imageData: imageData)
     }
-<<<<<<< HEAD
     
     func session(session: UnauthenticatedSession, createdAccount account: Account) {
         accountManager.add(account)
         accountManager.select(account)
-        select(account: accountManager.selectedAccount) { userSession in
+        select(account: accountManager.selectedAccount) { [weak self] userSession in
             userSession.setEmailCredentials(session.authenticationStatus.emailCredentials())
             
             userSession.syncManagedObjectContext.performGroupedBlock {
@@ -344,45 +272,8 @@
             }
             
             if let profileImageData = session.authenticationStatus.profileImageData {
-                self.updateProfileImage(imageData: profileImageData)
-            }
-=======
-}
-
-extension SessionManager: ZMAuthenticationObserver {
-    
-    @objc public func authenticationDidFail(_ error: Error) {
-        guard self.unauthenticatedSession == nil else { return }
-        
-        let unauthenticatedSession = UnauthenticatedSession(transportSession: transportSession, delegate: self)
-        self.unauthenticatedSession = unauthenticatedSession
-        delegate?.sessionManagerCreated(unauthenticatedSession: unauthenticatedSession)
-    }
-    
-    @objc public func authenticationDidSucceed() {
-        guard self.userSession == nil, let authenticationStatus = self.unauthenticatedSession?.authenticationStatus else {
-            RequestAvailableNotification.notifyNewRequestsAvailable(self)
-            return
-        }
-        
-        let userSession = ZMUserSession(mediaManager: mediaManager,
-                                        analytics: analytics,
-                                        transportSession: transportSession,
-                                        apnsEnvironment: apnsEnvironment,
-                                        application: application,
-                                        userId:nil,
-                                        appVersion: appVersion,
-                                        storeProvider: storeProvider)!
-        self.userSession = userSession
-        userSession.setEmailCredentials(authenticationStatus.emailCredentials())
-        
-        userSession.syncManagedObjectContext.performGroupedBlock {
-            userSession.syncManagedObjectContext.registeredOnThisDevice = authenticationStatus.completedRegistration
-        }
-        
-        if let profileImageData =  authenticationStatus.profileImageData {
-            updateProfileImage(imageData: profileImageData)
->>>>>>> aa1391c3
+                self?.updateProfileImage(imageData: profileImageData)
+            }
         }
     }
 }