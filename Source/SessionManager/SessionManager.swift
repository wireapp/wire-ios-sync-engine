--- conflicted
+++ resolved
@@ -109,11 +109,8 @@
     public fileprivate(set) var activeUserSession: ZMUserSession?
     public fileprivate(set) var backgroundUserSessions: [Account: ZMUserSession] = [:]
     public fileprivate(set) var unauthenticatedSession: UnauthenticatedSession?
-<<<<<<< HEAD
     public weak var requestToOpenViewDelegate: ZMRequestsToOpenViewsDelegate?
-=======
     public let groupQueue: ZMSGroupQueue = DispatchGroupQueue(queue: .main)
->>>>>>> 1dab1265
     
     let application: ZMApplication
     var postLoginAuthenticationToken: Any?
@@ -256,11 +253,7 @@
         self.unauthenticatedSessionFactory = unauthenticatedSessionFactory
         self.reachability = reachability
         super.init()
-<<<<<<< HEAD
         self.pushDispatcher.fallbackClient = self
-        authenticationToken = ZMUserSessionAuthenticationNotification.addObserver(self)
-=======
->>>>>>> 1dab1265
 
         postLoginAuthenticationToken = PostLoginAuthenticationNotification.addObserver(
             self,
@@ -337,7 +330,6 @@
         }
         
         tearDownObservers()
-<<<<<<< HEAD
         
         let matchingAccountSession = backgroundUserSessions.first { (account, session) in
             session == currentSession
@@ -349,13 +341,7 @@
         
         currentSession.closeAndDeleteCookie(deleteCookie)
         activeUserSession = nil
-        
-=======
-
-        userSession?.closeAndDeleteCookie(deleteCookie)
-        userSession = nil
-
->>>>>>> 1dab1265
+
         delegate?.sessionManagerDidLogout(error: error)
         
         createUnauthenticatedSession()
@@ -412,15 +398,11 @@
         pushDispatcher.add(client: session)
         
         let selfUser = ZMUser.selfUser(inUserSession: session)
-<<<<<<< HEAD
-        teamObserver = TeamChangeInfo.add(observer: self, for: nil)
-        selfObserver = UserChangeInfo.add(observer: self, forBareUser: selfUser!)
-        conversationListObserver = ConversationListChangeInfo.add(observer: self, for: ZMConversationList.conversations(inUserSession: session))
-        connectionRequestObserver = ConversationListChangeInfo.add(observer: self, for: ZMConversationList.pendingConnectionConversations(inUserSession: session))
-=======
+
         teamObserver = TeamChangeInfo.add(observer: self, for: nil, managedObjectContext: session.managedObjectContext) // TODO need per user session token
         selfObserver = UserChangeInfo.add(observer: self, forBareUser: selfUser!, managedObjectContext: session.managedObjectContext) // TODO need per user session token
->>>>>>> 1dab1265
+        conversationListObserver = ConversationListChangeInfo.add(observer: self, for: ZMConversationList.conversations(inUserSession: session), userSession: session)
+        connectionRequestObserver = ConversationListChangeInfo.add(observer: self, for: ZMConversationList.pendingConnectionConversations(inUserSession: session), userSession: session)
 
         self.activeUserSession = session
         session.callNotificationStyle = self.callNotificationStyle
@@ -508,18 +490,11 @@
         selfObserver = nil // TODO need per user session token
     }
     
-<<<<<<< HEAD
     fileprivate func tearDownConversationListObservers() {
-        if let conversationListObserver = conversationListObserver {
-            ConversationListChangeInfo.remove(observer: conversationListObserver, for: nil)
-        }
-        if let connectionRequestObserver = connectionRequestObserver {
-            ConversationListChangeInfo.remove(observer: connectionRequestObserver, for: nil)
-        }
-    }
-
-=======
->>>>>>> 1dab1265
+        conversationListObserver = nil
+        connectionRequestObserver = nil
+    }
+
     deinit {
         tearDownObservers()
         tearDownConversationListObservers()
@@ -637,19 +612,18 @@
         unauthenticatedSession?.tearDown()
         unauthenticatedSession = nil
     }
-<<<<<<< HEAD
 
     @objc public func authenticationDidSucceed() {
         if nil != activeUserSession {
             return RequestAvailableNotification.notifyNewRequestsAvailable(self)
-=======
-    
+        }
+    }
+        
     public func accountDeleted(accountId: UUID) {
         logoutCurrentSession(deleteCookie: true, error: NSError(domain: ZMUserSessionErrorDomain, code: Int(ZMUserSessionErrorCode.accountDeleted.rawValue), userInfo: nil))
         
         if let account = accountManager.account(with: accountId) {
             delete(account: account)
->>>>>>> 1dab1265
         }
     }
     
@@ -683,7 +657,6 @@
 
 }
 
-<<<<<<< HEAD
 // MARK: - ConversationListObserver
 
 extension SessionManager: ZMConversationListObserver {
@@ -697,14 +670,9 @@
             account.unreadConversationCount = Int(ZMConversation.unreadConversationCount(in: moc))
         }
     }
-=======
+}
+        
 extension SessionManager : PreLoginAuthenticationObserver {
-    
-    @objc public func authenticationDidSucceed() {
-        if nil != userSession {
-            return RequestAvailableNotification.notifyNewRequestsAvailable(self)
-        }
-    }
     
     public func authenticationDidFail(_ error: NSError) {
         delegate?.sessionManagerDidLogout(error: error)
@@ -713,7 +681,4 @@
             createUnauthenticatedSession()
         }
     }
-    
-    
->>>>>>> 1dab1265
 }