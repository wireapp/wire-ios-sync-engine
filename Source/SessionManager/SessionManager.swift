--- conflicted
+++ resolved
@@ -168,12 +168,8 @@
 
     public fileprivate(set) var backgroundUserSessions: [UUID: ZMUserSession] = [:]
     public fileprivate(set) var unauthenticatedSession: UnauthenticatedSession?
-<<<<<<< HEAD
     public weak var showContentDelegate: ShowContentDelegate?
-=======
     public weak var foregroundNotificationResponder: ForegroundNotificationResponder?
-    public weak var requestToOpenViewDelegate: ZMRequestsToOpenViewsDelegate?
->>>>>>> 32cb2337
     public weak var switchingDelegate: SessionManagerSwitchingDelegate?
     public let groupQueue: ZMSGroupQueue = DispatchGroupQueue(queue: .main)
     
