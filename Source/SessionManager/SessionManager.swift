//
// Wire
// Copyright (C) 2017 Wire Swiss GmbH
//
// This program is free software: you can redistribute it and/or modify
// it under the terms of the GNU General Public License as published by
// the Free Software Foundation, either version 3 of the License, or
// (at your option) any later version.
//
// This program is distributed in the hope that it will be useful,
// but WITHOUT ANY WARRANTY; without even the implied warranty of
// MERCHANTABILITY or FITNESS FOR A PARTICULAR PURPOSE. See the
// GNU General Public License for more details.
//
// You should have received a copy of the GNU General Public License
// along with this program. If not, see http://www.gnu.org/licenses/.
//

import Foundation
import avs
import WireTransport
import WireUtilities
import CallKit
import PushKit
import UserNotifications
import WireDataModel

private let log = ZMSLog(tag: "SessionManager")
private let pushLog = ZMSLog(tag: "Push")

public typealias LaunchOptions = [UIApplication.LaunchOptionsKey: Any]

public extension Bundle {
    @objc var appGroupIdentifier: String? {
        return bundleIdentifier.map { "group." + $0 }
    }
}

@objc public enum CallNotificationStyle: UInt {
    case pushNotifications
    case callKit
}

public protocol SessionActivationObserver: AnyObject {
    func sessionManagerDidChangeActiveUserSession(userSession: ZMUserSession)
    func sessionManagerDidReportLockChange(forSession session: UserSessionAppLockInterface)
}

public protocol SessionManagerDelegate: SessionActivationObserver {
    func sessionManagerDidFailToLogin(error: Error?)
    func sessionManagerWillLogout(error: Error?, userSessionCanBeTornDown: (() -> Void)?)
    func sessionManagerWillOpenAccount(_ account: Account,
                                       from selectedAccount: Account?,
                                       userSessionCanBeTornDown: @escaping () -> Void)
    func sessionManagerWillMigrateAccount(userSessionCanBeTornDown: @escaping () -> Void)
    func sessionManagerDidFailToLoadDatabase()
    func sessionManagerDidBlacklistCurrentVersion(reason: BlacklistReason)
    func sessionManagerDidBlacklistJailbrokenDevice()

    var isInAuthenticatedAppState: Bool { get }
    var isInUnathenticatedAppState: Bool { get }
}

/// The public interface for the session manager.

@objc
public protocol SessionManagerType: AnyObject {

    var accountManager: AccountManager { get }

    weak var foregroundNotificationResponder: ForegroundNotificationResponder? { get }

    var callKitManager: CallKitManager? { get }
    var callNotificationStyle: CallNotificationStyle { get }

    func updateAppIconBadge(accountID: UUID, unreadCount: Int)

    /// Will update the push token for the session if it has changed
    func updatePushToken(for session: ZMUserSession)

    /// Configure user notification settings. This will ask the user for permission to display notifications.
    func configureUserNotifications()

    /// Switch account and and ask UI to to navigate to a message in a conversation
    ///
    /// - Parameters:
    ///   - conversation: the conversation to switch
    ///   - message: the message to navigate
    ///   - session: the session of the conversation
    func showConversation(_ conversation: ZMConversation,
                          at message: ZMConversationMessage?,
                          in session: ZMUserSession)

    /// Switch account and and ask UI to navigate to the conversatio list
    func showConversationList(in session: ZMUserSession)

    /// ask UI to open the profile of a user
    func showUserProfile(user: UserType)

    /// ask UI to open the connection request screen
    func showConnectionRequest(userId: UUID)

    /// Needs to be called before we try to register another device because API requires password
    func update(credentials: ZMCredentials) -> Bool

    func passwordVerificationDidFail(with failCount: Int)

}

@objc
public protocol SessionManagerSwitchingDelegate: AnyObject {
    func confirmSwitchingAccount(completion: @escaping (Bool) -> Void)
}

@objc
public protocol ForegroundNotificationResponder: AnyObject {
    func shouldPresentNotification(with userInfo: NotificationUserInfo) -> Bool
}

/// The `SessionManager` class handles the creation of `ZMUserSession` and `UnauthenticatedSession`
/// objects, the handover between them as well as account switching.
///
/// There are multiple things neccessary in order to store (and switch between) multiple accounts on one device, a couple of them are:
/// 1. The folder structure in the app sandbox has to be modeled in a way in which files can be associated with a single account.
/// 2. The login flow should not rely on any persistent state (e.g. no database has to be created on disk before being logged in).
/// 3. There has to be a persistence layer storing information about accounts and the currently selected / active account.
/// 
/// The wire account database and a couple of other related files are stored in the shared container in a folder named by the accounts
/// `remoteIdentifier`. All information about different accounts on a device are stored by the `AccountManager` (see the documentation
/// of that class for more information). The `SessionManager`s main responsibility at the moment is checking whether there is a selected 
/// `Account` or not, and creating an `UnauthenticatedSession` or `ZMUserSession` accordingly. An `UnauthenticatedSession` is used
/// to create requests to either log in existing users or to register new users. It uses its own `UnauthenticatedOperationLoop`, 
/// which is a stripped down version of the regular `ZMOperationLoop`. This unauthenticated operation loop only uses a small subset
/// of transcoders needed to perform the login / registration (and related phone number verification) requests. For more information
/// see `UnauthenticatedOperationLoop`.
///
/// The result of using an `UnauthenticatedSession` is retrieving a remoteIdentifier of a logged in user, as well as a valid cookie.
/// Once those became available, the session will notify the session manager, which in turn will create a regular `ZMUserSession`.
/// For more information about the cookie retrieval consult the documentation in `UnauthenticatedSession`.
///
/// The flow creating either an `UnauthenticatedSession` or `ZMUserSession` after creating an instance of `SessionManager` 
/// is depicted on a high level in the following diagram:
///
///
/// +-----------------------------------------+
/// |         `SessionManager.init`           |
/// +-----------------------------------------+
///
///                    +
///                    |
///                    |
///                    v
///
/// +-----------------------------------------+        YES           Load the selected Account and its
/// | Is there a stored and selected Account? |   +------------->    cookie from disk.
/// +-----------------------------------------+                      Create a `ZMUserSession` using the cookie.
///
///                    +
///                    |
///                    | NO
///                    |
///                    v
///
/// +------------------+---------------------+
/// | Check if there is a database present   |        YES           Open the existing database, retrieve the user identifier,
/// | in the legacy directory (not keyed by  |  +-------------->    create an account with it and select it. Migrate the existing
/// | the users remoteIdentifier)?           |                      cookie for that account and start at the top again.
/// +----------------------------------------+
///
///                    +
///                    |
///                    | NO
///                    |
///                    v
///
/// +------------------+---------------------+
/// | Create a `UnauthenticatedSession` to   |
/// | start the registration or login flow.  |
/// +----------------------------------------+
///

@objcMembers
public final class SessionManager: NSObject, SessionManagerType {

    public enum AccountError: Error {
        case accountLimitReached
    }

    /// Maximum number of accounts which can be logged in simultanously
    public let maxNumberAccounts: Int

    /// Default Maximum number of accounts which can be logged in simultanously
    public static let defaultMaxNumberAccounts: Int = 3

    public let appVersion: String
    var isAppVersionBlacklisted = false
    public weak var delegate: SessionManagerDelegate?
    public let accountManager: AccountManager
    public weak var loginDelegate: LoginDelegate?

    public internal(set) var activeUserSession: ZMUserSession? {
        willSet {
            guard activeUserSession != newValue else { return }
            activeUserSession?.appLockController.beginTimer()
        }
    }

    public fileprivate(set) var backgroundUserSessions: [UUID: ZMUserSession] = [:]
    public internal(set) var unauthenticatedSession: UnauthenticatedSession? {
        willSet {
            self.unauthenticatedSession?.tearDown()
        }
        didSet {
            if let session = self.unauthenticatedSession {

                NotificationInContext(name: sessionManagerCreatedUnauthenticatedSessionNotificationName, context: self, object: session).post()
            }
        }

    }
    public weak var presentationDelegate: PresentationDelegate?
    public weak var foregroundNotificationResponder: ForegroundNotificationResponder?
    public weak var switchingDelegate: SessionManagerSwitchingDelegate?
    public let groupQueue: ZMSGroupQueue = DispatchGroupQueue(queue: .main)

    let application: ZMApplication
    var deleteAccountToken: Any?
    var callCenterObserverToken: Any?
    var blacklistVerificator: ZMBlacklistVerificator?
    let reachability: ReachabilityProvider & TearDownCapable
    var pushRegistry: PushRegistry
    let notificationsTracker: NotificationsTracker?
    let configuration: SessionManagerConfiguration
    var pendingURLAction: URLAction?

    var notificationCenter: UserNotificationCenter = UNUserNotificationCenter.current()

    internal var authenticatedSessionFactory: AuthenticatedSessionFactory
    internal let unauthenticatedSessionFactory: UnauthenticatedSessionFactory

    fileprivate let sessionLoadingQueue: DispatchQueue = DispatchQueue(label: "sessionLoadingQueue")

    var environment: BackendEnvironmentProvider {
        didSet {
            authenticatedSessionFactory.environment = environment
            unauthenticatedSessionFactory.environment = environment

            // We need a new resolver for the new backend environment.
            apiVersionResolver = createAPIVersionResolver()
            resolveAPIVersion()
        }
    }

    let sharedContainerURL: URL
    let dispatchGroup: ZMSDispatchGroup?
    let jailbreakDetector: JailbreakDetectorProtocol?
    fileprivate var accountTokens: [UUID: [Any]] = [:]
    fileprivate var memoryWarningObserver: NSObjectProtocol?
    fileprivate var isSelectingAccount: Bool = false

    public var callKitManager: CallKitManager?

    public var isSelectedAccountAuthenticated: Bool {
        guard let selectedAccount = accountManager.selectedAccount else {
            return false
        }

        return environment.isAuthenticated(selectedAccount)
    }

    public var activeUnauthenticatedSession: UnauthenticatedSession {
        return unauthenticatedSession ?? createUnauthenticatedSession()
    }

    private static var avsLogObserver: AVSLogObserver?

    var apiVersionResolver: APIVersionResolver?

    public var requiredPushTokenType: PushToken.TokenType

    public override init() {
        fatal("init() not implemented")
    }

    public convenience init(
        maxNumberAccounts: Int = defaultMaxNumberAccounts,
        appVersion: String,
        mediaManager: MediaManagerType,
        analytics: AnalyticsType?,
        delegate: SessionManagerDelegate?,
        application: ZMApplication,
        environment: BackendEnvironmentProvider,
        configuration: SessionManagerConfiguration = SessionManagerConfiguration(),
        detector: JailbreakDetectorProtocol = JailbreakDetector(),
        requiredPushTokenType: PushToken.TokenType
    ) {
        let group = ZMSDispatchGroup(dispatchGroup: DispatchGroup(), label: "Session manager reachability")!
        let flowManager = FlowManager(mediaManager: mediaManager)

        let serverNames = [environment.backendURL, environment.backendWSURL].compactMap { $0.host }
        let reachability = ZMReachability(serverNames: serverNames, group: group)

        let unauthenticatedSessionFactory = UnauthenticatedSessionFactory(
            appVersion: appVersion,
            environment: environment,
            reachability: reachability
        )

        let authenticatedSessionFactory = AuthenticatedSessionFactory(
            appVersion: appVersion,
            application: application,
            mediaManager: mediaManager,
            flowManager: flowManager,
            environment: environment,
            reachability: reachability,
            analytics: analytics
        )

        self.init(
            maxNumberAccounts: maxNumberAccounts,
            appVersion: appVersion,
            authenticatedSessionFactory: authenticatedSessionFactory,
            unauthenticatedSessionFactory: unauthenticatedSessionFactory,
            analytics: analytics,
            reachability: reachability,
            delegate: delegate,
            application: application,
            pushRegistry: PKPushRegistry(queue: nil),
            environment: environment,
            configuration: configuration,
            detector: detector,
            requiredPushTokenType: requiredPushTokenType
        )

        if configuration.blacklistDownloadInterval > 0 {
            self.blacklistVerificator = ZMBlacklistVerificator(checkInterval: configuration.blacklistDownloadInterval,
                                                               version: appVersion,
                                                               environment: environment,
                                                               working: nil,
                                                               application: application,
                                                               blacklistCallback: { [weak self] (blacklisted) in
                    guard let `self` = self, !self.isAppVersionBlacklisted else { return }

                    if blacklisted {
                        self.isAppVersionBlacklisted = true
                        self.delegate?.sessionManagerDidBlacklistCurrentVersion(reason: .appVersionBlacklisted)
                        // When the application version is blacklisted we don't want have a
                        // transition to any other state in the UI, so we won't inform it
                        // anymore by setting the delegate to nil.
                        self.delegate = nil
                    }
            })
        }

        self.memoryWarningObserver = NotificationCenter.default.addObserver(forName: UIApplication.didReceiveMemoryWarningNotification,
                                                                            object: nil,
                                                                            queue: nil,
                                                                            using: {[weak self] _ in
            guard let `self` = self else {
                return
            }
            log.debug("Received memory warning, tearing down background user sessions.")
            self.tearDownAllBackgroundSessions()
        })

        NotificationCenter.default.addObserver(self, selector: #selector(applicationWillEnterForeground(_:)), name: UIApplication.willEnterForegroundNotification, object: nil)
        NotificationCenter.default.addObserver(self, selector: #selector(applicationWillResignActive(_:)), name: UIApplication.willResignActiveNotification, object: nil)
        NotificationCenter.default.addObserver(self, selector: #selector(applicationDidBecomeActive(_:)), name: UIApplication.didBecomeActiveNotification, object: nil)
    }

    init(maxNumberAccounts: Int = defaultMaxNumberAccounts,
         appVersion: String,
         authenticatedSessionFactory: AuthenticatedSessionFactory,
         unauthenticatedSessionFactory: UnauthenticatedSessionFactory,
         analytics: AnalyticsType? = nil,
         reachability: ReachabilityProvider & TearDownCapable,
         delegate: SessionManagerDelegate?,
         application: ZMApplication,
         pushRegistry: PushRegistry,
         dispatchGroup: ZMSDispatchGroup? = nil,
         environment: BackendEnvironmentProvider,
         configuration: SessionManagerConfiguration = SessionManagerConfiguration(),
         detector: JailbreakDetectorProtocol = JailbreakDetector(),
         requiredPushTokenType: PushToken.TokenType
    ) {
        SessionManager.enableLogsByEnvironmentVariable()
        self.environment = environment
        self.appVersion = appVersion
        self.application = application
        self.delegate = delegate
        self.dispatchGroup = dispatchGroup
        self.configuration = configuration.copy() as! SessionManagerConfiguration
        self.jailbreakDetector = detector
        self.requiredPushTokenType = requiredPushTokenType

        guard let sharedContainerURL = Bundle.main.appGroupIdentifier.map(FileManager.sharedContainerDirectory) else {
            preconditionFailure("Unable to get shared container URL")
        }

        self.sharedContainerURL = sharedContainerURL
        self.accountManager = AccountManager(sharedDirectory: sharedContainerURL)

        log.debug("Starting the session manager:")

        if self.accountManager.accounts.count > 0 {
            log.debug("Known accounts:")
            self.accountManager.accounts.forEach { account in
                log.debug("\(account.userName) -- \(account.userIdentifier) -- \(account.teamName ?? "no team")")
            }

            if let selectedAccount = accountManager.selectedAccount {
                log.debug("Default account: \(selectedAccount.userIdentifier)")
            }
        } else {
            log.debug("No known accounts.")
        }

        self.authenticatedSessionFactory = authenticatedSessionFactory
        self.unauthenticatedSessionFactory = unauthenticatedSessionFactory
        self.reachability = reachability
        self.pushRegistry = pushRegistry
        self.maxNumberAccounts = maxNumberAccounts

        // we must set these before initializing the PushDispatcher b/c if the app
        // received a push from terminated state, it requires these properties to be
        // non nil in order to process the notification
        BackgroundActivityFactory.shared.activityManager = UIApplication.shared

        if let analytics = analytics {
            self.notificationsTracker = NotificationsTracker(analytics: analytics)
        } else {
            self.notificationsTracker = nil
        }

        super.init()

        registerForVoipPushNotifications()
        deleteAccountToken = AccountDeletedNotification.addObserver(observer: self, queue: groupQueue)
        callCenterObserverToken = WireCallCenterV3.addGlobalCallStateObserver(observer: self)

        checkJailbreakIfNeeded()
    }

<<<<<<< HEAD
    // We should register for VoIP calls using PushKit to process call events
    private func registerForVoipPushNotifications() {
        pushLog.safePublic("registering for voip push token")
        // register for voIP push notifications
=======
    private func registerForVoipPushNotifications() {
        pushLog.safePublic("registering for voip push token")
>>>>>>> fa249a08
        self.pushRegistry.delegate = self
        let pkPushTypeSet: Set<PKPushType> = [PKPushType.voIP]
        self.pushRegistry.desiredPushTypes = pkPushTypeSet
    }

    public func start(launchOptions: LaunchOptions) {
        if let account = accountManager.selectedAccount {
            selectInitialAccount(account, launchOptions: launchOptions)
        } else {
            createUnauthenticatedSession()
            delegate?.sessionManagerDidFailToLogin(error: nil)
        }
    }

    public func removeDatabaseFromDisk() {
        guard let account = accountManager.selectedAccount else {
            return
        }
        delete(account: account)
    }

    /// Creates an account with the given identifier and migrates its cookie storage.
    private func migrateAccount(with identifier: UUID) -> Account {
        let account = Account(userName: "", userIdentifier: identifier)
        accountManager.addAndSelect(account)
        let migrator = ZMPersistentCookieStorageMigrator(userIdentifier: identifier, serverName: authenticatedSessionFactory.environment.backendURL.host!)
        _ = migrator.createStoreMigratingLegacyStoreIfNeeded()
        return account
    }

    private func selectInitialAccount(_ account: Account, launchOptions: LaunchOptions) {
        if let url = launchOptions[UIApplication.LaunchOptionsKey.url] as? URL {
            if (try? URLAction(url: url))?.causesLogout == true {
                // Do not log in if the launch URL action causes a logout
                return
            }
        }

        guard !shouldPerformPostRebootLogout() else {
            performPostRebootLogout()
            return
        }

        loadSession(for: account) { [weak self] session in
            guard let `self` = self, let session = session else { return }
            self.updateCurrentAccount(in: session.managedObjectContext)
            session.application(self.application, didFinishLaunching: launchOptions)
        }
    }

    /// Select the account to be the active account.
    /// - completion: runs when the user session was loaded
    /// - tearDownCompletion: runs when the UI no longer holds any references to the previous user session.
    public func select(_ account: Account, completion: ((ZMUserSession) -> Void)? = nil, tearDownCompletion: (() -> Void)? = nil) {
        guard !isSelectingAccount else { return }

        confirmSwitchingAccount { [weak self] in
            self?.isSelectingAccount = true
            let selectedAccount = self?.accountManager.selectedAccount

            self?.delegate?.sessionManagerWillOpenAccount(account,
                                                          from: selectedAccount,
                                                          userSessionCanBeTornDown: { [weak self] in
                self?.activeUserSession = nil
                tearDownCompletion?()
                self?.loadSession(for: account) { [weak self] session in
                    self?.isSelectingAccount = false

                    if let session = session {
                        self?.accountManager.select(account)
                        completion?(session)
                    }
                }
            })
        }
    }

    public func addAccount(userInfo: [String: Any]? = nil) {
        confirmSwitchingAccount { [weak self] in
            let error = NSError(code: .addAccountRequested, userInfo: userInfo)
            self?.delegate?.sessionManagerWillLogout(error: error, userSessionCanBeTornDown: { [weak self] in
                self?.activeUserSession = nil
            })
        }
    }

    public func delete(account: Account) {
        delete(account: account, reason: .userInitiated)
    }

    public func wipeDatabase(for account: Account) {
        delete(account: account, reason: .databaseWiped)
    }

    fileprivate func deleteAllAccounts(reason: ZMAccountDeletedReason) {
        let inactiveAccounts = accountManager.accounts.filter({ $0 != accountManager.selectedAccount })
        inactiveAccounts.forEach({ delete(account: $0, reason: reason) })

        if let activeAccount = accountManager.selectedAccount {
            delete(account: activeAccount, reason: reason)
        }
    }

    fileprivate func delete(account: Account, reason: ZMAccountDeletedReason) {
        log.debug("Deleting account \(account.userIdentifier)...")
        if let secondAccount = accountManager.accounts.first(where: { $0.userIdentifier != account.userIdentifier }) {
            // Deleted an account but we can switch to another account
            select(secondAccount, tearDownCompletion: { [weak self] in
                self?.tearDownSessionAndDelete(account: account)
            })
        } else if accountManager.selectedAccount != account {
            // Deleted an inactive account, there's no need notify the UI
            self.tearDownSessionAndDelete(account: account)
        } else {
            // Deleted the last account so we need to return to the logged out area
            logoutCurrentSession(deleteCookie: true, deleteAccount: true, error: NSError(code: .accountDeleted, userInfo: [ZMAccountDeletedReasonKey: reason]))
        }
    }

    fileprivate func tearDownSessionAndDelete(account: Account) {
        self.tearDownBackgroundSession(for: account.userIdentifier)
        self.deleteAccountData(for: account)
    }

    fileprivate func logout(account: Account, error: Error? = nil) {
        log.debug("Logging out account \(account.userIdentifier)...")

        if let session = backgroundUserSessions[account.userIdentifier] {
            if session == activeUserSession {
                logoutCurrentSession(deleteCookie: true, error: error)
            } else {
                tearDownBackgroundSession(for: account.userIdentifier)
            }
        }
    }

    public func logoutCurrentSession(deleteCookie: Bool = true) {
        logoutCurrentSession(deleteCookie: deleteCookie, error: nil)
    }

    fileprivate func logoutCurrentSession(deleteCookie: Bool = true, deleteAccount: Bool = false, error: Error?) {
        guard let account = accountManager.selectedAccount else {
            return
        }

        backgroundUserSessions[account.userIdentifier] = nil
        tearDownObservers(account: account.userIdentifier)
        notifyUserSessionDestroyed(account.userIdentifier)

        self.createUnauthenticatedSession(accountId: deleteAccount ? nil : account.userIdentifier)

        delegate?.sessionManagerWillLogout(error: error, userSessionCanBeTornDown: { [weak self] in

            if deleteCookie {
                self?.environment.cookieStorage(for: account).deleteKeychainItems()
            }

            self?.activeUserSession?.close(deleteCookie: deleteCookie)
            self?.activeUserSession = nil

            if deleteAccount {
                self?.deleteAccountData(for: account)
            }
        })
    }

    /**
     Loads a session for a given account
     
     - Parameters:
         - account: account for which to load the session
         - completion: called when session is loaded or when session fails to load
     */
    func loadSession(for account: Account, completion: @escaping (ZMUserSession?) -> Void) {
        guard environment.isAuthenticated(account) else {
            completion(nil)

            if configuration.wipeOnCookieInvalid {
                delete(account: account, reason: .sessionExpired)
            } else {
                createUnauthenticatedSession(accountId: account.userIdentifier)

                let error = NSError(code: .accessTokenExpired,
                                    userInfo: account.loginCredentials?.dictionaryRepresentation)
                delegate?.sessionManagerDidFailToLogin(error: error)
            }

            return
        }

        activateSession(for: account, completion: completion)
    }

    fileprivate func activateSession(for account: Account, completion: @escaping (ZMUserSession) -> Void) {
        self.withSession(for: account, notifyAboutMigration: true) { session in
            self.activeUserSession = session
            log.debug("Activated ZMUserSession for account \(String(describing: account.userName)) — \(account.userIdentifier)")

            self.delegate?.sessionManagerDidChangeActiveUserSession(userSession: session)
            self.configureUserNotifications()

            completion(session)

            // If the user isn't logged in it's because they still need
            // to complete the login flow, which will be handle elsewhere.
            if session.isLoggedIn {
                self.delegate?.sessionManagerDidReportLockChange(forSession: session)
                self.performPostUnlockActionsIfPossible(for: session)
            }
        }
    }

    func performPostUnlockActionsIfPossible(for session: ZMUserSession) {
        guard session.lock == .none else { return }
        processPendingURLActionRequiresAuthentication()
    }

    // Loads user session for @c account given and executes the @c action block.
    func withSession(for account: Account,
                     notifyAboutMigration: Bool = false,
                     perform completion: @escaping (ZMUserSession) -> Void) {
        log.debug("Request to load session for \(account)")
        let group = self.dispatchGroup
        group?.enter()
        self.sessionLoadingQueue.serialAsync(do: { onWorkDone in

            if let session = self.backgroundUserSessions[account.userIdentifier] {
                log.debug("Session for \(account) is already loaded")
                completion(session)
                onWorkDone()
                group?.leave()
            } else {
                let coreDataStack = CoreDataStack(account: account,
                                                  applicationContainer: self.sharedContainerURL,
                                                  dispatchGroup: self.dispatchGroup)

                if coreDataStack.needsMigration {
                    self.delegate?.sessionManagerWillMigrateAccount(userSessionCanBeTornDown: {})
                }

                coreDataStack.loadStores { (error) in
                    if error != nil {
                        self.delegate?.sessionManagerDidFailToLoadDatabase()
                    } else {
                        let userSession = self.startBackgroundSession(for: account,
                                                                      with: coreDataStack)
                        completion(userSession)
                    }
                    onWorkDone()
                    group?.leave()
                }
            }
        })
    }

    fileprivate func deleteAccountData(for account: Account) {
        log.debug("Deleting the data for \(account.userName) -- \(account.userIdentifier)")

        environment.cookieStorage(for: account).deleteKeychainItems()
        account.deleteKeychainItems()

        let accountID = account.userIdentifier
        self.accountManager.remove(account)

        do {
            try FileManager.default.removeItem(at: CoreDataStack.accountDataFolder(accountIdentifier: accountID, applicationContainer: sharedContainerURL))
        } catch let error {
            log.error("Impossible to delete the acccount \(account): \(error)")
        }
    }

    fileprivate func registerObservers(account: Account, session: ZMUserSession) {

        let selfUser = ZMUser.selfUser(inUserSession: session)
        let teamObserver = TeamChangeInfo.add(observer: self, for: nil, managedObjectContext: session.managedObjectContext)
        let selfObserver = UserChangeInfo.add(observer: self, for: selfUser, in: session.managedObjectContext)
        let conversationListObserver = ConversationListChangeInfo.add(observer: self, for: ZMConversationList.conversations(inUserSession: session), userSession: session)
        let connectionRequestObserver = ConversationListChangeInfo.add(observer: self, for: ZMConversationList.pendingConnectionConversations(inUserSession: session), userSession: session)
        let unreadCountObserver = NotificationInContext.addObserver(name: .AccountUnreadCountDidChangeNotification,
                                                                    context: account) { [weak self] note in
            guard let account = note.context as? Account else { return }
            self?.accountManager.addOrUpdate(account)
        }

        let databaseEncryptionObserverToken = session.registerDatabaseLockedHandler { [weak self] _ in
            guard session == self?.activeUserSession else { return }
            self?.delegate?.sessionManagerDidReportLockChange(forSession: session)
        }

        accountTokens[account.userIdentifier] = [teamObserver,
                                                 selfObserver!,
                                                 conversationListObserver,
                                                 connectionRequestObserver,
                                                 unreadCountObserver,
                                                 databaseEncryptionObserverToken
        ]
    }

    @discardableResult
    fileprivate func createUnauthenticatedSession(accountId: UUID? = nil) -> UnauthenticatedSession {
        log.debug("Creating unauthenticated session")
        let unauthenticatedSession = unauthenticatedSessionFactory.session(delegate: self,
                                                                           authenticationStatusDelegate: self)
        unauthenticatedSession.accountId = accountId
        self.unauthenticatedSession = unauthenticatedSession
        return unauthenticatedSession
    }

    fileprivate func configure(session userSession: ZMUserSession, for account: Account) {
        userSession.sessionManager = self
        userSession.delegate = self
        require(backgroundUserSessions[account.userIdentifier] == nil, "User session is already loaded")
        backgroundUserSessions[account.userIdentifier] = userSession
        userSession.useConstantBitRateAudio = useConstantBitRateAudio
        userSession.usePackagingFeatureConfig = usePackagingFeatureConfig
        updateOrMigratePushToken(session: userSession)
        registerObservers(account: account, session: userSession)
    }

    private func updateOrMigratePushToken(session userSession: ZMUserSession) {
        if let currentToken = userSession.selfUserClient?.pushToken?.tokenType, currentToken != requiredPushTokenType {
            pushLog.safePublic("deleting current token")
            userSession.deletePushKitToken()
        }

        updatePushToken(for: userSession)
    }

    private func deleteMessagesOlderThanRetentionLimit(contextProvider: ContextProvider) {
        guard let messageRetentionInternal = configuration.messageRetentionInterval else { return }

        log.debug("Deleting messages older than the retention limit = \(messageRetentionInternal)")

        contextProvider.syncContext.performGroupedBlock {
            do {
                try ZMMessage.deleteMessagesOlderThan(Date(timeIntervalSinceNow: -messageRetentionInternal), context: contextProvider.syncContext)
            } catch {
                log.error("Failed to delete messages older than the retention limit")
            }
        }
    }

    // Creates the user session for @c account given, calls @c completion when done.
    private func startBackgroundSession(for account: Account, with coreDataStack: CoreDataStack) -> ZMUserSession {
        let sessionConfig = ZMUserSession.Configuration(
            appLockConfig: configuration.legacyAppLockConfig,
            useLegacyPushNotifications: shouldProcessLegacyPushes
        )

        guard let newSession = authenticatedSessionFactory.session(for: account,
                                                                   coreDataStack: coreDataStack,
                                                                   configuration: sessionConfig) else {
            preconditionFailure("Unable to create session for \(account)")
        }
        self.configure(session: newSession, for: account)
        self.deleteMessagesOlderThanRetentionLimit(contextProvider: coreDataStack)
        self.updateSystemBootTimeIfNeeded()

        log.debug("Created ZMUserSession for account \(String(describing: account.userName)) — \(account.userIdentifier)")
        notifyNewUserSessionCreated(newSession)
        return newSession
    }

    internal func tearDownBackgroundSession(for accountId: UUID) {
        guard let userSession = self.backgroundUserSessions[accountId] else {
            log.error("No session to tear down for \(accountId), known sessions: \(self.backgroundUserSessions)")
            return
        }
        userSession.close(deleteCookie: false)
        self.tearDownObservers(account: accountId)
        self.backgroundUserSessions[accountId] = nil
        notifyUserSessionDestroyed(accountId)
    }

    // Tears down and releases all background user sessions.
    internal func tearDownAllBackgroundSessions() {
        let backgroundSessions = backgroundUserSessions.filter { (_, session) -> Bool in
            return activeUserSession != session
        }

        backgroundSessions.keys.forEach({ sessionID in
            tearDownBackgroundSession(for: sessionID)
        })
    }

    fileprivate func tearDownObservers(account: UUID) {
        accountTokens.removeValue(forKey: account)
    }

    deinit {
        backgroundUserSessions.forEach { (_, session) in
            session.tearDown()
        }
        blacklistVerificator?.tearDown()
        unauthenticatedSession?.tearDown()
        reachability.tearDown()
    }

    public var isUserSessionActive: Bool {
        return activeUserSession != nil
    }

    func updateProfileImage(imageData: Data) {
        activeUserSession?.enqueue {
            self.activeUserSession?.userProfileImage?.updateImage(imageData: imageData)
        }
    }

    public var callNotificationStyle: CallNotificationStyle = .callKit {
        didSet {
            if #available(iOS 10.0, *) {
                updateCallNotificationStyle()
            }
        }
    }

    public func updateCallKitConfiguration() {
        callKitManager?.updateConfiguration()
    }

    private func updateCallNotificationStyle() {
        switch callNotificationStyle {
        case .pushNotifications:
            authenticatedSessionFactory.mediaManager.setUiStartsAudio(false)
            callKitManager = nil
        case .callKit:
            // Should be set to true when CallKit is used. Then AVS will not start
            // the audio before the audio session is active
            authenticatedSessionFactory.mediaManager.setUiStartsAudio(true)
            callKitManager = CallKitManager(delegate: self, mediaManager: authenticatedSessionFactory.mediaManager)
        }
    }

    public var useConstantBitRateAudio: Bool = false {
        didSet {
            activeUserSession?.useConstantBitRateAudio = useConstantBitRateAudio
        }
    }

    public var usePackagingFeatureConfig: Bool = false {
        didSet {
            activeUserSession?.usePackagingFeatureConfig = usePackagingFeatureConfig
        }
    }

    internal func checkJailbreakIfNeeded() {
        guard configuration.blockOnJailbreakOrRoot || configuration.wipeOnJailbreakOrRoot else { return }

        if jailbreakDetector?.isJailbroken() == true {

            if configuration.wipeOnJailbreakOrRoot {
                deleteAllAccounts(reason: .jailbreakDetected)
            }

            self.delegate?.sessionManagerDidBlacklistJailbrokenDevice()
            // When the device is jailbroken we don't want have a
            // transition to any other state in the UI, so we won't inform it
            // anymore by setting the delegate to nil.
            self.delegate = nil
        }
    }

    func shouldPerformPostRebootLogout() -> Bool {
        guard configuration.authenticateAfterReboot,
            accountManager.selectedAccount != nil,
            let systemBootTime = ProcessInfo.processInfo.bootTime(),
            let previousSystemBootTime = SessionManager.previousSystemBootTime,
            abs(systemBootTime.timeIntervalSince(previousSystemBootTime)) > 1.0
        else { return false }

        log.debug("Will logout due to device reboot. Previous boot time: \(previousSystemBootTime). Current boot time: \(systemBootTime)")
        return true
    }

    func performPostRebootLogout() {
        let error = NSError(code: .needsAuthenticationAfterReboot, userInfo: accountManager.selectedAccount?.loginCredentials?.dictionaryRepresentation)
        self.logoutCurrentSession(deleteCookie: true, error: error)
        log.debug("Logout caused by device reboot.")
    }

    func updateSystemBootTimeIfNeeded() {
        guard configuration.authenticateAfterReboot, let bootTime = ProcessInfo.processInfo.bootTime() else {
            return
        }

        SessionManager.previousSystemBootTime = bootTime
        log.debug("Updated system boot time: \(bootTime)")
    }

    public func passwordVerificationDidFail(with failCount: Int) {
        guard let count = configuration.failedPasswordThresholdBeforeWipe,
            failCount >= count, let account = accountManager.selectedAccount else {
                return
        }
        delete(account: account, reason: .failedPasswordLimitReached)
    }
}

// MARK: - TeamObserver

extension SessionManager {
    func updateCurrentAccount(in managedObjectContext: NSManagedObjectContext) {
        let selfUser = ZMUser.selfUser(in: managedObjectContext)
        if let account = accountManager.accounts.first(where: { $0.userIdentifier == selfUser.remoteIdentifier }) {
            if let name = selfUser.team?.name {
                account.teamName = name
            }
            if let userName = selfUser.name {
                account.userName = userName
            }
            if let userProfileImage = selfUser.imageSmallProfileData {
                account.imageData = userProfileImage
            }
            if let teamImageData = selfUser.team?.imageData {
                account.teamImageData = teamImageData
            }

            account.loginCredentials = selfUser.loginCredentials

            // an optional `teamImageData` image could be saved here
            accountManager.addOrUpdate(account)
        }
    }
}

extension SessionManager: TeamObserver {
    public func teamDidChange(_ changeInfo: TeamChangeInfo) {
        let team = changeInfo.team
        guard let managedObjectContext = (team as? Team)?.managedObjectContext else {
            return
        }
        updateCurrentAccount(in: managedObjectContext)
    }
}

// MARK: - ZMUserObserver

extension SessionManager: ZMUserObserver {
    public func userDidChange(_ changeInfo: UserChangeInfo) {
        if changeInfo.teamsChanged || changeInfo.nameChanged || changeInfo.imageSmallProfileDataChanged {
            guard let user = changeInfo.user as? ZMUser,
                let managedObjectContext = user.managedObjectContext else {
                return
            }
            updateCurrentAccount(in: managedObjectContext)
        }
    }
}

// MARK: - UnauthenticatedSessionDelegate

extension SessionManager {

    /// Needs to be called before we try to register another device because API requires password
    public func update(credentials: ZMCredentials) -> Bool {
        guard let userSession = activeUserSession, let emailCredentials = credentials as? ZMEmailCredentials else { return false }

        userSession.setEmailCredentials(emailCredentials)
        RequestAvailableNotification.notifyNewRequestsAvailable(nil)
        return true
    }
}

extension SessionManager: UnauthenticatedSessionDelegate {

    public func sessionIsAllowedToCreateNewAccount(_ session: UnauthenticatedSession) -> Bool {
        return accountManager.accounts.count < maxNumberAccounts
    }

    public func session(session: UnauthenticatedSession, isExistingAccount account: Account) -> Bool {
        return accountManager.accounts.contains(account)
    }

    public func session(session: UnauthenticatedSession, updatedCredentials credentials: ZMCredentials) -> Bool {
        return update(credentials: credentials)
    }

    public func session(session: UnauthenticatedSession, updatedProfileImage imageData: Data) {
        updateProfileImage(imageData: imageData)
    }

    public func session(session: UnauthenticatedSession, createdAccount account: Account) {
        guard !(accountManager.accounts.count == maxNumberAccounts && accountManager.account(with: account.userIdentifier) == nil) else {
            let error = NSError(code: .accountLimitReached, userInfo: nil)
            loginDelegate?.authenticationDidFail(error)
            return
        }

        accountManager.addAndSelect(account)

        self.activateSession(for: account) { userSession in
            self.updateCurrentAccount(in: userSession.managedObjectContext)

            if let profileImageData = session.authenticationStatus.profileImageData {
                self.updateProfileImage(imageData: profileImageData)
            }

            let registered = session.authenticationStatus.completedRegistration || session.registrationStatus.completedRegistration
            let emailCredentials = session.authenticationStatus.emailCredentials()

            userSession.syncManagedObjectContext.performGroupedBlock {
                userSession.setEmailCredentials(emailCredentials)
                userSession.syncManagedObjectContext.registeredOnThisDevice = registered
                ZMMessage.deleteOldEphemeralMessages(userSession.syncManagedObjectContext)
            }
        }
    }
}

// MARK: - UserSessionSelfUserClientDelegate

extension SessionManager: UserSessionSelfUserClientDelegate {
    public func clientRegistrationDidSucceed(accountId: UUID) {
        log.debug("Client registration was successful")

        if self.configuration.encryptionAtRestEnabledByDefault {
            do {
                try activeUserSession?.setEncryptionAtRest(enabled: true)
            } catch {
                if let account = accountManager.account(with: accountId) {
                    delete(account: account, reason: .biometricPasscodeNotAvailable)
                }
            }
        }

        loginDelegate?.clientRegistrationDidSucceed(accountId: accountId)
    }

    public func clientRegistrationDidFail(_ error: NSError, accountId: UUID) {
        if unauthenticatedSession == nil || unauthenticatedSession?.accountId != accountId {
            createUnauthenticatedSession(accountId: accountId)
        }
        loginDelegate?.clientRegistrationDidFail(error, accountId: accountId)

        let account = accountManager.account(with: accountId)
        guard account == accountManager.selectedAccount else { return }
        delegate?.sessionManagerDidFailToLogin(error: error)
    }
}

extension SessionManager: AccountDeletedObserver {
    public func accountDeleted(accountId: UUID) {
        log.debug("\(accountId): Account was deleted")

        if let account = accountManager.account(with: accountId) {
            delete(account: account, reason: .sessionExpired)
        }
    }
}

// MARK: - UserSessionLogoutDelegate

extension SessionManager: UserSessionLogoutDelegate {
    /// Invoked when the user successfully logged out
    public func userDidLogout(accountId: UUID) {
        log.debug("\(accountId): User logged out")

        if let account = accountManager.account(with: accountId) {
            delete(account: account, reason: .userInitiated)
        }
    }

    public func authenticationInvalidated(_ error: NSError, accountId: UUID) {
        guard
            let userSessionErrorCode = ZMUserSessionErrorCode(rawValue: UInt(error.code)),
            let account = accountManager.account(with: accountId)
        else {
            return
        }

        log.debug("Authentication invalidated for \(accountId): \(error.code)")

        switch userSessionErrorCode {
        case .clientDeletedRemotely:
            delete(account: account, reason: .sessionExpired)
        case .accessTokenExpired:
            if configuration.wipeOnCookieInvalid {
                delete(account: account, reason: .sessionExpired)
            } else {
                logout(account: account, error: error)
            }

        default:
            if unauthenticatedSession == nil {
                createUnauthenticatedSession(accountId: accountId)
            }

            let account = accountManager.account(with: accountId)
            guard account == accountManager.selectedAccount else { return }
            delegate?.sessionManagerDidFailToLogin(error: error)
        }
    }
}

// MARK: - Application lifetime notifications

extension SessionManager {
    @objc fileprivate func applicationWillEnterForeground(_ note: Notification) {
        BackgroundActivityFactory.shared.resume()

        updateAllUnreadCounts()
        checkJailbreakIfNeeded()

        // Delete expired url scheme verification tokens
        CompanyLoginVerificationToken.flushIfNeeded()

        if let session = activeUserSession {
            // The session lock may have changed so inform the delegate in case.
            self.delegate?.sessionManagerDidReportLockChange(forSession: session)
        }
    }

    @objc func applicationWillResignActive(_ note: Notification) {
        updateAllUnreadCounts()
        activeUserSession?.appLockController.beginTimer()
    }

    @objc fileprivate func applicationDidBecomeActive(_ note: Notification) {
        notificationsTracker?.dispatchEvent()
    }

}

// MARK: - Unread Conversation Count

extension SessionManager: ZMConversationListObserver {

    public func conversationListDidChange(_ changeInfo: ConversationListChangeInfo) {

        // find which account/session the conversation list belongs to & update count
        guard let moc = changeInfo.conversationList.managedObjectContext else { return }

        for (accountId, session) in backgroundUserSessions where session.managedObjectContext == moc {
            updateUnreadCount(for: accountId)
        }
    }

    fileprivate func updateUnreadCount(for accountID: UUID) {
        guard
            let account = self.accountManager.account(with: accountID),
            let session = backgroundUserSessions[accountID]
        else {
            return
        }

        account.unreadConversationCount = Int(ZMConversation.unreadConversationCount(in: session.managedObjectContext))
    }

    fileprivate func updateAllUnreadCounts() {
        for accountID in backgroundUserSessions.keys {
            updateUnreadCount(for: accountID)
        }
    }

    public func updateAppIconBadge(accountID: UUID, unreadCount: Int) {
        DispatchQueue.main.async {
            let account = self.accountManager.account(with: accountID)
            account?.unreadConversationCount = unreadCount
            let totalUnreadCount = self.accountManager.totalUnreadCount
            self.application.applicationIconBadgeNumber = totalUnreadCount
            Logging.push.safePublic("Updated badge count to \(SanitizedString(stringLiteral: String(totalUnreadCount)))")
        }
    }
}

extension SessionManager: WireCallCenterCallStateObserver {

    public func callCenterDidChange(callState: CallState, conversation: ZMConversation, caller: UserType, timestamp: Date?, previousCallState: CallState?) {
        guard let moc = conversation.managedObjectContext else { return }

        switch callState {
        case .answered, .outgoing:
            for (_, session) in backgroundUserSessions where session.managedObjectContext == moc && activeUserSession != session {
                showConversation(conversation, at: nil, in: session)
            }
        default:
            return
        }
    }

}

extension SessionManager {

    /// The SSO code provided by the user when clicking their company link. Points to a UUID object.
    public static var companyLoginCodeKey: String {
        return "WireCompanyLoginCode"
    }

    /// The timestamp when the user initiated the request.
    public static var companyLoginRequestTimestampKey: String {
        return "WireCompanyLoginTimesta;p"
    }

}

// MARK: - Session manager observer

@objc public protocol SessionManagerCreatedSessionObserver: AnyObject {
    /// Invoked when the SessionManager creates a user session either by
    /// activating one or creating one in the background. No assumption should
    /// be made that the session is active.
    func sessionManagerCreated(userSession: ZMUserSession)

    /// Invoked when the SessionManager creates a new unauthenticated session.
    func sessionManagerCreated(unauthenticatedSession: UnauthenticatedSession)
}

@objc public protocol SessionManagerDestroyedSessionObserver: AnyObject {
    /// Invoked when the SessionManager tears down the user session associated
    /// with the accountId.
    func sessionManagerDestroyedUserSession(for accountId: UUID)
}

private let sessionManagerCreatedUnauthenticatedSessionNotificationName = Notification.Name(rawValue: "ZMSessionManagerCreatedUnauthenticatedSessionNotification")
private let sessionManagerCreatedSessionNotificationName = Notification.Name(rawValue: "ZMSessionManagerCreatedSessionNotification")
private let sessionManagerDestroyedSessionNotificationName = Notification.Name(rawValue: "ZMSessionManagerDestroyedSessionNotification")

extension SessionManager: NotificationContext {

    public func addUnauthenticatedSessionManagerCreatedSessionObserver(_ observer: SessionManagerCreatedSessionObserver) -> Any {
        return NotificationInContext.addObserver(
            name: sessionManagerCreatedUnauthenticatedSessionNotificationName,
            context: self) { [weak observer] note in observer?.sessionManagerCreated(unauthenticatedSession: note.object as! UnauthenticatedSession) }
    }

    public func addSessionManagerCreatedSessionObserver(_ observer: SessionManagerCreatedSessionObserver) -> Any {
        return NotificationInContext.addObserver(
            name: sessionManagerCreatedSessionNotificationName,
            context: self) { [weak observer] note in observer?.sessionManagerCreated(userSession: note.object as! ZMUserSession) }
    }

    public func addSessionManagerDestroyedSessionObserver(_ observer: SessionManagerDestroyedSessionObserver) -> Any {
        return NotificationInContext.addObserver(
        name: sessionManagerDestroyedSessionNotificationName,
        context: self) { [weak observer] note in observer?.sessionManagerDestroyedUserSession(for: note.object as! UUID) }
    }

    fileprivate func notifyNewUserSessionCreated(_ userSession: ZMUserSession) {
        NotificationInContext(name: sessionManagerCreatedSessionNotificationName, context: self, object: userSession).post()
    }

    fileprivate func notifyUserSessionDestroyed(_ accountId: UUID) {
        NotificationInContext(name: sessionManagerDestroyedSessionNotificationName, context: self, object: accountId as AnyObject).post()
    }
}

extension SessionManager {
    public func markAllConversationsAsRead(completion: (() -> Void)?) {
        let group = DispatchGroup()

        self.accountManager.accounts.forEach { account in
            group.enter()
            self.withSession(for: account) { userSession in
                userSession.perform {
                    userSession.markAllConversationsAsRead()
                }

                group.leave()
            }
        }

        group.notify(queue: DispatchQueue.main) {
            completion?()
        }
    }
}

extension SessionManager {

    public func confirmSwitchingAccount(completion: @escaping () -> Void) {
        guard
            let switchingDelegate = switchingDelegate,
            let activeUserSession = activeUserSession,
            activeUserSession.isCallOngoing
        else {
            return completion()
        }

        switchingDelegate.confirmSwitchingAccount(completion: { confirmed in
            if confirmed {
                activeUserSession.callCenter?.endAllCalls()
                completion()
            }
        })
    }
}

// MARK: - AVS Logging
extension SessionManager {
    public static func startAVSLogging() {
        avsLogObserver = AVSLogObserver()
    }

    public static func stopAVSLogging() {
        avsLogObserver = nil
    }
}<|MERGE_RESOLUTION|>--- conflicted
+++ resolved
@@ -441,15 +441,8 @@
         checkJailbreakIfNeeded()
     }
 
-<<<<<<< HEAD
-    // We should register for VoIP calls using PushKit to process call events
     private func registerForVoipPushNotifications() {
         pushLog.safePublic("registering for voip push token")
-        // register for voIP push notifications
-=======
-    private func registerForVoipPushNotifications() {
-        pushLog.safePublic("registering for voip push token")
->>>>>>> fa249a08
         self.pushRegistry.delegate = self
         let pkPushTypeSet: Set<PKPushType> = [PKPushType.voIP]
         self.pushRegistry.desiredPushTypes = pkPushTypeSet
