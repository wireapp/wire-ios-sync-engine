--- conflicted
+++ resolved
@@ -75,20 +75,11 @@
 
     public var legacyAppLockConfig: AppLockController.LegacyConfig?
 
-<<<<<<< HEAD
-=======
-    /// If set to true federation will be supported if the backend also supports it.
-    ///
-    /// The default value of this property is `false`
-
-    public var supportFederation: Bool
-
     /// If set to true voip pushes are used. If set to false, standard apns pushes
     /// are used in conjunction with the notification service extension.
 
     public var useLegacyPushNotifications: Bool
 
->>>>>>> eec2c6b5
     // MARK: - Init
 
     public init(
@@ -100,13 +91,8 @@
         authenticateAfterReboot: Bool = false,
         failedPasswordThresholdBeforeWipe: Int? = nil,
         encryptionAtRestIsEnabledByDefault: Bool = false,
-<<<<<<< HEAD
-        legacyAppLockConfig: AppLockController.LegacyConfig? = nil) {
-=======
         legacyAppLockConfig: AppLockController.LegacyConfig? = nil,
-        supportFederation: Bool = false,
         useLegacyPushNotifications: Bool = true) {
->>>>>>> eec2c6b5
 
         self.wipeOnCookieInvalid = wipeOnCookieInvalid
         self.blacklistDownloadInterval = blacklistDownloadInterval
@@ -117,11 +103,7 @@
         self.failedPasswordThresholdBeforeWipe = failedPasswordThresholdBeforeWipe
         self.encryptionAtRestEnabledByDefault = encryptionAtRestIsEnabledByDefault
         self.legacyAppLockConfig = legacyAppLockConfig
-<<<<<<< HEAD
-=======
-        self.supportFederation = supportFederation
         self.useLegacyPushNotifications = useLegacyPushNotifications
->>>>>>> eec2c6b5
     }
 
     required public init(from decoder: Decoder) throws {
@@ -135,11 +117,7 @@
         failedPasswordThresholdBeforeWipe = try container.decodeIfPresent(Int.self, forKey: .failedPasswordThresholdBeforeWipe)
         encryptionAtRestEnabledByDefault = try container.decode(Bool.self, forKey: .encryptionAtRestEnabledByDefault)
         legacyAppLockConfig = try container.decodeIfPresent(AppLockController.LegacyConfig.self, forKey: .legacyAppLockConfig)
-<<<<<<< HEAD
-=======
-        supportFederation = try container.decodeIfPresent(Bool.self, forKey: .supportFederation) ?? false
         useLegacyPushNotifications = try container.decodeIfPresent(Bool.self, forKey: .useLegacyPushNotifications) ?? true
->>>>>>> eec2c6b5
     }
 
     // MARK: - Methods
@@ -154,13 +132,8 @@
             authenticateAfterReboot: authenticateAfterReboot,
             failedPasswordThresholdBeforeWipe: failedPasswordThresholdBeforeWipe,
             encryptionAtRestIsEnabledByDefault: encryptionAtRestEnabledByDefault,
-<<<<<<< HEAD
-            legacyAppLockConfig: legacyAppLockConfig
-=======
             legacyAppLockConfig: legacyAppLockConfig,
-            supportFederation: supportFederation,
             useLegacyPushNotifications: useLegacyPushNotifications
->>>>>>> eec2c6b5
         )
 
         return copy
@@ -194,12 +167,8 @@
         case failedPasswordThresholdBeforeWipe
         case encryptionAtRestEnabledByDefault
         case legacyAppLockConfig
-<<<<<<< HEAD
-=======
-        case supportFederation
         case useLegacyPushNotifications
 
->>>>>>> eec2c6b5
     }
 
 }