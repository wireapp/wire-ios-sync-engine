//
// Wire
// Copyright (C) 2022 Wire Swiss GmbH
//
// This program is free software: you can redistribute it and/or modify
// it under the terms of the GNU General Public License as published by
// the Free Software Foundation, either version 3 of the License, or
// (at your option) any later version.
//
// This program is distributed in the hope that it will be useful,
// but WITHOUT ANY WARRANTY; without even the implied warranty of
// MERCHANTABILITY or FITNESS FOR A PARTICULAR PURPOSE. See the
// GNU General Public License for more details.
//
// You should have received a copy of the GNU General Public License
// along with this program. If not, see http://www.gnu.org/licenses/.
//

import Foundation

private let log = ZMSLog(tag: "APIVersion")

extension SessionManager: APIVersionResolverDelegate {

    public func resolveAPIVersion(completion: @escaping (Error?) -> Void = {_ in }) {
        if apiVersionResolver == nil {
            apiVersionResolver = createAPIVersionResolver()
        }

<<<<<<< HEAD
        apiMigrationManager.previousAPIVersion = BackendInfo.apiVersion
        apiVersionResolver!.resolveAPIVersion()
=======
        apiVersionResolver?.resolveAPIVersion(completion: completion)
>>>>>>> fbb7e029
    }

    func createAPIVersionResolver() -> APIVersionResolver {
        let transportSession = UnauthenticatedTransportSession(
            environment: environment,
            proxyUsername: proxyCredentials?.username,
            proxyPassword: proxyCredentials?.password,
            reachability: reachability,
            applicationVersion: appVersion,
            readyForRequests: self.isUnauthenticatedTransportSessionReady
        )

        let apiVersionResolver = APIVersionResolver(
            transportSession: transportSession,
            isDeveloperModeEnabled: isDeveloperModeEnabled
        )

        apiVersionResolver.delegate = self
        return apiVersionResolver
    }

    func apiVersionResolverDidResolve(apiVersion: APIVersion) {
        let sessions = backgroundUserSessions.map(\.value)

        if apiMigrationManager.isMigration(to: apiVersion, neededForSessions: sessions) {
            migrateSessions(sessions, to: apiVersion)
        } else {
            apiMigrationManager.persistLastUsedAPIVersion(for: sessions, apiVersion: apiVersion)
        }
    }

    private func migrateSessions(_ sessions: [ZMUserSession], to apiVersion: APIVersion) {
        delegate?.sessionManagerWillMigrateAccount { [weak self] in
            guard let `self` = self else { return }
            Task {
                await self.apiMigrationManager.migrateIfNeeded(
                    sessions: sessions,
                    to: apiVersion
                )
                self.delegate?.sessionManagerDidPerformAPIMigrations()
            }
        }
    }

    func apiVersionResolverFailedToResolveVersion(reason: BlacklistReason) {
        delegate?.sessionManagerDidBlacklistCurrentVersion(reason: reason)
    }

    func apiVersionResolverDetectedFederationHasBeenEnabled() {
        delegate?.sessionManagerWillMigrateAccount { [weak self] in
            self?.migrateAllAccountsForFederation()
        }
    }

    private func migrateAllAccountsForFederation() {
        let dispatchGroup = ZMSDispatchGroup(dispatchGroup: DispatchGroup(), label: "Accounts Migration Group")
        let dispatchQueue = DispatchQueue(label: "Accounts Migration Queue", qos: .userInitiated)

        dispatchQueue.async { [weak self] in
            guard let `self` = self else { return }

            self.activeUserSession = nil
            self.accountManager.accounts.forEach { account in

                // 1. Tear down the user sessions
                DispatchQueue.main.sync {
                    self.tearDownBackgroundSession(for: account.userIdentifier)
                }

                // 2. Migrate users and conversations
                CoreDataStack.migrateLocalStorage(
                    accountIdentifier: account.userIdentifier,
                    applicationContainer: self.sharedContainerURL,
                    dispatchGroup: dispatchGroup,
                    migration: {
                        try $0.migrateToFederation()
                    },
                    completion: { result in
                        if case .failure = result {
                            log.error("Failed to migrate account for federation")
                        }
                    }
                )
            }

            // The migration above will call enter() / leave() on the dispatch group
            dispatchGroup?.wait(forInterval: 5)

            // 3. Reload sessions
            var authenticated = false
            self.accountManager.accounts.forEach { account in
                dispatchGroup?.enter()

                if account == self.accountManager.selectedAccount {
                    // When completed, this should trigger an AppState change through the SessionManagerDelegate
                    self.loadSession(for: account) { _ in
                        authenticated = true
                        dispatchGroup?.leave()
                    }
                } else {
                    self.withSession(for: account) { _ in
                        dispatchGroup?.leave()
                    }
                }
            }

            dispatchGroup?.wait(forInterval: 1)
            self.delegate?.sessionManagerDidPerformFederationMigration(authenticated: authenticated)
        }
    }

}<|MERGE_RESOLUTION|>--- conflicted
+++ resolved
@@ -27,12 +27,8 @@
             apiVersionResolver = createAPIVersionResolver()
         }
 
-<<<<<<< HEAD
         apiMigrationManager.previousAPIVersion = BackendInfo.apiVersion
-        apiVersionResolver!.resolveAPIVersion()
-=======
         apiVersionResolver?.resolveAPIVersion(completion: completion)
->>>>>>> fbb7e029
     }
 
     func createAPIVersionResolver() -> APIVersionResolver {
