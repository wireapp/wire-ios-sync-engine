//
// Wire
// Copyright (C) 2017 Wire Swiss GmbH
//
// This program is free software: you can redistribute it and/or modify
// it under the terms of the GNU General Public License as published by
// the Free Software Foundation, either version 3 of the License, or
// (at your option) any later version.
//
// This program is distributed in the hope that it will be useful,
// but WITHOUT ANY WARRANTY; without even the implied warranty of
// MERCHANTABILITY or FITNESS FOR A PARTICULAR PURPOSE. See the
// GNU General Public License for more details.
//
// You should have received a copy of the GNU General Public License
// along with this program. If not, see http://www.gnu.org/licenses/.
//

import Foundation
import PushKit

private let log = ZMSLog(tag: "Push")

protocol PushRegistry {
    
    var delegate: PKPushRegistryDelegate? { get set }
    var desiredPushTypes: Set<PKPushType>? { get set }
    
    func pushToken(for type: PKPushType) -> Data?
    
}

extension PKPushRegistry: PushRegistry {}

<<<<<<< HEAD
extension SessionManager {
    
    public func updatePushToken(for session: ZMUserSession) {
=======
@objc extension SessionManager {
    public func registerSessionForRemoteNotificationsIfNeeded(_ session: ZMUserSession) {
>>>>>>> 3e68f54e
        session.managedObjectContext.performGroupedBlock {
            // Refresh the tokens if needed
            if let token = self.pushRegistry.pushToken(for: .voIP) {
                session.setPushKitToken(token)
            }
        }
    }
        
    // Must be called when the AppDelegate receives the new local push notification.
    @objc(didReceiveLocalNotification:application:)
    public func didReceiveLocal(notification: UILocalNotification, application: ZMApplication) {
        if let selfUserId = notification.zm_selfUserUUID,
            let account = self.accountManager.account(with: selfUserId) {
            
            self.withSession(for: account) { userSession in
                userSession.didReceiveLocal(notification: notification, application: application)
            }
        }
    }
    
    // Must be called when the user action with @c identifier is completed on the local notification 
    // @c localNotification (see UIApplicationDelegate).
    @objc(handleActionWithIdentifier:forLocalNotification:withResponseInfo:completionHandler:application:)
    public func handleAction(with identifier: String?,
                             for localNotification: UILocalNotification,
                             with responseInfo: [AnyHashable: Any],
                             completionHandler: @escaping () -> (),
                             application: ZMApplication) {
        if let selfUserId = localNotification.zm_selfUserUUID,
            let account = self.accountManager.account(with: selfUserId) {
            
            self.withSession(for: account) { userSession in
                userSession.handleAction(application: application,
                                         with: identifier,
                                         for: localNotification,
                                         with: responseInfo,
                                         completionHandler: completionHandler)
            }
        }
    }
        
    fileprivate func activateAccount(for session: ZMUserSession, completion: @escaping () -> ()) {
        if session == activeUserSession {
            completion()
            return
        }
        
        var foundSession: Bool = false
        self.backgroundUserSessions.forEach { accountId, backgroundSession in
            if session == backgroundSession, let account = self.accountManager.account(with: accountId) {
                self.select(account) {
                    completion()
                }
                foundSession = true
                return
            }
        }
        
        if !foundSession {
            fatalError("User session \(session) is not present in backgroundSessions")
        }
    }
}

extension SessionManager: ZMRequestsToOpenViewsDelegate {
    public func showConversationList(for userSession: ZMUserSession!) {
        self.activateAccount(for: userSession) { 
            self.requestToOpenViewDelegate?.showConversationList(for: userSession)
        }
    }
    
    public func userSession(_ userSession: ZMUserSession!, show conversation: ZMConversation!) {
        self.activateAccount(for: userSession) {
            self.requestToOpenViewDelegate?.userSession(userSession, show: conversation)
        }
    }
    
    public func userSession(_ userSession: ZMUserSession!, show message: ZMMessage!, in conversation: ZMConversation!) {
        self.activateAccount(for: userSession) {
            self.requestToOpenViewDelegate?.userSession(userSession, show: message, in: conversation)
        }
    }
}

extension SessionManager: PKPushRegistryDelegate {
    
    public func pushRegistry(_ registry: PKPushRegistry, didUpdate pushCredentials: PKPushCredentials, forType type: PKPushType) {
        guard type == .voIP else { return }
        
        log.debug("PushKit token was updated: \(pushCredentials.token)")
        
        // give new push token to all running sessions
        backgroundUserSessions.values.forEach({ userSession in
            userSession.setPushKitToken(pushCredentials.token)
        })
    }
    
    public func pushRegistry(_ registry: PKPushRegistry, didInvalidatePushTokenForType type: PKPushType) {
        guard type == .voIP else { return }
        
        log.debug("PushKit token was invalidated")
        
        // delete push token from all running sessions
        backgroundUserSessions.values.forEach({ userSession in
            userSession.deletePushKitToken()
        })
    }
    
    public func pushRegistry(_ registry: PKPushRegistry, didReceiveIncomingPushWith payload: PKPushPayload, forType type: PKPushType) {
        self.pushRegistry(registry, didReceiveIncomingPushWith: payload, for: type, completion: {})
    }
    
    public func pushRegistry(_ registry: PKPushRegistry, didReceiveIncomingPushWith payload: PKPushPayload, for type: PKPushType, completion: @escaping () -> Void) {
        log.debug("Received push payload: \(payload.dictionaryPayload)")
        
        guard type == .voIP,
            let accountId = payload.dictionaryPayload.accountId(),
            let account = self.accountManager.account(with: accountId),
            let activity = BackgroundActivityFactory.sharedInstance().backgroundActivity(withName: "Process PushKit payload", expirationHandler: { [weak self] in
                log.debug("Processing push payload expired")
                self?.notificationsTracker?.registerProcessingExpired()
            }) else {
            return completion()
        }
        
        notificationsTracker?.registerReceivedPush()
        
        withSession(for: account, perform: { userSession in
            log.debug("Forwarding push payload to user session with account \(account.userIdentifier)")
            
            userSession.receivedPushNotification(with: payload.dictionaryPayload, completion: { [weak self] in
                log.debug("Processing push payload completed")
                self?.notificationsTracker?.registerNotificationProcessingCompleted()
                activity.end()
                completion()
            })
        })
    }
    
}
<|MERGE_RESOLUTION|>--- conflicted
+++ resolved
@@ -32,14 +32,9 @@
 
 extension PKPushRegistry: PushRegistry {}
 
-<<<<<<< HEAD
-extension SessionManager {
+@objc extension SessionManager {
     
     public func updatePushToken(for session: ZMUserSession) {
-=======
-@objc extension SessionManager {
-    public func registerSessionForRemoteNotificationsIfNeeded(_ session: ZMUserSession) {
->>>>>>> 3e68f54e
         session.managedObjectContext.performGroupedBlock {
             // Refresh the tokens if needed
             if let token = self.pushRegistry.pushToken(for: .voIP) {
