--- conflicted
+++ resolved
@@ -75,11 +75,7 @@
 
         // Delete push token from all running sessions.
         backgroundUserSessions.values.forEach { userSession in
-<<<<<<< HEAD
-            userSession.deletePushToken(nil)
-=======
-            userSession.deletePushKitToken()
->>>>>>> 56ddc5a5
+            userSession.deletePushToken()
         }
     }
 
