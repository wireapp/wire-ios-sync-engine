--- conflicted
+++ resolved
@@ -79,16 +79,11 @@
         
         let predicate = NSPredicate(format: "addressBookEntry.localIdentifier IN %@", Set(identifiersToContact.keys))
         let fetchRequest = ZMUser.sortedFetchRequest(with: predicate)
-<<<<<<< HEAD
-        fetchRequest?.returnsObjectsAsFaults = false
-        let users = managedObjectContext.executeFetchRequestOrAssert(fetchRequest!) as! [ZMUser]
-=======
         fetchRequest.returnsObjectsAsFaults = false
         
         guard let users = managedObjectContext.executeFetchRequestOrAssert(fetchRequest) as? [ZMUser] else {
             fatal("fetchOrAssert failed")
         }
->>>>>>> b9e6af37
         
         for user in users {
             guard let localIdentifier = user.addressBookEntry?.localIdentifier else { continue }
