// 
// Wire
// Copyright (C) 2016 Wire Swiss GmbH
// 
// This program is free software: you can redistribute it and/or modify
// it under the terms of the GNU General Public License as published by
// the Free Software Foundation, either version 3 of the License, or
// (at your option) any later version.
// 
// This program is distributed in the hope that it will be useful,
// but WITHOUT ANY WARRANTY; without even the implied warranty of
// MERCHANTABILITY or FITNESS FOR A PARTICULAR PURPOSE. See the
// GNU General Public License for more details.
// 
// You should have received a copy of the GNU General Public License
// along with this program. If not, see http://www.gnu.org/licenses/.
// 


@import CoreData;
@import ZMTransport;
@import ZMCDataModel;
@import ZMUtilities;

#import "ZMSearchDirectory+Internal.h"
#import "ZMUserSession+Internal.h"
#import "ZMSearch.h"
#import "ZMSearchRequestCodec.h"
#import "ZMSuggestionSearch.h"
#import "ZMSearchTopConversations.h"
#import "ZMUserIDsForSearchDirectoryTable.h"
#import "ZMOperationLoop.h"
#import "ZMSuggestionResult.h"
#import "ZMSearchResult+Internal.h"
#import "ZMSearchRequest.h"

static NSString * const TopConversationsDidChangeName = @"ZMTopConversationsDidChange";
static const NSTimeInterval DefaultRemoteSearchTimeout = 1.5;
static const NSTimeInterval DefaultUpdateDelay = 60;
static const NSTimeInterval TopConversationsTimeout = 60;
static const int SuggestedUsersFetchLimit = 30;

static ZMUserIDsForSearchDirectoryTable *userIDMissingProfileImageBySearch;

NSString * const InvalidateTopConversationCacheNotificationName = @"ZMInvalidateTopConversationCacheNotification";


@interface ZMSearchResult (AllSearchUsers)

@property (nonatomic, readonly) NSSet *allSearchUser;

@end



@implementation ZMSearchResult (AllSearchUsers)

- (NSSet *)allSearchUser
{
    NSMutableSet *allUsers = [NSMutableSet set];
    [allUsers addObjectsFromArray:self.usersInContacts];
    [allUsers addObjectsFromArray:self.usersInDirectory];
    return allUsers;
}

@end



@interface ZMSearchDirectory (TopConversations)

@property (nonatomic, readonly) BOOL cachedTopConversationsAreStale;
- (void)fetchTopConversationsIfCacheIsStale;
- (void)markCachedTopConversationsAsStale;

@end



@interface ZMSearchDirectory (SuggestedPeople)

- (void)suggestedUsersForUserDidChange:(NSNotification *)note;

@end



@interface ZMSearchDirectory ()

@property (nonatomic) NSHashTable *observers;
@property (nonatomic) NSManagedObjectContext *searchContext;
@property (nonatomic) NSManagedObjectContext *userInterfaceContext;
@property (nonatomic) ZMSearchTopConversations *cachedTopConversations;
@property (nonatomic) BOOL isFetchingTopConversations;
@property (nonatomic) BOOL isFetchingSuggestedPeople;
@property (nonatomic) NSMutableDictionary *searchMap;
@property (nonatomic) ZMUserSession *userSession;
@property (nonatomic) NSInteger maxTopConversationsCount;

@property (nonatomic) NSCache *searchResultsCache;

@property (nonatomic) BOOL isTornDown;

@end



@implementation ZMSearchDirectory

- (instancetype)init
{
    RequireString(NO, "ZMSearchDirectory needs to be initialized with initWithUserSession:");
    return nil;
}

- (instancetype)initWithUserSession:(ZMUserSession *)userSession
{
    return [self initWithUserSession:userSession 
                       searchContext:[NSManagedObjectContext createSearchContext] 
            maxTopConversationsCount:24];
}

- (instancetype)initWithUserSession:(ZMUserSession *)userSession
           maxTopConversationsCount:(NSInteger)maxTopConversationsCount
{
    return [self initWithUserSession:userSession 
                       searchContext:[NSManagedObjectContext createSearchContext] 
            maxTopConversationsCount:maxTopConversationsCount];
}

- (void)dealloc
{
    RequireString(self.isTornDown, "Deallocing a ZMSearchDirectory without calling tearDown is verboten");
    
}

- (void)tearDown
{
    [self.userSession.syncManagedObjectContext performGroupedBlock:^{
        [[ZMSearchDirectory userIDsMissingProfileImage] removeSearchDirectory:self];
        [[ZMSearchUser searchUserToMediumImageCache] removeAllObjects];
    }];
    
    self.searchContext = nil;
    self.userInterfaceContext = nil;
    self.userSession = nil;
    self.observers = nil;
    self.cachedTopConversations = nil;
    self.searchResultsCache = nil;
    self.isFetchingTopConversations = NO;
    self.isFetchingSuggestedPeople = NO;
    
    [[NSNotificationCenter defaultCenter] removeObserver:self];
    [self tearDownSearchMap:self.searchMap];
    self.searchMap = nil;
    
    self.isTornDown = YES;
    

}

- (void)tearDownSearchMap:(NSMutableDictionary *)searchMap
{
    for(id<ZMSearch> search in searchMap.allValues) {
        [search tearDown];
    }
}

- (instancetype)initWithUserSession:(ZMUserSession *)userSession
                      searchContext:(NSManagedObjectContext *)searchContext
           maxTopConversationsCount:(NSInteger)maxTopConversationsCount
{
    self = [super init];
    if (self) {
        self.searchContext = searchContext;
        self.userInterfaceContext = [NSManagedObjectContext createUserInterfaceContext];
        self.observers = [[NSHashTable alloc] initWithOptions:NSHashTableWeakMemory capacity:10];
        self.userSession = userSession;
        self.searchMap = [NSMutableDictionary dictionary];
        
        _maxTopConversationsCount = maxTopConversationsCount;
        
        self.remoteSearchTimeout = DefaultRemoteSearchTimeout;
        self.updateDelay = DefaultUpdateDelay;
        
        self.searchResultsCache = [[NSCache alloc] init];
        
        [[NSNotificationCenter defaultCenter] addObserver:self selector:@selector(suggestedUsersForUserDidChange:) name:ZMSuggestedUsersForUserDidChange object:nil];
        [[NSNotificationCenter defaultCenter] addObserver:self selector:@selector(requestedToInvalidateCache:) name:InvalidateTopConversationCacheNotificationName object:nil];
    }
    return self;
}

- (void)requestedToInvalidateCache:(NSNotification *)note
{
    NOT_USED(note);
    [self markCachedTopConversationsAsStale];
}

- (NSArray *)topConversations
{
    [self fetchTopConversationsIfCacheIsStale];
    NSArray *result = [self.cachedTopConversations conversationsInManagedObjectContext:self.userInterfaceContext];
    return result ?: @[];
}

- (ZMSearchToken)performRequest:(ZMSearchRequest *)searchRequest
{
    if (! searchRequest.query) {
        return nil;
    }
    
    ZMSearch *search;
    ZMSearchToken token = [ZMSearch tokenForRequest:searchRequest];
    ZMSearch *existingSearch = self.searchMap[token];
    
    if (existingSearch) {
        search = existingSearch;
    }
    else {
        search = [[ZMSearch alloc] initWithRequest:searchRequest context:self.searchContext userSession:self.userSession resultCache:self.searchResultsCache];
        search.timeout = self.remoteSearchTimeout;
        search.updateDelay = self.updateDelay;
    }
    
    
    NSString *query = searchRequest.query;
    search.resultHandler = ^(ZMSearchResult *searchResult) {
        [self storeSearchResultUserIDsInCache:searchResult];
        
        if (searchRequest.includeAddressBookContacts) {
<<<<<<< HEAD
            searchResult = [searchResult extendWithContactsFromAddressBook:searchRequest.query
                                                              usersToMatch:self.connectedAndBlockedAndPendingUsers
                                                               userSession:self.userSession];
=======
            searchResult = [self extendSearchResultWithContactsFromAddressBook:searchResult queryString:query];
>>>>>>> 989c652d
        }
        
        [self sendSearchResult:searchResult forToken:token];
    };
    
    self.searchMap[token] = search;
    [search start];
    
    return token;
}

- (ZMSearchToken)searchForUsersThatCanBeAddedToConversation:(ZMConversation *)conversation queryString:(NSString *)queryString;
{
    ZMSearchRequest *request = [[ZMSearchRequest alloc] init];
    
    request.query = queryString;
    request.includeContacts = YES;
    request.filteredConversation = conversation;
    
    return [self performRequest:request];
}

/// Searches users and conversations matching a string
- (ZMSearchToken)searchForUsersAndConversationsMatchingQueryString:(NSString *)queryString
{
    ZMSearchRequest *request = [[ZMSearchRequest alloc] init];
    
    request.query = queryString;
    request.includeContacts = YES;
    request.includeDirectory = YES;
    request.includeGroupConversations = YES;
    request.includeRemoteResults = YES;
    
    return [self performRequest:request];
}

/// Searches users and conversations matching a string (local only)
- (ZMSearchToken)searchForLocalUsersAndConversationsMatchingQueryString:(NSString *)queryString
{
    ZMSearchRequest *request = [[ZMSearchRequest alloc] init];
    
    request.query = queryString;
    request.includeContacts = YES;
    request.includeDirectory = NO;
    request.includeGroupConversations = NO;
    
    return [self performRequest:request];

}

- (ZMSearchToken)searchForSuggestedPeople;
{
    ZMSearchToken token = [ZMSuggestionSearch suggestionSearchToken];
    [self remotelySearchForSuggestedPeopleAndUpdateIdentifiersWithToken:token];

    ZMSuggestionSearch *search = self.searchMap[token];
    if (search == nil) {
        search = [self startSuggestedPeopleSearchForToken:token];
    }
    [search start];
    return search.token;
}

- (void)removeSearchUserFromSuggestedPeople:(ZMSearchUser *)searchUser;
{
    VerifyReturn(searchUser != nil);
    VerifyReturn(searchUser.remoteIdentifier != nil);
    ZMSuggestionSearch *search = [[ZMSuggestionSearch alloc] initWithSearchContext:self.searchContext userSession:self.userSession resultCache:self.searchResultsCache];
    [search removeSearchUser:searchUser];
    [search tearDown];
}

- (ZMSuggestionSearch *)startSuggestedPeopleSearchForToken:(ZMSearchToken)token
{
    ZMSuggestionSearch *search = [[ZMSuggestionSearch alloc] initWithSearchContext:self.searchContext userSession:self.userSession resultCache:self.searchResultsCache];
    self.searchMap[search.token] = search;
    search.resultHandler = ^(ZMSearchResult *searchResult) {
        [self storeSearchResultUserIDsInCache:searchResult];
        [self sendSearchResult:searchResult forToken:token];
    };
    
    return search;
}
- (void)restartSuggestedPeopleSearchForToken:(ZMSearchToken)token
{
    ZMSuggestionSearch *search = self.searchMap[token];
    if (search != nil) {
        [search tearDown];
    }
    search = [self startSuggestedPeopleSearchForToken:token];
    [search start];
}

- (void)remotelySearchForSuggestedPeopleAndUpdateIdentifiersWithToken:(ZMSearchToken)token;
{
    [self.userSession.managedObjectContext performGroupedBlock:^{
        if (self.isFetchingSuggestedPeople) {
            return;
        }
        self.isFetchingSuggestedPeople = YES;
        ZMTransportRequest *request = [ZMSearchRequestCodec searchRequestForSuggestedPeopleWithFetchLimit:SuggestedUsersFetchLimit];
        ZM_WEAK(self);
        [request addCompletionHandler:[ZMCompletionHandler handlerOnGroupQueue:self.userInterfaceContext block:^(ZMTransportResponse *response) {
            ZM_STRONG(self);
            NSOrderedSet *remoteSuggestedUsersForUser = [ZMSearchRequestCodec remoteIdentifiersForSuggestedPeopleSearchResponse:response];
            if (
                response.result == ZMTransportResponseStatusSuccess
                && ! [self.userSession.managedObjectContext.suggestedUsersForUser isEqual:remoteSuggestedUsersForUser])
            {
                self.userSession.managedObjectContext.suggestedUsersForUser = [remoteSuggestedUsersForUser valueForKey:@"userIdentifier"];
                
                NSMutableDictionary *commonConnectionsForUsers = [NSMutableDictionary dictionaryWithCapacity:remoteSuggestedUsersForUser.count];
                for (ZMSuggestionResult *suggestionResult in remoteSuggestedUsersForUser) {
                    [commonConnectionsForUsers setObject:suggestionResult.commonConnections forKey:suggestionResult.userIdentifier];
                }
                self.userSession.managedObjectContext.commonConnectionsForUsers = commonConnectionsForUsers;
                
                NSError *error;
                if (! [self.userSession.managedObjectContext save:&error]) {
                    ZMLogWarn(@"Failed to save remoteIdentifiers: %@", error);
                } else {
                    [self restartSuggestedPeopleSearchForToken:token];
                }
            }
            self.isFetchingSuggestedPeople = NO;
        }]];
        if (! self.isTornDown) {
            Require(self.userSession.transportSession != nil);
            [self.userSession.transportSession enqueueSearchRequest:request];            
        }
    }];
}

- (NSArray *)connectedAndBlockedAndPendingUsers
{
    NSArray *connectionStatuses = @[@(ZMConnectionStatusAccepted), @(ZMConnectionStatusPending), @(ZMConnectionStatusBlocked)];
    NSPredicate *predicate = [ZMUser predicateForUsersWithSearchString:@""
                                               connectionStatusInArray:connectionStatuses];
    NSFetchRequest *userFetchRequest = [ZMUser sortedFetchRequestWithPredicate:predicate];
    return [self.userInterfaceContext executeFetchRequestOrAssert:userFetchRequest];
}

- (void)storeSearchResultUserIDsInCache:(ZMSearchResult *)searchResult
{
    NSMutableSet *allSearchUsers = [NSMutableSet set];
    for(ZMSearchUser *user in searchResult.allSearchUser) {
        if(user.remoteIdentifier != nil && user.user == nil) {
            [allSearchUsers addObject:user];
        }
    }
    
    if(allSearchUsers.count > 0u) {
        NSSet *userWithoutImage = [allSearchUsers mapWithBlock:^id(ZMSearchUser *user) {
            return user.isLocalOrHasCachedProfileImageData ? nil : user;
        }];
        [[ZMSearchDirectory userIDsMissingProfileImage] setSearchUsers:userWithoutImage forSearchDirectory:self];
        [ZMOperationLoop notifyNewRequestsAvailable:nil];
    }
}

- (void)sendSearchResult:(ZMSearchResult *)searchResult forToken:(ZMSearchToken)token
{
    [self.userInterfaceContext performBlock:^{
        for (id<ZMSearchResultObserver> observer in self.observers) {
            [observer didReceiveSearchResult:searchResult forToken:token];
        }
    }];
}



- (void)addSearchResultObserver:(id<ZMSearchResultObserver>)observer;
{
    [self.observers addObject:observer];
}


- (void)removeSearchResultObserver:(id<ZMSearchResultObserver>)observer;
{
    [self.observers removeObject:observer];
}

- (void)addTopConversationsObserver:(id<ZMSearchTopConversationsObserver>)observer;
{
    ZM_ALLOW_MISSING_SELECTOR([[NSNotificationCenter defaultCenter] addObserver:observer selector:@selector(topConversationsDidChange:) name:TopConversationsDidChangeName object:self]);
}

- (void)removeTopConversationsObserver:(id<ZMSearchTopConversationsObserver>)observer;
{
    [[NSNotificationCenter defaultCenter] removeObserver:observer name:TopConversationsDidChangeName object:self];
}

+ (ZMUserIDsForSearchDirectoryTable *)userIDsMissingProfileImage;
{
    static dispatch_once_t onceToken;
    dispatch_once(&onceToken, ^{
        userIDMissingProfileImageBySearch = [[ZMUserIDsForSearchDirectoryTable alloc] init];
    });
    return userIDMissingProfileImageBySearch;
}

@end



@implementation ZMSearchDirectory (TopConversations)

+ (void)invalidateCachedTopConversations
{
    [[NSNotificationCenter defaultCenter] postNotificationName:InvalidateTopConversationCacheNotificationName object:nil];
}

- (BOOL)cachedTopConversationsAreStale;
{
    return (self.cachedTopConversations == nil) || (self.cachedTopConversations.creationDate.timeIntervalSinceNow < -TopConversationsTimeout) || (self.cachedTopConversations.requestedConversationsCount != self.maxTopConversationsCount);
}

- (void)markCachedTopConversationsAsStale;
{
    // This is for testing only
    [self.cachedTopConversations setValue:[NSDate dateWithTimeIntervalSinceNow:-1000] forKey:@"creationDate"];
}

- (void)fetchTopConversationsIfCacheIsStale;
{
    if ([self cachedTopConversationsAreStale]) {
        if (self.cachedTopConversations == nil) {
            [self loadCachedTopConversations];
        }
        [self fetchTopConversations];
    }
}

- (void)fetchTopConversations
{
    if (self.isFetchingTopConversations) {
        return;
    }
    self.isFetchingTopConversations = YES;
    ZMTransportRequest *request = [ZMSearchRequestCodec searchRequestForTopConversationsWithFetchLimit:(int)self.maxTopConversationsCount];
    ZM_WEAK(self);
    [request addCompletionHandler:[ZMCompletionHandler handlerOnGroupQueue:self.userInterfaceContext block:^(ZMTransportResponse *response) {
        ZM_STRONG(self);
        [self updateTopConversationsFromTransportResponse:response];
        [self.userInterfaceContext performGroupedBlock:^{
            self.isFetchingTopConversations = NO;
        }];
    }]];
    Require(self.userSession.transportSession != nil);
    [self.userSession.transportSession enqueueSearchRequest:request];
}

- (void)updateTopConversationsFromTransportResponse:(ZMTransportResponse *)response;
{
    if (self.isTornDown) {
        return;
    }
    if (response.result != ZMTransportResponseStatusSuccess) {
        ZMLogWarn(@"Failed to get top conversations (%d): %@",
                  (int) response.HTTPStatus, response.transportSessionError);
        return;
    }
    ZMSearchResult *searchResult = [ZMSearchRequestCodec searchResultFromTransportResponse:response ignoredIDs:nil userSession:self.userSession];
    NSMutableArray *conversations = [NSMutableArray array];
    for (ZMSearchUser *searchUser in searchResult.usersInContacts) {
        ZMConversation *conversation = searchUser.user.connection.conversation;
        if (conversation != nil) {
            [conversations addObject:conversation];
        } else {
            ZMLogWarn(@"No local conversation for 'top' user <%@: %p> %@", searchUser.class, searchUser, searchUser.remoteIdentifier.transportString);
        }
    }
    Require(self.userInterfaceContext.dispatchGroup != nil);
    [self.userInterfaceContext.dispatchGroup asyncOnQueue:dispatch_get_main_queue() block:^{
        if ((conversations != nil) && ! [self.cachedTopConversations isEqual:conversations]) {
            ZMSearchTopConversations *update = [[ZMSearchTopConversations alloc] initWithConversations:conversations];
            update.requestedConversationsCount = self.maxTopConversationsCount;
            BOOL didChange = ! [update hasConversationsIdenticalTo:self.cachedTopConversations];
            self.cachedTopConversations = update;
            [self persistTopConversationsToPersistentStore];
            if (didChange) {
                [[NSNotificationCenter defaultCenter] postNotificationName:TopConversationsDidChangeName object:self];
            }
        }
    }];
}

static NSString * const TopConversationsKey = @"ZMSearchTopConversations";
static NSString * const ObjectIDURIsKey = @"objectIDURIs";

- (void)persistTopConversationsToPersistentStore;
{
    NSData * const data = [self.cachedTopConversations encode];
    NSData * const existingData = [self.userInterfaceContext persistentStoreMetadataForKey:TopConversationsKey];
    if ((existingData == data) || [existingData isEqual:data]) {
        // no change
        return;
    }
    [self.userInterfaceContext setPersistentStoreMetadata:data forKey:TopConversationsKey];
    NSError *error;
    if (! [self.userInterfaceContext save:&error]) {
        ZMLogError(@"Failed to save store for metadata changes: %@", error);
    }
}

- (void)loadCachedTopConversations;
{
    NSData *data = [self.userInterfaceContext persistentStoreMetadataForKey:TopConversationsKey];
    self.cachedTopConversations = [ZMSearchTopConversations decodeFromData:data];
}

@end



@implementation ZMSearchDirectory (SuggestedPeople)

- (void)suggestedUsersForUserDidChange:(NSNotification *)note;
{
    dispatch_block_t update = ^(){
        ZMSearchToken token = [ZMSuggestionSearch suggestionSearchToken];
        [self.searchResultsCache removeObjectForKey:token];
        // Re-start the search if we already have one. This will trigger a new notification to get sent out:
        ZMSuggestionSearch *search = self.searchMap[token];
        [search start];
    };
    
    if (note.object != self.userInterfaceContext) {
        [self.userInterfaceContext performGroupedBlock:update];
    } else {
        update();
    }
}

@end


<|MERGE_RESOLUTION|>--- conflicted
+++ resolved
@@ -225,17 +225,18 @@
     
     
     NSString *query = searchRequest.query;
+    ZM_WEAK(self);
     search.resultHandler = ^(ZMSearchResult *searchResult) {
+        ZM_STRONG(self);
+        if (self == nil) {
+            return;
+        }
         [self storeSearchResultUserIDsInCache:searchResult];
         
         if (searchRequest.includeAddressBookContacts) {
-<<<<<<< HEAD
-            searchResult = [searchResult extendWithContactsFromAddressBook:searchRequest.query
+            searchResult = [searchResult extendWithContactsFromAddressBook:query
                                                               usersToMatch:self.connectedAndBlockedAndPendingUsers
                                                                userSession:self.userSession];
-=======
-            searchResult = [self extendSearchResultWithContactsFromAddressBook:searchResult queryString:query];
->>>>>>> 989c652d
         }
         
         [self sendSearchResult:searchResult forToken:token];
