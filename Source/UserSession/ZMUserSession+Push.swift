//
// Wire
// Copyright (C) 2017 Wire Swiss GmbH
//
// This program is free software: you can redistribute it and/or modify
// it under the terms of the GNU General Public License as published by
// the Free Software Foundation, either version 3 of the License, or
// (at your option) any later version.
//
// This program is distributed in the hope that it will be useful,
// but WITHOUT ANY WARRANTY; without even the implied warranty of
// MERCHANTABILITY or FITNESS FOR A PARTICULAR PURPOSE. See the
// GNU General Public License for more details.
//
// You should have received a copy of the GNU General Public License
// along with this program. If not, see http://www.gnu.org/licenses/.
//


import Foundation
import WireTransport
import UserNotifications

let PushChannelUserIDKey = "user"
let PushChannelDataKey = "data"

private let log = ZMSLog(tag: "Push")

extension Dictionary {
    
    internal func accountId() -> UUID? {
        guard let userInfoData = self[PushChannelDataKey as! Key] as? [String: Any] else {
            log.debug("No data dictionary in notification userInfo payload");
            return nil
        }
    
        guard let userIdString = userInfoData[PushChannelUserIDKey] as? String else {
            return nil
        }
    
        return UUID(uuidString: userIdString)
    }
}

extension ZMUserSession {

    @objc public static let registerCurrentPushTokenNotificationName = Notification.Name(rawValue: "ZMUserSessionResetPushTokensNotification")

    @objc public func registerForRegisteringPushTokenNotification() {
        NotificationCenter.default.addObserver(self, selector: #selector(ZMUserSession.registerCurrentPushToken), name: ZMUserSession.registerCurrentPushTokenNotificationName, object: nil)
    }

    func setPushKitToken(_ data: Data) {
        guard let transportType = self.apnsEnvironment.transportType(forTokenType: .voIP) else { return }
        guard let appIdentifier = self.apnsEnvironment.appIdentifier else { return }

        let syncMOC = managedObjectContext.zm_sync!
        syncMOC.performGroupedBlock {
            guard let selfClient = ZMUser.selfUser(in: syncMOC).selfClient() else { return }
            if selfClient.pushToken?.deviceToken != data {
                selfClient.pushToken = PushToken(deviceToken: data, appIdentifier: appIdentifier, transportType: transportType, isRegistered: false)
                syncMOC.saveOrRollback()
            }
        }
    }

    func deletePushKitToken() {
        let syncMOC = managedObjectContext.zm_sync!
        syncMOC.performGroupedBlock {
            guard let selfClient = ZMUser.selfUser(in: syncMOC).selfClient() else { return }
            guard let pushToken = selfClient.pushToken else { return }
            selfClient.pushToken = pushToken.markToDelete()
            syncMOC.saveOrRollback()
        }
    }

    @objc public func registerCurrentPushToken() {
        managedObjectContext.performGroupedBlock {
            self.sessionManager.updatePushToken(for: self)
        }
    }

    /// Will compare the push token registered on backend with the local one
    /// and re-register it if they don't match
    public func validatePushToken() {
        let syncMOC = managedObjectContext.zm_sync!
        syncMOC.performGroupedBlock {
            guard let selfClient = ZMUser.selfUser(in: syncMOC).selfClient() else { return }
            guard let pushToken = selfClient.pushToken else {
                // If we don't have any push token, then try to register it again
                self.sessionManager.updatePushToken(for: self)
                return
            }
            selfClient.pushToken = pushToken.markToDownload()
            syncMOC.saveOrRollback()
        }
    }
}

extension ZMUserSession {
    
    @objc public func receivedPushNotification(with payload: [AnyHashable: Any], completion: @escaping () -> Void) {
        guard let syncMoc = self.syncManagedObjectContext else {
            return
        }

        let accountID = self.storeProvider.userIdentifier;

        syncMoc.performGroupedBlock {
            let notAuthenticated = !self.isAuthenticated()
            
            if notAuthenticated {
                log.debug("Not displaying notification because app is not authenticated")
                completion()
                return
            }
            
            // once notification processing is finished, it's safe to update the badge
            let completionHandler = {
                completion()
                let unreadCount = Int(ZMConversation.unreadConversationCount(in: syncMoc))
                self.sessionManager?.updateAppIconBadge(accountID: accountID, unreadCount: unreadCount)
            }
            
            self.operationLoop.fetchEvents(fromPushChannelPayload: payload, completionHandler: completionHandler)
        }
    }
    
}

// MARK: - UNUserNotificationCenterDelegate

/*
 * Note: Although ZMUserSession conforms to UNUserNotificationCenterDelegate,
 * it should not actually be assigned as the delegate of UNUserNotificationCenter.
 * Instead, the delegate should be the SessionManager, whose repsonsibility it is
 * to forward the method calls to the appropriate user session.
 */
extension ZMUserSession: UNUserNotificationCenterDelegate {
    
    // Called by the SessionManager when a notification is received while the app
    // is in the foreground.
    public func userNotificationCenter(_ center: UNUserNotificationCenter,
                                       willPresent notification: UNNotification,
                                       withCompletionHandler completionHandler: @escaping (UNNotificationPresentationOptions) -> Void)
    {
        log.debug("Notification center wants to present in-app notification: \(notification)")
        let categoryIdentifier = notification.request.content.categoryIdentifier
        
        handleInAppNotification(with: notification.userInfo,
                                categoryIdentifier: categoryIdentifier,
                                completionHandler: completionHandler)
    }
    
    // Called by the SessionManager when the user engages a notification action.
    public func userNotificationCenter(_ center: UNUserNotificationCenter,
                                       didReceive response: UNNotificationResponse,
                                       withCompletionHandler completionHandler: @escaping () -> Void)
    {
        log.debug("Did receive notification response: \(response)")
        let userText = (response as? UNTextInputNotificationResponse)?.userText
        let note = response.notification
        
        handleNotificationResponse(actionIdentifier: response.actionIdentifier,
                                   categoryIdentifier: note.request.content.categoryIdentifier,
                                   userInfo: note.userInfo,
                                   userText: userText,
                                   completionHandler: completionHandler)
    }
    
    // MARK: Abstractions
    
    /* The logic for handling notifications/actions is factored out of the
     * delegate methods because we cannot create `UNNotification` and
     * `UNNotificationResponse` objects in unit tests.
     */
    
    func handleInAppNotification(with userInfo: NotificationUserInfo,
                                 categoryIdentifier: String,
                                 completionHandler: @escaping (UNNotificationPresentationOptions) -> Void)
    {
        if categoryIdentifier == PushNotificationCategory.incomingCall.rawValue {
            self.handleTrackingOnCallNotification(with: userInfo)
        }
        
<<<<<<< HEAD
        showContent(for: userInfo)
        
        // pass in .alert to show in app notification
        completionHandler([])
=======
        // foreground notification responder exists on the UI context, so we
        // need to switch to that context
        self.managedObjectContext.perform {
            guard let conv = userInfo.conversation(in: self.managedObjectContext)?.remoteIdentifier
            else { return completionHandler([]) }
            
            let responder = self.sessionManager.foregroundNotificationResponder
            let shouldPresent = responder?.shouldPresentForegroundNotification(for: conv) ?? true
            
            var options = UNNotificationPresentationOptions()
            if shouldPresent { options = [.alert, .sound] }
            
            completionHandler(options)
        }
>>>>>>> 32cb2337
    }
    
    func handleNotificationResponse(actionIdentifier: String,
                                    categoryIdentifier: String,
                                    userInfo: NotificationUserInfo,
                                    userText: String? = nil,
                                    completionHandler: @escaping () -> Void)
    {
        switch actionIdentifier {
        case CallNotificationAction.ignore.rawValue:
            ignoreCall(with: userInfo, completionHandler: completionHandler)
        case CallNotificationAction.accept.rawValue:
            acceptCall(with: userInfo, completionHandler: completionHandler)
        case ConversationNotificationAction.mute.rawValue:
            muteConversation(with: userInfo, completionHandler: completionHandler)
        case ConversationNotificationAction.like.rawValue:
            likeMessage(with: userInfo, completionHandler: completionHandler)
        case ConversationNotificationAction.reply.rawValue:
            if let textInput = userText {
                reply(with: userInfo, message: textInput, completionHandler: completionHandler)
            }
        case ConversationNotificationAction.connect.rawValue:
            acceptConnectionRequest(with: userInfo, completionHandler: completionHandler)
        default:
            showContent(for: userInfo)
            completionHandler()
            break
        }
    }
    
}<|MERGE_RESOLUTION|>--- conflicted
+++ resolved
@@ -183,12 +183,6 @@
             self.handleTrackingOnCallNotification(with: userInfo)
         }
         
-<<<<<<< HEAD
-        showContent(for: userInfo)
-        
-        // pass in .alert to show in app notification
-        completionHandler([])
-=======
         // foreground notification responder exists on the UI context, so we
         // need to switch to that context
         self.managedObjectContext.perform {
@@ -203,7 +197,6 @@
             
             completionHandler(options)
         }
->>>>>>> 32cb2337
     }
     
     func handleNotificationResponse(actionIdentifier: String,
