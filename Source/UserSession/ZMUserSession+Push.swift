--- conflicted
+++ resolved
@@ -99,15 +99,8 @@
     public func registerForRegisteringPushTokenNotification() {
         NotificationCenter.default.addObserver(self, selector: #selector(ZMUserSession.registerCurrentPushToken), name: ZMUserSession.registerCurrentPushTokenNotificationName, object: nil)
     }
-<<<<<<< HEAD
 
     func setPushToken(_ pushToken: PushToken) {
-=======
-    
-    func setPushKitToken(_ data: Data) {
-        let metadata = PushTokenMetadata.current
-
->>>>>>> 7c469cf8
         let syncMOC = managedObjectContext.zm_sync!
         syncMOC.performGroupedBlock {
             guard let selfClient = ZMUser.selfUser(in: syncMOC).selfClient() else { return }
