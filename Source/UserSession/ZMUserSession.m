--- conflicted
+++ resolved
@@ -342,18 +342,7 @@
     
             ZMCookie *cookie = [[ZMCookie alloc] initWithManagedObjectContext:self.syncManagedObjectContext cookieStorage:session.cookieStorage];
             self.operationLoop = operationLoop ?: [[ZMOperationLoop alloc] initWithTransportSession:session
-<<<<<<< HEAD
                                                                                              cookie:cookie
-                                                                          topConversationsDirectory:self.topConversationsDirectory
-=======
-                                                                               authenticationStatus:self.authenticationStatus
-                                                                            userProfileUpdateStatus:self.userProfileUpdateStatus
-                                                                           clientRegistrationStatus:self.clientRegistrationStatus
-                                                                                 clientUpdateStatus:self.clientUpdateStatus
-                                                                               proxiedRequestStatus:self.proxiedRequestStatus
-                                                                                      accountStatus:self.accountStatus
-                                                                       backgroundAPNSPingBackStatus:self.pingBackStatus
->>>>>>> 6f92f8eb
                                                                         localNotificationdispatcher:self.localNotificationDispatcher
                                                                                        mediaManager:mediaManager
                                                                                 onDemandFlowManager:self.onDemandFlowManager
