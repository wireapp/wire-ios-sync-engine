// 
// Wire
// Copyright (C) 2016 Wire Swiss GmbH
// 
// This program is free software: you can redistribute it and/or modify
// it under the terms of the GNU General Public License as published by
// the Free Software Foundation, either version 3 of the License, or
// (at your option) any later version.
// 
// This program is distributed in the hope that it will be useful,
// but WITHOUT ANY WARRANTY; without even the implied warranty of
// MERCHANTABILITY or FITNESS FOR A PARTICULAR PURPOSE. See the
// GNU General Public License for more details.
// 
// You should have received a copy of the GNU General Public License
// along with this program. If not, see http://www.gnu.org/licenses/.
// 


@import UIKit;
@import CoreData;
@import WireSystem;
@import WireUtilities;
@import WireDataModel;
@import CallKit;
@import CoreTelephony;

#import "ZMUserSession+Background.h"
#import "ZMUserSession+Internal.h"
#import "ZMUserSession+OperationLoop.h"
#import "ZMSyncStrategy.h"
#import "NSError+ZMUserSessionInternal.h"
#import "ZMCredentials.h"
#import <libkern/OSAtomic.h>
#import "ZMAuthenticationStatus.h"
#import "ZMPushToken.h"
#import "ZMBlacklistVerificator.h"
#import "NSURL+LaunchOptions.h"
#import "WireSyncEngineLogs.h"
#import "ZMCallFlowRequestStrategy.h"
#import "ZMCallKitDelegate.h"
#import "ZMOperationLoop+Private.h"
#import <WireSyncEngine/WireSyncEngine-Swift.h>

#import "ZMClientRegistrationStatus.h"
#import "ZMCallKitDelegate+TypeConformance.h"

NSString * const ZMPhoneVerificationCodeKey = @"code";
NSString * const ZMLaunchedWithPhoneVerificationCodeNotificationName = @"ZMLaunchedWithPhoneVerificationCode";
static NSString * const ZMRequestToOpenSyncConversationNotificationName = @"ZMRequestToOpenSyncConversation";
NSString * const ZMAppendAVSLogNotificationName = @"ZMAppendAVSLogNotification";
NSString * const ZMUserSessionResetPushTokensNotificationName = @"ZMUserSessionResetPushTokensNotification";
NSString * const ZMTransportRequestLoopNotificationName = @"ZMTransportRequestLoopNotificationName";

static NSString * const AppstoreURL = @"https://itunes.apple.com/us/app/zeta-client/id930944768?ls=1&mt=8";


@interface ZMUserSession ()
@property (nonatomic) ZMOperationLoop *operationLoop;
@property (nonatomic) ZMTransportRequest *runningLoginRequest;
@property (nonatomic) ZMTransportSession *transportSession;
@property (atomic) ZMNetworkState networkState;
@property (nonatomic) ZMBlacklistVerificator *blackList;
@property (nonatomic) ZMAPNSEnvironment *apnsEnvironment;
@property (nonatomic) ZMStoredLocalNotification *pendingLocalNotification;
@property (nonatomic) LocalNotificationDispatcher *localNotificationDispatcher;

@property (nonatomic) id <LocalStoreProviderProtocol> storeProvider;

@property (nonatomic) TopConversationsDirectory *topConversationsDirectory;
@property (nonatomic) BOOL hasCompletedInitialSync;


/// Build number of the Wire app
@property (nonatomic) NSString *appVersion;

/// map from NSUUID to ZMCommonContactsSearchCachedEntry
@property (nonatomic) NSCache *commonContactsCache;

@property (nonatomic) AVSMediaManager* mediaManager;
@property (nonatomic) id<FlowManagerType> flowManager;
@end

@interface ZMUserSession(PushChannel)
- (void)pushChannelDidChange:(NSNotification *)note;
@end

@implementation ZMUserSession

ZM_EMPTY_ASSERTING_INIT()

- (void)dealloc
{
    [[NSNotificationCenter defaultCenter] removeObserver:self];
}

- (instancetype)initWithMediaManager:(AVSMediaManager *)mediaManager
                        flowManager:(id<FlowManagerType>)flowManager
                           analytics:(id<AnalyticsType>)analytics
                    transportSession:(ZMTransportSession *)transportSession
                     apnsEnvironment:(ZMAPNSEnvironment *)apnsEnvironment
                         application:(id<ZMApplication>)application
                          appVersion:(NSString *)appVersion
                       storeProvider:(id<LocalStoreProviderProtocol>)storeProvider;
{
    if (apnsEnvironment == nil) {
        apnsEnvironment = [[ZMAPNSEnvironment alloc] init];
    }


    [storeProvider.contextDirectory.syncContext performBlockAndWait:^{
        storeProvider.contextDirectory.syncContext.analytics = analytics;
    }];

    [[BackgroundActivityFactory sharedInstance] setApplication:[UIApplication sharedApplication]]; // TODO make BackgroundActivityFactory work with ZMApplication
    [[BackgroundActivityFactory sharedInstance] setMainGroupQueue:storeProvider.contextDirectory.uiContext];
    
    RequestLoopAnalyticsTracker *tracker = [[RequestLoopAnalyticsTracker alloc] initWithAnalytics:analytics];
    
    if ([transportSession respondsToSelector:@selector(setRequestLoopDetectionCallback:)]) {
        transportSession.requestLoopDetectionCallback = ^(NSString *path) {
            // The tracker will return NO in case the path should be ignored.
            if (! [tracker tagWithPath:path]) {
                return;
            }
            ZMLogWarn(@"Request loop happening at path: %@", path);
            dispatch_async(dispatch_get_main_queue(), ^{
                [[NSNotificationCenter defaultCenter] postNotificationName:ZMTransportRequestLoopNotificationName object:nil userInfo:@{@"path" : path}];
            });
        };
    }
    
    self = [self initWithTransportSession:transportSession
                             mediaManager:mediaManager
                              flowManager:flowManager
                          apnsEnvironment:apnsEnvironment
                            operationLoop:nil
                              application:application
                               appVersion:appVersion
                            storeProvider:storeProvider];
    return self;
}

- (instancetype)initWithTransportSession:(ZMTransportSession *)session
                            mediaManager:(AVSMediaManager *)mediaManager
                             flowManager:(id<FlowManagerType>)flowManager
                         apnsEnvironment:(ZMAPNSEnvironment *)apnsEnvironment
                           operationLoop:(ZMOperationLoop *)operationLoop
                             application:(id<ZMApplication>)application
                              appVersion:(NSString *)appVersion
                            storeProvider:(id<LocalStoreProviderProtocol>)storeProvider
{
    self = [super init];
    if(self) {
        self.storeProvider = storeProvider;

        self.appVersion = appVersion;
        [ZMUserAgent setWireAppVersion:appVersion];
        self.didStartInitialSync = NO;
        self.pushChannelIsOpen = NO;

        [[NSNotificationCenter defaultCenter] addObserver:self selector:@selector(pushChannelDidChange:) name:ZMPushChannelStateChangeNotificationName object:nil];

        self.apnsEnvironment = apnsEnvironment;
        self.networkIsOnline = YES;
        self.managedObjectContext.isOffline = NO;
        
        [self.syncManagedObjectContext performBlockAndWait:^{
            self.syncManagedObjectContext.zm_userInterfaceContext = self.managedObjectContext;
        }];
        self.managedObjectContext.zm_syncContext = self.syncManagedObjectContext;
        
        NSURL *cacheLocation = [NSFileManager.defaultManager cachesURLForAccountWith:storeProvider.userIdentifier in:storeProvider.applicationContainer];
        [self.class moveCachesIfNeededForAccountWith:storeProvider.userIdentifier in:storeProvider.applicationContainer];
        
        UserImageLocalCache *userImageCache = [[UserImageLocalCache alloc] initWithLocation:cacheLocation];
        self.managedObjectContext.zm_userImageCache = userImageCache;
        
        ImageAssetCache *imageAssetCache = [[ImageAssetCache alloc] initWithMBLimit:500 location:cacheLocation];
        self.managedObjectContext.zm_imageAssetCache = imageAssetCache;
        
        FileAssetCache *fileAssetCache = [[FileAssetCache alloc] initWithLocation:cacheLocation];
        self.managedObjectContext.zm_fileAssetCache = fileAssetCache;
        
        CTCallCenter *callCenter = [[CTCallCenter alloc] init];
        self.managedObjectContext.zm_coreTelephonyCallCenter = callCenter;
        
        [self.syncManagedObjectContext performBlockAndWait:^{
            self.syncManagedObjectContext.zm_imageAssetCache = imageAssetCache;
            self.syncManagedObjectContext.zm_userImageCache = userImageCache;
            self.syncManagedObjectContext.zm_fileAssetCache = fileAssetCache;
            
            self.localNotificationDispatcher = [[LocalNotificationDispatcher alloc] initWithManagedObjectContext:self.syncManagedObjectContext
                                                                                                     application:application];
            self.callStateObserver = [[ZMCallStateObserver alloc] initWithLocalNotificationDispatcher:self.localNotificationDispatcher
                                                                                          userSession:self];
            
            self.transportSession = session;
            self.transportSession.pushChannel.clientID = self.selfUserClient.remoteIdentifier;
            self.transportSession.networkStateDelegate = self;
            self.mediaManager = mediaManager;
        }];

        _application = application;
        self.topConversationsDirectory = [[TopConversationsDirectory alloc] initWithManagedObjectContext:self.managedObjectContext];
        
        [self.syncManagedObjectContext performBlockAndWait:^{
    
            self.operationLoop = operationLoop ?: [[ZMOperationLoop alloc] initWithTransportSession:session
                                                                                      cookieStorage:session.cookieStorage
                                                                        localNotificationDispatcher:self.localNotificationDispatcher
                                                                                       mediaManager:mediaManager
                                                                                        flowManager:flowManager
                                                                                      storeProvider:storeProvider
                                                                                  syncStateDelegate:self
                                                                                        application:application];
            
            __weak id weakSelf = self;
            session.accessTokenRenewalFailureHandler = ^(ZMTransportResponse *response) {
                ZMUserSession *strongSelf = weakSelf;
                [strongSelf transportSessionAccessTokenDidFail:response];
            };
            session.accessTokenRenewalSuccessHandler = ^(NSString *token, NSString *type) {
                ZMUserSession *strongSelf = weakSelf;
                [strongSelf transportSessionAccessTokenDidSucceedWithToken:token ofType:type];
            };
        }];
        
        self.commonContactsCache = [[NSCache alloc] init];
        self.commonContactsCache.name = @"ZMUserSession commonContactsCache";
        
        [self registerForResetPushTokensNotification];
        [self registerForBackgroundNotifications];
        [self registerForRequestToOpenConversationNotification];
        
        [self enableBackgroundFetch];

        self.storedDidSaveNotifications = [[ContextDidSaveNotificationPersistence alloc] initWithAccountContainer:self.storeProvider.accountContainer];
        
        [self.syncManagedObjectContext performBlockAndWait:^{
            if (self.clientRegistrationStatus.currentPhase != ZMClientRegistrationPhaseRegistered) {
                [self.clientRegistrationStatus prepareForClientRegistration];
            }
        }];
        
        [ZMRequestAvailableNotification notifyNewRequestsAvailable:self];
    }
    return self;
}

- (void)tearDown
{
    [self.application unregisterObserverForStateChange:self];
    self.mediaManager = nil;
    self.callStateObserver = nil;
    [self.operationLoop tearDown];
    self.operationLoop = nil;
    [self.transportSession tearDown];
    self.transportSession = nil;
    
    [self.localNotificationDispatcher tearDown];
    self.localNotificationDispatcher = nil;
    [self.blackList teardown];
    
    __block NSMutableArray *keysToRemove = [NSMutableArray array];
    [self.managedObjectContext.userInfo enumerateKeysAndObjectsUsingBlock:^(id key, id obj, BOOL * ZM_UNUSED stop) {
        if ([obj respondsToSelector:@selector((tearDown))]) {
            [obj tearDown];
            [keysToRemove addObject:key];
        }
    }];
    [self.managedObjectContext.userInfo removeObjectsForKeys:keysToRemove];
    [keysToRemove removeAllObjects];
    [self.syncManagedObjectContext performBlockAndWait:^{
        [self.managedObjectContext.userInfo enumerateKeysAndObjectsUsingBlock:^(id key, id obj, BOOL * ZM_UNUSED stop) {
            if ([obj respondsToSelector:@selector((tearDown))]) {
                [obj tearDown];
            }
            [keysToRemove addObject:key];
        }];
        [self.syncManagedObjectContext.userInfo removeObjectsForKeys:keysToRemove];
    }];
    
    NSManagedObjectContext *uiMoc = self.managedObjectContext;
    self.storeProvider = nil;
    
    BOOL shouldWaitOnUiMoc = !([NSOperationQueue currentQueue] == [NSOperationQueue mainQueue] && uiMoc.concurrencyType == NSMainQueueConcurrencyType);
    
    if(shouldWaitOnUiMoc)
    {
        [uiMoc performBlockAndWait:^{ // warning: this will hang if the uiMoc queue is same as self.requestQueue (typically uiMoc queue is the main queue)
            // nop
        }];
    }
    [[NSNotificationCenter defaultCenter] removeObserver:self];
    self.blackList = nil;
}

- (BOOL)isNotificationContentHidden;
{
    return [[self.managedObjectContext persistentStoreMetadataForKey:LocalNotificationDispatcher.ZMShouldHideNotificationContentKey] boolValue];
}

- (void)setIsNotificationContentHidden:(BOOL)isNotificationContentHidden;
{
    [self.managedObjectContext setPersistentStoreMetadata:@(isNotificationContentHidden) forKey:LocalNotificationDispatcher.ZMShouldHideNotificationContentKey];
}

- (BOOL)isLoggedIn
{
    return self.authenticationStatus.isAuthenticated &&
           self.clientRegistrationStatus.currentPhase == ZMClientRegistrationPhaseRegistered;
}

- (void)registerForRequestToOpenConversationNotification
{
    [[NSNotificationCenter defaultCenter] addObserver:self selector:@selector(didRequestToOpenSyncConversation:) name:ZMRequestToOpenSyncConversationNotificationName object:nil];
}

- (void)registerForBackgroundNotifications;
{
    [self.application registerObserverForDidEnterBackground:self selector:@selector(applicationDidEnterBackground:)];
    [self.application registerObserverForWillEnterForeground:self selector:@selector(applicationWillEnterForeground:)];
}

- (void)registerForResetPushTokensNotification
{
    [[NSNotificationCenter defaultCenter] addObserver:self selector:@selector(resetPushTokens) name:ZMUserSessionResetPushTokensNotificationName object:nil];
}

- (NSManagedObjectContext *)managedObjectContext
{
    return self.storeProvider.contextDirectory.uiContext;
}

- (NSManagedObjectContext *)syncManagedObjectContext
{
    return self.storeProvider.contextDirectory.syncContext;
}

- (NSManagedObjectContext *)searchManagedObjectContext
{
    return self.storeProvider.contextDirectory.searchContext;
}

- (NSURL *)sharedContainerURL
{
    return self.storeProvider.applicationContainer;
}

- (void)didRequestToOpenSyncConversation:(NSNotification *)note
{
    ZM_WEAK(self);
    [self.managedObjectContext performGroupedBlock:^{
        ZM_STRONG(self);
        NSManagedObjectID *objectID = note.object;
        id managedObject = [self.managedObjectContext objectWithID:objectID];
        if(managedObject != nil) {
            [self.requestToOpenViewDelegate userSession:self showConversation:managedObject];
        }
    }];
}


- (void)saveOrRollbackChanges;
{
    [self.managedObjectContext saveOrRollback];
}

- (void)performChanges:(dispatch_block_t)block;
{
    ZM_WEAK(self);
    [self.managedObjectContext performGroupedBlockAndWait:^{
        ZM_STRONG(self);
        block();
        [self saveOrRollbackChanges];
    }];
}

- (void)enqueueChanges:(dispatch_block_t)block
{
    [self enqueueChanges:block completionHandler:nil];
}

- (void)enqueueChanges:(dispatch_block_t)block completionHandler:(dispatch_block_t)completionHandler;
{
    ZM_WEAK(self);
    [self.managedObjectContext performGroupedBlock:^{
        ZM_STRONG(self);
        block();
        [self saveOrRollbackChanges];
        
        if(completionHandler != nil) {
            completionHandler();
        }
    }];
}

- (void)registerForRemoteNotifications
{
    [self.managedObjectContext performGroupedBlock:^{
        // Request the current token, the rest is taken care of
        [self setupPushNotificationsForApplication:self.application];
    }];
}

- (void)resetPushTokens
{
    // instead of relying on the tokens we have cached locally we should always ask the OS about the latest tokens
    [self.managedObjectContext performGroupedBlock:^{
        
        // (2) Refresh "normal" remote notification token
        // we need to set the current push token to nil,
        // otherwise if the push token didn't change it would not resend the request to the backend
        self.managedObjectContext.pushToken = nil;
        
        // according to Apple's documentation, calling [registerForRemoteNotifications] should not cause additional overhead
        // and should return the *existing* device token to the app delegate via [didRegisterForRemoteNotifications:] immediately
        // this call is forwarded to the ZMUserSession+Background where the new token is set
        [self.application registerForRemoteNotifications];
        
        // (3) reset the preKeys for encrypting and decrypting
        [UserClient resetSignalingKeysInContext:self.managedObjectContext];

        if (![self.managedObjectContext forceSaveOrRollback]) {
            ZMLogError(@"Failed to save push token after refresh");
        }
        
    }];
}

- (void)initiateUserDeletion
{
    [self.syncManagedObjectContext performGroupedBlock:^{
        [self.syncManagedObjectContext setPersistentStoreMetadata:@YES forKey:[DeleteAccountRequestStrategy userDeletionInitiatedKey]];
        [ZMRequestAvailableNotification notifyNewRequestsAvailable:self];
    }];
}

- (void)openAppstore
{
    NSURL *appStoreURL = [NSURL URLWithString:AppstoreURL];
    [[UIApplication sharedApplication] openURL:appStoreURL];
    [NSTimer scheduledTimerWithTimeInterval:30 target:self selector:@selector(didNotUpdateApp:) userInfo:nil repeats:NO];
}

- (void)didNotUpdateApp:(NSTimer *)timer;
{
    NOT_USED(timer);
    __builtin_trap();
}

- (void)transportSessionAccessTokenDidFail:(ZMTransportResponse *)response
{
    ZMLogWithLevelAndTag(ZMLogLevelDebug, ZMTAG_NETWORK, @"Access token fail in %@: %@", self.class, NSStringFromSelector(_cmd));
    NOT_USED(response);
    
    [self.syncManagedObjectContext performGroupedBlock:^{
        self.syncManagedObjectContext.accessToken = nil;
    }];

    
    [self.managedObjectContext performGroupedBlock:^{
        ZMUser *selfUser = [ZMUser selfUserInContext:self.managedObjectContext];
        [PostLoginAuthenticationNotification notifyAuthenticationInvalidatedWithError:[NSError userSessionErrorWithErrorCode:ZMUserSessionAccessTokenExpired userInfo:selfUser.credentialsUserInfo] context:self.managedObjectContext];
    }];
}

- (void)transportSessionAccessTokenDidSucceedWithToken:(NSString *)token ofType:(NSString *)type;
{
    ZMLogWithLevelAndTag(ZMLogLevelDebug, ZMTAG_NETWORK, @"Access token succeeded in %@: %@", self.class, NSStringFromSelector(_cmd));
    
    [self.syncManagedObjectContext performGroupedBlock:^{
        self.syncManagedObjectContext.accessToken = [[ZMAccessToken alloc] initWithToken:token type:type expiresInSeconds:0];
    }];
}

- (void)notifyThirdPartyServices;
{
    if (! self.didNotifyThirdPartyServices) {
        self.didNotifyThirdPartyServices = YES;
        [self.thirdPartyServicesDelegate userSessionIsReadyToUploadServicesData:self];
    }
}

- (ZMOperationStatus *)operationStatus
{
    return self.operationLoop.syncStrategy.applicationStatusDirectory.operationStatus;
}

- (void)setCallNotificationStyle:(ZMCallNotificationStyle)callNotificationStyle
{
    _callNotificationStyle = callNotificationStyle;
    
    switch (callNotificationStyle) {
        case ZMCallNotificationStylePushNotifications:
            self.callKitDelegate = nil;
            break;
        case ZMCallNotificationStyleCallKit:
        {
            CXProvider *provider = [[CXProvider alloc] initWithConfiguration:[ZMCallKitDelegate providerConfiguration]];
            CXCallController *callController = [[CXCallController alloc] initWithQueue:dispatch_get_main_queue()];
            
            self.callKitDelegate = [[ZMCallKitDelegate alloc] initWithCallKitProvider:provider
                                                                       callController:callController
                                                                          flowManager:self.flowManager
                                                                          userSession:self
                                                                         mediaManager:(AVSMediaManager *)self.mediaManager];
        }
            break;
    }
}

- (WireCallCenterV3* )callCenter
<<<<<<< HEAD
=======
{
    return self.managedObjectContext.zm_callCenter;
}

@end



@implementation ZMUserSession (Test)

- (NSArray *)allManagedObjectContexts
>>>>>>> 8fe74767
{
    return self.managedObjectContext.zm_callCenter;
}

@end


@implementation ZMUserSession (PushToken)


- (void)setPushToken:(NSData *)deviceToken;
{
    NSString *transportType = [self.apnsEnvironment transportTypeForTokenType:ZMAPNSTypeNormal];
    NSString *appIdentifier = self.apnsEnvironment.appIdentifier;
    ZMPushToken *token = nil;
    if (transportType != nil && deviceToken != nil && appIdentifier != nil) {
        token = [[ZMPushToken alloc] initWithDeviceToken:deviceToken identifier:appIdentifier transportType:transportType fallback:nil isRegistered:NO];
    }
    
    if ((self.managedObjectContext.pushToken != token) && ! [self.managedObjectContext.pushToken isEqual:token]) {
        self.managedObjectContext.pushToken = token;
        if (![self.managedObjectContext forceSaveOrRollback]) {
            ZMLogError(@"Failed to save push token");
        }
    }
}

- (void)setPushKitToken:(NSData *)deviceToken;
{
    ZMAPNSType apnsType = ZMAPNSTypeVoIP;
    NSString *transportType = [self.apnsEnvironment transportTypeForTokenType:apnsType];
    NSString *appIdentifier = self.apnsEnvironment.appIdentifier;
    ZMPushToken *token = nil;
    if (transportType != nil && deviceToken != nil && appIdentifier != nil) {
        NSString *fallback = [self.apnsEnvironment fallbackForTransportType:apnsType];
        token = [[ZMPushToken alloc] initWithDeviceToken:deviceToken identifier:appIdentifier transportType:transportType fallback:fallback isRegistered:NO];
    }
    if ((self.managedObjectContext.pushKitToken != token) && ! [self.managedObjectContext.pushKitToken isEqual:token]) {
        self.managedObjectContext.pushKitToken = token;
        if (![self.managedObjectContext forceSaveOrRollback]) {
            ZMLogError(@"Failed to save pushKit token");
        }
    }
}

- (void)deletePushKitToken
{
    if(self.managedObjectContext.pushKitToken) {
        self.managedObjectContext.pushKitToken = [self.managedObjectContext.pushKitToken forDeletionMarkedCopy];
        if (![self.managedObjectContext forceSaveOrRollback]) {
            ZMLogError(@"Failed to save pushKit token marked for deletion");
        }
    }
}

- (BOOL)isAuthenticated
{
    return self.authenticationStatus.isAuthenticated;
}

@end



@implementation ZMUserSession (Transport)

- (void)addCompletionHandlerForBackgroundURLSessionWithIdentifier:(NSString *)identifier handler:(dispatch_block_t)handler
{
    [self.transportSession addCompletionHandlerForBackgroundSessionWithIdentifier:identifier handler:handler];
}

@end






@implementation ZMUserSession(NetworkState)

- (void)changeNetworkStateAndNotify;
{
    ZMNetworkState state;
    if (self.networkIsOnline) {
        if (self.isPerformingSync) {
            state = ZMNetworkStateOnlineSynchronizing;
        } else {
            state = ZMNetworkStateOnline;
        }
        self.managedObjectContext.isOffline = NO;
    } else {
        state = ZMNetworkStateOffline;
        self.managedObjectContext.isOffline = YES;
    }
    
    ZMNetworkState const previous = self.networkState;
    self.networkState = state;
    if(previous != self.networkState && self.application.applicationState != UIApplicationStateBackground) {
        [ZMNetworkAvailabilityChangeNotification notifyWithNetworkState:self.networkState userSession:self];
    }
}

- (void)didReceiveData
{
    ZM_WEAK(self);
    [self.managedObjectContext performGroupedBlock:^{
        ZM_STRONG(self);
        self.networkIsOnline = YES;
        [self changeNetworkStateAndNotify];
    }];
}

- (void)didGoOffline
{
    ZM_WEAK(self);
    [self.managedObjectContext performGroupedBlock:^{
        ZM_STRONG(self);
        self.networkIsOnline = NO;
        
        [self changeNetworkStateAndNotify];
        [self saveOrRollbackChanges];
    }];
}

- (void)didStartSync
{
    ZM_WEAK(self);
    [self.managedObjectContext performGroupedBlock:^{
        ZM_STRONG(self);
        self.isPerformingSync = YES;
        self.didStartInitialSync = YES;
        [self changeNetworkStateAndNotify];
    }];
}

- (void)didFinishSync
{
    ZM_WEAK(self);
    [self.managedObjectContext performGroupedBlock:^{
        ZM_STRONG(self);
        self.isPerformingSync = NO;
        self.hasCompletedInitialSync = YES;
        [self changeNetworkStateAndNotify];
        [self notifyThirdPartyServices];
        [self processPendingNotificationActions];
    }];
}

- (void)didRegisterUserClient:(UserClient *)userClient
{
    self.transportSession.pushChannel.clientID = userClient.remoteIdentifier;
}

@end

@implementation ZMUserSession(PushChannel)

- (void)pushChannelDidChange:(NSNotification *)note
{
    BOOL newValue = [note.userInfo[ZMPushChannelIsOpenKey] boolValue];
    self.pushChannelIsOpen = newValue;
}

@end



@implementation NSManagedObjectContext (NetworkState)

static NSString * const IsOfflineKey = @"IsOfflineKey";

- (void)setIsOffline:(BOOL)isOffline;
{
    self.userInfo[IsOfflineKey] = [NSNumber numberWithBool:isOffline];
}

- (BOOL)isOffline;
{
    return [self.userInfo[IsOfflineKey] boolValue];
}

@end


@implementation ZMUserSession (LaunchOptions)

- (void)didLaunchWithURL:(NSURL *)URL;
{
    if ([URL isURLForPhoneVerification]) {
        [[NSNotificationCenter defaultCenter] postNotificationName:ZMLaunchedWithPhoneVerificationCodeNotificationName
                                                            object:nil
                                                          userInfo:@{ ZMPhoneVerificationCodeKey : [URL codeForPhoneVerification] }];
    }
}

@end



@implementation ZMUserSession (RequestToOpenConversation)

+ (void)requestToOpenSyncConversationOnUI:(ZMConversation *)conversation;
{
    [[NSNotificationCenter defaultCenter] postNotificationName:ZMRequestToOpenSyncConversationNotificationName object:conversation.objectID];
}

@end



@implementation ZMUserSession (AVSLogging)

+ (id<ZMAVSLogObserverToken>)addAVSLogObserver:(id<ZMAVSLogObserver>)observer;
{
    ZM_WEAK(observer);
    return (id<ZMAVSLogObserverToken>)[[NSNotificationCenter defaultCenter] addObserverForName:@"AVSLogMessageNotification"
                                                                                        object:nil
                                                                                         queue:nil
                                                                                    usingBlock:^(NSNotification * _Nonnull note) {
                                                                                        ZM_STRONG(observer);
                                                                                        [observer logMessage:note.userInfo[@"message"]];
                                                                                    }];
}

+ (void)removeAVSLogObserver:(id<ZMAVSLogObserverToken>)token;
{
    [[NSNotificationCenter defaultCenter] removeObserver:token];
}

+ (void)appendAVSLogMessageForConversation:(ZMConversation *)conversation withMessage:(NSString *)message;
{
    NSDictionary *userInfo = @{@"message" :message};
    
    [[NSNotificationCenter defaultCenter] postNotificationName:ZMAppendAVSLogNotificationName object:conversation userInfo:userInfo];
}

@end

@implementation ZMUserSession (Calling)

- (CallingRequestStrategy *)callingStrategy
{
    return self.operationLoop.syncStrategy.callingRequestStrategy;
}

@end



@implementation ZMUserSession (SelfUserClient)

- (id<UserProfile>)userProfile
{
    return self.userProfileUpdateStatus;
}

- (UserClient *)selfUserClient
{
    return [ZMUser selfUserInContext:self.managedObjectContext].selfClient;
}

@end



@implementation ZMUserSession (AuthenticationStatus)

- (id<AuthenticationStatusProvider>)authenticationStatus
{
    return self.transportSession.cookieStorage;
}

- (UserProfileUpdateStatus *)userProfileUpdateStatus;
{
    return self.operationLoop.syncStrategy.applicationStatusDirectory.userProfileUpdateStatus;
}

- (ZMClientRegistrationStatus *)clientRegistrationStatus;
{
    return self.operationLoop.syncStrategy.applicationStatusDirectory.clientRegistrationStatus;
}

- (ClientUpdateStatus *)clientUpdateStatus;
{
    return self.operationLoop.syncStrategy.applicationStatusDirectory.clientUpdateStatus;
}

- (ZMAccountStatus *)accountStatus;
{
    return self.operationLoop.syncStrategy.applicationStatusDirectory.accountStatus;
}

- (ProxiedRequestsStatus *)proxiedRequestStatus;
{
    return self.operationLoop.syncStrategy.applicationStatusDirectory.proxiedRequestStatus;
}

@end

@implementation ZMUserSession (ProfilePictureUpdate)

- (id<UserProfileImageUpdateProtocol>)profileUpdate
{
    return self.operationLoop.syncStrategy.applicationStatusDirectory.userProfileImageUpdateStatus;
}

@end<|MERGE_RESOLUTION|>--- conflicted
+++ resolved
@@ -512,8 +512,6 @@
 }
 
 - (WireCallCenterV3* )callCenter
-<<<<<<< HEAD
-=======
 {
     return self.managedObjectContext.zm_callCenter;
 }
@@ -525,7 +523,6 @@
 @implementation ZMUserSession (Test)
 
 - (NSArray *)allManagedObjectContexts
->>>>>>> 8fe74767
 {
     return self.managedObjectContext.zm_callCenter;
 }
