--- conflicted
+++ resolved
@@ -518,41 +518,6 @@
     return self.applicationStatusDirectory.operationStatus;
 }
 
-<<<<<<< HEAD
-=======
-- (void)setCallNotificationStyle:(ZMCallNotificationStyle)callNotificationStyle
-{
-    _callNotificationStyle = callNotificationStyle;
-    
-    switch (callNotificationStyle) {
-        case ZMCallNotificationStylePushNotifications:
-            self.callKitDelegate = nil;
-            [self.mediaManager setUiStartsAudio:NO];
-            break;
-        case ZMCallNotificationStyleCallKit:
-        {
-            if (self.callKitDelegate != nil) {
-                return; // Don't re-create the CallKitDelegate if it already exists
-            }
-            
-            CXProvider *provider = [[CXProvider alloc] initWithConfiguration:[CallKitDelegate providerConfiguration]];
-            CXCallController *callController = [[CXCallController alloc] initWithQueue:dispatch_get_main_queue()];
-            
-            // Should be set when CallKit is used. Then AVS will not start
-            // the audio before the audio session is active
-            [self.mediaManager setUiStartsAudio:YES];
-            
-            self.callKitDelegate = [[CallKitDelegate alloc] initWithProvider:provider
-                                                              callController:callController
-                                                                 userSession:self
-                                                                 flowManager:self.flowManager
-                                                                mediaManager:self.mediaManager];
-        }
-            break;
-    }
-}
-
->>>>>>> 7ffac034
 @end
 
 
