// 
// Wire
// Copyright (C) 2016 Wire Swiss GmbH
// 
// This program is free software: you can redistribute it and/or modify
// it under the terms of the GNU General Public License as published by
// the Free Software Foundation, either version 3 of the License, or
// (at your option) any later version.
// 
// This program is distributed in the hope that it will be useful,
// but WITHOUT ANY WARRANTY; without even the implied warranty of
// MERCHANTABILITY or FITNESS FOR A PARTICULAR PURPOSE. See the
// GNU General Public License for more details.
// 
// You should have received a copy of the GNU General Public License
// along with this program. If not, see http://www.gnu.org/licenses/.
// 


@import UIKit;
@import CoreData;
@import WireSystem;
@import WireUtilities;
@import WireDataModel;
@import CallKit;
@import CoreTelephony;

#import "ZMUserSession+Background.h"
#import "ZMUserSession+Internal.h"
#import "ZMUserSession+OperationLoop.h"
#import "ZMSyncStrategy.h"
#import "NSError+ZMUserSessionInternal.h"
#import "ZMCredentials.h"
#import <libkern/OSAtomic.h>
#import "ZMAuthenticationStatus.h"
#import "ZMPushToken.h"
#import "ZMBlacklistVerificator.h"
#import "NSURL+LaunchOptions.h"
#import "WireSyncEngineLogs.h"
#import "ZMCallFlowRequestStrategy.h"
//#import "ZMCallKitDelegate.h"
#import "ZMOperationLoop+Private.h"
#import <WireSyncEngine/WireSyncEngine-Swift.h>

#import "ZMClientRegistrationStatus.h"
//#import "ZMCallKitDelegate+TypeConformance.h"

NSString * const ZMPhoneVerificationCodeKey = @"code";
NSNotificationName const ZMLaunchedWithPhoneVerificationCodeNotificationName = @"ZMLaunchedWithPhoneVerificationCode";
NSNotificationName const ZMRequestToOpenSyncConversationNotificationName = @"ZMRequestToOpenSyncConversation";
NSString * const ZMAppendAVSLogNotificationName = @"AVSLogMessageNotification";
NSNotificationName const ZMUserSessionResetPushTokensNotificationName = @"ZMUserSessionResetPushTokensNotification";
NSNotificationName const ZMTransportRequestLoopNotificationName = @"ZMTransportRequestLoopNotificationName";

static NSString * const AppstoreURL = @"https://itunes.apple.com/us/app/zeta-client/id930944768?ls=1&mt=8";


@interface ZMUserSession ()
@property (nonatomic) ZMOperationLoop *operationLoop;
@property (nonatomic) ZMTransportRequest *runningLoginRequest;
@property (nonatomic) ZMTransportSession *transportSession;
@property (atomic) ZMNetworkState networkState;
@property (nonatomic) ZMBlacklistVerificator *blackList;
@property (nonatomic) ZMAPNSEnvironment *apnsEnvironment;
@property (nonatomic) ZMStoredLocalNotification *pendingLocalNotification;
@property (nonatomic) LocalNotificationDispatcher *localNotificationDispatcher;
@property (nonatomic) NSMutableArray* observersToken;
@property (nonatomic) id <LocalStoreProviderProtocol> storeProvider;

@property (nonatomic) TopConversationsDirectory *topConversationsDirectory;
@property (nonatomic) BOOL hasCompletedInitialSync;
@property (nonatomic) BOOL tornDown;


/// Build number of the Wire app
@property (nonatomic) NSString *appVersion;

/// map from NSUUID to ZMCommonContactsSearchCachedEntry
@property (nonatomic) NSCache *commonContactsCache;

@property (nonatomic) AVSMediaManager* mediaManager;
@property (nonatomic) id<FlowManagerType> flowManager;
@end

@interface ZMUserSession(PushChannel)
- (void)pushChannelDidChange:(NotificationInContext *)note;
@end

@implementation ZMUserSession

ZM_EMPTY_ASSERTING_INIT()

- (void)dealloc
{
    Require(self.tornDown);
    
    [[NSNotificationCenter defaultCenter] removeObserver:self];
}

- (instancetype)initWithMediaManager:(AVSMediaManager *)mediaManager
                        flowManager:(id<FlowManagerType>)flowManager
                           analytics:(id<AnalyticsType>)analytics
                    transportSession:(ZMTransportSession *)transportSession
                     apnsEnvironment:(ZMAPNSEnvironment *)apnsEnvironment
                         application:(id<ZMApplication>)application
                          appVersion:(NSString *)appVersion
                       storeProvider:(id<LocalStoreProviderProtocol>)storeProvider;
{
    if (apnsEnvironment == nil) {
        apnsEnvironment = [[ZMAPNSEnvironment alloc] init];
    }


    [storeProvider.contextDirectory.syncContext performBlockAndWait:^{
        storeProvider.contextDirectory.syncContext.analytics = analytics;
    }];

    [[BackgroundActivityFactory sharedInstance] setApplication:[UIApplication sharedApplication]]; // TODO make BackgroundActivityFactory work with ZMApplication
    [[BackgroundActivityFactory sharedInstance] setMainGroupQueue:storeProvider.contextDirectory.uiContext];
    
    RequestLoopAnalyticsTracker *tracker = [[RequestLoopAnalyticsTracker alloc] initWithAnalytics:analytics];
    
    if ([transportSession respondsToSelector:@selector(setRequestLoopDetectionCallback:)]) {
        transportSession.requestLoopDetectionCallback = ^(NSString *path) {
            // The tracker will return NO in case the path should be ignored.
            if (! [tracker tagWithPath:path]) {
                return;
            }
            ZMLogWarn(@"Request loop happening at path: %@", path);
            dispatch_async(dispatch_get_main_queue(), ^{
                [[NSNotificationCenter defaultCenter] postNotificationName:ZMTransportRequestLoopNotificationName object:nil userInfo:@{@"path" : path}];
            });
        };
    }
    
    self = [self initWithTransportSession:transportSession
                             mediaManager:mediaManager
                              flowManager:flowManager
                          apnsEnvironment:apnsEnvironment
                            operationLoop:nil
                              application:application
                               appVersion:appVersion
                            storeProvider:storeProvider];
    return self;
}

- (instancetype)initWithTransportSession:(ZMTransportSession *)session
                            mediaManager:(AVSMediaManager *)mediaManager
                             flowManager:(id<FlowManagerType>)flowManager
                         apnsEnvironment:(ZMAPNSEnvironment *)apnsEnvironment
                           operationLoop:(ZMOperationLoop *)operationLoop
                             application:(id<ZMApplication>)application
                              appVersion:(NSString *)appVersion
                            storeProvider:(id<LocalStoreProviderProtocol>)storeProvider
{
    self = [super init];
    if(self) {
        self.storeProvider = storeProvider;
        self.observersToken = [[NSMutableArray alloc] init];
        
        self.appVersion = appVersion;
        [ZMUserAgent setWireAppVersion:appVersion];
        self.didStartInitialSync = NO;
        self.pushChannelIsOpen = NO;

        ZM_WEAK(self);
        [self.observersToken addObject:[NotificationInContext
                                         addObserverWithName:ZMOperationLoop.pushChannelStateChangeNotificationName
                                         context: self.managedObjectContext.notificationContext
                                         object:nil
                                         queue:nil
                                         using:^(NotificationInContext *note) {
                                             ZM_STRONG(self);
                                             [self pushChannelDidChange:note];
                                         }
        ]];
        self.apnsEnvironment = apnsEnvironment;
        self.networkIsOnline = YES;
        self.managedObjectContext.isOffline = NO;
        
        [self.syncManagedObjectContext performBlockAndWait:^{
            self.syncManagedObjectContext.zm_userInterfaceContext = self.managedObjectContext;
        }];
        self.managedObjectContext.zm_syncContext = self.syncManagedObjectContext;
        
        NSURL *cacheLocation = [NSFileManager.defaultManager cachesURLForAccountWith:storeProvider.userIdentifier in:storeProvider.applicationContainer];
        [self.class moveCachesIfNeededForAccountWith:storeProvider.userIdentifier in:storeProvider.applicationContainer];
        
        UserImageLocalCache *userImageCache = [[UserImageLocalCache alloc] initWithLocation:cacheLocation];
        self.managedObjectContext.zm_userImageCache = userImageCache;
        
        ImageAssetCache *imageAssetCache = [[ImageAssetCache alloc] initWithMBLimit:500 location:cacheLocation];
        self.managedObjectContext.zm_imageAssetCache = imageAssetCache;
        
        FileAssetCache *fileAssetCache = [[FileAssetCache alloc] initWithLocation:cacheLocation];
        self.managedObjectContext.zm_fileAssetCache = fileAssetCache;
        
        CTCallCenter *callCenter = [[CTCallCenter alloc] init];
        self.managedObjectContext.zm_coreTelephonyCallCenter = callCenter;
        
        [self.syncManagedObjectContext performBlockAndWait:^{
            self.syncManagedObjectContext.zm_imageAssetCache = imageAssetCache;
            self.syncManagedObjectContext.zm_userImageCache = userImageCache;
            self.syncManagedObjectContext.zm_fileAssetCache = fileAssetCache;
            
            self.localNotificationDispatcher = [[LocalNotificationDispatcher alloc] initWithManagedObjectContext:self.syncManagedObjectContext
                                               foregroundNotificationDelegate:self
                                                                  application:application];

            
            
            self.callStateObserver = [[ZMCallStateObserver alloc] initWithLocalNotificationDispatcher:self.localNotificationDispatcher
                                                                                          userSession:self];
            
            self.transportSession = session;
            self.transportSession.pushChannel.clientID = self.selfUserClient.remoteIdentifier;
            self.transportSession.networkStateDelegate = self;
            self.mediaManager = mediaManager;
        }];

        _application = application;
        self.topConversationsDirectory = [[TopConversationsDirectory alloc] initWithManagedObjectContext:self.managedObjectContext];
        
        [self.syncManagedObjectContext performBlockAndWait:^{
    
            self.operationLoop = operationLoop ?: [[ZMOperationLoop alloc] initWithTransportSession:session
                                                                                      cookieStorage:session.cookieStorage
                                                                        localNotificationDispatcher:self.localNotificationDispatcher
                                                                                       mediaManager:mediaManager
                                                                                        flowManager:flowManager
                                                                                      storeProvider:storeProvider
                                                                                  syncStateDelegate:self
                                                                                        application:application];
            
            __weak id weakSelf = self;
            session.accessTokenRenewalFailureHandler = ^(ZMTransportResponse *response) {
                ZMUserSession *strongSelf = weakSelf;
                [strongSelf transportSessionAccessTokenDidFail:response];
            };
            session.accessTokenRenewalSuccessHandler = ^(NSString *token, NSString *type) {
                ZMUserSession *strongSelf = weakSelf;
                [strongSelf transportSessionAccessTokenDidSucceedWithToken:token ofType:type];
            };
        }];
        
        self.commonContactsCache = [[NSCache alloc] init];
        self.commonContactsCache.name = @"ZMUserSession commonContactsCache";
        
        [self registerForResetPushTokensNotification];
        [self registerForBackgroundNotifications];
        [self registerForRequestToOpenConversationNotification];
        
        [self enableBackgroundFetch];

        self.storedDidSaveNotifications = [[ContextDidSaveNotificationPersistence alloc] initWithAccountContainer:self.storeProvider.accountContainer];
        
<<<<<<< HEAD
        if ([self.class useCallKit]) {
            CXProvider *provider = [[CXProvider alloc] initWithConfiguration:[CallKitDelegate providerConfiguration]];
            CXCallController *callController = [[CXCallController alloc] initWithQueue:dispatch_get_main_queue()];
            
            self.callKitDelegate = [[CallKitDelegate alloc] initWithProvider:provider
                                                              callController:callController
                                                                 userSession:self
                                                                 flowManager:flowManager
                                                                mediaManager:mediaManager];
        }
        
=======
>>>>>>> 86766531
        [self.syncManagedObjectContext performBlockAndWait:^{
            if (self.clientRegistrationStatus.currentPhase != ZMClientRegistrationPhaseRegistered) {
                [self.clientRegistrationStatus prepareForClientRegistration];
            }
        }];
        
        [ZMRequestAvailableNotification notifyNewRequestsAvailable:self];
    }
    return self;
}

- (void)tearDown
{
    [self.observersToken removeAllObjects];
    [self.application unregisterObserverForStateChange:self];
    self.mediaManager = nil;
    self.callStateObserver = nil;
    [self.operationLoop tearDown];
    self.operationLoop = nil;
    [self.transportSession tearDown];
    self.transportSession = nil;
    
    [self.localNotificationDispatcher tearDown];
    self.localNotificationDispatcher = nil;
    [self.blackList teardown];
    
    __block NSMutableArray *keysToRemove = [NSMutableArray array];
    [self.managedObjectContext.userInfo enumerateKeysAndObjectsUsingBlock:^(id key, id obj, BOOL * ZM_UNUSED stop) {
        if ([obj respondsToSelector:@selector((tearDown))]) {
            [obj tearDown];
            [keysToRemove addObject:key];
        }
    }];
    [self.managedObjectContext.userInfo removeObjectsForKeys:keysToRemove];
    [keysToRemove removeAllObjects];
    [self.syncManagedObjectContext performBlockAndWait:^{
        [self.managedObjectContext.userInfo enumerateKeysAndObjectsUsingBlock:^(id key, id obj, BOOL * ZM_UNUSED stop) {
            if ([obj respondsToSelector:@selector((tearDown))]) {
                [obj tearDown];
            }
            [keysToRemove addObject:key];
        }];
        [self.syncManagedObjectContext.userInfo removeObjectsForKeys:keysToRemove];
    }];
    
    NSManagedObjectContext *uiMoc = self.managedObjectContext;
    self.storeProvider = nil;
    
    BOOL shouldWaitOnUiMoc = !([NSOperationQueue currentQueue] == [NSOperationQueue mainQueue] && uiMoc.concurrencyType == NSMainQueueConcurrencyType);
    
    if(shouldWaitOnUiMoc)
    {
        [uiMoc performBlockAndWait:^{ // warning: this will hang if the uiMoc queue is same as self.requestQueue (typically uiMoc queue is the main queue)
            // nop
        }];
    }
    [[NSNotificationCenter defaultCenter] removeObserver:self];
    self.blackList = nil;
    self.tornDown = YES;
}

- (BOOL)isNotificationContentHidden;
{
    return [[self.managedObjectContext persistentStoreMetadataForKey:LocalNotificationDispatcher.ZMShouldHideNotificationContentKey] boolValue];
}

- (void)setIsNotificationContentHidden:(BOOL)isNotificationContentHidden;
{
    [self.managedObjectContext setPersistentStoreMetadata:@(isNotificationContentHidden) forKey:LocalNotificationDispatcher.ZMShouldHideNotificationContentKey];
}

- (BOOL)isLoggedIn
{
    return self.authenticationStatus.isAuthenticated &&
           self.clientRegistrationStatus.currentPhase == ZMClientRegistrationPhaseRegistered;
}

- (void)registerForRequestToOpenConversationNotification
{
    ZM_WEAK(self);
    [self.observersToken addObject:[NotificationInContext addObserverWithName:ZMRequestToOpenSyncConversationNotificationName
                                        context:self.managedObjectContext.notificationContext
                                         object:nil
                                          queue:nil
                                          using:^(NotificationInContext * note) {
                                              ZM_STRONG(self);
                                              [self didRequestToOpenSyncConversation:note];
                                          }]];
}

- (void)registerForBackgroundNotifications;
{
    [self.application registerObserverForDidEnterBackground:self selector:@selector(applicationDidEnterBackground:)];
    [self.application registerObserverForWillEnterForeground:self selector:@selector(applicationWillEnterForeground:)];
}

- (void)registerForResetPushTokensNotification
{
    [[NSNotificationCenter defaultCenter] addObserver:self selector:@selector(resetPushTokens) name:ZMUserSessionResetPushTokensNotificationName object:nil];
}

- (NSManagedObjectContext *)managedObjectContext
{
    return self.storeProvider.contextDirectory.uiContext;
}

- (NSManagedObjectContext *)syncManagedObjectContext
{
    return self.storeProvider.contextDirectory.syncContext;
}

- (NSManagedObjectContext *)searchManagedObjectContext
{
    return self.storeProvider.contextDirectory.searchContext;
}

- (NSURL *)sharedContainerURL
{
    return self.storeProvider.applicationContainer;
}

- (void)didRequestToOpenSyncConversation:(NotificationInContext *)note
{
    ZM_WEAK(self);
    [self.managedObjectContext performGroupedBlock:^{
        ZM_STRONG(self);
        NSManagedObjectID *objectID = note.object;
        id managedObject = [self.managedObjectContext objectWithID:objectID];
        if(managedObject != nil) {
            [self.requestToOpenViewDelegate userSession:self showConversation:managedObject];
        }
    }];
}


- (void)saveOrRollbackChanges;
{
    [self.managedObjectContext saveOrRollback];
}

- (void)performChanges:(dispatch_block_t)block;
{
    ZM_WEAK(self);
    [self.managedObjectContext performGroupedBlockAndWait:^{
        ZM_STRONG(self);
        block();
        [self saveOrRollbackChanges];
    }];
}

- (void)enqueueChanges:(dispatch_block_t)block
{
    [self enqueueChanges:block completionHandler:nil];
}

- (void)enqueueChanges:(dispatch_block_t)block completionHandler:(dispatch_block_t)completionHandler;
{
    ZM_WEAK(self);
    [self.managedObjectContext performGroupedBlock:^{
        ZM_STRONG(self);
        block();
        [self saveOrRollbackChanges];
        
        if(completionHandler != nil) {
            completionHandler();
        }
    }];
}

- (void)registerForRemoteNotifications
{
    [self.managedObjectContext performGroupedBlock:^{
        // Request the current token, the rest is taken care of
        [self setupPushNotificationsForApplication:self.application];
    }];
}

- (void)resetPushTokens
{
    // instead of relying on the tokens we have cached locally we should always ask the OS about the latest tokens
    [self.managedObjectContext performGroupedBlock:^{
        
        // (2) Refresh "normal" remote notification token
        // we need to set the current push token to nil,
        // otherwise if the push token didn't change it would not resend the request to the backend
        self.managedObjectContext.pushToken = nil;
        
        // according to Apple's documentation, calling [registerForRemoteNotifications] should not cause additional overhead
        // and should return the *existing* device token to the app delegate via [didRegisterForRemoteNotifications:] immediately
        // this call is forwarded to the ZMUserSession+Background where the new token is set
        [self.application registerForRemoteNotifications];
        
        // (3) reset the preKeys for encrypting and decrypting
        [UserClient resetSignalingKeysInContext:self.managedObjectContext];

        if (![self.managedObjectContext forceSaveOrRollback]) {
            ZMLogError(@"Failed to save push token after refresh");
        }
        
    }];
}

- (void)initiateUserDeletion
{
    [self.syncManagedObjectContext performGroupedBlock:^{
        [self.syncManagedObjectContext setPersistentStoreMetadata:@YES forKey:[DeleteAccountRequestStrategy userDeletionInitiatedKey]];
        [ZMRequestAvailableNotification notifyNewRequestsAvailable:self];
    }];
}

- (void)openAppstore
{
    NSURL *appStoreURL = [NSURL URLWithString:AppstoreURL];
    [[UIApplication sharedApplication] openURL:appStoreURL];
    [NSTimer scheduledTimerWithTimeInterval:30 target:self selector:@selector(didNotUpdateApp:) userInfo:nil repeats:NO];
}

- (void)didNotUpdateApp:(NSTimer *)timer;
{
    NOT_USED(timer);
    __builtin_trap();
}

- (void)transportSessionAccessTokenDidFail:(ZMTransportResponse *)response
{
    ZMLogWithLevelAndTag(ZMLogLevelDebug, ZMTAG_NETWORK, @"Access token fail in %@: %@", self.class, NSStringFromSelector(_cmd));
    NOT_USED(response);
    
    [self.syncManagedObjectContext performGroupedBlock:^{
        self.syncManagedObjectContext.accessToken = nil;
    }];

    
    [self.managedObjectContext performGroupedBlock:^{
        ZMUser *selfUser = [ZMUser selfUserInContext:self.managedObjectContext];
        [PostLoginAuthenticationNotification notifyAuthenticationInvalidatedWithError:[NSError userSessionErrorWithErrorCode:ZMUserSessionAccessTokenExpired userInfo:selfUser.credentialsUserInfo] context:self.managedObjectContext];
    }];
}

- (void)transportSessionAccessTokenDidSucceedWithToken:(NSString *)token ofType:(NSString *)type;
{
    ZMLogWithLevelAndTag(ZMLogLevelDebug, ZMTAG_NETWORK, @"Access token succeeded in %@: %@", self.class, NSStringFromSelector(_cmd));
    
    [self.syncManagedObjectContext performGroupedBlock:^{
        self.syncManagedObjectContext.accessToken = [[ZMAccessToken alloc] initWithToken:token type:type expiresInSeconds:0];
    }];
}

- (void)notifyThirdPartyServices;
{
    if (! self.didNotifyThirdPartyServices) {
        self.didNotifyThirdPartyServices = YES;
        [self.thirdPartyServicesDelegate userSessionIsReadyToUploadServicesData:self];
    }
}

- (OperationStatus *)operationStatus
{
    return self.operationLoop.syncStrategy.applicationStatusDirectory.operationStatus;
}

- (void)setCallNotificationStyle:(ZMCallNotificationStyle)callNotificationStyle
{
    _callNotificationStyle = callNotificationStyle;
    
    switch (callNotificationStyle) {
        case ZMCallNotificationStylePushNotifications:
            self.callKitDelegate = nil;
            break;
        case ZMCallNotificationStyleCallKit:
        {
            CXProvider *provider = [[CXProvider alloc] initWithConfiguration:[ZMCallKitDelegate providerConfiguration]];
            CXCallController *callController = [[CXCallController alloc] initWithQueue:dispatch_get_main_queue()];
            
            self.callKitDelegate = [[ZMCallKitDelegate alloc] initWithCallKitProvider:provider
                                                                       callController:callController
                                                                          flowManager:self.flowManager
                                                                          userSession:self
                                                                         mediaManager:(AVSMediaManager *)self.mediaManager];
        }
            break;
    }
}

- (WireCallCenterV3* )callCenter
{
    return self.managedObjectContext.zm_callCenter;
}

@end


@implementation ZMUserSession (PushToken)


- (void)setPushToken:(NSData *)deviceToken;
{
    NSString *transportType = [self.apnsEnvironment transportTypeForTokenType:ZMAPNSTypeNormal];
    NSString *appIdentifier = self.apnsEnvironment.appIdentifier;
    ZMPushToken *token = nil;
    if (transportType != nil && deviceToken != nil && appIdentifier != nil) {
        token = [[ZMPushToken alloc] initWithDeviceToken:deviceToken identifier:appIdentifier transportType:transportType fallback:nil isRegistered:NO];
    }
    
    if ((self.managedObjectContext.pushToken != token) && ! [self.managedObjectContext.pushToken isEqual:token]) {
        self.managedObjectContext.pushToken = token;
        if (![self.managedObjectContext forceSaveOrRollback]) {
            ZMLogError(@"Failed to save push token");
        }
    }
}

- (void)setPushKitToken:(NSData *)deviceToken;
{
    ZMAPNSType apnsType = ZMAPNSTypeVoIP;
    NSString *transportType = [self.apnsEnvironment transportTypeForTokenType:apnsType];
    NSString *appIdentifier = self.apnsEnvironment.appIdentifier;
    ZMPushToken *token = nil;
    if (transportType != nil && deviceToken != nil && appIdentifier != nil) {
        NSString *fallback = [self.apnsEnvironment fallbackForTransportType:apnsType];
        token = [[ZMPushToken alloc] initWithDeviceToken:deviceToken identifier:appIdentifier transportType:transportType fallback:fallback isRegistered:NO];
    }
    if ((self.managedObjectContext.pushKitToken != token) && ! [self.managedObjectContext.pushKitToken isEqual:token]) {
        self.managedObjectContext.pushKitToken = token;
        if (![self.managedObjectContext forceSaveOrRollback]) {
            ZMLogError(@"Failed to save pushKit token");
        }
    }
}

- (void)deletePushKitToken
{
    if(self.managedObjectContext.pushKitToken) {
        self.managedObjectContext.pushKitToken = [self.managedObjectContext.pushKitToken forDeletionMarkedCopy];
        if (![self.managedObjectContext forceSaveOrRollback]) {
            ZMLogError(@"Failed to save pushKit token marked for deletion");
        }
    }
}

- (BOOL)isAuthenticated
{
    return self.authenticationStatus.isAuthenticated;
}

@end



@implementation ZMUserSession (Transport)

- (void)addCompletionHandlerForBackgroundURLSessionWithIdentifier:(NSString *)identifier handler:(dispatch_block_t)handler
{
    [self.transportSession addCompletionHandlerForBackgroundSessionWithIdentifier:identifier handler:handler];
}

@end






@implementation ZMUserSession(NetworkState)

- (void)changeNetworkStateAndNotify;
{
    ZMNetworkState state;
    if (self.networkIsOnline) {
        if (self.isPerformingSync) {
            state = ZMNetworkStateOnlineSynchronizing;
        } else {
            state = ZMNetworkStateOnline;
        }
        self.managedObjectContext.isOffline = NO;
    } else {
        state = ZMNetworkStateOffline;
        self.managedObjectContext.isOffline = YES;
    }
    
    ZMNetworkState const previous = self.networkState;
    self.networkState = state;
    
    if (previous != self.networkState) {
        [ZMNetworkAvailabilityChangeNotification notifyWithNetworkState:self.networkState userSession:self];
    }
}

- (void)didReceiveData
{
    ZM_WEAK(self);
    [self.managedObjectContext performGroupedBlock:^{
        ZM_STRONG(self);
        self.networkIsOnline = YES;
        [self changeNetworkStateAndNotify];
    }];
}

- (void)didGoOffline
{
    ZM_WEAK(self);
    [self.managedObjectContext performGroupedBlock:^{
        ZM_STRONG(self);
        self.networkIsOnline = NO;
        
        [self changeNetworkStateAndNotify];
        [self saveOrRollbackChanges];
    }];
}

- (void)didStartSync
{
    ZM_WEAK(self);
    [self.managedObjectContext performGroupedBlock:^{
        ZM_STRONG(self);
        self.isPerformingSync = YES;
        self.didStartInitialSync = YES;
        [self changeNetworkStateAndNotify];
    }];
}

- (void)didFinishSync
{
    ZM_WEAK(self);
    [self.managedObjectContext performGroupedBlock:^{
        ZM_STRONG(self);
        self.isPerformingSync = NO;
        self.hasCompletedInitialSync = YES;
        [self changeNetworkStateAndNotify];
        [self notifyThirdPartyServices];
        [self processPendingNotificationActions];
    }];
}

- (void)didRegisterUserClient:(UserClient *)userClient
{
    self.transportSession.pushChannel.clientID = userClient.remoteIdentifier;
}

@end

@implementation ZMUserSession(PushChannel)

- (void)pushChannelDidChange:(NotificationInContext *)note
{
    BOOL newValue = [note.userInfo[ZMPushChannelIsOpenKey] boolValue];
    self.pushChannelIsOpen = newValue;
}

@end



@implementation NSManagedObjectContext (NetworkState)

static NSString * const IsOfflineKey = @"IsOfflineKey";

- (void)setIsOffline:(BOOL)isOffline;
{
    self.userInfo[IsOfflineKey] = [NSNumber numberWithBool:isOffline];
}

- (BOOL)isOffline;
{
    return [self.userInfo[IsOfflineKey] boolValue];
}

@end


@implementation ZMUserSession (LaunchOptions)

- (void)didLaunchWithURL:(NSURL *)URL;
{
    if ([URL isURLForPhoneVerification]) {
        [[NSNotificationCenter defaultCenter] postNotificationName:ZMLaunchedWithPhoneVerificationCodeNotificationName
                                                            object:nil
                                                          userInfo:@{ ZMPhoneVerificationCodeKey : [URL codeForPhoneVerification] }];
    }
}

@end



@implementation ZMUserSession (RequestToOpenConversation)

+ (void)requestToOpenSyncConversationOnUI:(ZMConversation *)conversation;
{
    if (conversation.managedObjectContext == nil) {
        return;
    }
    [[[NotificationInContext alloc] initWithName:ZMRequestToOpenSyncConversationNotificationName
                                        context:conversation.managedObjectContext.notificationContext
                                          object:conversation.objectID
                                        userInfo:nil] post];
}

@end



@implementation ZMUserSession (AVSLogging)

+ (id<ZMAVSLogObserverToken>)addAVSLogObserver:(id<ZMAVSLogObserver>)observer;
{
    ZM_WEAK(observer);
    return (id<ZMAVSLogObserverToken>)[[NSNotificationCenter defaultCenter] addObserverForName:ZMAppendAVSLogNotificationName
                                                                                        object:nil
                                                                                         queue:nil
                                                                                    usingBlock:^(NSNotification * _Nonnull note) {
                                                                                        ZM_STRONG(observer);
                                                                                        [observer logMessage:note.userInfo[@"message"]];
                                                                                    }];
}

+ (void)removeAVSLogObserver:(id<ZMAVSLogObserverToken>)token;
{
    [[NSNotificationCenter defaultCenter] removeObserver:token];
}

+ (void)appendAVSLogMessageForConversation:(ZMConversation *)conversation withMessage:(NSString *)message;
{
    NSDictionary *userInfo = @{@"message" :message};
    if (conversation.managedObjectContext == nil) {
        return;
    }
    [[[NotificationInContext alloc] initWithName:ZMAppendAVSLogNotificationName
                                        context:conversation.managedObjectContext.notificationContext
                                         object:conversation
                                       userInfo:userInfo] post];
}

@end

@implementation ZMUserSession (Calling)

- (CallingRequestStrategy *)callingStrategy
{
    return self.operationLoop.syncStrategy.callingRequestStrategy;
}

@end



@implementation ZMUserSession (SelfUserClient)

- (id<UserProfile>)userProfile
{
    return self.userProfileUpdateStatus;
}

- (UserClient *)selfUserClient
{
    return [ZMUser selfUserInContext:self.managedObjectContext].selfClient;
}

@end



@implementation ZMUserSession (AuthenticationStatus)

- (id<AuthenticationStatusProvider>)authenticationStatus
{
    return self.transportSession.cookieStorage;
}

- (UserProfileUpdateStatus *)userProfileUpdateStatus;
{
    return self.operationLoop.syncStrategy.applicationStatusDirectory.userProfileUpdateStatus;
}

- (ZMClientRegistrationStatus *)clientRegistrationStatus;
{
    return self.operationLoop.syncStrategy.applicationStatusDirectory.clientRegistrationStatus;
}

- (ClientUpdateStatus *)clientUpdateStatus;
{
    return self.operationLoop.syncStrategy.applicationStatusDirectory.clientUpdateStatus;
}

- (ZMAccountStatus *)accountStatus;
{
    return self.operationLoop.syncStrategy.applicationStatusDirectory.accountStatus;
}

- (ProxiedRequestsStatus *)proxiedRequestStatus;
{
    return self.operationLoop.syncStrategy.applicationStatusDirectory.proxiedRequestStatus;
}

@end

@implementation ZMUserSession (ProfilePictureUpdate)

- (id<UserProfileImageUpdateProtocol>)profileUpdate
{
    return self.operationLoop.syncStrategy.applicationStatusDirectory.userProfileImageUpdateStatus;
}

@end
<|MERGE_RESOLUTION|>--- conflicted
+++ resolved
@@ -38,12 +38,9 @@
 #import "NSURL+LaunchOptions.h"
 #import "WireSyncEngineLogs.h"
 #import "ZMCallFlowRequestStrategy.h"
-//#import "ZMCallKitDelegate.h"
 #import "ZMOperationLoop+Private.h"
 #import <WireSyncEngine/WireSyncEngine-Swift.h>
-
 #import "ZMClientRegistrationStatus.h"
-//#import "ZMCallKitDelegate+TypeConformance.h"
 
 NSString * const ZMPhoneVerificationCodeKey = @"code";
 NSNotificationName const ZMLaunchedWithPhoneVerificationCodeNotificationName = @"ZMLaunchedWithPhoneVerificationCode";
@@ -254,20 +251,6 @@
 
         self.storedDidSaveNotifications = [[ContextDidSaveNotificationPersistence alloc] initWithAccountContainer:self.storeProvider.accountContainer];
         
-<<<<<<< HEAD
-        if ([self.class useCallKit]) {
-            CXProvider *provider = [[CXProvider alloc] initWithConfiguration:[CallKitDelegate providerConfiguration]];
-            CXCallController *callController = [[CXCallController alloc] initWithQueue:dispatch_get_main_queue()];
-            
-            self.callKitDelegate = [[CallKitDelegate alloc] initWithProvider:provider
-                                                              callController:callController
-                                                                 userSession:self
-                                                                 flowManager:flowManager
-                                                                mediaManager:mediaManager];
-        }
-        
-=======
->>>>>>> 86766531
         [self.syncManagedObjectContext performBlockAndWait:^{
             if (self.clientRegistrationStatus.currentPhase != ZMClientRegistrationPhaseRegistered) {
                 [self.clientRegistrationStatus prepareForClientRegistration];
@@ -539,14 +522,14 @@
             break;
         case ZMCallNotificationStyleCallKit:
         {
-            CXProvider *provider = [[CXProvider alloc] initWithConfiguration:[ZMCallKitDelegate providerConfiguration]];
+            CXProvider *provider = [[CXProvider alloc] initWithConfiguration:[CallKitDelegate providerConfiguration]];
             CXCallController *callController = [[CXCallController alloc] initWithQueue:dispatch_get_main_queue()];
             
-            self.callKitDelegate = [[ZMCallKitDelegate alloc] initWithCallKitProvider:provider
-                                                                       callController:callController
-                                                                          flowManager:self.flowManager
-                                                                          userSession:self
-                                                                         mediaManager:(AVSMediaManager *)self.mediaManager];
+            self.callKitDelegate = [[CallKitDelegate alloc] initWithProvider:provider
+                                                              callController:callController
+                                                                 userSession:self
+                                                                 flowManager:self.flowManager
+                                                                mediaManager:self.mediaManager];
         }
             break;
     }
