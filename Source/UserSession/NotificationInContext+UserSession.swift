//
// Wire
// Copyright (C) 2016 Wire Swiss GmbH
//
// This program is free software: you can redistribute it and/or modify
// it under the terms of the GNU General Public License as published by
// the Free Software Foundation, either version 3 of the License, or
// (at your option) any later version.
//
// This program is distributed in the hope that it will be useful,
// but WITHOUT ANY WARRANTY; without even the implied warranty of
// MERCHANTABILITY or FITNESS FOR A PARTICULAR PURPOSE. See the
// GNU General Public License for more details.
//
// You should have received a copy of the GNU General Public License
// along with this program. If not, see http://www.gnu.org/licenses/.
//


import WireDataModel

// MARK: - Initial sync
@objc public protocol ZMInitialSyncCompletionObserver: NSObjectProtocol
{
    func initialSyncCompleted()
}

private let initialSyncCompletionNotificationName = Notification.Name(rawValue: "ZMInitialSyncCompletedNotification")

extension ZMUserSession : NotificationContext { } // Mark ZMUserSession as valid notification context

extension ZMUserSession {
    
    @objc public static func notifyInitialSyncCompleted(context: NSManagedObjectContext) {
        NotificationInContext(name: initialSyncCompletionNotificationName, context: context.notificationContext).post()
    }
    
    @objc public func addInitialSyncCompletionObserver(_ observer: ZMInitialSyncCompletionObserver) -> Any {
        return ZMUserSession.addInitialSyncCompletionObserver(observer, context: managedObjectContext)
    }
    
    @objc public static func addInitialSyncCompletionObserver(_ observer: ZMInitialSyncCompletionObserver, context: NSManagedObjectContext) -> Any {
        return NotificationInContext.addObserver(name: initialSyncCompletionNotificationName, context: context.notificationContext) {
            [weak observer] _ in
            context.performGroupedBlock {
                observer?.initialSyncCompleted()
            }
        }
    }
    
    @objc public static func addInitialSyncCompletionObserver(_ observer: ZMInitialSyncCompletionObserver, userSession: ZMUserSession) -> Any {
        return self.addInitialSyncCompletionObserver(observer, context: userSession.managedObjectContext)
    }
}

// MARK: - Network Availability
@objcMembers public class ZMNetworkAvailabilityChangeNotification : NSObject {

    private static let name = Notification.Name(rawValue: "ZMNetworkAvailabilityChangeNotification")
    
    private static let stateKey = "networkState"
    
    public static func addNetworkAvailabilityObserver(_ observer: ZMNetworkAvailabilityObserver, userSession: ZMUserSession) -> Any {
        return NotificationInContext.addObserver(name: name,
                                                 context: userSession)
        {
            [weak observer] note in
            observer?.didChangeAvailability(newState: note.userInfo[stateKey] as! ZMNetworkState)
        }
    }
    
    public static func notify(networkState: ZMNetworkState, userSession: ZMUserSession) {
        NotificationInContext(name: name, context: userSession, userInfo: [stateKey: networkState]).post()
    }

}

@objc public protocol ZMNetworkAvailabilityObserver: NSObjectProtocol {
    func didChangeAvailability(newState: ZMNetworkState)
}


// MARK: - Typing
private let typingNotificationUsersKey = "typingUsers"

public extension ZMConversation {

<<<<<<< HEAD
    @objc func addTypingObserver(_ observer: ZMTypingChangeObserver) -> Any {
=======
    @objc
    func addTypingObserver(_ observer: ZMTypingChangeObserver) -> Any {
>>>>>>> 083e4abe
        return NotificationInContext.addObserver(name: ZMConversation.typingNotificationName,
                                                 context: self.managedObjectContext!.notificationContext,
                                                 object: self)
        {
            [weak observer, weak self] note in
            guard let `self` = self else { return }
            
            let users = note.userInfo[typingNotificationUsersKey] as? Set<ZMUser> ?? Set()
            observer?.typingDidChange(conversation: self, typingUsers: users)
        }
    }
    
<<<<<<< HEAD
    @objc func notifyTyping(typingUsers: Set<ZMUser>) {
=======
    @objc
    func notifyTyping(typingUsers: Set<ZMUser>) {
>>>>>>> 083e4abe
        NotificationInContext(name: ZMConversation.typingNotificationName,
                              context: self.managedObjectContext!.notificationContext,
                              object: self,
                              userInfo: [typingNotificationUsersKey: typingUsers]).post()
    }
}


@objc public protocol ZMTypingChangeObserver: NSObjectProtocol {
    
    func typingDidChange(conversation: ZMConversation, typingUsers: Set<ZMUser>)
}

// MARK: - Connection limit reached
@objc public protocol ZMConnectionLimitObserver: NSObjectProtocol {
    
    func connectionLimitReached()
}


@objcMembers public class ZMConnectionLimitNotification : NSObject {

    private static let name = Notification.Name(rawValue: "ZMConnectionLimitReachedNotification")
    
    public static func addConnectionLimitObserver(_ observer: ZMConnectionLimitObserver, context: NSManagedObjectContext) -> Any {
        return NotificationInContext.addObserver(name: self.name, context: context.notificationContext) {
            [weak observer] _ in
            observer?.connectionLimitReached()
        }
    }
    
    @objc(notifyInContext:)
    public static func notify(context: NSManagedObjectContext) {
        NotificationInContext(name: self.name, context: context.notificationContext).post()
    }
}


<|MERGE_RESOLUTION|>--- conflicted
+++ resolved
@@ -85,12 +85,8 @@
 
 public extension ZMConversation {
 
-<<<<<<< HEAD
-    @objc func addTypingObserver(_ observer: ZMTypingChangeObserver) -> Any {
-=======
     @objc
     func addTypingObserver(_ observer: ZMTypingChangeObserver) -> Any {
->>>>>>> 083e4abe
         return NotificationInContext.addObserver(name: ZMConversation.typingNotificationName,
                                                  context: self.managedObjectContext!.notificationContext,
                                                  object: self)
@@ -103,12 +99,8 @@
         }
     }
     
-<<<<<<< HEAD
-    @objc func notifyTyping(typingUsers: Set<ZMUser>) {
-=======
     @objc
     func notifyTyping(typingUsers: Set<ZMUser>) {
->>>>>>> 083e4abe
         NotificationInContext(name: ZMConversation.typingNotificationName,
                               context: self.managedObjectContext!.notificationContext,
                               object: self,
