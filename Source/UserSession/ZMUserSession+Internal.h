// 
// Wire
// Copyright (C) 2016 Wire Swiss GmbH
// 
// This program is free software: you can redistribute it and/or modify
// it under the terms of the GNU General Public License as published by
// the Free Software Foundation, either version 3 of the License, or
// (at your option) any later version.
// 
// This program is distributed in the hope that it will be useful,
// but WITHOUT ANY WARRANTY; without even the implied warranty of
// MERCHANTABILITY or FITNESS FOR A PARTICULAR PURPOSE. See the
// GNU General Public License for more details.
// 
// You should have received a copy of the GNU General Public License
// along with this program. If not, see http://www.gnu.org/licenses/.
// 


@import ZMUtilities;
@import ZMTransport;
@import ZMCDataModel;

#import "ZMUserSession.h"
#import <zmessaging/ZMAuthenticationStatus.h>
#import "ZMSyncStateDelegate.h"
#import <zmessaging/zmessaging-Swift.h>

@class NSManagedObjectContext;
@class ZMTransportRequest;
@class ZMCredentials;
@class ZMSyncStrategy;
@class ZMOperationLoop;
@class ZMPushRegistrant;
@class ZMApplicationRemoteNotification;
@class ZMStoredLocalNotification;
@class ZMAPNSEnvironment;
@class UserProfileUpdateStatus;
@class ClientUpdateStatus;
@class AVSFlowManager;
@class ZMCallKitDelegate;

extern NSString * const ZMAppendAVSLogNotificationName;

@interface ZMUserSession (AuthenticationStatus)
@property (nonatomic, readonly) ZMAuthenticationStatus *authenticationStatus;
@property (nonatomic, readonly) UserProfileUpdateStatus *userProfileUpdateStatus;
@property (nonatomic, readonly) ZMClientRegistrationStatus *clientRegistrationStatus;
@property (nonatomic, readonly) ClientUpdateStatus *clientUpdateStatus;
@property (nonatomic, readonly) ZMAccountStatus *accountStatus;
@end

@interface ZMUserSession (GiphyRequestStatus)
@property (nonatomic, readonly) ProxiedRequestsStatus *proxiedRequestStatus;
@end


@interface ZMUserSession ()

@property (nonatomic) BOOL networkIsOnline;
@property (nonatomic) BOOL isPerformingSync;
@property (nonatomic) BOOL didStartInitialSync;
@property (nonatomic) BOOL pushChannelIsOpen;
@property (nonatomic) BOOL didNotifyThirdPartyServices;
@property (nonatomic, readonly) id<ZMApplication> application;
@property (nonatomic) ZMCallKitDelegate *callKitDelegate;
@property (nonatomic) ZMCallStateObserver *callStateObserver;

- (void)notifyThirdPartyServices;
- (void)start;
- (void)refreshTokensIfNeeded;

@end



@interface ZMUserSession (Internal) 

@property (nonatomic, readonly) BOOL isLoggedIn;
@property (nonatomic, readonly) ZMOperationLoop *operationLoop;
@property (nonatomic, readonly) NSManagedObjectContext *managedObjectContext;
@property (nonatomic, readonly) ZMTransportSession *transportSession;
@property (nonatomic, readonly) NSManagedObjectContext *syncManagedObjectContext;
@property (nonatomic, readonly) AVSFlowManager *flowManager;
@property (nonatomic, readonly) ZMLocalNotificationDispatcher *localNotificationDispatcher;
@property (nonatomic, readonly) NSURL *storeURL;

+ (NSString *)databaseIdentifier;

- (instancetype)initWithTransportSession:(ZMTransportSession *)session
                    userInterfaceContext:(NSManagedObjectContext *)userInterfaceContext
                syncManagedObjectContext:(NSManagedObjectContext *)syncManagedObjectContext
                            mediaManager:(id<AVSMediaManager>)mediaManager
                         apnsEnvironment:(ZMAPNSEnvironment *)apnsEnvironment
                           operationLoop:(ZMOperationLoop *)operationLoop
                             application:(id<ZMApplication>)application
                              appVersion:(NSString *)appVersion
                      appGroupIdentifier:(NSString *)appGroupIdentifier;

- (void)tearDown;

@property (nonatomic) ZMPushRegistrant *pushRegistrant;
@property (nonatomic) ZMApplicationRemoteNotification *applicationRemoteNotification;
@property (nonatomic) ZMStoredLocalNotification *pendingLocalNotification;

/// Called from ZMUserSession init to initialize the push notification receiving objects
- (void)enablePushNotifications;

/// Selector for processing ZMApplicationDidLeaveEventProcessingStateNotification
/// When leaving the event processing state we process pending local notifications to avoid race conditions
- (void)didEnterEventProcessingState:(NSNotification *)note;

@end


@interface ZMUserSession (ClientRegistrationStatus) <ZMClientRegistrationStatusDelegate>
@end


@interface ZMUserSession(NetworkState) <ZMNetworkStateDelegate, ZMSyncStateDelegate>
@end


@interface ZMUserSession (Test)

@property (nonatomic, readonly) NSArray *allManagedObjectContexts;

@end



@interface ZMUserSession (CommonContacts)

- (id<ZMCommonContactsSearchToken>)searchCommonContactsWithUserID:(NSUUID *)userID searchDelegate:(id<ZMCommonContactsSearchDelegate>)searchDelegate;

@end



@interface NSManagedObjectContext (NetworkState)

@property BOOL isOffline;

@end



@interface NSManagedObjectContext (TrackingIdentifier)

@property (nonatomic, copy) NSString *userSessionTrackingIdentifier;

@end



@interface ZMUserSession (RequestToOpenConversation)

+ (void)requestToOpenSyncConversationOnUI:(ZMConversation *)conversation;

@end


@interface ZMUserSession (PushToken)


- (void)setPushToken:(NSData *)deviceToken;
- (void)setPushKitToken:(NSData *)deviceToken;

/// deletes the pushKit token from the backend
- (void)deletePushKitToken;


@end



@interface ZMUserSession (ZMBackgroundFetch)

- (void)enableBackgroundFetch;

<<<<<<< HEAD
@end
=======
@end

>>>>>>> b129b1be
<|MERGE_RESOLUTION|>--- conflicted
+++ resolved
@@ -178,9 +178,4 @@
 
 - (void)enableBackgroundFetch;
 
-<<<<<<< HEAD
 @end
-=======
-@end
-
->>>>>>> b129b1be
