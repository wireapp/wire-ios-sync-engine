--- conflicted
+++ resolved
@@ -31,12 +31,9 @@
     fileprivate let syncManagedObjectContext : NSManagedObjectContext
     fileprivate var callStateToken : WireCallCenterObserverToken? = nil
     fileprivate var missedCalltoken : WireCallCenterObserverToken? = nil
-<<<<<<< HEAD
     fileprivate let systemMessageGenerator = CallSystemMessageGenerator()
-=======
     fileprivate var voiceChannelStatetoken : WireCallCenterObserverToken? = nil
->>>>>>> 9fb733f6
-    
+
     deinit {
         if let token = callStateToken {
             WireCallCenterV3.removeObserver(token: token)
@@ -49,12 +46,8 @@
     public init(localNotificationDispatcher : LocalNotificationDispatcher, userSession: ZMUserSession) {
         self.userSession = userSession
         self.localNotificationDispatcher = localNotificationDispatcher
-<<<<<<< HEAD
-        self.syncManagedObjectContext = managedObjectContext
-=======
-        self.managedObjectContext = userSession.syncManagedObjectContext
+        self.syncManagedObjectContext = userSession.syncManagedObjectContext
         
->>>>>>> 9fb733f6
         super.init()
         
         self.callStateToken = WireCallCenterV3.addCallStateObserver(observer: self)
