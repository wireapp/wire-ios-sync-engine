--- conflicted
+++ resolved
@@ -541,7 +541,6 @@
             self?.notifyThirdPartyServices()
         }
 
-<<<<<<< HEAD
         syncContext.performGroupedBlock {
             let featureService = FeatureService(context: self.syncContext)
             featureService.enqueueBackendRefresh(for: .appLock)
@@ -549,11 +548,6 @@
             featureService.enqueueBackendRefresh(for: .selfDeletingMessages)
         }
 
-=======
-        featureService.enqueueBackendRefresh(for: .appLock)
-        featureService.enqueueBackendRefresh(for: .conferenceCalling)
-        featureService.enqueueBackendRefresh(for: .fileSharing)
->>>>>>> 1b6c4ae2
     }
     
     func processEvents() {
