--- conflicted
+++ resolved
@@ -65,13 +65,9 @@
     var likeMesssageObserver: ManagedObjectContextChangeObserver?
     var urlActionProcessors: [URLActionProcessor]?
     let debugCommands: [String: DebugCommand]
-<<<<<<< HEAD
-
-=======
     let eventProcessingTracker: EventProcessingTracker = EventProcessingTracker()
     let hotFix: ZMHotFix
-    
->>>>>>> c8cc9caf
+
     public var appLockController: AppLockType
     
     public var hasCompletedInitialSync: Bool = false
@@ -217,18 +213,11 @@
         self.userExpirationObserver = UserExpirationObserver(managedObjectContext: storeProvider.contextDirectory.uiContext)
         self.topConversationsDirectory = TopConversationsDirectory(managedObjectContext: storeProvider.contextDirectory.uiContext)
         self.debugCommands = ZMUserSession.initDebugCommands()
-<<<<<<< HEAD
+        self.hotFix = ZMHotFix(syncMOC: storeProvider.contextDirectory.syncContext)
         self.appLockController = AppLockController(userId: userId, config: configuration.appLockConfig, selfUser: ZMUser.selfUser(in: storeProvider.contextDirectory.uiContext))
         super.init()
 
         appLockController.delegate = self
-
-        ZMUserAgent.setWireAppVersion(appVersion)
-=======
-        self.hotFix = ZMHotFix(syncMOC: storeProvider.contextDirectory.syncContext)
-        self.appLockController = AppLockController(config: configuration.appLockConfig, selfUser: ZMUser.selfUser(in: storeProvider.contextDirectory.uiContext))
-        super.init()
->>>>>>> c8cc9caf
         
         configureCaches()
         
