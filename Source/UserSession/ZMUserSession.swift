--- conflicted
+++ resolved
@@ -534,17 +534,9 @@
             self?.notifyThirdPartyServices()
         }
 
-<<<<<<< HEAD
         featureService.enqueueBackendRefresh(for: .appLock)
         featureService.enqueueBackendRefresh(for: .conferenceCalling)
-=======
-        syncContext.performGroupedBlock {
-            let featureService = FeatureService(context: self.syncContext)
-            featureService.enqueueBackendRefresh(for: .appLock)
-            featureService.enqueueBackendRefresh(for: .fileSharing)
-        }
-
->>>>>>> 5178a78d
+        featureService.enqueueBackendRefresh(for: .fileSharing)
     }
     
     func processEvents() {
