//
// Wire
// Copyright (C) 2020 Wire Swiss GmbH
//
// This program is free software: you can redistribute it and/or modify
// it under the terms of the GNU General Public License as published by
// the Free Software Foundation, either version 3 of the License, or
// (at your option) any later version.
//
// This program is distributed in the hope that it will be useful,
// but WITHOUT ANY WARRANTY; without even the implied warranty of
// MERCHANTABILITY or FITNESS FOR A PARTICULAR PURPOSE. See the
// GNU General Public License for more details.
//
// You should have received a copy of the GNU General Public License
// along with this program. If not, see http://www.gnu.org/licenses/.
//

import Foundation

@objc(ZMThirdPartyServicesDelegate)
public protocol ThirdPartyServicesDelegate: NSObjectProtocol {

    /// This will get called at a convenient point in time when Hockey and Localytics should upload their data.
    /// We try not to have Hockey and Localytics use the network while we're sync'ing.
    @objc(userSessionIsReadyToUploadServicesData:)
    func userSessionIsReadyToUploadServicesData(userSession: ZMUserSession)

}

@objc(UserSessionSelfUserClientDelegate)
public protocol UserSessionSelfUserClientDelegate: NSObjectProtocol {
    /// Invoked when a client is successfully registered
    func clientRegistrationDidSucceed(accountId: UUID)

    /// Invoked when there was an error registering the client
    func clientRegistrationDidFail(_ error: NSError, accountId: UUID)
}

@objc(UserSessionLogoutDelegate)
public protocol UserSessionLogoutDelegate: NSObjectProtocol {
    /// Invoked when the user successfully logged out
    func userDidLogout(accountId: UUID)

    /// Invoked when the authentication has proven invalid
    func authenticationInvalidated(_ error: NSError, accountId: UUID)
}

typealias UserSessionDelegate = UserSessionEncryptionAtRestDelegate
    & UserSessionSelfUserClientDelegate
    & UserSessionLogoutDelegate
    & UserSessionAppLockDelegate

@objcMembers
public class ZMUserSession: NSObject {

    private let appVersion: String
    private var tokens: [Any] = []
    private var tornDown: Bool = false

    var isNetworkOnline: Bool = true
    var isPerformingSync: Bool = true {
        willSet {
            notificationDispatcher.operationMode = newValue ? .economical : .normal
        }
    }
    var hasNotifiedThirdPartyServices: Bool = false

    var coreDataStack: CoreDataStack!
    let application: ZMApplication
    let flowManager: FlowManagerType
    var mediaManager: MediaManagerType
    var analytics: AnalyticsType?
    var transportSession: TransportSessionType
    let storedDidSaveNotifications: ContextDidSaveNotificationPersistence
    let userExpirationObserver: UserExpirationObserver
    var updateEventProcessor: UpdateEventProcessor?
    var strategyDirectory: StrategyDirectoryProtocol?
    var syncStrategy: ZMSyncStrategy?
    var operationLoop: ZMOperationLoop?
    var notificationDispatcher: NotificationDispatcher
    var localNotificationDispatcher: LocalNotificationDispatcher?
    var applicationStatusDirectory: ApplicationStatusDirectory?
    var callStateObserver: CallStateObserver?
    var messageReplyObserver: ManagedObjectContextChangeObserver?
    var likeMesssageObserver: ManagedObjectContextChangeObserver?
    var urlActionProcessors: [URLActionProcessor]?
    let debugCommands: [String: DebugCommand]
    let eventProcessingTracker: EventProcessingTracker = EventProcessingTracker()
    let hotFix: ZMHotFix

    public lazy var featureService = FeatureService(context: syncContext)

    public var appLockController: AppLockType

    public var fileSharingFeature: Feature.FileSharing {
        let featureService = FeatureService(context: coreDataStack.viewContext)
        return featureService.fetchFileSharing()
    }

    public var selfDeletingMessagesFeature: Feature.SelfDeletingMessages {
        let featureService = FeatureService(context: coreDataStack.viewContext)
        return featureService.fetchSelfDeletingMesssages()
    }

    public var conversationGuestLinksFeature: Feature.ConversationGuestLinks {
        let featureService = FeatureService(context: coreDataStack.viewContext)
        return featureService.fetchConversationGuestLinks()
    }

    public var hasCompletedInitialSync: Bool = false

    public var topConversationsDirectory: TopConversationsDirectory

    public var managedObjectContext: NSManagedObjectContext { // TODO jacob we don't want this to be public
        return coreDataStack.viewContext
    }

    public var syncManagedObjectContext: NSManagedObjectContext { // TODO jacob we don't want this to be public
        return coreDataStack.syncContext
    }

    public var searchManagedObjectContext: NSManagedObjectContext { // TODO jacob we don't want this to be public
        return coreDataStack.searchContext
    }

    public var sharedContainerURL: URL { // TODO jacob we don't want this to be public
        return coreDataStack.applicationContainer
    }

    public var selfUserClient: UserClient? { // TODO jacob we don't want this to be public
        return ZMUser.selfUser(in: managedObjectContext).selfClient()
    }

    public var userProfile: UserProfile? {
        return applicationStatusDirectory?.userProfileUpdateStatus
    }

    public var userProfileImage: UserProfileImageUpdateProtocol? {
        return applicationStatusDirectory?.userProfileImageUpdateStatus
    }

    public var conversationDirectory: ConversationDirectoryType {
        return managedObjectContext.conversationListDirectory()
    }

    public var operationStatus: OperationStatus? { // TODO jacob we don't want this to be public
        return applicationStatusDirectory?.operationStatus
    }

    public private(set) var networkState: ZMNetworkState = .online {
        didSet {
            if oldValue != networkState {
                ZMNetworkAvailabilityChangeNotification.notify(networkState: networkState, userSession: self)
            }
        }
    }

    public var isNotificationContentHidden: Bool {
        get {
            guard let value = managedObjectContext.persistentStoreMetadata(forKey: LocalNotificationDispatcher.ZMShouldHideNotificationContentKey) as? NSNumber else {
                return false
            }

            return value.boolValue
        }
        set {
            managedObjectContext.setPersistentStoreMetadata(NSNumber(value: newValue), key: LocalNotificationDispatcher.ZMShouldHideNotificationContentKey)
        }
    }

    weak var delegate: UserSessionDelegate?

    // TODO remove this property and move functionality to separate protocols under UserSessionDelegate
    public weak var sessionManager: SessionManagerType?

    public weak var thirdPartyServicesDelegate: ThirdPartyServicesDelegate?

    // MARK: - Tear down

    deinit {
        require(tornDown, "tearDown must be called before the ZMUserSession is deallocated")
    }

    public func tearDown() {
        guard !tornDown else { return }

        tokens.removeAll()
        application.unregisterObserverForStateChange(self)
        callStateObserver = nil
        syncStrategy?.tearDown()
        syncStrategy = nil
        operationLoop?.tearDown()
        operationLoop = nil
        transportSession.tearDown()
        applicationStatusDirectory = nil
        notificationDispatcher.tearDown()

        // Wait for all sync operations to finish
        syncManagedObjectContext.performGroupedBlockAndWait { }

        let uiMOC = coreDataStack.viewContext
        coreDataStack = nil

        let shouldWaitOnUIMoc = !(OperationQueue.current == OperationQueue.main && uiMOC.concurrencyType == .mainQueueConcurrencyType)
        if shouldWaitOnUIMoc {
            uiMOC.performAndWait {
                // warning: this will hang if the uiMoc queue is same as self.requestQueue (typically uiMoc queue is the main queue)
            }
        }

        NotificationCenter.default.removeObserver(self)

        tornDown = true
    }

    public init(userId: UUID,
                transportSession: TransportSessionType,
                mediaManager: MediaManagerType,
                flowManager: FlowManagerType,
                analytics: AnalyticsType?,
                eventProcessor: UpdateEventProcessor? = nil,
                strategyDirectory: StrategyDirectoryProtocol? = nil,
                syncStrategy: ZMSyncStrategy? = nil,
                operationLoop: ZMOperationLoop? = nil,
                application: ZMApplication,
                appVersion: String,
                coreDataStack: CoreDataStack,
                configuration: Configuration) {

        coreDataStack.syncContext.performGroupedBlockAndWait {
            coreDataStack.syncContext.analytics = analytics
            coreDataStack.syncContext.zm_userInterface = coreDataStack.viewContext
        }

        coreDataStack.viewContext.zm_sync = coreDataStack.syncContext

        self.application = application
        self.appVersion = appVersion
        self.flowManager = flowManager
        self.mediaManager = mediaManager
        self.analytics = analytics
        self.coreDataStack = coreDataStack
        self.transportSession = transportSession
        self.notificationDispatcher = NotificationDispatcher(managedObjectContext: coreDataStack.viewContext)
        self.storedDidSaveNotifications = ContextDidSaveNotificationPersistence(accountContainer: coreDataStack.accountContainer)
        self.userExpirationObserver = UserExpirationObserver(managedObjectContext: coreDataStack.viewContext)
        self.topConversationsDirectory = TopConversationsDirectory(managedObjectContext: coreDataStack.viewContext)
        self.debugCommands = ZMUserSession.initDebugCommands()
        self.hotFix = ZMHotFix(syncMOC: coreDataStack.syncContext)
        self.appLockController = AppLockController(userId: userId, selfUser: .selfUser(in: coreDataStack.viewContext), legacyConfig: configuration.appLockConfig)
        super.init()

        appLockController.delegate = self

        configureCaches()

        syncManagedObjectContext.performGroupedBlockAndWait {
            self.localNotificationDispatcher = LocalNotificationDispatcher(in: coreDataStack.syncContext)
            self.configureTransportSession()
            self.applicationStatusDirectory = self.createApplicationStatusDirectory()
            self.updateEventProcessor = eventProcessor ?? self.createUpdateEventProcessor()
<<<<<<< HEAD
            self.strategyDirectory = strategyDirectory ?? self.createStrategyDirectory()
=======
            self.strategyDirectory = strategyDirectory ?? self.createStrategyDirectory(supportFederation: configuration.supportFederation,
                                                                                       useLegacyPushNotifications: configuration.useLegacyPushNotifications)
>>>>>>> eec2c6b5
            self.syncStrategy = syncStrategy ?? self.createSyncStrategy()
            self.operationLoop = operationLoop ?? self.createOperationLoop()
            self.urlActionProcessors = self.createURLActionProcessors()
            self.callStateObserver = CallStateObserver(localNotificationDispatcher: self.localNotificationDispatcher!,
                                                       contextProvider: self,
                                                       callNotificationStyleProvider: self)
        }

        updateEventProcessor!.eventConsumers = self.strategyDirectory!.eventConsumers
        registerForCalculateBadgeCountNotification()
        registerForRegisteringPushTokenNotification()
        registerForBackgroundNotifications()
        enableBackgroundFetch()
        observeChangesOnShareExtension()
        startEphemeralTimers()
        notifyUserAboutChangesInAvailabilityBehaviourIfNeeded()
        RequestAvailableNotification.notifyNewRequestsAvailable(self)
        restoreDebugCommandsState()
    }

    private func configureTransportSession() {
        transportSession.pushChannel.clientID = selfUserClient?.remoteIdentifier
        transportSession.setNetworkStateDelegate(self)
        transportSession.setAccessTokenRenewalFailureHandler { [weak self] (response) in
            self?.transportSessionAccessTokenDidFail(response: response)
        }
    }

    private func configureCaches() {
        let cacheLocation = FileManager.default.cachesURLForAccount(with: coreDataStack.account.userIdentifier, in: coreDataStack.applicationContainer)
        ZMUserSession.moveCachesIfNeededForAccount(with: coreDataStack.account.userIdentifier, in: coreDataStack.applicationContainer)

        let userImageCache = UserImageLocalCache(location: cacheLocation)
        let fileAssetCache = FileAssetCache(location: cacheLocation)

        managedObjectContext.zm_userImageCache = userImageCache
        managedObjectContext.zm_fileAssetCache = fileAssetCache
        managedObjectContext.zm_searchUserCache = NSCache()

        syncManagedObjectContext.performGroupedBlockAndWait {
            self.syncManagedObjectContext.zm_userImageCache = userImageCache
            self.syncManagedObjectContext.zm_fileAssetCache = fileAssetCache
        }

    }

<<<<<<< HEAD
    private func createStrategyDirectory() -> StrategyDirectoryProtocol {
=======
    private func createStrategyDirectory(supportFederation: Bool, useLegacyPushNotifications: Bool) -> StrategyDirectoryProtocol {
>>>>>>> eec2c6b5
        return StrategyDirectory(contextProvider: coreDataStack,
                                 applicationStatusDirectory: applicationStatusDirectory!,
                                 cookieStorage: transportSession.cookieStorage,
                                 pushMessageHandler: localNotificationDispatcher!,
                                 flowManager: flowManager,
                                 updateEventProcessor: updateEventProcessor!,
<<<<<<< HEAD
                                 localNotificationDispatcher: localNotificationDispatcher!)
=======
                                 localNotificationDispatcher: localNotificationDispatcher!,
                                 supportFederation: supportFederation,
                                 useLegacyPushNotifications: useLegacyPushNotifications)
>>>>>>> eec2c6b5
    }

    private func createUpdateEventProcessor() -> EventProcessor {
        return EventProcessor(storeProvider: self.coreDataStack,
                              syncStatus: applicationStatusDirectory!.syncStatus,
                              eventProcessingTracker: eventProcessingTracker)
    }

    private func createApplicationStatusDirectory() -> ApplicationStatusDirectory {
        let applicationStatusDirectory = ApplicationStatusDirectory(withManagedObjectContext: self.syncManagedObjectContext,
                                                                    cookieStorage: transportSession.cookieStorage,
                                                                    requestCancellation: transportSession,
                                                                    application: application,
                                                                    syncStateDelegate: self,
                                                                    analytics: analytics)

        applicationStatusDirectory.clientRegistrationStatus.prepareForClientRegistration()
        self.hasCompletedInitialSync = !applicationStatusDirectory.syncStatus.isSlowSyncing

        return applicationStatusDirectory
    }

    private func createURLActionProcessors() -> [URLActionProcessor] {
        return [
            DeepLinkURLActionProcessor(contextProvider: coreDataStack,
                                       transportSession: transportSession,
                                       eventProcessor: updateEventProcessor!),
            ConnectToBotURLActionProcessor(contextprovider: coreDataStack,
                                           transportSession: transportSession,
                                           eventProcessor: updateEventProcessor!)
        ]
    }

    private func createSyncStrategy() -> ZMSyncStrategy {
        return ZMSyncStrategy(contextProvider: coreDataStack,
                              notificationsDispatcher: notificationDispatcher,
                              applicationStatusDirectory: applicationStatusDirectory!,
                              application: application,
                              strategyDirectory: strategyDirectory!,
                              eventProcessingTracker: eventProcessingTracker)
    }

    private func createOperationLoop() -> ZMOperationLoop {
        return ZMOperationLoop(transportSession: transportSession,
                               requestStrategy: syncStrategy,
                               updateEventProcessor: updateEventProcessor!,
                               applicationStatusDirectory: applicationStatusDirectory!,
                               uiMOC: managedObjectContext,
                               syncMOC: syncManagedObjectContext)
    }

    func startRequestLoopTracker() {
        transportSession.requestLoopDetectionCallback = { path in
            guard !path.hasSuffix("/typing") else { return }

            Logging.network.warn("Request loop happening at path: \(path)")

            DispatchQueue.main.async {
                NotificationCenter.default.post(name: Notification.Name(rawValue: ZMLoggingRequestLoopNotificationName),
                                                object: nil,
                                                userInfo: ["path": path])
            }
        }
    }

    private func registerForCalculateBadgeCountNotification() {
        tokens.append(NotificationInContext.addObserver(name: .calculateBadgeCount, context: managedObjectContext.notificationContext) { [weak self] (_) in
            self?.calculateBadgeCount()
        })
    }

    private func registerForBackgroundNotifications() {
        application.registerObserverForDidEnterBackground(self, selector: #selector(applicationDidEnterBackground(_:)))
        application.registerObserverForWillEnterForeground(self, selector: #selector(applicationWillEnterForeground(_:)))

    }

    private func enableBackgroundFetch() {
        // We enable background fetch by setting the minimum interval to something different from UIApplicationBackgroundFetchIntervalNever
        application.setMinimumBackgroundFetchInterval(10.0 * 60.0 + Double(arc4random_uniform(5 * 60)))
    }

    private func notifyUserAboutChangesInAvailabilityBehaviourIfNeeded() {
        syncManagedObjectContext.performGroupedBlock {
            self.localNotificationDispatcher?.notifyAvailabilityBehaviourChangedIfNeeded()
        }
    }

    // MARK: - Network

    public func requestSlowSync() {
        applicationStatusDirectory?.requestSlowSync()
    }

    private func transportSessionAccessTokenDidFail(response: ZMTransportResponse) {
        managedObjectContext.performGroupedBlock { [weak self] in
            guard let strongRef = self else { return }
            let selfUser = ZMUser.selfUser(in: strongRef.managedObjectContext)
            let error = NSError.userSessionErrorWith(.accessTokenExpired, userInfo: selfUser.loginCredentials.dictionaryRepresentation)
            strongRef.notifyAuthenticationInvalidated(error)
        }
    }

    // MARK: - Perform changes

    public func saveOrRollbackChanges() {
        managedObjectContext.saveOrRollback()
    }

    @objc(performChanges:)
    public func perform(_ changes: @escaping () -> Void) {
        managedObjectContext.performGroupedBlockAndWait { [weak self] in
            changes()
            self?.saveOrRollbackChanges()
        }
    }

    @objc(enqueueChanges:)
    public func enqueue(_ changes: @escaping () -> Void) {
        enqueue(changes, completionHandler: nil)
    }

    @objc(enqueueChanges:completionHandler:)
    public func enqueue(_ changes: @escaping () -> Void, completionHandler: (() -> Void)?) {
        managedObjectContext.performGroupedBlock { [weak self] in
            changes()
            self?.saveOrRollbackChanges()
            completionHandler?()
        }
    }

    @objc(enqueueDelayedChanges:completionHandler:)
    public func enqueueDelayed(_ changes: @escaping () -> Void, completionHandler: (() -> Void)?) {
        managedObjectContext.performGroupedBlock { [weak self] in
            changes()
            self?.saveOrRollbackChanges()

            let group = ZMSDispatchGroup(label: "enqueueDelayedChanges")
            self?.managedObjectContext.enqueueDelayedSave(with: group)

            group?.notify(on: DispatchQueue.global(qos: .background), block: {
                self?.managedObjectContext.performGroupedBlock {
                    completionHandler?()
                }
            })
        }
    }

    // MARK: - Account

    public func initiateUserDeletion() {
        syncManagedObjectContext.performGroupedBlock {
            self.syncManagedObjectContext.setPersistentStoreMetadata(NSNumber(value: true), key: DeleteAccountRequestStrategy.userDeletionInitiatedKey)
            RequestAvailableNotification.notifyNewRequestsAvailable(self)
        }
    }

}

extension ZMUserSession: ZMNetworkStateDelegate {

    public func didReceiveData() {
        managedObjectContext.performGroupedBlock { [weak self] in
            self?.isNetworkOnline = true
            self?.updateNetworkState()
        }
    }

    public func didGoOffline() {
        managedObjectContext.performGroupedBlock { [weak self] in
            self?.isNetworkOnline = false
            self?.updateNetworkState()
            self?.saveOrRollbackChanges()

        }
    }

    func updateNetworkState() {
        let state: ZMNetworkState

        if isNetworkOnline {
            if isPerformingSync {
                state = .onlineSynchronizing
            } else {
                state = .online
            }
        } else {
            state = .offline
        }

        networkState = state
    }

}

extension ZMUserSession: ZMSyncStateDelegate {

    public func didStartSlowSync() {
        managedObjectContext.performGroupedBlock { [weak self] in
            self?.isPerformingSync = true
            self?.notificationDispatcher.isEnabled = false
            self?.updateNetworkState()
        }
    }

    public func didFinishSlowSync() {
        managedObjectContext.performGroupedBlock { [weak self] in
            self?.hasCompletedInitialSync = true
            self?.notificationDispatcher.isEnabled = true

            if let context = self?.managedObjectContext {
                ZMUserSession.notifyInitialSyncCompleted(context: context)
            }
        }
    }

    public func didStartQuickSync() {
        managedObjectContext.performGroupedBlock { [weak self] in
            self?.isPerformingSync = true
            self?.updateNetworkState()
        }
    }

    public func didFinishQuickSync() {
        processEvents()

        managedObjectContext.performGroupedBlock { [weak self] in
            self?.notifyThirdPartyServices()
        }

        featureService.enqueueBackendRefresh(for: .appLock)
        featureService.enqueueBackendRefresh(for: .fileSharing)
        featureService.enqueueBackendRefresh(for: .conferenceCalling)
        featureService.enqueueBackendRefresh(for: .selfDeletingMessages)
        featureService.enqueueBackendRefresh(for: .conversationGuestLinks)

    }

    func processEvents() {
        managedObjectContext.performGroupedBlock { [weak self] in
            self?.isPerformingSync = true
            self?.updateNetworkState()
        }

        let hasMoreEventsToProcess = updateEventProcessor!.processEventsIfReady()
        let isSyncing = applicationStatusDirectory?.syncStatus.isSyncing == true

        if !hasMoreEventsToProcess {
            hotFix.applyPatches()
        }

        managedObjectContext.performGroupedBlock { [weak self] in
            self?.isPerformingSync = hasMoreEventsToProcess || isSyncing
            self?.updateNetworkState()
        }
    }

    public func didRegisterSelfUserClient(_ userClient: UserClient!) {
        // If during registration user allowed notifications,
        // The push token can only be registered after client registration
        transportSession.pushChannel.clientID = userClient.remoteIdentifier
        registerCurrentPushToken()
        UserClient.triggerSelfClientCapabilityUpdate(syncContext)

        managedObjectContext.performGroupedBlock { [weak self] in
            guard let accountId = self?.managedObjectContext.selfUserId else {
                return
            }

            self?.delegate?.clientRegistrationDidSucceed(accountId: accountId)
        }
    }

    public func didFailToRegisterSelfUserClient(error: Error!) {
        managedObjectContext.performGroupedBlock {  [weak self] in
            guard let accountId = self?.managedObjectContext.selfUserId else {
                return
            }

            self?.delegate?.clientRegistrationDidFail(error as NSError, accountId: accountId)
        }
    }

    public func didDeleteSelfUserClient(error: Error!) {
        notifyAuthenticationInvalidated(error)
    }

    public func notifyThirdPartyServices() {
        if !hasNotifiedThirdPartyServices {
            hasNotifiedThirdPartyServices = true
            thirdPartyServicesDelegate?.userSessionIsReadyToUploadServicesData(userSession: self)
        }
    }

    private func notifyAuthenticationInvalidated(_ error: Error) {
        managedObjectContext.performGroupedBlock {  [weak self] in
            guard let accountId = self?.managedObjectContext.selfUserId else {
                return
            }

            self?.delegate?.authenticationInvalidated(error as NSError, accountId: accountId)
        }
    }
}

extension ZMUserSession: URLActionProcessor {
    func process(urlAction: URLAction, delegate: PresentationDelegate?) {
        urlActionProcessors?.forEach({ $0.process(urlAction: urlAction, delegate: delegate)})
    }
}

private extension NSManagedObjectContext {
    var selfUserId: UUID? {
        ZMUser.selfUser(in: self).remoteIdentifier
    }
}

extension ZMUserSession: ContextProvider {

    public var account: Account {
        return coreDataStack.account
    }

    public var viewContext: NSManagedObjectContext {
        return coreDataStack.viewContext
    }

    public var syncContext: NSManagedObjectContext {
        return coreDataStack.syncContext
    }

    public var searchContext: NSManagedObjectContext {
        return coreDataStack.searchContext
    }

    public var eventContext: NSManagedObjectContext {
        return coreDataStack.eventContext
    }

}<|MERGE_RESOLUTION|>--- conflicted
+++ resolved
@@ -260,12 +260,7 @@
             self.configureTransportSession()
             self.applicationStatusDirectory = self.createApplicationStatusDirectory()
             self.updateEventProcessor = eventProcessor ?? self.createUpdateEventProcessor()
-<<<<<<< HEAD
-            self.strategyDirectory = strategyDirectory ?? self.createStrategyDirectory()
-=======
-            self.strategyDirectory = strategyDirectory ?? self.createStrategyDirectory(supportFederation: configuration.supportFederation,
-                                                                                       useLegacyPushNotifications: configuration.useLegacyPushNotifications)
->>>>>>> eec2c6b5
+            self.strategyDirectory = strategyDirectory ?? self.createStrategyDirectory(useLegacyPushNotifications: configuration.useLegacyPushNotifications)
             self.syncStrategy = syncStrategy ?? self.createSyncStrategy()
             self.operationLoop = operationLoop ?? self.createOperationLoop()
             self.urlActionProcessors = self.createURLActionProcessors()
@@ -312,24 +307,15 @@
 
     }
 
-<<<<<<< HEAD
-    private func createStrategyDirectory() -> StrategyDirectoryProtocol {
-=======
-    private func createStrategyDirectory(supportFederation: Bool, useLegacyPushNotifications: Bool) -> StrategyDirectoryProtocol {
->>>>>>> eec2c6b5
+    private func createStrategyDirectory(useLegacyPushNotifications: Bool) -> StrategyDirectoryProtocol {
         return StrategyDirectory(contextProvider: coreDataStack,
                                  applicationStatusDirectory: applicationStatusDirectory!,
                                  cookieStorage: transportSession.cookieStorage,
                                  pushMessageHandler: localNotificationDispatcher!,
                                  flowManager: flowManager,
                                  updateEventProcessor: updateEventProcessor!,
-<<<<<<< HEAD
-                                 localNotificationDispatcher: localNotificationDispatcher!)
-=======
                                  localNotificationDispatcher: localNotificationDispatcher!,
-                                 supportFederation: supportFederation,
                                  useLegacyPushNotifications: useLegacyPushNotifications)
->>>>>>> eec2c6b5
     }
 
     private func createUpdateEventProcessor() -> EventProcessor {
