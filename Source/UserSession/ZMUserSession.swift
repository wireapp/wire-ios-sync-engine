//
// Wire
// Copyright (C) 2020 Wire Swiss GmbH
//
// This program is free software: you can redistribute it and/or modify
// it under the terms of the GNU General Public License as published by
// the Free Software Foundation, either version 3 of the License, or
// (at your option) any later version.
//
// This program is distributed in the hope that it will be useful,
// but WITHOUT ANY WARRANTY; without even the implied warranty of
// MERCHANTABILITY or FITNESS FOR A PARTICULAR PURPOSE. See the
// GNU General Public License for more details.
//
// You should have received a copy of the GNU General Public License
// along with this program. If not, see http://www.gnu.org/licenses/.
//

import Foundation

@objc(ZMThirdPartyServicesDelegate)
public protocol ThirdPartyServicesDelegate: NSObjectProtocol {

    /// This will get called at a convenient point in time when Hockey and Localytics should upload their data.
    /// We try not to have Hockey and Localytics use the network while we're sync'ing.
    @objc(userSessionIsReadyToUploadServicesData:)
    func userSessionIsReadyToUploadServicesData(userSession: ZMUserSession)

}

@objc(UserSessionSelfUserClientDelegate)
public protocol UserSessionSelfUserClientDelegate: NSObjectProtocol {
    /// Invoked when a client is successfully registered
    func clientRegistrationDidSucceed(accountId: UUID)

    /// Invoked when there was an error registering the client
    func clientRegistrationDidFail(_ error: NSError, accountId: UUID)
}

@objc(UserSessionLogoutDelegate)
public protocol UserSessionLogoutDelegate: NSObjectProtocol {
    /// Invoked when the user successfully logged out
    func userDidLogout(accountId: UUID)

    /// Invoked when the authentication has proven invalid
    func authenticationInvalidated(_ error: NSError, accountId: UUID)
}

typealias UserSessionDelegate = UserSessionEncryptionAtRestDelegate
    & UserSessionSelfUserClientDelegate
    & UserSessionLogoutDelegate
    & UserSessionAppLockDelegate

@objcMembers
public class ZMUserSession: NSObject {

    private let appVersion: String
    private var tokens: [Any] = []
    private var tornDown: Bool = false
    private let coreCryptoSetup: CoreCryptoSetupClosure

    var isNetworkOnline: Bool = true
    var isPerformingSync: Bool = true {
        willSet {
            notificationDispatcher.operationMode = newValue ? .economical : .normal
        }
    }
    var hasNotifiedThirdPartyServices: Bool = false

    var coreDataStack: CoreDataStack!
    let application: ZMApplication
    let flowManager: FlowManagerType
    var mediaManager: MediaManagerType
    var analytics: AnalyticsType?
    var transportSession: TransportSessionType
    let storedDidSaveNotifications: ContextDidSaveNotificationPersistence
    let userExpirationObserver: UserExpirationObserver
    var updateEventProcessor: UpdateEventProcessor?
    var strategyDirectory: StrategyDirectoryProtocol?
    var syncStrategy: ZMSyncStrategy?
    var operationLoop: ZMOperationLoop?
    var notificationDispatcher: NotificationDispatcher
    var localNotificationDispatcher: LocalNotificationDispatcher?
    var applicationStatusDirectory: ApplicationStatusDirectory?
    var callStateObserver: CallStateObserver?
    var messageReplyObserver: ManagedObjectContextChangeObserver?
    var likeMesssageObserver: ManagedObjectContextChangeObserver?
    var urlActionProcessors: [URLActionProcessor]?
    let debugCommands: [String: DebugCommand]
    let eventProcessingTracker: EventProcessingTracker = EventProcessingTracker()
    let hotFix: ZMHotFix

    public var syncStatus: SyncStatusProtocol? {
        return applicationStatusDirectory?.syncStatus
    }

    public lazy var featureService = FeatureService(context: syncContext)

    public var appLockController: AppLockType

    public var fileSharingFeature: Feature.FileSharing {
        let featureService = FeatureService(context: coreDataStack.viewContext)
        return featureService.fetchFileSharing()
    }

    public var selfDeletingMessagesFeature: Feature.SelfDeletingMessages {
        let featureService = FeatureService(context: coreDataStack.viewContext)
        return featureService.fetchSelfDeletingMesssages()
    }

    public var conversationGuestLinksFeature: Feature.ConversationGuestLinks {
        let featureService = FeatureService(context: coreDataStack.viewContext)
        return featureService.fetchConversationGuestLinks()
    }

    public var classifiedDomainsFeature: Feature.ClassifiedDomains {
        let featureService = FeatureService(context: coreDataStack.viewContext)
        return featureService.fetchClassifiedDomains()
    }

    public var hasCompletedInitialSync: Bool = false

    public var topConversationsDirectory: TopConversationsDirectory

    public var managedObjectContext: NSManagedObjectContext { // TODO jacob we don't want this to be public
        return coreDataStack.viewContext
    }

    public var syncManagedObjectContext: NSManagedObjectContext { // TODO jacob we don't want this to be public
        return coreDataStack.syncContext
    }

    public var searchManagedObjectContext: NSManagedObjectContext { // TODO jacob we don't want this to be public
        return coreDataStack.searchContext
    }

    public var sharedContainerURL: URL { // TODO jacob we don't want this to be public
        return coreDataStack.applicationContainer
    }

    public var selfUserClient: UserClient? { // TODO jacob we don't want this to be public
        return ZMUser.selfUser(in: managedObjectContext).selfClient()
    }

    public var userProfile: UserProfile? {
        return applicationStatusDirectory?.userProfileUpdateStatus
    }

    public var userProfileImage: UserProfileImageUpdateProtocol? {
        return applicationStatusDirectory?.userProfileImageUpdateStatus
    }

    public var conversationDirectory: ConversationDirectoryType {
        return managedObjectContext.conversationListDirectory()
    }

    public var operationStatus: OperationStatus? { // TODO jacob we don't want this to be public
        return applicationStatusDirectory?.operationStatus
    }

    public private(set) var networkState: ZMNetworkState = .online {
        didSet {
            if oldValue != networkState {
                ZMNetworkAvailabilityChangeNotification.notify(networkState: networkState, userSession: self)
            }
        }
    }

    public var isNotificationContentHidden: Bool {
        get {
            guard let value = managedObjectContext.persistentStoreMetadata(forKey: LocalNotificationDispatcher.ZMShouldHideNotificationContentKey) as? NSNumber else {
                return false
            }

            return value.boolValue
        }
        set {
            managedObjectContext.setPersistentStoreMetadata(NSNumber(value: newValue), key: LocalNotificationDispatcher.ZMShouldHideNotificationContentKey)
        }
    }

    weak var delegate: UserSessionDelegate?

    // TODO remove this property and move functionality to separate protocols under UserSessionDelegate
    public weak var sessionManager: SessionManagerType?

    public weak var thirdPartyServicesDelegate: ThirdPartyServicesDelegate?

    // MARK: - Tear down

    deinit {
        require(tornDown, "tearDown must be called before the ZMUserSession is deallocated")
    }

    public func tearDown() {
        guard !tornDown else { return }

        tokens.removeAll()
        application.unregisterObserverForStateChange(self)
        callStateObserver = nil
        syncStrategy?.tearDown()
        syncStrategy = nil
        operationLoop?.tearDown()
        operationLoop = nil
        transportSession.tearDown()
        applicationStatusDirectory = nil
        notificationDispatcher.tearDown()

        // Wait for all sync operations to finish
        syncManagedObjectContext.performGroupedBlockAndWait { }

        let uiMOC = coreDataStack.viewContext
        coreDataStack = nil

        let shouldWaitOnUIMoc = !(OperationQueue.current == OperationQueue.main && uiMOC.concurrencyType == .mainQueueConcurrencyType)
        if shouldWaitOnUIMoc {
            uiMOC.performAndWait {
                // warning: this will hang if the uiMoc queue is same as self.requestQueue (typically uiMoc queue is the main queue)
            }
        }

        NotificationCenter.default.removeObserver(self)

        tornDown = true
    }

    public init(userId: UUID,
                transportSession: TransportSessionType,
                mediaManager: MediaManagerType,
                flowManager: FlowManagerType,
                analytics: AnalyticsType?,
                eventProcessor: UpdateEventProcessor? = nil,
                strategyDirectory: StrategyDirectoryProtocol? = nil,
                syncStrategy: ZMSyncStrategy? = nil,
                operationLoop: ZMOperationLoop? = nil,
                application: ZMApplication,
                appVersion: String,
                coreDataStack: CoreDataStack,
                configuration: Configuration,
                coreCryptoSetup: @escaping CoreCryptoSetupClosure) {

        coreDataStack.syncContext.performGroupedBlockAndWait {
            coreDataStack.syncContext.analytics = analytics
            coreDataStack.syncContext.zm_userInterface = coreDataStack.viewContext
        }

        coreDataStack.viewContext.zm_sync = coreDataStack.syncContext

        self.application = application
        self.appVersion = appVersion
        self.flowManager = flowManager
        self.mediaManager = mediaManager
        self.analytics = analytics
        self.coreDataStack = coreDataStack
        self.transportSession = transportSession
        self.notificationDispatcher = NotificationDispatcher(managedObjectContext: coreDataStack.viewContext)
        self.storedDidSaveNotifications = ContextDidSaveNotificationPersistence(accountContainer: coreDataStack.accountContainer)
        self.userExpirationObserver = UserExpirationObserver(managedObjectContext: coreDataStack.viewContext)
        self.topConversationsDirectory = TopConversationsDirectory(managedObjectContext: coreDataStack.viewContext)
        self.debugCommands = ZMUserSession.initDebugCommands()
        self.hotFix = ZMHotFix(syncMOC: coreDataStack.syncContext)
        self.appLockController = AppLockController(userId: userId, selfUser: .selfUser(in: coreDataStack.viewContext), legacyConfig: configuration.appLockConfig)
        self.coreCryptoSetup = coreCryptoSetup
        super.init()

        appLockController.delegate = self

        configureCaches()

        syncManagedObjectContext.performGroupedBlockAndWait {
            self.localNotificationDispatcher = LocalNotificationDispatcher(in: coreDataStack.syncContext)
            self.configureTransportSession()
            self.applicationStatusDirectory = self.createApplicationStatusDirectory()
            self.updateEventProcessor = eventProcessor ?? self.createUpdateEventProcessor()
            self.strategyDirectory = strategyDirectory ?? self.createStrategyDirectory(useLegacyPushNotifications: configuration.useLegacyPushNotifications)
            self.syncStrategy = syncStrategy ?? self.createSyncStrategy()
            self.operationLoop = operationLoop ?? self.createOperationLoop()
            self.urlActionProcessors = self.createURLActionProcessors()
            self.callStateObserver = CallStateObserver(localNotificationDispatcher: self.localNotificationDispatcher!,
                                                       contextProvider: self,
                                                       callNotificationStyleProvider: self)
        }

<<<<<<< HEAD
=======
        // This should happen after the request strategies are created b/c
        // it needs to make network requests upon initialization.
>>>>>>> 966ebe4e
        setupMLSControllerIfNeeded(coreCryptoSetup: coreCryptoSetup)

        updateEventProcessor!.eventConsumers = self.strategyDirectory!.eventConsumers
        registerForCalculateBadgeCountNotification()
        registerForRegisteringPushTokenNotification()
        registerForBackgroundNotifications()
        enableBackgroundFetch()
        observeChangesOnShareExtension()
        startEphemeralTimers()
        notifyUserAboutChangesInAvailabilityBehaviourIfNeeded()
        RequestAvailableNotification.notifyNewRequestsAvailable(self)
        restoreDebugCommandsState()
    }

    private func configureTransportSession() {
        transportSession.pushChannel.clientID = selfUserClient?.remoteIdentifier
        transportSession.setNetworkStateDelegate(self)
        transportSession.setAccessTokenRenewalFailureHandler { [weak self] (response) in
            self?.transportSessionAccessTokenDidFail(response: response)
        }
    }

    private func configureCaches() {
        let cacheLocation = FileManager.default.cachesURLForAccount(with: coreDataStack.account.userIdentifier, in: coreDataStack.applicationContainer)
        ZMUserSession.moveCachesIfNeededForAccount(with: coreDataStack.account.userIdentifier, in: coreDataStack.applicationContainer)

        let userImageCache = UserImageLocalCache(location: cacheLocation)
        let fileAssetCache = FileAssetCache(location: cacheLocation)

        managedObjectContext.zm_userImageCache = userImageCache
        managedObjectContext.zm_fileAssetCache = fileAssetCache
        managedObjectContext.zm_searchUserCache = NSCache()

        syncManagedObjectContext.performGroupedBlockAndWait {
            self.syncManagedObjectContext.zm_userImageCache = userImageCache
            self.syncManagedObjectContext.zm_fileAssetCache = fileAssetCache
        }

    }

    private func createStrategyDirectory(useLegacyPushNotifications: Bool) -> StrategyDirectoryProtocol {
        return StrategyDirectory(contextProvider: coreDataStack,
                                 applicationStatusDirectory: applicationStatusDirectory!,
                                 cookieStorage: transportSession.cookieStorage,
                                 pushMessageHandler: localNotificationDispatcher!,
                                 flowManager: flowManager,
                                 updateEventProcessor: updateEventProcessor!,
                                 localNotificationDispatcher: localNotificationDispatcher!,
                                 useLegacyPushNotifications: useLegacyPushNotifications)
    }

    private func createUpdateEventProcessor() -> EventProcessor {
        return EventProcessor(storeProvider: self.coreDataStack,
                              syncStatus: applicationStatusDirectory!.syncStatus,
                              eventProcessingTracker: eventProcessingTracker)
    }

    private func createApplicationStatusDirectory() -> ApplicationStatusDirectory {
        let applicationStatusDirectory = ApplicationStatusDirectory(withManagedObjectContext: self.syncManagedObjectContext,
                                                                    cookieStorage: transportSession.cookieStorage,
                                                                    requestCancellation: transportSession,
                                                                    application: application,
                                                                    syncStateDelegate: self,
                                                                    analytics: analytics)

        applicationStatusDirectory.clientRegistrationStatus.prepareForClientRegistration()
        self.hasCompletedInitialSync = !applicationStatusDirectory.syncStatus.isSlowSyncing

        return applicationStatusDirectory
    }

    private func createURLActionProcessors() -> [URLActionProcessor] {
        return [
            DeepLinkURLActionProcessor(contextProvider: coreDataStack,
                                       transportSession: transportSession,
                                       eventProcessor: updateEventProcessor!),
            ConnectToBotURLActionProcessor(contextprovider: coreDataStack,
                                           transportSession: transportSession,
                                           eventProcessor: updateEventProcessor!)
        ]
    }

    private func createSyncStrategy() -> ZMSyncStrategy {
        return ZMSyncStrategy(contextProvider: coreDataStack,
                              notificationsDispatcher: notificationDispatcher,
                              applicationStatusDirectory: applicationStatusDirectory!,
                              application: application,
                              strategyDirectory: strategyDirectory!,
                              eventProcessingTracker: eventProcessingTracker)
    }

    private func createOperationLoop() -> ZMOperationLoop {
        return ZMOperationLoop(transportSession: transportSession,
                               requestStrategy: syncStrategy,
                               updateEventProcessor: updateEventProcessor!,
                               applicationStatusDirectory: applicationStatusDirectory!,
                               uiMOC: managedObjectContext,
                               syncMOC: syncManagedObjectContext)
    }

    func startRequestLoopTracker() {
        transportSession.requestLoopDetectionCallback = { path in
            guard !path.hasSuffix("/typing") else { return }

            Logging.network.warn("Request loop happening at path: \(path)")

            DispatchQueue.main.async {
                NotificationCenter.default.post(name: Notification.Name(rawValue: ZMLoggingRequestLoopNotificationName),
                                                object: nil,
                                                userInfo: ["path": path])
            }
        }
    }

    private func registerForCalculateBadgeCountNotification() {
        tokens.append(NotificationInContext.addObserver(name: .calculateBadgeCount, context: managedObjectContext.notificationContext) { [weak self] (_) in
            self?.calculateBadgeCount()
        })
    }

    /// Count number of conversations with unread messages and update the application icon badge count.
    private func calculateBadgeCount() {
        let accountID = coreDataStack.account.userIdentifier
        let unreadCount = Int(ZMConversation.unreadConversationCount(in: self.syncManagedObjectContext))
        Logging.push.safePublic("Updating badge count for \(accountID) to \(SanitizedString(stringLiteral: String(unreadCount)))")
        self.sessionManager?.updateAppIconBadge(accountID: accountID, unreadCount: unreadCount)
    }

    private func registerForBackgroundNotifications() {
        application.registerObserverForDidEnterBackground(self, selector: #selector(applicationDidEnterBackground(_:)))
        application.registerObserverForWillEnterForeground(self, selector: #selector(applicationWillEnterForeground(_:)))

    }

    private func enableBackgroundFetch() {
        // We enable background fetch by setting the minimum interval to something different from UIApplicationBackgroundFetchIntervalNever
        application.setMinimumBackgroundFetchInterval(10.0 * 60.0 + Double.random(in: 0..<300))
    }

    private func notifyUserAboutChangesInAvailabilityBehaviourIfNeeded() {
        syncManagedObjectContext.performGroupedBlock {
            self.localNotificationDispatcher?.notifyAvailabilityBehaviourChangedIfNeeded()
        }
    }

    // MARK: - Network

    public func requestSlowSync() {
        applicationStatusDirectory?.requestSlowSync()
    }

    private func transportSessionAccessTokenDidFail(response: ZMTransportResponse) {
        managedObjectContext.performGroupedBlock { [weak self] in
            guard let strongRef = self else { return }
            let selfUser = ZMUser.selfUser(in: strongRef.managedObjectContext)
            let error = NSError.userSessionErrorWith(.accessTokenExpired, userInfo: selfUser.loginCredentials.dictionaryRepresentation)
            strongRef.notifyAuthenticationInvalidated(error)
        }
    }

    // MARK: - Perform changes

    public func saveOrRollbackChanges() {
        managedObjectContext.saveOrRollback()
    }

    @objc(performChanges:)
    public func perform(_ changes: @escaping () -> Void) {
        managedObjectContext.performGroupedBlockAndWait { [weak self] in
            changes()
            self?.saveOrRollbackChanges()
        }
    }

    @objc(enqueueChanges:)
    public func enqueue(_ changes: @escaping () -> Void) {
        enqueue(changes, completionHandler: nil)
    }

    @objc(enqueueChanges:completionHandler:)
    public func enqueue(_ changes: @escaping () -> Void, completionHandler: (() -> Void)?) {
        managedObjectContext.performGroupedBlock { [weak self] in
            changes()
            self?.saveOrRollbackChanges()
            completionHandler?()
        }
    }

    @objc(enqueueDelayedChanges:completionHandler:)
    public func enqueueDelayed(_ changes: @escaping () -> Void, completionHandler: (() -> Void)?) {
        managedObjectContext.performGroupedBlock { [weak self] in
            changes()
            self?.saveOrRollbackChanges()

            let group = ZMSDispatchGroup(label: "enqueueDelayedChanges")
            self?.managedObjectContext.enqueueDelayedSave(with: group)

            group?.notify(on: DispatchQueue.global(qos: .background), block: {
                self?.managedObjectContext.performGroupedBlock {
                    completionHandler?()
                }
            })
        }
    }

    // MARK: - Account

    public func initiateUserDeletion() {
        syncManagedObjectContext.performGroupedBlock {
            self.syncManagedObjectContext.setPersistentStoreMetadata(NSNumber(value: true), key: DeleteAccountRequestStrategy.userDeletionInitiatedKey)
            RequestAvailableNotification.notifyNewRequestsAvailable(self)
        }
    }

}

extension ZMUserSession: ZMNetworkStateDelegate {

    public func didReceiveData() {
        managedObjectContext.performGroupedBlock { [weak self] in
            self?.isNetworkOnline = true
            self?.updateNetworkState()
        }
    }

    public func didGoOffline() {
        managedObjectContext.performGroupedBlock { [weak self] in
            self?.isNetworkOnline = false
            self?.updateNetworkState()
            self?.saveOrRollbackChanges()

        }
    }

    func updateNetworkState() {
        let state: ZMNetworkState

        if isNetworkOnline {
            if isPerformingSync {
                state = .onlineSynchronizing
            } else {
                state = .online
            }
        } else {
            state = .offline
        }

        networkState = state
    }

}

extension ZMUserSession: ZMSyncStateDelegate {

    public func didStartSlowSync() {
        managedObjectContext.performGroupedBlock { [weak self] in
            self?.isPerformingSync = true
            self?.notificationDispatcher.isEnabled = false
            self?.updateNetworkState()
        }
    }

    public func didFinishSlowSync() {
        managedObjectContext.performGroupedBlock { [weak self] in
            self?.hasCompletedInitialSync = true
            self?.notificationDispatcher.isEnabled = true

            if let context = self?.managedObjectContext {
                ZMUserSession.notifyInitialSyncCompleted(context: context)
            }
        }
    }

    public func didStartQuickSync() {
        managedObjectContext.performGroupedBlock { [weak self] in
            self?.isPerformingSync = true
            self?.updateNetworkState()
        }
    }

    public func didFinishQuickSync() {
        processEvents()

        syncContext.mlsController?.performPendingJoins()

        managedObjectContext.performGroupedBlock { [weak self] in
            self?.notifyThirdPartyServices()
        }

        commitPendingProposalsIfNeeded()
        fetchFeatureConfigs()
    }

    func processEvents() {
        managedObjectContext.performGroupedBlock { [weak self] in
            self?.isPerformingSync = true
            self?.updateNetworkState()
        }

        let hasMoreEventsToProcess = updateEventProcessor!.processEventsIfReady()
        let isSyncing = applicationStatusDirectory?.syncStatus.isSyncing == true

        if !hasMoreEventsToProcess {
            hotFix.applyPatches()
        }

        managedObjectContext.performGroupedBlock { [weak self] in
            self?.isPerformingSync = hasMoreEventsToProcess || isSyncing
            self?.updateNetworkState()
        }
    }

    private func commitPendingProposalsIfNeeded() {
        let mlsController = syncContext.mlsController
        Task {
            do {
                try await mlsController?.commitPendingProposals()
            } catch {
                Logging.mls.error("Failed to commit pending proposals: \(String(describing: error))")
            }
        }
    }

    private func fetchFeatureConfigs() {
        let action = GetFeatureConfigsAction { result in
            if case let .failure(reason) = result {
                Logging.network.error("Failed to fetch feature configs: \(String(describing: reason))")
            }
        }

        action.send(in: syncContext.notificationContext)
    }

    public func didRegisterSelfUserClient(_ userClient: UserClient!) {
        setupMLSControllerIfNeeded(coreCryptoSetup: coreCryptoSetup)

        // If during registration user allowed notifications,
        // The push token can only be registered after client registration
        transportSession.pushChannel.clientID = userClient.remoteIdentifier
        registerCurrentPushToken()
        UserClient.triggerSelfClientCapabilityUpdate(syncContext)

        managedObjectContext.performGroupedBlock { [weak self] in
            guard let accountId = self?.managedObjectContext.selfUserId else {
                return
            }

            self?.delegate?.clientRegistrationDidSucceed(accountId: accountId)
        }
    }

    public func didFailToRegisterSelfUserClient(error: Error!) {
        managedObjectContext.performGroupedBlock {  [weak self] in
            guard let accountId = self?.managedObjectContext.selfUserId else {
                return
            }

            self?.delegate?.clientRegistrationDidFail(error as NSError, accountId: accountId)
        }
    }

    public func didDeleteSelfUserClient(error: Error!) {
        notifyAuthenticationInvalidated(error)
    }

    public func notifyThirdPartyServices() {
        if !hasNotifiedThirdPartyServices {
            hasNotifiedThirdPartyServices = true
            thirdPartyServicesDelegate?.userSessionIsReadyToUploadServicesData(userSession: self)
        }
    }

    private func notifyAuthenticationInvalidated(_ error: Error) {
        managedObjectContext.performGroupedBlock {  [weak self] in
            guard let accountId = self?.managedObjectContext.selfUserId else {
                return
            }

            self?.delegate?.authenticationInvalidated(error as NSError, accountId: accountId)
        }
    }
}

extension ZMUserSession: URLActionProcessor {
    func process(urlAction: URLAction, delegate: PresentationDelegate?) {
        urlActionProcessors?.forEach({ $0.process(urlAction: urlAction, delegate: delegate)})
    }
}

private extension NSManagedObjectContext {
    var selfUserId: UUID? {
        ZMUser.selfUser(in: self).remoteIdentifier
    }
}

extension ZMUserSession: ContextProvider {

    public var account: Account {
        return coreDataStack.account
    }

    public var viewContext: NSManagedObjectContext {
        return coreDataStack.viewContext
    }

    public var syncContext: NSManagedObjectContext {
        return coreDataStack.syncContext
    }

    public var searchContext: NSManagedObjectContext {
        return coreDataStack.searchContext
    }

    public var eventContext: NSManagedObjectContext {
        return coreDataStack.eventContext
    }

}<|MERGE_RESOLUTION|>--- conflicted
+++ resolved
@@ -281,11 +281,8 @@
                                                        callNotificationStyleProvider: self)
         }
 
-<<<<<<< HEAD
-=======
         // This should happen after the request strategies are created b/c
         // it needs to make network requests upon initialization.
->>>>>>> 966ebe4e
         setupMLSControllerIfNeeded(coreCryptoSetup: coreCryptoSetup)
 
         updateEventProcessor!.eventConsumers = self.strategyDirectory!.eventConsumers
