//
// Wire
// Copyright (C) 2016 Wire Swiss GmbH
//
// This program is free software: you can redistribute it and/or modify
// it under the terms of the GNU General Public License as published by
// the Free Software Foundation, either version 3 of the License, or
// (at your option) any later version.
//
// This program is distributed in the hope that it will be useful,
// but WITHOUT ANY WARRANTY; without even the implied warranty of
// MERCHANTABILITY or FITNESS FOR A PARTICULAR PURPOSE. See the
// GNU General Public License for more details.
//
// You should have received a copy of the GNU General Public License
// along with this program. If not, see http://www.gnu.org/licenses/.
//

import Foundation
import WireDataModel

public enum LocalNotificationEventType {
    case connectionRequestAccepted, connectionRequestPending, newConnection, conversationCreated, conversationDeleted
}

public enum LocalNotificationContentType : Equatable {
    
    case undefined
    case text(String, isMention: Bool, isReply: Bool)
    case image
    case video
    case audio
    case location
    case fileUpload
    case knock
    case reaction(emoji: String)
    case hidden
    case ephemeral(isMention: Bool, isReply: Bool)
    case participantsRemoved
    case participantsAdded
    case messageTimerUpdate(String?)
    
    static func typeForMessage(_ message: ZMConversationMessage) -> LocalNotificationContentType? {
        
        if message.isEphemeral {
            if let messageData = message.textMessageData {
                return .ephemeral(isMention: messageData.isMentioningSelf, isReply: messageData.isQuotingSelf)
            }
            else {
                return .ephemeral(isMention: false, isReply: false)
            }
        }
        
        if let messageData = message.textMessageData, let text = messageData.messageText , !text.isEmpty {
            return .text(text, isMention: messageData.isMentioningSelf, isReply: messageData.isQuotingSelf)
        }
        
        if let compositeData = (message as? ConversationCompositeMessage)?.compositeMessageData,
            let textData = compositeData.items.compactMap({ $0.textData }).first,
            let text = textData.messageText {
            return .text(text, isMention: textData.isMentioningSelf, isReply: false)
        }
        
        if message.knockMessageData != nil {
            return .knock
        }
        
        if message.imageMessageData != nil {
            return .image
        }
        
        if let fileData = message.fileMessageData {
            if fileData.isAudio {
                return .audio
            }
            else if fileData.isVideo {
                return .video
            }
            return .fileUpload
        }
        
        if message.locationMessageData != nil {
            return .location
        }
        
        if let systemMessageData = message.systemMessageData {
            switch systemMessageData.systemMessageType {
            case .participantsAdded:
                return .participantsAdded
            case .participantsRemoved:
                return .participantsRemoved
            case .messageTimerUpdate:
                let value = MessageDestructionTimeoutValue(rawValue: TimeInterval(systemMessageData.messageTimer?.doubleValue ?? 0))
                if value == .none {
                    return .messageTimerUpdate(nil)
                } else {
                    return .messageTimerUpdate(value.displayString)
                }
            default:
                return nil
            }
        }
        
        return .undefined
    }
    
<<<<<<< HEAD
    static func typeForMessage(_ message: GenericMessage, conversation: ZMConversation?, in moc: NSManagedObjectContext) -> LocalNotificationContentType? {
        let selfUser = ZMUser.selfUser(in: moc)
        
        func getQuotedMessage(_ textMessageData: Text, conversation: ZMConversation?, in moc: NSManagedObjectContext) -> ZMOTRMessage? {
            guard let conversation = conversation else {
                return nil
            }
            let quotedMessageId = UUID(uuidString: textMessageData.quote.quotedMessageID)
            return ZMOTRMessage.fetch(withNonce: quotedMessageId, for: conversation, in: moc)
        }
        
        switch message.content {
        case .location:
            return .location
        case .knock:
            return .knock
        case .image:
            return .image
        case .ephemeral:
            if let textMessageData = message.textData {
                
                let quotedMessage = getQuotedMessage(textMessageData, conversation: conversation, in: moc)
                return .ephemeral(isMention: textMessageData.isMentioningSelf(selfUser), isReply: textMessageData.isQuotingSelf(quotedMessage))
            } else {
                return .ephemeral(isMention: false, isReply: false)
            }
        case .text:
            if let textMessageData = message.textData,
                let text = message.textData?.content.removingExtremeCombiningCharacters, !text.isEmpty {
                
                let quotedMessage = getQuotedMessage(textMessageData, conversation: conversation, in: moc)
                return .text(text, isMention: textMessageData.isMentioningSelf(selfUser), isReply: textMessageData.isQuotingSelf(quotedMessage))
            } else {
                return nil
            }
        case .composite:
            if let textData = message.composite.items.compactMap({ $0.text }).first {
                return .text(textData.content, isMention: textData.isMentioningSelf(selfUser), isReply: false)
            }
            return nil
        case .asset(let assetData):
            switch assetData.original.metaData {
            case .audio?:
                return .audio
            case .video?:
                return .video
            default:
                return .fileUpload
            }
        default:
            return nil
        }
        //        if let systemMessageData = message.systemMessageData {
        //                   switch systemMessageData.systemMessageType {
        //                   case .participantsAdded:
        //                       return .participantsAdded
        //                   case .participantsRemoved:
        //                       return .participantsRemoved
        //                   case .messageTimerUpdate:
        //                       let value = MessageDestructionTimeoutValue(rawValue: TimeInterval(systemMessageData.messageTimer?.doubleValue ?? 0))
        //                       if value == .none {
        //                           return .messageTimerUpdate(nil)
        //                       } else {
        //                           return .messageTimerUpdate(value.displayString)
        //                       }
        //                   default:
        //                       return nil
        //                   }
        //               }
    }
}

public func ==(rhs: LocalNotificationContentType, lhs: LocalNotificationContentType) -> Bool {
    switch (rhs, lhs) {
    case (.text(let left), .text(let right)):
        return left == right
    case (.image, .image), (.video, .video), (.audio, .audio), (.location, .location), (.fileUpload, .fileUpload), (.knock, .knock), (.undefined, .undefined), (.reaction, .reaction), (.messageTimerUpdate, .messageTimerUpdate):
        return true
    default:
        return false
=======
    static func typeForMessage(_ event: ZMUpdateEvent, conversation: ZMConversation?, in moc: NSManagedObjectContext) -> LocalNotificationContentType? {
        
        switch event.type {
        case .conversationMemberJoin:
            return .participantsAdded
        case .conversationMemberLeave:
            return .participantsRemoved
        case .conversationMessageTimerUpdate:
            guard let payload = event.payload["data"] as? [String : AnyHashable] else {
                return nil
            }
            let timeoutIntegerValue = (payload["message_timer"] as? Int64) ?? 0
            let value = MessageDestructionTimeoutValue(rawValue: TimeInterval(timeoutIntegerValue))
            
            return (value == .none)
                ? .messageTimerUpdate(nil)
                : .messageTimerUpdate(value.displayString)
        case.conversationOtrMessageAdd:
            guard let message = GenericMessage(from: event) else {
                return .undefined
            }
            return typeForMessage(message, conversation: conversation, in: moc)
        default:
            return nil
        }
>>>>>>> b0525bc7
    }
    
    static func typeForMessage(_ message: GenericMessage, conversation: ZMConversation?, in moc: NSManagedObjectContext) -> LocalNotificationContentType? {
        
        let selfUser = ZMUser.selfUser(in: moc)

        func getQuotedMessage(_ textMessageData: Text, conversation: ZMConversation?, in moc: NSManagedObjectContext) -> ZMOTRMessage? {
            guard let conversation = conversation else {
                return nil
            }
            let quotedMessageId = UUID(uuidString: textMessageData.quote.quotedMessageID)
            return ZMOTRMessage.fetch(withNonce: quotedMessageId, for: conversation, in: moc)
        }

        switch message.content {
        case .location:
            return .location
        case .knock:
            return .knock
        case .image:
            return .image
        case .ephemeral:
            if let textMessageData = message.textData {

                let quotedMessage = getQuotedMessage(textMessageData, conversation: conversation, in: moc)
                return .ephemeral(isMention: textMessageData.isMentioningSelf(selfUser), isReply: textMessageData.isQuotingSelf(quotedMessage))
            } else {
                return .ephemeral(isMention: false, isReply: false)
            }
        case .text, .edited:
            if let textMessageData = message.textData,
                let text = message.textData?.content.removingExtremeCombiningCharacters, !text.isEmpty {

                let quotedMessage = getQuotedMessage(textMessageData, conversation: conversation, in: moc)
                return .text(text, isMention: textMessageData.isMentioningSelf(selfUser), isReply: textMessageData.isQuotingSelf(quotedMessage))
            } else {
                return nil
            }
        case .composite:
            if let textData = message.composite.items.compactMap({ $0.text }).first {
                return .text(textData.content, isMention: textData.isMentioningSelf(selfUser), isReply: false)
            }
            return nil
        case .asset(let assetData):
            switch assetData.original.metaData {
            case .audio?:
                return .audio
            case .video?:
                return .video
            case .image:
                return .image
            default:
                return .fileUpload
            }
        default:
           return .undefined
        }
    }
    
}<|MERGE_RESOLUTION|>--- conflicted
+++ resolved
@@ -104,88 +104,7 @@
         return .undefined
     }
     
-<<<<<<< HEAD
-    static func typeForMessage(_ message: GenericMessage, conversation: ZMConversation?, in moc: NSManagedObjectContext) -> LocalNotificationContentType? {
-        let selfUser = ZMUser.selfUser(in: moc)
-        
-        func getQuotedMessage(_ textMessageData: Text, conversation: ZMConversation?, in moc: NSManagedObjectContext) -> ZMOTRMessage? {
-            guard let conversation = conversation else {
-                return nil
-            }
-            let quotedMessageId = UUID(uuidString: textMessageData.quote.quotedMessageID)
-            return ZMOTRMessage.fetch(withNonce: quotedMessageId, for: conversation, in: moc)
-        }
-        
-        switch message.content {
-        case .location:
-            return .location
-        case .knock:
-            return .knock
-        case .image:
-            return .image
-        case .ephemeral:
-            if let textMessageData = message.textData {
-                
-                let quotedMessage = getQuotedMessage(textMessageData, conversation: conversation, in: moc)
-                return .ephemeral(isMention: textMessageData.isMentioningSelf(selfUser), isReply: textMessageData.isQuotingSelf(quotedMessage))
-            } else {
-                return .ephemeral(isMention: false, isReply: false)
-            }
-        case .text:
-            if let textMessageData = message.textData,
-                let text = message.textData?.content.removingExtremeCombiningCharacters, !text.isEmpty {
-                
-                let quotedMessage = getQuotedMessage(textMessageData, conversation: conversation, in: moc)
-                return .text(text, isMention: textMessageData.isMentioningSelf(selfUser), isReply: textMessageData.isQuotingSelf(quotedMessage))
-            } else {
-                return nil
-            }
-        case .composite:
-            if let textData = message.composite.items.compactMap({ $0.text }).first {
-                return .text(textData.content, isMention: textData.isMentioningSelf(selfUser), isReply: false)
-            }
-            return nil
-        case .asset(let assetData):
-            switch assetData.original.metaData {
-            case .audio?:
-                return .audio
-            case .video?:
-                return .video
-            default:
-                return .fileUpload
-            }
-        default:
-            return nil
-        }
-        //        if let systemMessageData = message.systemMessageData {
-        //                   switch systemMessageData.systemMessageType {
-        //                   case .participantsAdded:
-        //                       return .participantsAdded
-        //                   case .participantsRemoved:
-        //                       return .participantsRemoved
-        //                   case .messageTimerUpdate:
-        //                       let value = MessageDestructionTimeoutValue(rawValue: TimeInterval(systemMessageData.messageTimer?.doubleValue ?? 0))
-        //                       if value == .none {
-        //                           return .messageTimerUpdate(nil)
-        //                       } else {
-        //                           return .messageTimerUpdate(value.displayString)
-        //                       }
-        //                   default:
-        //                       return nil
-        //                   }
-        //               }
-    }
-}
 
-public func ==(rhs: LocalNotificationContentType, lhs: LocalNotificationContentType) -> Bool {
-    switch (rhs, lhs) {
-    case (.text(let left), .text(let right)):
-        return left == right
-    case (.image, .image), (.video, .video), (.audio, .audio), (.location, .location), (.fileUpload, .fileUpload), (.knock, .knock), (.undefined, .undefined), (.reaction, .reaction), (.messageTimerUpdate, .messageTimerUpdate):
-        return true
-    default:
-        return false
-=======
     static func typeForMessage(_ event: ZMUpdateEvent, conversation: ZMConversation?, in moc: NSManagedObjectContext) -> LocalNotificationContentType? {
         
         switch event.type {
@@ -211,7 +130,6 @@
         default:
             return nil
         }
->>>>>>> b0525bc7
     }
     
     static func typeForMessage(_ message: GenericMessage, conversation: ZMConversation?, in moc: NSManagedObjectContext) -> LocalNotificationContentType? {
