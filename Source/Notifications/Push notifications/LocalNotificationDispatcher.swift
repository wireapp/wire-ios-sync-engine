--- conflicted
+++ resolved
@@ -36,32 +36,20 @@
     let failedMessageNotifications: ZMLocalNotificationSet
     
     unowned let application: ZMApplication
-<<<<<<< HEAD
-    unowned let userSession: ZMUserSession
-=======
     weak var operationStatus: OperationStatus?
 
->>>>>>> e71d2271
     let syncMOC: NSManagedObjectContext
     private(set) var isTornDown: Bool
     private var observers: [Any] = []
     
     var localNotificationBuffer = [ZMLocalNotification]()
     
-<<<<<<< HEAD
-    @objc(initWithManagedObjectContext:foregroundNotificationDelegate:application:userSession:)
-    public init(in managedObjectContext: NSManagedObjectContext,
-                foregroundNotificationDelegate: ForegroundNotificationsDelegate,
-                application: ZMApplication,
-                userSession: ZMUserSession) {
-=======
     @objc(initWithManagedObjectContext:foregroundNotificationDelegate:application:operationStatus:)
     public init(in managedObjectContext: NSManagedObjectContext,
                 foregroundNotificationDelegate: ForegroundNotificationsDelegate,
                 application: ZMApplication,
                 operationStatus: OperationStatus
         ) {
->>>>>>> e71d2271
         self.syncMOC = managedObjectContext
         self.foregroundNotificationDelegate = foregroundNotificationDelegate
         self.eventNotifications = ZMLocalNotificationSet(application: application, archivingKey: "ZMLocalNotificationDispatcherEventNotificationsKey", keyValueStore: managedObjectContext)
@@ -69,11 +57,7 @@
         self.callingNotifications = ZMLocalNotificationSet(application: application, archivingKey: "ZMLocalNotificationDispatcherCallingNotificationsKey", keyValueStore: managedObjectContext)
         self.messageNotifications = ZMLocalNotificationSet(application: application, archivingKey: "ZMLocalNotificationDispatcherMessageNotificationsKey", keyValueStore: managedObjectContext)
         self.application = application
-<<<<<<< HEAD
-        self.userSession = userSession
-=======
         self.operationStatus = operationStatus
->>>>>>> e71d2271
         self.isTornDown = false
         super.init()
         observers.append(
@@ -100,11 +84,7 @@
     /// session, otherwise it is directed to the system via UIApplication.
     ///
     func scheduleLocalNotification(_ note: ZMLocalNotification) {        
-<<<<<<< HEAD
-        if userSession.operationStatus?.operationState == .foreground {
-=======
         if operationStatus?.operationState == .foreground {
->>>>>>> e71d2271
             self.foregroundNotificationDelegate?.didReceieveLocal(notification: note, application: application)
         } else {
             application.scheduleLocalNotification(note.uiLocalNotification)
