--- conflicted
+++ resolved
@@ -38,15 +38,10 @@
 @property (nonatomic) NSManagedObjectContext *syncMOC;
 @property (nonatomic) ZMLocalNotificationSet *failedMessageNotifications;
 @property (nonatomic) ZMLocalNotificationSet *eventsNotifications;
-<<<<<<< HEAD
 @property (nonatomic) ZMLocalNotificationSet *messageNotifications;
-=======
+
 @property (nonatomic) BOOL isTornDown;
 @property (nonatomic) id<ZMApplication> sharedApplication;
->>>>>>> c6d0ad36
-
-@property (nonatomic) BOOL isTornDown;
-@property (nonatomic) UIApplication *sharedApplication;
 @property (nonatomic) SessionTracker *sessionTracker;
 
 @end
@@ -60,21 +55,13 @@
 ZM_EMPTY_ASSERTING_INIT();
 
 - (instancetype)initWithManagedObjectContext:(NSManagedObjectContext *)moc
-<<<<<<< HEAD
-                           sharedApplication:(UIApplication *)sharedApplication
-=======
                            sharedApplication:(id<ZMApplication>)sharedApplication
->>>>>>> c6d0ad36
 {
     return [self initWithManagedObjectContext:moc sharedApplication:sharedApplication eventNotificationSet:nil failedNotificationSet:nil messageNotifications:nil];
 }
 
 - (instancetype)initWithManagedObjectContext:(NSManagedObjectContext *)moc
-<<<<<<< HEAD
-                           sharedApplication:(UIApplication *)sharedApplication
-=======
                            sharedApplication:(id<ZMApplication>)sharedApplication
->>>>>>> c6d0ad36
                         eventNotificationSet:(ZMLocalNotificationSet *)eventNotificationSet
                        failedNotificationSet:(ZMLocalNotificationSet *)failedNotificationSet
                         messageNotifications:(ZMLocalNotificationSet *)messageNotifications
