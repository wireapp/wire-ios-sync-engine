//
// Wire
// Copyright (C) 2020 Wire Swiss GmbH
//
// This program is free software: you can redistribute it and/or modify
// it under the terms of the GNU General Public License as published by
// the Free Software Foundation, either version 3 of the License, or
// (at your option) any later version.
//
// This program is distributed in the hope that it will be useful,
// but WITHOUT ANY WARRANTY; without even the implied warranty of
// MERCHANTABILITY or FITNESS FOR A PARTICULAR PURPOSE. See the
// GNU General Public License for more details.
//
// You should have received a copy of the GNU General Public License
// along with this program. If not, see http://www.gnu.org/licenses/.
//

import Foundation

<<<<<<< HEAD
protocol UnauthenticatedSessionStatusDelegate: AnyObject {
    
=======
protocol CompanyLoginURLActionProcessorDelegate: AnyObject {

>>>>>>> 547faa05
    var isAllowedToCreateNewAccount: Bool { get }

}

class CompanyLoginURLActionProcessor: URLActionProcessor {
<<<<<<< HEAD
    
    private weak var delegate: UnauthenticatedSessionStatusDelegate?
    private var authenticationStatus: ZMAuthenticationStatus
    
    init(delegate: UnauthenticatedSessionStatusDelegate, authenticationStatus: ZMAuthenticationStatus) {
=======

    private weak var delegate: CompanyLoginURLActionProcessorDelegate?
    private var authenticationStatus: ZMAuthenticationStatus

    init(delegate: CompanyLoginURLActionProcessorDelegate, authenticationStatus: ZMAuthenticationStatus) {
>>>>>>> 547faa05
        self.delegate = delegate
        self.authenticationStatus = authenticationStatus
    }

    func process(urlAction: URLAction, delegate presentationDelegate: PresentationDelegate?) {
        switch urlAction {
        case .companyLoginSuccess(let userInfo):
            authenticationStatus.loginSucceeded(with: userInfo)
        case .startCompanyLogin(let code):
            guard delegate?.isAllowedToCreateNewAccount == true else {
                presentationDelegate?.failedToPerformAction(urlAction, error: SessionManager.AccountError.accountLimitReached)
                return
            }
            authenticationStatus.notifyCompanyLoginCodeDidBecomeAvailable(code)
        default:
            break
        }

        // Delete the url scheme verification token
        CompanyLoginVerificationToken.flush()

        presentationDelegate?.completedURLAction(urlAction)
    }

}<|MERGE_RESOLUTION|>--- conflicted
+++ resolved
@@ -18,31 +18,18 @@
 
 import Foundation
 
-<<<<<<< HEAD
 protocol UnauthenticatedSessionStatusDelegate: AnyObject {
-    
-=======
-protocol CompanyLoginURLActionProcessorDelegate: AnyObject {
 
->>>>>>> 547faa05
     var isAllowedToCreateNewAccount: Bool { get }
 
 }
 
 class CompanyLoginURLActionProcessor: URLActionProcessor {
-<<<<<<< HEAD
     
     private weak var delegate: UnauthenticatedSessionStatusDelegate?
     private var authenticationStatus: ZMAuthenticationStatus
     
     init(delegate: UnauthenticatedSessionStatusDelegate, authenticationStatus: ZMAuthenticationStatus) {
-=======
-
-    private weak var delegate: CompanyLoginURLActionProcessorDelegate?
-    private var authenticationStatus: ZMAuthenticationStatus
-
-    init(delegate: CompanyLoginURLActionProcessorDelegate, authenticationStatus: ZMAuthenticationStatus) {
->>>>>>> 547faa05
         self.delegate = delegate
         self.authenticationStatus = authenticationStatus
     }
