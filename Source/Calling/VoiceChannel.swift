--- conflicted
+++ resolved
@@ -81,11 +81,7 @@
 public protocol CallObservers : NSObjectProtocol {
     
     /// Add observer of voice channel state. Returns a token which needs to be retained as long as the observer should be active.
-<<<<<<< HEAD
-    func addCallStateObserver(_ observer: WireCallCenterCallStateObserver) -> WireCallCenterObserverToken
-=======
-    func addStateObserver(_ observer: VoiceChannelStateObserver) -> Any
->>>>>>> 86766531
+    func addCallStateObserver(_ observer: WireCallCenterCallStateObserver) -> Any
     
     /// Add observer of voice channel participants. Returns a token which needs to be retained as long as the observer should be active.
     func addParticipantObserver(_ observer: VoiceChannelParticipantObserver) -> Any
@@ -97,10 +93,6 @@
     func addReceivedVideoObserver(_ observer: ReceivedVideoObserver) -> Any
     
     /// Add observer of the state of all voice channels. Returns a token which needs to be retained as long as the observer should be active.
-<<<<<<< HEAD
-    static func addCallStateObserver(_ observer: WireCallCenterCallStateObserver, userSession: ZMUserSession) -> WireCallCenterObserverToken
-=======
-    static func addStateObserver(_ observer: VoiceChannelStateObserver, userSession: ZMUserSession) -> Any
->>>>>>> 86766531
+    static func addCallStateObserver(_ observer: WireCallCenterCallStateObserver, userSession: ZMUserSession) -> Any
     
 }