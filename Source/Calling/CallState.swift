--- conflicted
+++ resolved
@@ -79,7 +79,6 @@
     case established = 1
     /// No relay candidate, though audio may still connect.
     case networkProblem = 2
-<<<<<<< HEAD
 }
 
 
@@ -93,8 +92,6 @@
     case established = 1
     /// No relay candidate -- audio MAY still connect
     case networkProblem = 2
-=======
->>>>>>> 63d11bd0
 }
 
 
