//
// Wire
// Copyright (C) 2017 Wire Swiss GmbH
//
// This program is free software: you can redistribute it and/or modify
// it under the terms of the GNU General Public License as published by
// the Free Software Foundation, either version 3 of the License, or
// (at your option) any later version.
//
// This program is distributed in the hope that it will be useful,
// but WITHOUT ANY WARRANTY; without even the implied warranty of
// MERCHANTABILITY or FITNESS FOR A PARTICULAR PURPOSE. See the
// GNU General Public License for more details.
//
// You should have received a copy of the GNU General Public License
// along with this program. If not, see http://www.gnu.org/licenses/.
//

import Foundation
import avs

<<<<<<< HEAD
public struct AVSCallMember : Hashable {
    
    let remoteId: UUID
    let audioEstablished: Bool
    let videoState: VideoState
    let networkCondition: NetworkCondition
    
    init?(wcallMember: wcall_member) {
        guard let remoteId = UUID(cString:wcallMember.userid) else { return nil }
        self.remoteId = remoteId
        audioEstablished = (wcallMember.audio_estab != 0)
        videoState = VideoState(rawValue: wcallMember.video_recv) ?? .stopped
        networkCondition = .normal
    }
    
    init(userId : UUID, audioEstablished: Bool = false, videoState: VideoState = .stopped, networkCondition: NetworkCondition = .normal) {
        self.remoteId = userId
        self.audioEstablished = audioEstablished
        self.videoState = videoState
        self.networkCondition = networkCondition
    }
    
    public var hashValue: Int {
        return remoteId.hashValue
    }
    
    public static func ==(lhs: AVSCallMember, rhs: AVSCallMember) -> Bool {
        return lhs.remoteId == rhs.remoteId
    }
}

public enum NetworkCondition: Int32 {
    case normal = 1
    case medium = 2
    case poor = 3
}

public enum VideoState: Int32 {
    /// Sender is not sending video
    case stopped = 0
    /// Sender is sending video
    case started = 1
    /// Sender is sending video but currently has a bad connection
    case badConnection = 2
    /// Sender has paused the video
    case paused = 3
}

public enum AVSCallType: Int32 {
    case normal = 0
    case video = 1
    case audioOnly = 2
}
=======
private let zmLog = ZMSLog(tag: "calling")
>>>>>>> 8e0eecb6

/**
 * The type of objects that can provide an interface to calling APIs.
 * This provides strong typing, dependency injection and better testing.
 */

public protocol AVSWrapperType {
    init(userId: UUID, clientId: String, observer: UnsafeMutableRawPointer?)
    func startCall(conversationId: UUID, callType: AVSCallType, conversationType: AVSConversationType, useCBR: Bool) -> Bool
    func answerCall(conversationId: UUID, callType: AVSCallType, useCBR: Bool) -> Bool
    func endCall(conversationId: UUID)
    func rejectCall(conversationId: UUID)
    func close()
    func received(callEvent: CallEvent)
    func setVideoState(conversationId: UUID, videoState: VideoState)
    func handleResponse(httpStatus: Int, reason: String, context: WireCallMessageToken)
    func members(in conversationId: UUID) -> [AVSCallMember]
    func update(callConfig: String?, httpStatusCode: Int)
}


/**
 * An object that provides an interface to the AVS APIs.
 */

public class AVSWrapper: AVSWrapperType {

    /// The wrapped `wcall` instance.
    private let handle: UnsafeMutableRawPointer

    // MARK: - Initialization

    /// Initializes avs.
    private static var initialize: () -> Void = {
        let resultValue = wcall_init()
        if resultValue != 0 {
            fatal("Failed to initialise AVS (error code: \(resultValue))")
        }
        return {}
    }()

    /**
     * Creates the wrapper around `wcall`.
     * - parameter userId: The identifier of the user that owns the calling center.
     * - parameter clientId: The identifier of the current client (this device).
     * - parameter observer: The raw pointer to the object that will receive events from AVS.
     * This must be a pointer to a `WireCallCenterV3` object. If it isn't, the notifications
     * won't be handled.
     */

    required public init(userId: UUID, clientId: String, observer: UnsafeMutableRawPointer?) {
        AVSWrapper.initialize()
        
        handle = wcall_create(userId.transportString(),
                              clientId,
                              readyHandler,
                              sendCallMessageHandler,
                              incomingCallHandler,
                              missedCallHandler,
                              answeredCallHandler,
                              establishedCallHandler,
                              closedCallHandler,
                              callMetricsHandler,
                              requestCallConfigHandler,
                              constantBitRateChangeHandler,
                              videoStateChangeHandler,
                              observer)

        wcall_set_data_chan_estab_handler(handle, dataChannelEstablishedHandler)
        wcall_set_group_changed_handler(handle, groupMemberHandler, observer)
<<<<<<< HEAD
        wcall_set_network_quality_handler(handle, networkQualityHandler, 5, observer)
=======
        wcall_set_media_stopped_handler(handle, mediaStoppedChangeHandler)
>>>>>>> 8e0eecb6
    }

    // MARK: - Convenience Methods

    /// Requests AVS to initiate a call.
    public func startCall(conversationId: UUID, callType: AVSCallType, conversationType: AVSConversationType, useCBR: Bool) -> Bool {
        let didStart = wcall_start(handle, conversationId.transportString(), callType.rawValue, conversationType.rawValue, useCBR ? 1 : 0)
        return didStart == 0
    }

    /// Marks the call as answered in AVS.
    public func answerCall(conversationId: UUID, callType: AVSCallType, useCBR: Bool) -> Bool {
        let didAnswer = wcall_answer(handle, conversationId.transportString(), callType.rawValue, useCBR ? 1 : 0)
        return didAnswer == 0
    }

    /// Marks the call as ended in AVS.
    public func endCall(conversationId: UUID) {
        wcall_end(handle, conversationId.transportString())
    }

    /// Marks the call as rejected in AVS.
    public func rejectCall(conversationId: UUID) {
        wcall_reject(handle, conversationId.transportString())
    }

    /// Closes the `wcall` handler. This object becomes invalid after this method is called.
    public func close() {
        wcall_destroy(handle)
    }

    /// Changes the video state in AVS for the given conversation.
    public func setVideoState(conversationId: UUID, videoState: VideoState) {
        wcall_set_video_send_state(handle, conversationId.transportString(), videoState.rawValue)
    }

    /// Passes the response of the calling config request to AVS.
    public func handleResponse(httpStatus: Int, reason: String, context: WireCallMessageToken) {
        wcall_resp(handle, Int32(httpStatus), "", context)
    }

    /// Notifies AVS that we received a remote event.
    public func received(callEvent: CallEvent) {
        callEvent.data.withUnsafeBytes { (bytes: UnsafePointer<UInt8>) in
            let currentTime = UInt32(callEvent.currentTimestamp.timeIntervalSince1970)
            let serverTime = UInt32(callEvent.serverTimestamp.timeIntervalSince1970)
            zmLog.debug("wcall_recv_msg: currentTime = \(currentTime), serverTime = \(serverTime)")
            wcall_recv_msg(handle, bytes, callEvent.data.count, currentTime, serverTime, callEvent.conversationId.transportString(), callEvent.userId.transportString(), callEvent.clientId)
        }
    }

    /// Updates the calling config.
    public func update(callConfig: String?, httpStatusCode: Int) {
        wcall_config_update(handle, httpStatusCode == 200 ? 0 : EPROTO, callConfig ?? "")
    }

    /// Returns the list of members in the conversation.
    public func members(in conversationId: UUID) -> [AVSCallMember] {
        guard let membersRef = wcall_get_members(handle, conversationId.transportString()) else { return [] }
        
        let cMembers = membersRef.pointee
        var callMembers = [AVSCallMember]()
        for i in 0..<cMembers.membc {
            guard let cMember = cMembers.membv?[Int(i)],
                let member = AVSCallMember(wcallMember: cMember)
                else { continue }
            callMembers.append(member)
        }
        wcall_free_members(membersRef)
        
        return callMembers
    }

    // MARK: - C Callback Handlers

    private let constantBitRateChangeHandler: ConstantBitRateChangeHandler = { _, enabledFlag, contextRef in
        AVSWrapper.withCallCenter(contextRef, enabledFlag) {
            $0.handleConstantBitRateChange(enabled: $1)
        }
    }

    private let videoStateChangeHandler: VideoStateChangeHandler = { userId, state, contextRef in
        AVSWrapper.withCallCenter(contextRef, userId, state) {
            $0.handleVideoStateChange(userId: $1, newState: $2)
        }
    }

    private let incomingCallHandler: IncomingCallHandler = { conversationId, messageTime, userId, isVideoCall, shouldRing, contextRef in
        AVSWrapper.withCallCenter(contextRef, conversationId, messageTime, userId, isVideoCall, shouldRing) {
            $0.handleIncomingCall(conversationId: $1, messageTime: $2, userId: $3, isVideoCall: $4, shouldRing: $5)
        }
    }

    private let missedCallHandler: MissedCallHandler = { conversationId, messageTime, userId, isVideoCall, contextRef in
        zmLog.debug("missedCallHandler: messageTime = \(messageTime)")
        AVSWrapper.withCallCenter(contextRef, conversationId, messageTime, userId, isVideoCall) {
            $0.handleMissedCall(conversationId: $1, messageTime: $2, userId: $3, isVideoCall: $4)
        }
    }

    private let answeredCallHandler: AnsweredCallHandler = { conversationId, contextRef in
        AVSWrapper.withCallCenter(contextRef, conversationId) {
            $0.handleAnsweredCall(conversationId: $1)
        }
    }

    private let dataChannelEstablishedHandler: DataChannelEstablishedHandler = { conversationId, userId, contextRef in
        AVSWrapper.withCallCenter(contextRef, conversationId, userId) {
            $0.handleDataChannelEstablishement(conversationId: $1, userId: $2)
        }
    }

    private let establishedCallHandler: CallEstablishedHandler = { conversationId, userId, contextRef in
        AVSWrapper.withCallCenter(contextRef, conversationId, userId) {
            $0.handleEstablishedCall(conversationId: $1, userId: $2)
        }
    }

    private let closedCallHandler: CloseCallHandler = { reason, conversationId, messageTime, userId, contextRef in
        zmLog.debug("closedCallHandler: messageTime = \(messageTime)")
        AVSWrapper.withCallCenter(contextRef, reason, conversationId, messageTime) {
            $0.handleCallEnd(reason: $1, conversationId: $2, messageTime: $3, userId: UUID(rawValue: userId))
        }
    }

    private let callMetricsHandler: CallMetricsHandler = { conversationId, metrics, contextRef in
        AVSWrapper.withCallCenter(contextRef, conversationId, metrics) {
            $0.handleCallMetrics(conversationId: $1, metrics: $2)
        }
    }

    private let requestCallConfigHandler: CallConfigRefreshHandler = { handle, contextRef in
        zmLog.debug("AVS: requestCallConfigHandler \(String(describing: handle)) \(String(describing: contextRef))")
        return AVSWrapper.withCallCenter(contextRef) {
            $0.handleCallConfigRefreshRequest()
        }
    }

    private let readyHandler: CallReadyHandler = { version, contextRef in
        AVSWrapper.withCallCenter(contextRef) {
            $0.setCallReady(version: version)
        }
    }

    private let sendCallMessageHandler: CallMessageSendHandler = { token, conversationId, senderUserId, senderClientId, _, _, data, dataLength, _, contextRef in
        guard let token = token else {
            return EINVAL
        }

        let bytes = UnsafeBufferPointer<UInt8>(start: data, count: dataLength)
        let transformedData = Data(buffer: bytes)

        return AVSWrapper.withCallCenter(contextRef, conversationId, senderUserId, senderClientId) {
            $0.handleCallMessageRequest(token: token, conversationId: $1, senderUserId: $2, senderClientId: $3, data: transformedData)
        }
    }

    private let groupMemberHandler: CallGroupChangedHandler = { conversationIdRef, contextRef in
        AVSWrapper.withCallCenter(contextRef, conversationIdRef) {
            $0.handleGroupMemberChange(conversationId: $1)
        }
    }

    private let mediaStoppedChangeHandler: MediaStoppedChangeHandler = { conversationIdRef, contextRef in
        AVSWrapper.withCallCenter(contextRef, conversationIdRef) {
            $0.handleMediaStopped(conversationId: $1)
        }
    }

}<|MERGE_RESOLUTION|>--- conflicted
+++ resolved
@@ -19,37 +19,6 @@
 import Foundation
 import avs
 
-<<<<<<< HEAD
-public struct AVSCallMember : Hashable {
-    
-    let remoteId: UUID
-    let audioEstablished: Bool
-    let videoState: VideoState
-    let networkCondition: NetworkCondition
-    
-    init?(wcallMember: wcall_member) {
-        guard let remoteId = UUID(cString:wcallMember.userid) else { return nil }
-        self.remoteId = remoteId
-        audioEstablished = (wcallMember.audio_estab != 0)
-        videoState = VideoState(rawValue: wcallMember.video_recv) ?? .stopped
-        networkCondition = .normal
-    }
-    
-    init(userId : UUID, audioEstablished: Bool = false, videoState: VideoState = .stopped, networkCondition: NetworkCondition = .normal) {
-        self.remoteId = userId
-        self.audioEstablished = audioEstablished
-        self.videoState = videoState
-        self.networkCondition = networkCondition
-    }
-    
-    public var hashValue: Int {
-        return remoteId.hashValue
-    }
-    
-    public static func ==(lhs: AVSCallMember, rhs: AVSCallMember) -> Bool {
-        return lhs.remoteId == rhs.remoteId
-    }
-}
 
 public enum NetworkCondition: Int32 {
     case normal = 1
@@ -57,25 +26,7 @@
     case poor = 3
 }
 
-public enum VideoState: Int32 {
-    /// Sender is not sending video
-    case stopped = 0
-    /// Sender is sending video
-    case started = 1
-    /// Sender is sending video but currently has a bad connection
-    case badConnection = 2
-    /// Sender has paused the video
-    case paused = 3
-}
-
-public enum AVSCallType: Int32 {
-    case normal = 0
-    case video = 1
-    case audioOnly = 2
-}
-=======
 private let zmLog = ZMSLog(tag: "calling")
->>>>>>> 8e0eecb6
 
 /**
  * The type of objects that can provide an interface to calling APIs.
@@ -146,11 +97,8 @@
 
         wcall_set_data_chan_estab_handler(handle, dataChannelEstablishedHandler)
         wcall_set_group_changed_handler(handle, groupMemberHandler, observer)
-<<<<<<< HEAD
         wcall_set_network_quality_handler(handle, networkQualityHandler, 5, observer)
-=======
         wcall_set_media_stopped_handler(handle, mediaStoppedChangeHandler)
->>>>>>> 8e0eecb6
     }
 
     // MARK: - Convenience Methods
