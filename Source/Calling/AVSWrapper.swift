--- conflicted
+++ resolved
@@ -80,23 +80,14 @@
         return CallState(wcallState:wcall_get_state(conversationId.transportString()))
     }
     
-<<<<<<< HEAD
     public func startCall(conversationId: UUID, video: Bool, isGroup: Bool) -> Bool {
-        return wcall_start(conversationId.transportString(), video ? 1 : 0, (isGroup ? 1 : 0)) == 0
+        let didStart = wcall_start(conversationId.transportString(), video ? 1 : 0, isGroup ? 1 : 0)
+        return didStart == 0
     }
     
     public func answerCall(conversationId: UUID, isGroup: Bool) -> Bool {
-        return wcall_answer(conversationId.transportString(), isGroup ? 1 : 0) == 0
-=======
-    public func startCall(conversationId: UUID, video isVideo: Bool) -> Bool {
-        let didStart = wcall_start(conversationId.transportString(), (Bool(isVideo) ? 1 : 0))
-        return didStart == 0
-    }
-    
-    public func answerCall(conversationId: UUID) -> Bool {
-        let didAnswer = wcall_answer(conversationId.transportString())
+        let didAnswer = wcall_answer(conversationId.transportString(), isGroup ? 1 : 0)
         return didAnswer == 0
->>>>>>> 0790c248
     }
     
     public func endCall(conversationId: UUID, isGroup: Bool) {
