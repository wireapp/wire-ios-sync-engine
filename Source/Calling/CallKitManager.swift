/*
 * Wire
 * Copyright (C) 2017 Wire Swiss GmbH
 *
 * This program is free software: you can redistribute it and/or modify
 * it under the terms of the GNU General Public License as published by
 * the Free Software Foundation, either version 3 of the License, or
 * (at your option) any later version.
 *
 * This program is distributed in the hope that it will be useful,
 * but WITHOUT ANY WARRANTY; without even the implied warranty of
 * MERCHANTABILITY or FITNESS FOR A PARTICULAR PURPOSE. See the
 * GNU General Public License for more details.
 *
 * You should have received a copy of the GNU General Public License
 * along with this program. If not, see <http://www.gnu.org/licenses/>.
 */

import Foundation
import CallKit
import Intents
import avs
import WireRequestStrategy

protocol CallKitManagerDelegate: AnyObject {

    /// Look a conversation where a call has or will take place

    func lookupConversation(
        by handle: CallHandle,
        completionHandler: @escaping (Result<ZMConversation>) -> Void
    )

    func lookupConversationAndSync(
        by handle: CallHandle,
        completionHandler: @escaping (Result<ZMConversation>) -> Void
    )

    /// End all active calls in all user sessions

    func endAllCalls()

}

@objc
public protocol CallKitManagerInterface {

    var isEnabled: Bool { get set }

    func setDelegate(_ delegate: Any)
    func updateConfiguration()
    func continueUserActivity(_ userActivity: NSUserActivity) -> Bool
    func requestMuteCall(in conversation: ZMConversation, muted: Bool)
    func requestJoinCall(in conversation: ZMConversation, video: Bool)
    func requestEndCall(in conversation: ZMConversation, completion: (() -> Void)?)

}

@objc
public class CallKitManager: NSObject, CallKitManagerInterface {

    // MARK: - Properties

    public var isEnabled: Bool {
        didSet {
            VoIPPushHelper.isCallKitAvailable = isEnabled
        }
    }

    private let application: ZMApplication
    private let requirePushTokenType: PushToken.TokenType

    private let provider: CXProvider
    private let callController: CXCallController
    private weak var mediaManager: MediaManagerType?

    weak var delegate: CallKitManagerDelegate?

    private var callStateObserverToken: Any?
    private var missedCallObserverToken: Any?

    let callRegister = CallKitCallRegister()
    private var connectedCallConversation: ZMConversation?

    private static let logger = Logger(subsystem: "VoIP Push", category: "CallKitManager")

    // MARK: - Life cycle

    public convenience init(
        application: ZMApplication,
        requiredPushTokenType: PushToken.TokenType,
        mediaManager: MediaManagerType
    ) {
        self.init(
            application: application,
            requiredPushTokenType: requiredPushTokenType,
            mediaManager: mediaManager,
            delegate: nil
        )
    }

    convenience init(
        application: ZMApplication,
        requiredPushTokenType: PushToken.TokenType,
        mediaManager: MediaManagerType,
        delegate: CallKitManagerDelegate?
    ) {
        self.init(
            application: application,
            requiredPushTokenType: requiredPushTokenType,
            provider: CXProvider(configuration: CallKitManager.providerConfiguration),
            callController: CXCallController(queue: DispatchQueue.main),
            mediaManager: mediaManager,
            delegate: delegate
        )
    }

    init(
        isEnabled: Bool = false,
        application: ZMApplication,
        requiredPushTokenType: PushToken.TokenType,
        provider: CXProvider,
        callController: CXCallController,
        mediaManager: MediaManagerType?,
        delegate: CallKitManagerDelegate? = nil
    ) {
        self.isEnabled = isEnabled
        self.application = application
        self.requirePushTokenType = requiredPushTokenType
        self.provider = provider
        self.callController = callController
        self.mediaManager = mediaManager
        self.delegate = delegate

        super.init()

        provider.setDelegate(self, queue: nil)

        callStateObserverToken = WireCallCenterV3.addGlobalCallStateObserver(observer: self)
        missedCallObserverToken = WireCallCenterV3.addGlobalMissedCallObserver(observer: self)
    }

    deinit {
        provider.invalidate()
    }

    // MARK: - Delegate

    public func setDelegate(_ delegate: Any) {
        // The type is any as a way to make the CallKitManagerInterface exposed to
        // objective c.
        if let delegate = delegate as? CallKitManagerDelegate {
            self.delegate = delegate
        }
    }

    // MARK: - Configuration

    public func updateConfiguration() {
        Self.logger.trace("update configuration")
        provider.configuration = CallKitManager.providerConfiguration
    }

    static var providerConfiguration: CXProviderConfiguration {
        let localizedName = Bundle.main.infoDictionary?["CFBundleName"] as? String ?? "Wire"
        let configuration = CXProviderConfiguration(localizedName: localizedName)

        configuration.supportsVideo = true
        configuration.maximumCallGroups = 1
        configuration.maximumCallsPerCallGroup = 1
        configuration.supportedHandleTypes = [.generic]
        configuration.ringtoneSound = NotificationSound.call.name

        if let image = UIImage(named: "wire-logo-letter") {
            configuration.iconTemplateImageData = image.pngData()
        }

        return configuration
    }

    // MARK: - Logging

    private func log(
        _ message: String,
        file: String = #file,
        line: Int = #line
    ) {
        let messageWithLineNumber = String(
            format: "%@:%ld: %@",
            URL(fileURLWithPath: file).lastPathComponent,
            line,
            message
        )

        SessionManager.logAVS(message: messageWithLineNumber)
    }

    // MARK: - Actions

    private func actionsToEndAllOngoingCalls(excepting handle: CallHandle) -> [CXAction] {
        return callRegister.allCalls
            .lazy
            .filter { $0.handle != handle }
            .map { CXEndCallAction(call: $0.id) }
    }

    // MARK: - Intents

    func findConversationAssociated(
        with contacts: [INPerson],
        completion: @escaping (ZMConversation) -> Void) {
        guard
            contacts.count == 1,
            let contact = contacts.first,
            let customIdentifier = contact.personHandle?.value,
            let callHandle = CallHandle(encodedString: customIdentifier)
        else {
            return
        }

        delegate?.lookupConversation(by: callHandle) { result in
            guard case .success(let conversation) = result else { return }
            completion(conversation)
        }
    }

    public func continueUserActivity(_ userActivity: NSUserActivity) -> Bool {
        Self.logger.trace("continue user activity")
        guard let interaction = userActivity.interaction else { return false }

        let intent = interaction.intent
        var contacts: [INPerson]?
        var video = false

        // TODO: handle INStartVideoCallIntent for when CallKit video is toggled.

        if let startCallIntent = intent as? INStartCallIntent {
          contacts = startCallIntent.contacts
          video = startCallIntent.callCapability == .videoCall
        }

        if let contacts = contacts {
            findConversationAssociated(with: contacts) { [weak self] conversation in
                self?.requestStartCall(in: conversation, video: video)
            }

            return true

        } else {
            return false
        }
    }

    // MARK: - Requesting actions

    public func requestMuteCall(
        in conversation: ZMConversation,
        muted: Bool
    ) {
        Self.logger.trace("request mute call")

        guard let call = callRegister.lookupCall(by: conversation) else {
            Self.logger.warning("fail: request mute call: call doesn't not exist")
            return
        }

        let action = CXSetMutedCallAction(
            call: call.id,
            muted: muted
        )

        callController.request(CXTransaction(action: action)) { [weak self] error in
            if let error = error {
                Self.logger.error("fail: reuqest mute call: \(error)")
                self?.log("Cannot update call to muted = \(muted): \(error)")
            }
        }
    }

    public func requestJoinCall(
        in conversation: ZMConversation,
        video: Bool
    ) {
        Self.logger.trace("request join call")

        if existsIncomingCall(in: conversation) {
            requestAnswerCall(in: conversation, video: video)
        } else {
            requestStartCall(in: conversation, video: video)
        }
    }

    private func existsIncomingCall(in conversation: ZMConversation) -> Bool {
        guard
            let call = callRegister.lookupCall(by: conversation),
            let existingCall = callController.existingCall(for: call)
        else {
            return false
        }

        return !existingCall.isOutgoing
    }

    func requestStartCall(
        in conversation: ZMConversation,
        video: Bool
    ) {
        Self.logger.trace("request start call")

        guard
            let context = conversation.managedObjectContext,
            let handle = conversation.callHandle
        else {
            Self.logger.warning("fail: request start call: context or handle missing")
            self.log("Ignore request to start call since remoteIdentifier or handle is nil")
            return
        }

        // TODO: do we need to check there doesn't already exist a call?
        let call = callRegister.registerNewCall(with: handle)

        let action = CXStartCallAction(call: call.id, handle: handle.cxHandle)
        action.isVideo = video
        action.contactIdentifier = conversation.localizedCallerName(with: ZMUser.selfUser(in: context))

        let endCallActions = actionsToEndAllOngoingCalls(excepting: handle)
        let transaction = CXTransaction(actions: endCallActions + [action])

        log("request CXStartCallAction")

        callController.request(transaction) { [weak self] error in
            if let error = error as? CXErrorCodeRequestTransactionError, error.code == .callUUIDAlreadyExists {
                Self.logger.info("request start call: call already exists, answering...")
                self?.requestAnswerCall(in: conversation, video: video)
            } else if let error = error {
                Self.logger.error("fail: request start call: \(error)")
                self?.log("Cannot start call: \(error)")
            }
        }
    }

    func requestAnswerCall(in conversation: ZMConversation, video: Bool) {
        Self.logger.trace("request answer call")

        guard let call = callRegister.lookupCall(by: conversation) else {
            Self.logger.warning("fail: request answer call: call doesn't exist")
            return
        }

        let action = CXAnswerCallAction(call: call.id)
        let endPreviousActions = actionsToEndAllOngoingCalls(excepting: call.handle)
        let transaction = CXTransaction(actions: endPreviousActions + [action])

        log("request CXAnswerCallAction")

        callController.request(transaction) { [weak self] error in
            if let error = error {
                Self.logger.error("fail: request answer call: \(error)")
                self?.log("Cannot answer call: \(error)")
            }
        }
    }

    public func requestEndCall(
        in conversation: ZMConversation,
        completion: (() -> Void)? = nil
    ) {
        Self.logger.trace("request end call")

        guard let call = callRegister.lookupCall(by: conversation) else {
            Self.logger.warning("fail: request end call: call doesn't exist")
            return
        }

        let action = CXEndCallAction(call: call.id)
        let transaction = CXTransaction(action: action)

        log("request CXEndCallAction")

        callController.request(transaction) { [weak self] error in
            if let error = error {
                Self.logger.error("fail: request end call: \(error)")
                self?.log("Cannot end call: \(error)")
                conversation.voiceChannel?.leave()
            }

            completion?()
        }
    }

    // MARK: - Reporting calls

    func reportIncomingCallPreemptively(
        handle: CallHandle,
        callerName: String,
        hasVideo: Bool
    ) {
        Self.logger.trace("report incoming call preemptively")

        guard !callRegister.callExists(for: handle) else {
            Self.logger.critical("fail: report incoming call preemptively: call doesn't exist")
            return
        }

        let call = callRegister.registerNewCall(with: handle)

        let update = CXCallUpdate()
        update.localizedCallerName = callerName
        update.remoteHandle = handle.cxHandle
        update.hasVideo = hasVideo
        update.supportsHolding = false
        update.supportsDTMF = false
        update.supportsGrouping = false
        update.supportsUngrouping = false

        provider.reportNewIncomingCall(
            with: call.id,
            update: update
        ) { [weak self] error in
            if let error = error {
                Self.logger.error("fail: report incoming call preemptively: \(error)")
                self?.log("Cannot preemptively report incoming call: \(error)")
                self?.callRegister.unregisterCall(call)
            }
        }
    }

    func reportCallEndedPreemptively(
        handle: CallHandle,
        reason: CXCallEndedReason
    ) {
        Self.logger.trace("report call ended preemptively")

        guard let call = callRegister.lookupCall(by: handle) else {
            Self.logger.critical("fail: report call ended preemptively: call doesn't exist")
            return
        }

        provider.reportCall(
            with: call.id,
            endedAt: nil,
            reason: reason
        )

        callRegister.unregisterCall(call)
    }

    /// Reports an incoming call to CallKit.
    ///
    /// - Parameters:
    ///   - user: The caller.
    ///   - conversation: The conversation in which the call is incoming.
    ///   - hasVideo: Whether the caller has video enabled.

    func reportIncomingCall(
        from user: ZMUser,
        in conversation: ZMConversation,
        hasVideo: Bool
    ) {
        Self.logger.trace("report incoming call")

        guard isEnabled else {
            Self.logger.warning("fail: report incoming call: CallKit not enabled")
            return
        }

        guard let handle = conversation.callHandle else {
            Self.logger.warning("fail: report incoming call: handle doesn't exist")
            log("Cannot report incoming call: conversation is missing handle")
            return
        }

        guard !callRegister.callExists(for: handle)  else {
            Self.logger.warning("fail: report incoming call: call already exists")
            log("Cannot report incoming call: call already exists, probably b/c it was reported earlier for a push notification")
            return
        }

        let update = CXCallUpdate()
        update.localizedCallerName = conversation.localizedCallerName(with: user)
        update.remoteHandle = handle.cxHandle
        update.hasVideo = hasVideo
        update.supportsHolding = false
        update.supportsDTMF = false
        update.supportsGrouping = false
        update.supportsUngrouping = false

        let call = callRegister.registerNewCall(with: handle)

        log("provider.reportNewIncomingCall")

        provider.reportNewIncomingCall(
            with: call.id,
            update: update
        ) { [weak self] error in
            if let error = error {
                Self.logger.error("fail: report incoming call: \(error)")
                self?.log("Cannot report incoming call: \(error)")
                self?.callRegister.unregisterCall(call)
                conversation.voiceChannel?.leave()
            } else {
                Self.logger.info("success: report incoming call")
                self?.mediaManager?.setupAudioDevice()
            }
        }
    }

    /// Reports to CallKit all calls associated with a conversation as ended.
    ///
    /// - Parameters:
    ///   - conversation: The conversation in which the call(s) ended.
    ///   - timestamp: The date at which the call(s) ended.
    ///   - reason: The reason why the call(s) ended.

    func reportCallEnded(
        in conversation: ZMConversation,
        atTime timestamp: Date?,
        reason: CXCallEndedReason
    ) {
        Self.logger.trace("report call ended")

        guard isEnabled else {
            Self.logger.warning("fail: report incoming call: CallKit not enabled")
            return
        }

        let associatedCalls = callRegister.allCalls.filter {
            $0.handle == conversation.callHandle
        }

        for call in associatedCalls {
            Self.logger.info("terminating call: \(String(describing: call))")
            callRegister.unregisterCall(call)
            log("provider.reportCallEndedAt: \(String(describing: timestamp))")
            provider.reportCall(with: call.id, endedAt: timestamp?.clampForCallKit() ?? Date(), reason: reason)
        }
    }

}

// MARK: - Provider delegate

extension CallKitManager: CXProviderDelegate {

    public func providerDidBegin(_ provider: CXProvider) {
        Self.logger.trace("provider did begin")
        log("providerDidBegin: \(provider)")
    }

    public func providerDidReset(_ provider: CXProvider) {
        Self.logger.trace("provider did reset")
        log("providerDidReset: \(provider)")
        mediaManager?.resetAudioDevice()
        callRegister.reset()
        delegate?.endAllCalls()
    }

    public func provider(_ provider: CXProvider, perform action: CXStartCallAction) {
        Self.logger.trace("perform start call action")
        log("perform CXStartCallAction: \(action)")

        guard let call = callRegister.lookupCall(by: action.callUUID) else {
            Self.logger.warning("fail: perform start call action: call doesn't exist")
            log("fail CXStartCallAction because call did not exist")
            action.fail()
            return
        }

        guard let delegate = delegate else {
            Self.logger.warning("fail: perform start call action: delegate doesn't exist")
            log("fail CXStartCallAction because can't fetch conversation")
            action.fail()
            return
        }

        delegate.lookupConversation(by: call.handle) { [weak self] result in
            guard let `self` = self else {
                action.fail()
                return
            }

            switch result {
            case .success(let conversation):
                call.observer.startObservingChanges(in: conversation)

                call.observer.onAnswered = {
                    provider.reportOutgoingCall(with: action.callUUID, startedConnectingAt: Date())
                }

                call.observer.onEstablished = {
                    provider.reportOutgoingCall(with: action.callUUID, connectedAt: Date())
                }

                self.mediaManager?.setupAudioDevice()

                if conversation.voiceChannel?.join(video: action.isVideo) == true {
                    Self.logger.info("success: perform start call action")
                    action.fulfill()
                } else {
                    Self.logger.error("fail: perform start call action: couldn't join call")
                    action.fail()
                }

                let update = CXCallUpdate()
                update.remoteHandle = call.handle.cxHandle
                update.localizedCallerName = conversation.localizedCallerNameForOutgoingCall()
                provider.reportCall(with: action.callUUID, updated: update)

            case .failure(let error):
                Self.logger.error("fail: perform start call action: can't fetch conversation: \(error)")
                self.log("fail CXStartCallAction because can't fetch conversation: \(error)")
                action.fail()
            }
        }
    }

    public func provider(_ provider: CXProvider, perform action: CXAnswerCallAction) {
        Self.logger.trace("perform answer call action")
        log("perform CXAnswerCallAction: \(action)")

        guard let call = callRegister.lookupCall(by: action.callUUID) else {
            Self.logger.warning("fail: perform answer call action: call doesn't exist")
            log("fail CXAnswerCallAction because call did not exist")
            action.fail()
            return
        }

        guard let delegate = delegate else {
            Self.logger.warning("fail: perform answer call action: delegate doesn't exist")
            log("fail CXAnswerCallAction because can't fetch conversation")
            action.fail()
            return
        }

        delegate.lookupConversationAndSync(by: call.handle) { [weak self] result in
            guard let `self` = self else {
                action.fail()
                return
            }

            switch result {
            case .success(let conversation):
                call.observer.startObservingChanges(in: conversation)

                call.observer.onEstablished = { [weak self] in
                    Self.logger.info("success: perform answer call action")

                    // Users join conferences in a muted state, so we want to make sure
                    // that the CallKit mute state is in sync with the voice channel mute state.
                    if let voiceChannel = conversation.voiceChannel {
                        self?.requestMuteCall(in: conversation, muted: voiceChannel.muted)
                    }

                    action.fulfill()
                }

                call.observer.onFailedToJoin = {
                    Self.logger.error("fail: perform answer call action: failed to join")
                    action.fail()
                }

                call.observer.onTerminated = { [weak self] reason in
                    self?.reportCallEnded(
                        in: conversation,
                        atTime: nil,
                        reason: reason.CXCallEndedReason
                    )
                }

                Self.logger.info("joining the call...")
                self.mediaManager?.setupAudioDevice()

                if conversation.voiceChannel?.join(video: false) != true {
                    Self.logger.error("fail: perform answer call action: couldn't join call")
                    action.fail()
                }

            case .failure(let error):
                Self.logger.error("fail: perform answer call action: couldn't fetch conversation: \(error)")
                self.log("fail CXAnswerCallAction because can't fetch conversation: \(error)")
                action.fail()
            }
        }
    }

    public func provider(_ provider: CXProvider, perform action: CXEndCallAction) {
        Self.logger.trace("perform end call action")
        log("perform CXEndCallAction: \(action)")

        guard let call = callRegister.lookupCall(by: action.callUUID) else {
            Self.logger.warning("fail: perform end call action: call doesn't exist")
            log("fail CXEndCallAction because call did not exist")
            action.fail()
            return
        }

        callRegister.unregisterCall(call)

        guard let delegate = delegate else {
            Self.logger.warning("fail: perform end call action: delegate doesn't exist")
            log("fail CXEndCallAction because can't fetch conversation")
            action.fail()
            return
        }

        delegate.lookupConversation(by: call.handle) { [weak self] result in
            guard let `self` = self else {
                action.fail()
                return
            }

            switch result {
            case .success(let conversation):
                conversation.voiceChannel?.leave()
                action.fulfill()
                Self.logger.info("success: perform end call action")

            case .failure(let error):
                Self.logger.error("fail: perform end call action: couldn't fetch conversation: \(error)")
                self.log("fail CXEndCallAction because can't fetch conversation: \(error)")
                action.fail()
            }
        }
    }

    public func provider(_ provider: CXProvider, perform action: CXSetHeldCallAction) {
        log("perform CXSetHeldCallAction: \(action)")

        guard let call = callRegister.lookupCall(by: action.callUUID) else {
            log("fail CXSetHeldCallAction because call did not exist")
            action.fail()
            return
        }

        guard let delegate = delegate else {
            log("fail CXSetHeldCallAction because can't fetch conversation")
            action.fail()
            return
        }

        delegate.lookupConversation(by: call.handle) { [weak self] result in
            guard let `self` = self else {
                action.fail()
                return
            }

            switch result {
            case .success(let conversation):
                conversation.voiceChannel?.muted = action.isOnHold
                action.fulfill()

            case .failure(let error):
                self.log("fail CXSetHeldCallAction because can't fetch conversation: \(error)")
                action.fail()
            }
        }
    }

    public func provider(_ provider: CXProvider, perform action: CXSetMutedCallAction) {
        log("perform CXSetMutedCallAction: \(action)")

        guard let call = callRegister.lookupCall(by: action.callUUID) else {
            log("fail CXSetMutedCallAction because call did not exist")
            action.fail()
            return
        }

        guard let delegate = delegate else {
            log("fail CXSetMutedCallAction because can't fetch conversation")
            action.fail()
            return
        }

        delegate.lookupConversation(by: call.handle) { [weak self] result in
            guard let `self` = self else {
                action.fail()
                return
            }

            switch result {
            case .success(let conversation):
                conversation.voiceChannel?.muted = action.isMuted
                action.fulfill()

            case .failure(let error):
                self.log("fail CXSetMutedCallAction because can't fetch conversation: \(error)")
                action.fail()
            }
        }
    }

    public func provider(_ provider: CXProvider, didActivate audioSession: AVAudioSession) {
        Self.logger.trace("provider did activate audio session")
        log("didActivate audioSession")
        mediaManager?.startAudio()
    }

    public func provider(_ provider: CXProvider, didDeactivate audioSession: AVAudioSession) {
        Self.logger.trace("provider did deactivate audio session")
        log("didDeactivate audioSession")
        mediaManager?.resetAudioDevice()
    }

}

// MARK: - Callstate observer

extension CallKitManager: WireCallCenterCallStateObserver, WireCallCenterMissedCallObserver {

    private var shouldHandleCallStates: Bool {
        switch (requirePushTokenType, application.applicationState) {
        case (.standard, .background):
            // Processing call states in the background wiLl interfere with
            // CallKit calls triggered from the NSE.
            return false

        default:
            return true
        }
    }

    public func callCenterDidChange(
        callState: CallState,
        conversation: ZMConversation,
        caller: UserType,
        timestamp: Date?,
        previousCallState: CallState?
    ) {
        Self.logger.trace("received new call state: \(callState)")

        guard shouldHandleCallStates else {
            Self.logger.info("not handling call state: app state is \(String(describing: application.applicationState))")
            return
        }

        switch callState {
        case .incoming(let hasVideo, let shouldRing, degraded: _):
            if shouldRing {
                Self.logger.info("should report an incoming call")

                guard
                    let caller = caller as? ZMUser,
                    conversation.mutedMessageTypesIncludingAvailability == .none,
                    !conversation.needsToBeUpdatedFromBackend
                else {
                    Self.logger.info("will not report incoming call, criteria not met")
                    return
                }

                reportIncomingCall(
                    from: caller,
                    in: conversation,
                    hasVideo: hasVideo
                )

            } else {
                Self.logger.info("will report call ended, reason unanswered")

                reportCallEnded(
                    in: conversation,
                    atTime: timestamp,
                    reason: .unanswered
                )
            }

        case .terminating(let reason):
            Self.logger.info("will report call ended, reason: \(reason)")
            reportCallEnded(
                in: conversation,
                atTime: timestamp,
                reason: reason.CXCallEndedReason
            )

        default:
            break
        }
    }

    public func callCenterMissedCall(
        conversation: ZMConversation,
        caller: UserType,
        timestamp: Date,
        video: Bool
    ) {
        guard isEnabled else { return }

        // Since we missed the call we will not have an assigned callUUID and can just create a random one
        provider.reportCall(
            with: UUID(),
            endedAt: timestamp,
            reason: .unanswered
        )
    }

}

// MARK: - Helpers

private extension Date {

    func clampForCallKit() -> Date {
        let twoWeeksBefore = Calendar.current.date(byAdding: .day, value: -14, to: Date()) ?? Date()
        return clamp(between: twoWeeksBefore, and: Date())
    }

    func clamp(between fromDate: Date, and toDate: Date) -> Date {
        if timeIntervalSinceReferenceDate < fromDate.timeIntervalSinceReferenceDate {
            return fromDate
        } else if timeIntervalSinceReferenceDate > toDate.timeIntervalSinceReferenceDate {
            return toDate
        } else {
            return self
        }
    }
}

extension ZMConversation {

    var callHandle: CallHandle? {
        guard
            let context = managedObjectContext,
            let userID = ZMUser.selfUser(in: context).remoteIdentifier,
            let conversationID = remoteIdentifier
        else {
            return nil
        }

        return CallHandle(
            accountID: userID,
            conversationID: conversationID
        )
    }

    func localizedCallerNameForOutgoingCall() -> String? {
        guard let managedObjectContext = self.managedObjectContext  else { return nil }

        return localizedCallerName(with: ZMUser.selfUser(in: managedObjectContext))
    }

}

extension CXCallAction {

    func conversation(in context: NSManagedObjectContext) -> ZMConversation? {
        return ZMConversation.fetch(with: callUUID, in: context)
    }

}

extension CallClosedReason {

    var CXCallEndedReason: CXCallEndedReason {
        switch self {
        case .timeout, .timeoutECONN:
            return .unanswered
        case .normal, .canceled:
            return .remoteEnded
        case .anweredElsewhere:
            return .answeredElsewhere
        case .rejectedElsewhere:
            return .declinedElsewhere
        default:
            return .failed
        }
    }

}

extension CallKitCallRegister {

<<<<<<< HEAD
    public var onAnswered: (() -> Void)?
    public var onEstablished: (() -> Void)?
    public var onFailedToJoin: (() -> Void)?

    public init(conversation: ZMConversation) {
        token = WireCallCenterV3.addCallStateObserver(observer: self, for: conversation, context: conversation.managedObjectContext!)
    }

    public func callCenterDidChange(callState: CallState, conversation: ZMConversation, caller: UserType, timestamp: Date?, previousCallState: CallState?) {
        switch callState {
        case .answered(degraded: false):
            onAnswered?()
        case .establishedDataChannel, .established:
            onEstablished?()
        case .terminating(reason: let reason):
            switch reason {
            case .inputOutputError, .internalError, .unknown, .lostMedia, .anweredElsewhere:
                onFailedToJoin?()
            default:
                break
            }
        default:
            break
        }
=======
    func lookupCall(by conversation: ZMConversation) -> CallKitCall? {
        guard let handle = conversation.callHandle else { return nil }
        return lookupCall(by: handle)
>>>>>>> 0865469b
    }

}

private extension CXCallController {

    func existingCall(for callKitCall: CallKitCall) -> CXCall? {
        return callObserver.calls.first { $0.uuid == callKitCall.id }
    }

}<|MERGE_RESOLUTION|>--- conflicted
+++ resolved
@@ -968,36 +968,9 @@
 
 extension CallKitCallRegister {
 
-<<<<<<< HEAD
-    public var onAnswered: (() -> Void)?
-    public var onEstablished: (() -> Void)?
-    public var onFailedToJoin: (() -> Void)?
-
-    public init(conversation: ZMConversation) {
-        token = WireCallCenterV3.addCallStateObserver(observer: self, for: conversation, context: conversation.managedObjectContext!)
-    }
-
-    public func callCenterDidChange(callState: CallState, conversation: ZMConversation, caller: UserType, timestamp: Date?, previousCallState: CallState?) {
-        switch callState {
-        case .answered(degraded: false):
-            onAnswered?()
-        case .establishedDataChannel, .established:
-            onEstablished?()
-        case .terminating(reason: let reason):
-            switch reason {
-            case .inputOutputError, .internalError, .unknown, .lostMedia, .anweredElsewhere:
-                onFailedToJoin?()
-            default:
-                break
-            }
-        default:
-            break
-        }
-=======
     func lookupCall(by conversation: ZMConversation) -> CallKitCall? {
         guard let handle = conversation.callHandle else { return nil }
         return lookupCall(by: handle)
->>>>>>> 0865469b
     }
 
 }
