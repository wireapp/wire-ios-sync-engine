//
// Wire
// Copyright (C) 2017 Wire Swiss GmbH
//
// This program is free software: you can redistribute it and/or modify
// it under the terms of the GNU General Public License as published by
// the Free Software Foundation, either version 3 of the License, or
// (at your option) any later version.
//
// This program is distributed in the hope that it will be useful,
// but WITHOUT ANY WARRANTY; without even the implied warranty of
// MERCHANTABILITY or FITNESS FOR A PARTICULAR PURPOSE. See the
// GNU General Public License for more details.
//
// You should have received a copy of the GNU General Public License
// along with this program. If not, see http://www.gnu.org/licenses/.
//

import Foundation


protocol SelfPostingNotification {
    static var notificationName : Notification.Name { get }
}

extension SelfPostingNotification {
    static var userInfoKey : String { return notificationName.rawValue }
    
    func post(in context: NotificationContext) {
        NotificationInContext(name: type(of:self).notificationName, context: context, userInfo: [type(of:self).userInfoKey : self]).post()
    }
}



/// MARK - Video call observer

struct WireCallCenterV3VideoNotification : SelfPostingNotification {
    static let notificationName = Notification.Name("WireCallCenterVideoNotification")
    
    let receivedVideoState : ReceivedVideoState
    
    init(receivedVideoState: ReceivedVideoState) {
        self.receivedVideoState = receivedVideoState
    }

}



/// MARK - Call state observer

public protocol WireCallCenterCallStateObserver : class {
    func callCenterDidChange(callState: CallState, conversationId: UUID, userId: UUID?, timeStamp: Date?)
}

public struct WireCallCenterCallStateNotification : SelfPostingNotification {
    static let notificationName = Notification.Name("WireCallCenterNotification")
    
    let callState : CallState
    let conversationId : UUID
    let userId : UUID?
    let messageTime : Date?
}



/// MARK - Missed call observer

public protocol WireCallCenterMissedCallObserver : class {
    func callCenterMissedCall(conversationId: UUID, userId: UUID, timestamp: Date, video: Bool)
}

public struct WireCallCenterMissedCallNotification : SelfPostingNotification {
    static let notificationName = Notification.Name("WireCallCenterMissedCallNotification")
    
    let conversationId : UUID
    let userId : UUID
    let timestamp: Date
    let video: Bool
}



/// MARK - ConferenceParticipantsObserver
protocol WireCallCenterConferenceParticipantsObserver : class {
    func callCenterConferenceParticipantsChanged(conversationId: UUID, userIds: [UUID])
}

struct WireCallCenterConferenceParticipantsChangedNotification : SelfPostingNotification {
    static let notificationName = Notification.Name("WireCallCenterNotification")
    
    let conversationId : UUID
    let userId : UUID
    let timestamp: Date
    let video: Bool
}


/// MARK - VoiceChannelParticipantObserver

@objc
public protocol VoiceChannelParticipantObserver : class {
    func voiceChannelParticipantsDidChange(_ changeInfo : VoiceChannelParticipantNotification)
}


@objc public class VoiceChannelParticipantNotification : NSObject, SetChangeInfoOwner {
    public typealias ChangeInfoContent = CallMember
    
    static let notificationName = Notification.Name("VoiceChannelParticipantNotification")
    static let userInfoKey = notificationName.rawValue
    public let setChangeInfo : SetChangeInfo<CallMember>
    let conversationId : UUID
    unowned var callCenter : WireCallCenterV3
    
    init(setChangeInfo: SetChangeInfo<CallMember>, conversationId: UUID, callCenter: WireCallCenterV3) {
        self.setChangeInfo = setChangeInfo
        self.conversationId = conversationId
        self.callCenter = callCenter
    }
    
    func post() {
        guard let context = callCenter.uiMOC else { return }
        
        NotificationInContext(name: VoiceChannelParticipantNotification.notificationName,
                              context: context.notificationContext,
                              object: nil,
                              userInfo: [VoiceChannelParticipantNotification.userInfoKey : self]).post()
    }
    
    public var orderedSetState : OrderedSetState<ChangeInfoContent> { return setChangeInfo.orderedSetState }
    public var insertedIndexes : IndexSet { return setChangeInfo.insertedIndexes }
    public var deletedIndexes : IndexSet { return setChangeInfo.deletedIndexes }
    public var deletedObjects: Set<AnyHashable> { return setChangeInfo.deletedObjects }
    public var updatedIndexes : IndexSet { return setChangeInfo.updatedIndexes }
    public var movedIndexPairs : [MovedIndex] { return setChangeInfo.movedIndexPairs }
    public var zm_movedIndexPairs : [ZMMovedIndex] { return setChangeInfo.zm_movedIndexPairs }
    public func enumerateMovedIndexes(_ block:@escaping (_ from: Int, _ to : Int) -> Void) {
        setChangeInfo.enumerateMovedIndexes(block)
    }
}

/// MARK - VoiceGainObserver

@objc
public protocol VoiceGainObserver : class {
    func voiceGainDidChange(forParticipant participant: ZMUser, volume: Float)
}

@objc
public class VoiceGainNotification : NSObject  {
    
    public static let notificationName = Notification.Name("VoiceGainNotification")
    public static let userInfoKey = notificationName.rawValue
    
    public let volume : Float
    public let userId : UUID
    public let conversationId : UUID
    
    public init(volume: Float, conversationId: UUID, userId: UUID) {
        self.volume = volume
        self.conversationId = conversationId
        self.userId = userId
        
        super.init()
    }
    
    public func post(in context: NotificationContext, queue: NotificationQueue) {
        NotificationInContext(name: VoiceGainNotification.notificationName, context: context, object: conversationId as NSUUID, userInfo: [VoiceGainNotification.userInfoKey : self]).post(on: queue)
    }
}

/// MARK - CBR observer

public protocol WireCallCenterCBRCallObserver : class {
    func callCenterCallIsCBR()
}

struct WireCallCenterCBRCallNotification : SelfPostingNotification {
    static let notificationName = Notification.Name("WireCallCenterCBRCallNotification")
}


extension WireCallCenterV3 {
    
    // MARK - Observer
    
    /// Register observer of the call center call state. This will inform you when there's an incoming call etc.
    /// Returns a token which needs to be retained as long as the observer should be active.
    public class func addCallStateObserver(observer: WireCallCenterCallStateObserver, context: NSManagedObjectContext) -> Any  {
        return NotificationInContext.addObserver(name: WireCallCenterCallStateNotification.notificationName, context: context.notificationContext, queue: .main) { [weak observer] note in
            if let note = note.userInfo[WireCallCenterCallStateNotification.userInfoKey] as? WireCallCenterCallStateNotification {
                observer?.callCenterDidChange(callState: note.callState, conversationId: note.conversationId, userId: note.userId, timeStamp: note.messageTime)
            }
        }
    }
    
    /// Register observer of missed calls.
    /// Returns a token which needs to be retained as long as the observer should be active.
    public class func addMissedCallObserver(observer: WireCallCenterMissedCallObserver, context: NSManagedObjectContext) -> Any  {
        return NotificationInContext.addObserver(name: WireCallCenterMissedCallNotification.notificationName, context: context.notificationContext, queue: .main) { [weak observer] note in
            if let note = note.userInfo[WireCallCenterMissedCallNotification.userInfoKey] as? WireCallCenterMissedCallNotification {
                observer?.callCenterMissedCall(conversationId: note.conversationId, userId: note.userId, timestamp: note.timestamp, video: note.video)
            }
        }
    }
    
    /// Register observer of the video state. This will inform you when the remote caller starts, stops sending video.
    /// Returns a token which needs to be retained as long as the observer should be active.
    public class func addReceivedVideoObserver(observer: ReceivedVideoObserver, context: NSManagedObjectContext) -> Any {
        return NotificationInContext.addObserver(name: WireCallCenterV3VideoNotification.notificationName, context: context.notificationContext, queue: .main) { [weak observer] note in
            if let note = note.userInfo[WireCallCenterV3VideoNotification.userInfoKey] as? WireCallCenterV3VideoNotification {
                observer?.callCenterDidChange(receivedVideoState: note.receivedVideoState)
            }
        }
    }
    
}


class VoiceChannelParticipantV3Snapshot {
    
    fileprivate var state : SetSnapshot<CallMember>
    public private(set) var members : OrderedSetState<CallMember>
    
    fileprivate unowned var callCenter : WireCallCenterV3
    fileprivate let conversationId : UUID
    fileprivate let selfUserID : UUID
    let initiator : UUID
    
<<<<<<< HEAD
    init(callCenter: WireCallCenterV3, conversationId: UUID, selfUserID: UUID, members: [CallMember]?, initiator: UUID? = nil) {
        self.callCenter = callCenter
=======
    init(conversationId: UUID, selfUserID: UUID, members: [CallMember]?, initiator: UUID? = nil, callCenter: WireCallCenterV3) {
>>>>>>> 701f8152
        self.conversationId = conversationId
        self.selfUserID = selfUserID
        self.initiator = initiator ?? selfUserID
        
<<<<<<< HEAD
=======

>>>>>>> 701f8152
        if let unfilteredMembers = members {
            self.members = type(of: self).filteredMembers(unfilteredMembers)
        } else {
            let unfilteredMembers = callCenter.avsWrapper.members(in: conversationId)
            self.members = type(of: self).filteredMembers(unfilteredMembers)
        }
        state = SetSnapshot(set: self.members, moveType: .uiCollectionView)
    }
    
    static func filteredMembers(_ members: [CallMember]) -> OrderedSetState<CallMember> {
        // remove duplicates see: https://wearezeta.atlassian.net/browse/ZIOS-8610
        // When a user joins with two devices, we would have a duplicate entry for this user in the member array returned from AVS
        // For now, we will keep the one with "the highest state", meaning if one entry has `audioEstablished == false` and the other one `audioEstablished == true`, we keep the one with `audioEstablished == true`
        let callMembers = members.reduce([CallMember]()){ (filtered, member) in
            var newFiltered = filtered
            if let idx = newFiltered.index(of: member) {
                if !newFiltered[idx].audioEstablished && member.audioEstablished {
                    newFiltered[idx] = member
                }
            } else {
                newFiltered.append(member)
            }
            return newFiltered
        }
        
        return callMembers.toOrderedSetState()
    }
    
    func callParticipantsChanged(newParticipants: [CallMember]) {
        var updated : Set<CallMember> = Set()
        var newMembers = [CallMember]()
        
        for m in newParticipants {
            if let idx = members.order[m], members.array[idx].audioEstablished != m.audioEstablished {
                updated.insert(m)
            }
            newMembers.append(m)
        }
        guard newMembers != members.array || updated.count > 0 else { return }
        
        members = type(of:self).filteredMembers(newMembers)
        recalculateSet(updated: updated)
    }
    
    /// calculate inserts / deletes / moves
    func recalculateSet(updated: Set<CallMember>) {
        guard let newStateUpdate = state.updatedState(updated,
                                                      observedObject: conversationId as NSUUID,
                                                      newSet: members)
        else { return}
        
        state = newStateUpdate.newSnapshot
        VoiceChannelParticipantNotification(setChangeInfo: newStateUpdate.changeInfo, conversationId: self.conversationId, callCenter: callCenter).post()
    }
    
    public func connectionState(forUserWith userId: UUID) -> VoiceChannelV2ConnectionState {
        let tempMember = CallMember(userId: userId, audioEstablished: false)
        guard let idx = members.order[tempMember] else {
            return .notConnected
        }
        let member = members.array[idx]
        return member.audioEstablished ? .connected : .connecting
    }
}<|MERGE_RESOLUTION|>--- conflicted
+++ resolved
@@ -229,20 +229,12 @@
     fileprivate let selfUserID : UUID
     let initiator : UUID
     
-<<<<<<< HEAD
-    init(callCenter: WireCallCenterV3, conversationId: UUID, selfUserID: UUID, members: [CallMember]?, initiator: UUID? = nil) {
+    init(conversationId: UUID, selfUserID: UUID, members: [CallMember]?, initiator: UUID? = nil, callCenter: WireCallCenterV3) {
         self.callCenter = callCenter
-=======
-    init(conversationId: UUID, selfUserID: UUID, members: [CallMember]?, initiator: UUID? = nil, callCenter: WireCallCenterV3) {
->>>>>>> 701f8152
         self.conversationId = conversationId
         self.selfUserID = selfUserID
         self.initiator = initiator ?? selfUserID
         
-<<<<<<< HEAD
-=======
-
->>>>>>> 701f8152
         if let unfilteredMembers = members {
             self.members = type(of: self).filteredMembers(unfilteredMembers)
         } else {
