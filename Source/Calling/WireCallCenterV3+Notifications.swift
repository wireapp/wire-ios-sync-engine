--- conflicted
+++ resolved
@@ -203,15 +203,9 @@
     
     /// Register observer of the call center call state. This will inform you when there's an incoming call etc.
     /// Returns a token which needs to be retained as long as the observer should be active.
-<<<<<<< HEAD
-    public class func addCallStateObserver(observer: WireCallCenterCallStateObserver) -> WireCallCenterObserverToken  {
-        return NotificationCenterObserverToken(name: WireCallCenterCallStateNotification.notificationName, object: nil, queue: .main) { [weak observer] (note) in
-            if let note = note.userInfo?[WireCallCenterCallStateNotification.userInfoKey] as? WireCallCenterCallStateNotification {
-=======
     public class func addCallStateObserver(observer: WireCallCenterCallStateObserver, context: NSManagedObjectContext) -> Any  {
         return NotificationInContext.addObserver(name: WireCallCenterCallStateNotification.notificationName, context: context.notificationContext, queue: .main) { [weak observer] note in
             if let note = note.userInfo[WireCallCenterCallStateNotification.userInfoKey] as? WireCallCenterCallStateNotification {
->>>>>>> 86766531
                 observer?.callCenterDidChange(callState: note.callState, conversationId: note.conversationId, userId: note.userId, timeStamp: note.messageTime)
             }
         }
@@ -219,9 +213,9 @@
     
     /// Register observer of the call center call state. This will inform you when there's an incoming call etc.
     /// Returns a token which needs to be retained as long as the observer should be active.
-    public class func addCallStateObserver(observer: WireCallCenterCallStateObserver, conversation: ZMConversation) -> WireCallCenterObserverToken  {
-        return NotificationCenterObserverToken(name: WireCallCenterCallStateNotification.notificationName, object: nil, queue: .main) { [weak observer] (note) in
-            if let note = note.userInfo?[WireCallCenterCallStateNotification.userInfoKey] as? WireCallCenterCallStateNotification, note.conversationId == conversation.remoteIdentifier {
+    public class func addCallStateObserver(observer: WireCallCenterCallStateObserver, conversation: ZMConversation) -> Any  {
+        return NotificationInContext.addObserver(name: WireCallCenterCallStateNotification.notificationName, context: conversation.managedObjectContext!.notificationContext, queue: .main) { [weak observer] note in
+            if let note = note.userInfo[WireCallCenterCallStateNotification.userInfoKey] as? WireCallCenterCallStateNotification, note.conversationId == conversation.remoteIdentifier {
                 observer?.callCenterDidChange(callState: note.callState, conversationId: note.conversationId, userId: note.userId, timeStamp: note.messageTime)
             }
         }
@@ -229,15 +223,9 @@
     
     /// Register observer of missed calls.
     /// Returns a token which needs to be retained as long as the observer should be active.
-<<<<<<< HEAD
-    public class func addMissedCallObserver(observer: WireCallCenterMissedCallObserver) -> WireCallCenterObserverToken  {
-        return NotificationCenterObserverToken(name: WireCallCenterMissedCallNotification.notificationName, object: nil, queue: .main) { [weak observer] (note) in
-            if let note = note.userInfo?[WireCallCenterMissedCallNotification.userInfoKey] as? WireCallCenterMissedCallNotification {
-=======
     public class func addMissedCallObserver(observer: WireCallCenterMissedCallObserver, context: NSManagedObjectContext) -> Any  {
         return NotificationInContext.addObserver(name: WireCallCenterMissedCallNotification.notificationName, context: context.notificationContext, queue: .main) { [weak observer] note in
             if let note = note.userInfo[WireCallCenterMissedCallNotification.userInfoKey] as? WireCallCenterMissedCallNotification {
->>>>>>> 86766531
                 observer?.callCenterMissedCall(conversationId: note.conversationId, userId: note.userId, timestamp: note.timestamp, video: note.video)
             }
         }
@@ -245,30 +233,23 @@
     
     /// Register observer of the video state. This will inform you when the remote caller starts, stops sending video.
     /// Returns a token which needs to be retained as long as the observer should be active.
-<<<<<<< HEAD
-    public class func addReceivedVideoObserver(observer: ReceivedVideoObserver) -> WireCallCenterObserverToken {
-        return NotificationCenterObserverToken(name: WireCallCenterV3VideoNotification.notificationName, object: nil, queue: .main) { [weak observer] (note) in
-            if let note = note.userInfo?[WireCallCenterV3VideoNotification.userInfoKey] as? WireCallCenterV3VideoNotification {
-=======
     public class func addReceivedVideoObserver(observer: ReceivedVideoObserver, context: NSManagedObjectContext) -> Any {
         return NotificationInContext.addObserver(name: WireCallCenterV3VideoNotification.notificationName, context: context.notificationContext, queue: .main) { [weak observer] note in
             if let note = note.userInfo[WireCallCenterV3VideoNotification.userInfoKey] as? WireCallCenterV3VideoNotification {
->>>>>>> 86766531
                 observer?.callCenterDidChange(receivedVideoState: note.receivedVideoState)
             }
         }
     }
     
-<<<<<<< HEAD
     /// Add observer of particpants in a voice channel. Returns a token which needs to be retained as long as the observer should be active.
     /// Returns a token which needs to be retained as long as the observer should be active.
-    public class func addVoiceChannelParticipantObserver(observer: VoiceChannelParticipantObserver, forConversation conversation: ZMConversation, context: NSManagedObjectContext) -> WireCallCenterObserverToken {
+    public class func addVoiceChannelParticipantObserver(observer: VoiceChannelParticipantObserver, forConversation conversation: ZMConversation, context: NSManagedObjectContext) -> Any {
         let remoteID = conversation.remoteIdentifier!
-        return NotificationCenterObserverToken(name: VoiceChannelParticipantNotification.notificationName, object: nil, queue: .main) {
-            [weak observer] (note) in
-            guard let note = note.userInfo?[VoiceChannelParticipantNotification.userInfoKey] as? VoiceChannelParticipantNotification,
+        
+        return NotificationInContext.addObserver(name: VoiceChannelParticipantNotification.notificationName, context: context.notificationContext, queue: .main) { [weak observer] note in
+            guard let note = note.userInfo[VoiceChannelParticipantNotification.userInfoKey] as? VoiceChannelParticipantNotification,
                 let strongObserver = observer
-                else { return }
+            else { return }
             
             if note.conversationId == remoteID {
                 strongObserver.voiceChannelParticipantsDidChange(note)
@@ -278,9 +259,9 @@
     
     /// Add observer of voice gain. Returns a token which needs to be retained as long as the observer should be active.
     /// Returns a token which needs to be retained as long as the observer should be active.
-    public class func addVoiceGainObserver(observer: VoiceGainObserver, forConversation conversation: ZMConversation, context: NSManagedObjectContext) -> WireCallCenterObserverToken {
-        return NotificationCenterObserverToken(name: VoiceGainNotification.notificationName, object: conversation.remoteIdentifier! as NSUUID, queue: .main) { [weak observer] (note) in
-            guard let note = note.userInfo?[VoiceGainNotification.userInfoKey] as? VoiceGainNotification,
+    public class func addVoiceGainObserver(observer: VoiceGainObserver, forConversation conversation: ZMConversation, context: NSManagedObjectContext) -> Any {
+        return NotificationInContext.addObserver(name: VoiceGainNotification.notificationName, context: context.notificationContext, object: conversation.remoteIdentifier! as NSUUID, queue: .main) { [weak observer] note in
+            guard let note = note.userInfo[VoiceGainNotification.userInfoKey] as? VoiceGainNotification,
                 let observer = observer,
                 let user = ZMUser(remoteID: note.userId, createIfNeeded: false, in: context)
                 else { return }
@@ -288,9 +269,7 @@
             observer.voiceGainDidChange(forParticipant: user, volume: note.volume)
         }
     }
-        
-=======
->>>>>>> 86766531
+    
 }
 
 
