//
// Wire
// Copyright (C) 2016 Wire Swiss GmbH
//
// This program is free software: you can redistribute it and/or modify
// it under the terms of the GNU General Public License as published by
// the Free Software Foundation, either version 3 of the License, or
// (at your option) any later version.
//
// This program is distributed in the hope that it will be useful,
// but WITHOUT ANY WARRANTY; without even the implied warranty of
// MERCHANTABILITY or FITNESS FOR A PARTICULAR PURPOSE. See the
// GNU General Public License for more details.
//
// You should have received a copy of the GNU General Public License
// along with this program. If not, see http://www.gnu.org/licenses/.
//

import Foundation
import ZMCDataModel


extension CallClosedReason {
    
    @available(iOS 10.0, *)
    var CXCallEndedReason : CXCallEndedReason {
        switch self {
        case .timeout:
            return .unanswered
        case .normal, .canceled:
            return .remoteEnded
        case .anweredElsewhere:
            return .answeredElsewhere
        default:
            return .failed
        }
    }
    
}

@objc(ZMCallObserver)
public class CallObserver : NSObject, VoiceChannelStateObserver {
    
    private var token : WireCallCenterObserverToken?
    
    public init(conversation: ZMConversation) {
        super.init()
        
        token = WireCallCenter.addVoiceChannelStateObserver(conversation: conversation, observer: self, context: conversation.managedObjectContext!)
    }
    
    public var onAnswered : (() -> Void)?
    public var onEstablished : (() -> Void)?
    public var onFailedToJoin : (() -> Void)?
    
    public func callCenterDidChange(voiceChannelState: VoiceChannelV2State, conversation: ZMConversation, callingProtocol: CallingProtocol) {

        switch voiceChannelState {
        case .selfIsJoiningActiveChannel:
            onAnswered?()
        case .selfConnectedToActiveChannel:
            onEstablished?()
        default:
            break
        }
    }
    
    public func callCenterDidEndCall(reason: VoiceChannelV2CallEndReason, conversation: ZMConversation, callingProtocol: CallingProtocol) {
        
    }
    
    public func callCenterDidFailToJoinVoiceChannel(error: Error?, conversation: ZMConversation) {
        onFailedToJoin?()
    }
}

extension ZMCallKitDelegate : WireCallCenterCallStateObserver, WireCallCenterMissedCallObserver {
    
    public func callCenterDidChange(callState: CallState, conversationId: UUID, userId: UUID?) {
        guard let conversation = ZMConversation(remoteID: conversationId, createIfNeeded: false, in: userSession.managedObjectContext),
                !conversation.isSilenced else {
            return
        }
        
        switch callState {
        case .incoming(video: let video):
            guard
                let userId = userId,
                let user = ZMUser(remoteID: userId, createIfNeeded: false, in: userSession.managedObjectContext) else {
                    break
            }
            
            indicateIncomingCall(from: user, in: conversation, video: video)
        case let .terminating(reason: reason) where !(reason == .normal && userId == ZMUser.selfUser(inUserSession: userSession).remoteIdentifier):
            if #available(iOS 10.0, *) {
                provider.reportCall(with: conversationId, endedAt: nil, reason: UInt(reason.CXCallEndedReason.rawValue))
            }
        default:
            break
        }
    }
    
    public func callCenterMissedCall(conversationId: UUID, userId: UUID, timestamp: Date, video: Bool) {
        if #available(iOS 10.0, *) {
            provider.reportCall(with: conversationId, endedAt: timestamp, reason: UInt(CXCallEndedReason.unanswered.rawValue))
        }
    }
    
    public func observeCallState() -> WireCallCenterObserverToken {
        return WireCallCenterV3.addCallStateObserver(observer: self)
    }
    
    public func observeMissedCalls() -> WireCallCenterObserverToken {
        return WireCallCenterV3.addMissedCallObserver(observer: self)
    }
    
}

extension ZMCallKitDelegate : VoiceChannelStateObserver {
    
<<<<<<< HEAD
    public func callCenterDidChange(voiceChannelState: VoiceChannelV2State, conversation: ZMConversation, callingProtocol: CallingProtocol) {
        guard callingProtocol == .version2 else { return }
        
        if voiceChannelState == .incomingCall {
=======
    public func callCenterDidChange(voiceChannelState: VoiceChannelV2State, conversation: ZMConversation) {
        guard !conversation.isSilenced else {
            return
        }
        
        switch voiceChannelState {
        case .incomingCall:
>>>>>>> 72282cd4
            guard let user = conversation.voiceChannelRouter?.v2.participants.firstObject as? ZMUser else { return }
            indicateIncomingCall(from: user, in: conversation, video: conversation.voiceChannelRouter?.v2.isVideoCall ?? false)
        }
        
        if voiceChannelState == .selfIsJoiningActiveChannel {
            connectedCallConversation = conversation
        }
    }
    
    public func callCenterDidEndCall(reason: VoiceChannelV2CallEndReason, conversation: ZMConversation, callingProtocol: CallingProtocol) {
        guard callingProtocol == .version2 && reason != .requestedSelf else {
            resetCallProperties(forConversation: conversation)
            return
        }
        
        if #available(iOS 10.0, *) {
            if conversation == connectedCallConversation {
                provider.reportCall(with: conversation.remoteIdentifier!, endedAt: nil, reason: UInt(CXCallEndedReason.remoteEnded.rawValue))
            } else {
                provider.reportCall(with: conversation.remoteIdentifier!, endedAt: nil, reason: UInt(CXCallEndedReason.unanswered.rawValue))
            }
        }
        
        resetCallProperties(forConversation: conversation)
    }
    
    public func callCenterDidFailToJoinVoiceChannel(error: Error?, conversation: ZMConversation) {
        
    }
    
    private func resetCallProperties(forConversation conversation : ZMConversation) {
        connectedCallConversation = nil
        conversation.voiceChannelRouter?.v2.callStartDate = nil
    }
}<|MERGE_RESOLUTION|>--- conflicted
+++ resolved
@@ -77,8 +77,7 @@
 extension ZMCallKitDelegate : WireCallCenterCallStateObserver, WireCallCenterMissedCallObserver {
     
     public func callCenterDidChange(callState: CallState, conversationId: UUID, userId: UUID?) {
-        guard let conversation = ZMConversation(remoteID: conversationId, createIfNeeded: false, in: userSession.managedObjectContext),
-                !conversation.isSilenced else {
+        guard let conversation = ZMConversation(remoteID: conversationId, createIfNeeded: false, in: userSession.managedObjectContext) else {
             return
         }
         
@@ -86,7 +85,8 @@
         case .incoming(video: let video):
             guard
                 let userId = userId,
-                let user = ZMUser(remoteID: userId, createIfNeeded: false, in: userSession.managedObjectContext) else {
+                let user = ZMUser(remoteID: userId, createIfNeeded: false, in: userSession.managedObjectContext),
+                !conversation.isSilenced else {
                     break
             }
             
@@ -118,20 +118,10 @@
 
 extension ZMCallKitDelegate : VoiceChannelStateObserver {
     
-<<<<<<< HEAD
     public func callCenterDidChange(voiceChannelState: VoiceChannelV2State, conversation: ZMConversation, callingProtocol: CallingProtocol) {
         guard callingProtocol == .version2 else { return }
-        
-        if voiceChannelState == .incomingCall {
-=======
-    public func callCenterDidChange(voiceChannelState: VoiceChannelV2State, conversation: ZMConversation) {
-        guard !conversation.isSilenced else {
-            return
-        }
-        
-        switch voiceChannelState {
-        case .incomingCall:
->>>>>>> 72282cd4
+    
+        if voiceChannelState == .incomingCall && !conversation.isSilenced {
             guard let user = conversation.voiceChannelRouter?.v2.participants.firstObject as? ZMUser else { return }
             indicateIncomingCall(from: user, in: conversation, video: conversation.voiceChannelRouter?.v2.isVideoCall ?? false)
         }
