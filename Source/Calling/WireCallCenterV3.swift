/*
 * Wire
 * Copyright (C) 2016 Wire Swiss GmbH
 *
 * This program is free software: you can redistribute it and/or modify
 * it under the terms of the GNU General Public License as published by
 * the Free Software Foundation, either version 3 of the License, or
 * (at your option) any later version.
 *
 * This program is distributed in the hope that it will be useful,
 * but WITHOUT ANY WARRANTY; without even the implied warranty of
 * MERCHANTABILITY or FITNESS FOR A PARTICULAR PURPOSE. See the
 * GNU General Public License for more details.
 *
 * You should have received a copy of the GNU General Public License
 * along with this program. If not, see <http://www.gnu.org/licenses/>.
 */

import Foundation
import avs


private class Box<T : Any> {
    var value : T
    
    init(value: T) {
        self.value = value
    }
}

public enum CallClosedReason : Int32 {
    /// Ongoing call was closed by remote or self user
    case normal
    /// Incoming call was canceled by remote
    case canceled
    /// Incoming call was answered on another device
    case anweredElsewhere
    /// Outgoing call timed out
    case timeout
    /// Ongoing call lost media and was closed
    case lostMedia
    /// Call was closed because of internal error in AVS
    case internalError
    /// Call was closed due to a input/output error (couldn't access microphone)
    case inputOutputError
    /// Call left by the selfUser but continues until everyone else leaves or AVS closes it
    case stillOngoing
    /// Call was closed for an unknown reason. This is most likely a bug.
    case unknown
    
    init(wcall_reason: Int32) {
        switch wcall_reason {
        case WCALL_REASON_NORMAL:
            self = .normal
        case WCALL_REASON_CANCELED:
            self = .canceled
        case WCALL_REASON_ANSWERED_ELSEWHERE:
            self = .anweredElsewhere
        case WCALL_REASON_TIMEOUT:
            self = .timeout
        case WCALL_REASON_LOST_MEDIA:
            self = .lostMedia
        case WCALL_REASON_ERROR:
            self = .internalError
        case WCALL_REASON_IO_ERROR:
            self = .inputOutputError
        case WCALL_REASON_STILL_ONGOING:
            self = .stillOngoing
        default:
            self = .unknown
        }
    }
    
    var wcall_reason : Int32 {
        switch self {
        case .normal:
            return WCALL_REASON_NORMAL
        case .canceled:
            return WCALL_REASON_CANCELED
        case .anweredElsewhere:
            return WCALL_REASON_ANSWERED_ELSEWHERE
        case .timeout:
            return WCALL_REASON_TIMEOUT
        case .lostMedia:
            return WCALL_REASON_LOST_MEDIA
        case .internalError:
            return WCALL_REASON_ERROR
        case .inputOutputError:
            return WCALL_REASON_IO_ERROR
        case .stillOngoing:
            return WCALL_REASON_STILL_ONGOING
        case .unknown:
            return WCALL_REASON_ERROR
        }
    }
}

private let zmLog = ZMSLog(tag: "calling")

public enum CallParticipantState : Equatable {
    
    // Participant is not in the call
    case unconnected
    // Participant is in the process of connecting to the call
    case connecting
    /// Participant is connected to call and audio is flowing
    case connected(muted: Bool, sendingVideo: Bool)
    
    public static func ==(lhs: CallParticipantState, rhs: CallParticipantState) -> Bool {
        switch (lhs, rhs) {
        case (.connecting, .connecting):
            fallthrough
        case (.unconnected, .unconnected):
            return true
        case (.connected(muted: let lmuted, sendingVideo: let lsendingVideo), .connected(muted: let rmuted, sendingVideo: let rsendingVideo)):
            return lmuted == rmuted && lsendingVideo == rsendingVideo
        default:
            return false
        }
    }
}

public enum CallState : Equatable {
    
    /// There's no call
    case none
    /// Outgoing call is pending
    case outgoing(degraded: Bool)
    /// Incoming call is pending
    case incoming(video: Bool, shouldRing: Bool, degraded: Bool)
    /// Call is answered
    case answered(degraded: Bool)
    /// Call is established (data is flowing)
    case establishedDataChannel
    /// Call is established (media is flowing)
    case established
    /// Call in process of being terminated
    case terminating(reason: CallClosedReason)
    /// Unknown call state
    case unknown
    
    public static func ==(lhs: CallState, rhs: CallState) -> Bool {
        switch (lhs, rhs) {
        case (.outgoing(degraded: let lDegraded), .outgoing(degraded: let rDegraded)):
            return lDegraded == rDegraded
        case (.answered(degraded: let lDegraded), .answered(degraded: let rDegraded)):
            return lDegraded == rDegraded
        case (.none, .none):
            fallthrough
        case (.established, .established):
            fallthrough
        case (.terminating, .terminating):
            fallthrough
        case (.unknown, .unknown):
            return true
        case (.incoming(video: let lVideo, shouldRing: let lShouldRing, degraded: let lDegraded), .incoming(video: let rVideo, shouldRing: let rShouldRing, degraded: let rDegraded)):
            return lVideo == rVideo && lShouldRing == rShouldRing && lDegraded == rDegraded
        default:
            return false
        }
    }
    
    init(wcallState: Int32) {
        switch wcallState {
        case WCALL_STATE_NONE:
            self = .none
        case WCALL_STATE_INCOMING:
            self = .incoming(video: false, shouldRing: true, degraded: false)
        case WCALL_STATE_OUTGOING:
            self = .outgoing(degraded: false)
        case WCALL_STATE_ANSWERED:
            self = .answered(degraded: false)
        case WCALL_STATE_MEDIA_ESTAB:
            self = .established
        case WCALL_STATE_TERM_LOCAL: fallthrough
        case WCALL_STATE_TERM_REMOTE:
            self = .terminating(reason: .unknown)
        default:
            self = .none // FIXME check with AVS when WCALL_STATE_UNKNOWN can happen
        }
    }
    
    func logState(){
        switch self {
        case .answered(degraded: let degraded):
            zmLog.debug("answered call, degraded: \(degraded)")
        case .incoming(video: let isVideo, shouldRing: let shouldRing, degraded: let degraded):
            zmLog.debug("incoming call, isVideo: \(isVideo), shouldRing: \(shouldRing), degraded: \(degraded)")
        case .establishedDataChannel:
            zmLog.debug("established data channel")
        case .established:
            zmLog.debug("established call")
        case .outgoing(degraded: let degraded):
            zmLog.debug("outgoing call, , degraded: \(degraded)")
        case .terminating(reason: let reason):
            zmLog.debug("terminating call reason: \(reason)")
        case .none:
            zmLog.debug("no call")
        case .unknown:
            zmLog.debug("unknown call state")
        }
    }
    
    func update(withSecurityLevel securityLevel: ZMConversationSecurityLevel) -> CallState {
        
        let degraded = securityLevel == .secureWithIgnored
        
        switch self {
        case .incoming(video: let video, shouldRing: let shouldRing, degraded: _):
            return .incoming(video: video, shouldRing: shouldRing, degraded: degraded)
        case .outgoing:
            return .outgoing(degraded: degraded)
        case .answered:
            return .answered(degraded: degraded)
        default:
            return self
        }
    }
}

public struct CallMember : Hashable {

    let remoteId : UUID
    let audioEstablished : Bool
    
    init?(wcallMember: wcall_member) {
        guard let remoteId = UUID(cString:wcallMember.userid) else { return nil }
        self.remoteId = remoteId
        audioEstablished = (wcallMember.audio_estab != 0)
    }
    
    init(userId : UUID, audioEstablished: Bool) {
        self.remoteId = userId
        self.audioEstablished = audioEstablished
    }
    
    public var hashValue: Int {
        return remoteId.hashValue
    }
    
    public static func ==(lhs: CallMember, rhs: CallMember) -> Bool {
        return lhs.remoteId == rhs.remoteId
    }
}

private struct CallSnapshot {
    let callState : CallState
    let callStarter : UUID
    let isVideo : Bool
    var conversationObserverToken : NSObjectProtocol?
    
    public func update(with callState: CallState) -> CallSnapshot {
        return CallSnapshot(callState: callState, callStarter: callStarter, isVideo: isVideo, conversationObserverToken: conversationObserverToken)
    }
}

private extension String {
    
    init?(cString: UnsafePointer<Int8>?) {
        if let cString = cString {
            self.init(cString: cString)
        } else {
            return nil
        }
    }
    
}

public extension UUID {
    
    init?(cString: UnsafePointer<Int8>?) {
        guard let aString = String(cString: cString) else { return nil }
        self.init(uuidString: aString)
    }
}


// MARK: - C convention functions

/// Handles incoming calls
/// In order to be passed to C, this function needs to be global

internal func incomingCallHandler(conversationId: UnsafePointer<Int8>?, messageTime: UInt32, userId: UnsafePointer<Int8>?, isVideoCall: Int32, shouldRing: Int32, contextRef: UnsafeMutableRawPointer?)
{
    guard let contextRef = contextRef, let convID = UUID(cString: conversationId), let userID = UUID(cString: userId) else { return }
    let callCenter = Unmanaged<WireCallCenterV3>.fromOpaque(contextRef).takeUnretainedValue()
    
    callCenter.uiMOC?.performGroupedBlock {
        let callState : CallState = .incoming(video: isVideoCall != 0, shouldRing: shouldRing != 0, degraded: callCenter.isDegraded(conversationId: convID))
        callCenter.handleCallState(callState: callState, conversationId: convID, userId: userID, messageTime: Date(timeIntervalSince1970: TimeInterval(messageTime)))
    }
}

/// Handles missed calls
/// In order to be passed to C, this function needs to be global
internal func missedCallHandler(conversationId: UnsafePointer<Int8>?, messageTime: UInt32, userId: UnsafePointer<Int8>?, isVideoCall: Int32, contextRef: UnsafeMutableRawPointer?)
{
    guard let contextRef = contextRef, let convID = UUID(cString: conversationId), let userID = UUID(cString: userId) else { return }
    let callCenter = Unmanaged<WireCallCenterV3>.fromOpaque(contextRef).takeUnretainedValue()
    
    callCenter.uiMOC?.performGroupedBlock {
        callCenter.missed(conversationId: convID,
                          userId: userID,
                          timestamp: Date(timeIntervalSince1970: TimeInterval(messageTime)),
                          isVideoCall: (isVideoCall != 0))
    }
}

/// Handles answered calls
/// In order to be passed to C, this function needs to be global
internal func answeredCallHandler(conversationId: UnsafePointer<Int8>?, contextRef: UnsafeMutableRawPointer?){
    guard let contextRef = contextRef, let convID = UUID(cString: conversationId) else { return }
    let callCenter = Unmanaged<WireCallCenterV3>.fromOpaque(contextRef).takeUnretainedValue()
    
    callCenter.uiMOC?.performGroupedBlock {
        callCenter.handleCallState(callState: .answered(degraded: callCenter.isDegraded(conversationId: convID)), conversationId: convID, userId: nil)
    }
}

/// Handles when data channel gets established
/// In order to be passed to C, this function needs to be global
internal func dataChannelEstablishedHandler(conversationId: UnsafePointer<Int8>?, userId: UnsafePointer<Int8>?,contextRef: UnsafeMutableRawPointer?) {
    guard let contextRef = contextRef, let convID = UUID(cString: conversationId), let userID = UUID(cString: userId) else { return }
    
    let callCenter = Unmanaged<WireCallCenterV3>.fromOpaque(contextRef).takeUnretainedValue()
    
    callCenter.uiMOC?.performGroupedBlock {
        callCenter.handleCallState(callState: .establishedDataChannel, conversationId: convID, userId: userID)
    }
}

/// Handles established calls
/// In order to be passed to C, this function needs to be global
internal func establishedCallHandler(conversationId: UnsafePointer<Int8>?, userId: UnsafePointer<Int8>?,contextRef: UnsafeMutableRawPointer?)
{
    guard let contextRef = contextRef, let convID = UUID(cString: conversationId), let userID = UUID(cString: userId) else { return }
    
    let callCenter = Unmanaged<WireCallCenterV3>.fromOpaque(contextRef).takeUnretainedValue()
    
    callCenter.uiMOC?.performGroupedBlock {
        callCenter.handleCallState(callState: .established, conversationId: convID, userId: userID)
    }
}

/// Handles ended calls
/// If the user answers on the different device, we receive a `WCALL_REASON_ANSWERED_ELSEWHERE` followed by a `WCALL_REASON_NORMAL` once the call ends
/// If the user leaves an ongoing group conversation or an incoming group call times out, we receive a `WCALL_REASON_STILL_ONGOING` followed by a `WCALL_REASON_NORMAL` once the call ends
/// If messageTime is set to 0, the event wasn't caused by a message therefore we don't have a serverTimestamp.
internal func closedCallHandler(reason:Int32, conversationId: UnsafePointer<Int8>?, messageTime: UInt32, userId: UnsafePointer<Int8>?, contextRef: UnsafeMutableRawPointer?)
{
    guard let contextRef = contextRef, let convID = UUID(cString: conversationId) else { return }
    let userID = UUID(cString: userId)
    
    let callCenter = Unmanaged<WireCallCenterV3>.fromOpaque(contextRef).takeUnretainedValue()
    callCenter.uiMOC?.performGroupedBlock {
        let time = (messageTime == 0) ? nil : Date(timeIntervalSince1970: TimeInterval(messageTime))
        callCenter.handleCallState(callState: .terminating(reason: CallClosedReason(wcall_reason: reason)), conversationId: convID, userId: userID, messageTime: time)
    }
}

/// Handles call metrics
internal func callMetricsHandler(conversationId: UnsafePointer<Int8>?, metrics: UnsafePointer<Int8>?, contextRef:UnsafeMutableRawPointer?) {
    do {
        guard let jsonData = String(cString: metrics)?.data(using: .utf8), let contextRef = contextRef else { return }
        guard let attributes = try JSONSerialization.jsonObject(with: jsonData, options: .mutableContainers) as? [String: NSObject] else { return }
        let callCenter = Unmanaged<WireCallCenterV3>.fromOpaque(contextRef).takeUnretainedValue()
        callCenter.analytics?.tagEvent("calling.avs_metrics_ended_call", attributes: attributes)
    } catch {
        zmLog.error("Unable to parse call metrics JSON: \(error)")
    }
}

/// Handle requests for refreshing the calling configuration
internal func requestCallConfigHandler(handle : UnsafeMutableRawPointer?, contextRef: UnsafeMutableRawPointer?) -> Int32 {
    zmLog.debug("AVS: requestCallConfigHandler \(String(describing: handle)) \(String(describing: contextRef))")
    guard let contextRef = contextRef else { return EPROTO }
    
    let callCenter = Unmanaged<WireCallCenterV3>.fromOpaque(contextRef).takeUnretainedValue()
    
    callCenter.uiMOC?.performGroupedBlock {
        callCenter.requestCallConfig()
    }
    
    return 0
}

/// Handles sending call messages
/// In order to be passed to C, this function needs to be global
internal func sendCallMessageHandler(token: UnsafeMutableRawPointer?,
                                     conversationId: UnsafePointer<Int8>?,
                                     senderUserId: UnsafePointer<Int8>?,
                                     senderClientId: UnsafePointer<Int8>?,
                                     destinationUserId: UnsafePointer<Int8>?,
                                     destinationClientId: UnsafePointer<Int8>?,
                                     data: UnsafePointer<UInt8>?,
                                     dataLength: Int,
                                     transient : Int32,
                                     contextRef: UnsafeMutableRawPointer?) -> Int32
{
    guard let token = token, let contextRef = contextRef, let conversationId = UUID(cString: conversationId), let userId = UUID(cString: senderUserId), let clientId = String(cString: senderClientId), let data = data else {
        return EINVAL // invalid argument
    }
    
    let callCenter = Unmanaged<WireCallCenterV3>.fromOpaque(contextRef).takeUnretainedValue()
    let bytes = UnsafeBufferPointer<UInt8>(start: data, count: dataLength)
    let transformedData = Data(buffer: bytes)

    callCenter.uiMOC?.performGroupedBlock {
        callCenter.send(token: token,
                        conversationId: conversationId,
                        userId: userId,
                        clientId: clientId,
                        data: transformedData,
                        dataLength: dataLength)
    }
    
    return 0
}

/// Called when AVS is ready
/// In order to be passed to C, this function needs to be global
internal func readyHandler(version: Int32, contextRef: UnsafeMutableRawPointer?)
{
    guard let contextRef = contextRef else { return }
    
    zmLog.debug("wcall intialized with protocol version: \(Int(version))")
    
    let callCenter = Unmanaged<WireCallCenterV3>.fromOpaque(contextRef).takeUnretainedValue()
    
    callCenter.uiMOC?.performGroupedBlock {
        callCenter.isReady = true
    }
}

/// Handles other users joining / leaving / connecting
/// In order to be passed to C, this function needs to be global
internal func groupMemberHandler(conversationIdRef: UnsafePointer<Int8>?, contextRef: UnsafeMutableRawPointer?)
{
    guard let contextRef = contextRef, let convID = UUID(cString: conversationIdRef) else { return }
    
    let callCenter = Unmanaged<WireCallCenterV3>.fromOpaque(contextRef).takeUnretainedValue()
    let members = callCenter.avsWrapper.members(in: convID)
    callCenter.uiMOC?.performGroupedBlock {
        callCenter.callParticipantsChanged(conversationId: convID, participants: members)
    }
}

/// Handles video state changes
/// In order to be passed to C, this function needs to be global
internal func videoStateChangeHandler(state: Int32, contextRef: UnsafeMutableRawPointer?) {
    guard let contextRef = contextRef else { return }
    
    let callCenter = Unmanaged<WireCallCenterV3>.fromOpaque(contextRef).takeUnretainedValue()
    
    if let state = ReceivedVideoState(rawValue: UInt(state)),
       let context = callCenter.uiMOC {
        
        context.performGroupedBlock {
            WireCallCenterV3VideoNotification(receivedVideoState: state).post(in: context.notificationContext)
        }
    } else {
        zmLog.error("Couldn't send video state change notification")
    }
}

/// Handles audio CBR mode enabling
/// In order to be passed to C, this function needs to be global
internal func constantBitRateChangeHandler(enabled: Int32, contextRef: UnsafeMutableRawPointer?) {
    guard let contextRef = contextRef else { return }
    
    let callCenter = Unmanaged<WireCallCenterV3>.fromOpaque(contextRef).takeUnretainedValue()
    
    if let context = callCenter.uiMOC {
        context.performGroupedBlock {
            let enabled = enabled == 1 ? true : false
            callCenter.isConstantBitRateAudioActive = enabled
            WireCallCenterCBRNotification(enabled: enabled).post(in: context.notificationContext)
        }
    } else {
        zmLog.error("Couldn't send CBR notification")
    }
}

/// MARK - Call center transport
public typealias CallConfigRequestCompletion = (String?, Int) -> Void

@objc
public protocol WireCallCenterTransport: class {
    func send(data: Data, conversationId: UUID, userId: UUID, completionHandler: @escaping ((_ status: Int) -> Void))
    func requestCallConfig(completionHandler: @escaping CallConfigRequestCompletion)
}

public typealias WireCallMessageToken = UnsafeMutableRawPointer


public struct CallEvent {
    let data: Data
    let currentTimestamp: Date
    let serverTimestamp: Date
    let conversationId: UUID
    let userId: UUID
    let clientId: String
}

// MARK: - WireCallCenterV3

/**
 * WireCallCenter is used for making wire calls and observing their state. There can only be one instance of the WireCallCenter. 
 * Thread safety: WireCallCenter instance methods should only be called from the main thread, class method can be called from any thread.
 */
@objc public class WireCallCenterV3 : NSObject {
    
    /// The selfUser remoteIdentifier
    fileprivate let selfUserId : UUID

    /// establishedDate - Date of when the call was established (Participants can talk to each other). This property is only valid when the call state is .established.
    public private(set) var establishedDate : Date?
    
    fileprivate weak var transport : WireCallCenterTransport? = nil
    
    /// Used to collect incoming events (e.g. from fetching the notification stream) until AVS is ready to process them
    var bufferedEvents : [CallEvent]  = []
    
    /// Set to true once AVS calls the ReadyHandler. Setting it to true forwards all previously buffered events to AVS
    fileprivate var isReady : Bool = false {
        didSet {
            if isReady {
                bufferedEvents.forEach{ avsWrapper.received(callEvent: $0) }
                bufferedEvents = []
            }
        }
    }
    
    /// We keep a snapshot of all participants so that we can notify the UI when a user is connected or when the stereo sorting changes
    fileprivate var participantSnapshots : [UUID : VoiceChannelParticipantV3Snapshot] = [:]
    
    /// We keep a snaphot of the call state for each none idle conversation
    fileprivate var callSnapshots : [UUID : CallSnapshot] = [:]
    
    /// Removes the participantSnapshot and remove the conversation from the list of ignored conversations
    fileprivate func clearSnapshot(conversationId: UUID) {
        callSnapshots.removeValue(forKey: conversationId)
        participantSnapshots.removeValue(forKey: conversationId)
    }
    
    fileprivate func createSnapshot(callState : CallState, callStarter: UUID?, video: Bool, for conversationId: UUID) {
        guard let moc = uiMOC,
              let conversation = ZMConversation(remoteID: conversationId, createIfNeeded: false, in: moc)
        else { return }
        
        let token = ConversationChangeInfo.add(observer: self, for: conversation)
        callSnapshots[conversationId] = CallSnapshot(callState: callState, callStarter: callStarter ?? selfUserId, isVideo: video, conversationObserverToken: token)
    }
    
    public fileprivate(set) var isConstantBitRateAudioActive : Bool = false
    public var useConstantBitRateAudio: Bool = false
    
    var avsWrapper : AVSWrapperType!
    weak var uiMOC : NSManagedObjectContext?
    let analytics: AnalyticsType?
    let flowManager : FlowManagerType
    
    deinit {
        avsWrapper.close()
    }
    
    public required init(userId: UUID, clientId: String, avsWrapper: AVSWrapperType? = nil, uiMOC: NSManagedObjectContext, flowManager: FlowManagerType, analytics: AnalyticsType? = nil, transport: WireCallCenterTransport) {
        self.selfUserId = userId
        self.uiMOC = uiMOC
        self.flowManager = flowManager
        self.analytics = analytics
        self.transport = transport
        
        super.init()
        
        let observer = Unmanaged.passUnretained(self).toOpaque()
        self.avsWrapper = avsWrapper ?? AVSWrapper(userId: userId, clientId: clientId, observer: observer)
    }
    
    fileprivate func send(token: WireCallMessageToken, conversationId: UUID, userId: UUID, clientId: String, data: Data, dataLength: Int) {
        transport?.send(data: data, conversationId: conversationId, userId: userId, completionHandler: { [weak self] status in
            guard let `self` = self else { return }
            
            self.avsWrapper.handleResponse(httpStatus: status, reason: "", context: token)
        })
    }
    
    fileprivate func requestCallConfig() {
        zmLog.debug("\(self): requestCallConfig(), transport = \(String(describing: transport))")
        transport?.requestCallConfig(completionHandler: { [weak self] (config, httpStatusCode) in
            guard let `self` = self else { return }
            zmLog.debug("\(self): self.avsWrapper.update with \(String(describing: config))")
            self.avsWrapper.update(callConfig: config, httpStatusCode: httpStatusCode)
        })
    }
    
    fileprivate func handleCallState(callState: CallState, conversationId: UUID, userId: UUID?, messageTime: Date? = nil) {
        callState.logState()
        var callState = callState
        
        switch callState {
        case .incoming(video: let video, shouldRing: _, degraded: _):
            createSnapshot(callState: callState, callStarter: userId, video: video, for: conversationId)
            
            participantSnapshots[conversationId] = VoiceChannelParticipantV3Snapshot(conversationId: conversationId,
                                                                                     selfUserID: selfUserId,
                                                                                     members: [CallMember(userId: userId!, audioEstablished: false)],
                                                                                     callCenter: self)
        case .established:
            // WORKAROUND: the call established handler will is called once for every participant in a
            // group call. Until that's no longer the case we must take care to only set establishedDate once.
            if self.callState(conversationId: conversationId) != .established {
                establishedDate = Date()
            }
            
            if isVideoCall(conversationId: conversationId) {
                avsWrapper.setVideoSendActive(userId: conversationId, active: true)
            }
        case .establishedDataChannel:
            if self.callState(conversationId: conversationId) == .established {
                return // Ignore if data channel was established after audio
            }
        case .terminating(reason: let reason) where reason == .stillOngoing:
            callState = .incoming(video: false, shouldRing: false, degraded: isDegraded(conversationId: conversationId))
        default:
            break
        }
        
<<<<<<< HEAD
        updateSnapshots(forCallSate: callState, conversationId: conversationId, userId: userId)
        
        if let context = uiMOC {
            WireCallCenterCallStateNotification(context: context, callState: callState, conversationId: conversationId, userId: userId, messageTime: messageTime).post(in: context.notificationContext)
        }
    }
    
    fileprivate func updateSnapshots(forCallSate callState: CallState, conversationId: UUID, userId: UUID?) {
=======
        let callerId = initiatorForCall(conversationId: conversationId)
>>>>>>> 7ffac034
        
        if case .terminating = callState {
            clearSnapshot(conversationId: conversationId)
        } else if let previousSnapshot = callSnapshots[conversationId] {
            callSnapshots[conversationId] = previousSnapshot.update(with: callState)
        }
        
        if let context = uiMOC, let callerId = callerId  {
            WireCallCenterCallStateNotification(callState: callState, conversationId: conversationId, callerId: callerId, messageTime: messageTime).post(in: context.notificationContext)
        }
    }
    
    fileprivate func missed(conversationId: UUID, userId: UUID, timestamp: Date, isVideoCall: Bool) {
        zmLog.debug("missed call")
        
        if let context = uiMOC {
<<<<<<< HEAD
            WireCallCenterMissedCallNotification(context: context, conversationId: conversationId, userId:userId, timestamp: timestamp, video: isVideoCall).post(in: context.notificationContext)
=======
            WireCallCenterMissedCallNotification(conversationId: conversationId, callerId: userId, timestamp: timestamp, video: isVideoCall).post(in: context.notificationContext)
>>>>>>> 7ffac034
        }
    }
    
    public func received(data: Data, currentTimestamp: Date, serverTimestamp: Date, conversationId: UUID, userId: UUID, clientId: String) {
        let callEvent = CallEvent(data: data, currentTimestamp: currentTimestamp, serverTimestamp: serverTimestamp, conversationId: conversationId, userId: userId, clientId: clientId)
        
        if isReady {
            avsWrapper.received(callEvent: callEvent)
        } else {
            bufferedEvents.append(callEvent)
        }
    }
    
    // MARK: - Call state methods


    @objc(answerCallForConversationID:)
    public func answerCall(conversationId: UUID) -> Bool {
        endAllCalls(exluding: conversationId)
        
        let answered = avsWrapper.answerCall(conversationId: conversationId, useCBR: useConstantBitRateAudio)
        if answered {
            let callState : CallState = .answered(degraded: isDegraded(conversationId: conversationId))
            if let previousSnapshot = callSnapshots[conversationId] {
                callSnapshots[conversationId] = previousSnapshot.update(with: callState)
            }
            
<<<<<<< HEAD
            if let context = uiMOC {
                WireCallCenterCallStateNotification(context: context, callState: callState, conversationId: conversationId, userId: self.selfUserId, messageTime:nil).post(in: context.notificationContext)
=======
            if let context = uiMOC, let callerId = initiatorForCall(conversationId: conversationId) {
                WireCallCenterCallStateNotification(callState: callState, conversationId: conversationId, callerId: callerId, messageTime:nil).post(in: context.notificationContext)
>>>>>>> 7ffac034
            }
        }
        return answered
    }
    
    @objc(startCallForConversationID:video:isGroup:)
    public func startCall(conversationId: UUID, video: Bool, isGroup: Bool) -> Bool {
        endAllCalls(exluding: conversationId)
        
        clearSnapshot(conversationId: conversationId) // make sure we don't have an old state for this conversation
        
        let started = avsWrapper.startCall(conversationId: conversationId, video: video, isGroup: isGroup, useCBR: useConstantBitRateAudio)
        if started {
            let callState : CallState = .outgoing(degraded: isDegraded(conversationId: conversationId))
            createSnapshot(callState: callState, callStarter: selfUserId,  video: video, for: conversationId)
            
            if let context = uiMOC {
<<<<<<< HEAD
                WireCallCenterCallStateNotification(context: context, callState: callState, conversationId: conversationId, userId: selfUserId, messageTime:nil).post(in: context.notificationContext)
=======
                WireCallCenterCallStateNotification(callState: callState, conversationId: conversationId, callerId: selfUserId, messageTime:nil).post(in: context.notificationContext)
>>>>>>> 7ffac034
            }
        }
        return started
    }
    
    @objc(closeCallForConversationID:isGroup:)
    public func closeCall(conversationId: UUID, isGroup: Bool) {
        avsWrapper.endCall(conversationId: conversationId)
        if isGroup, let previousSnapshot = callSnapshots[conversationId] { // TODO move isGroup into CallSnapshot
            let callState : CallState = .incoming(video: previousSnapshot.isVideo, shouldRing: false, degraded: isDegraded(conversationId: conversationId))
            callSnapshots[conversationId] = previousSnapshot.update(with: callState)
        }
    }
    
    @objc(rejectCallForConversationID:)
    public func rejectCall(conversationId: UUID) {
        avsWrapper.rejectCall(conversationId: conversationId)
        
        if let previousSnapshot = callSnapshots[conversationId] {
            let callState : CallState = .incoming(video: previousSnapshot.isVideo, shouldRing: false, degraded: isDegraded(conversationId: conversationId))
            callSnapshots[conversationId] = previousSnapshot.update(with: callState)
        }
    }
    
    fileprivate func endAllCalls(exluding: UUID) {
        nonIdleCalls.forEach { (key: UUID, callState: CallState) in
            guard key != exluding else { return }
            
            switch callState {
            case .incoming:
                rejectCall(conversationId: key)
            default:
                closeCall(conversationId: key, isGroup: false)
            }
        }
    }
    
    @objc(toogleVideoForConversationID:isActive:)
    public func toogleVideo(conversationID: UUID, active: Bool) {
        avsWrapper.toggleVideo(conversationID: conversationID, active: active)
    }
    
    @objc(isVideoCallForConversationID:)
    public func isVideoCall(conversationId: UUID) -> Bool {
        return callSnapshots[conversationId]?.isVideo ?? false
    }
    
    fileprivate func isDegraded(conversationId: UUID) -> Bool {
        let conversation = ZMConversation(remoteID: conversationId, createIfNeeded: false, in: uiMOC!)
        let degraded = conversation?.securityLevel == .secureWithIgnored
        return degraded
    }

    public func setVideoCaptureDevice(_ captureDevice: CaptureDevice, for conversationId: UUID) {
        flowManager.setVideoCaptureDevice(captureDevice, for: conversationId)
    }
    
    /// nonIdleCalls maps all non idle conversations to their corresponding call state
    public var nonIdleCalls : [UUID : CallState] {
        
        var callStates : [UUID : CallState] = [:]
        
        for (conversationId, snapshot) in callSnapshots {
            callStates[conversationId] = snapshot.callState
        }
        
        return callStates
    }
    
    /// Returns conversations with active calls
    public func activeCallConversations(in userSession: ZMUserSession) -> [ZMConversation] {
        let conversations = nonIdleCalls.flatMap({ (key: UUID, value: CallState) -> ZMConversation? in
            if value == CallState.established {
                return ZMConversation(remoteID: key, createIfNeeded: false, in: userSession.managedObjectContext)
            } else {
                return nil
            }
        })
        
        return conversations
    }
    
    // Returns conversations with a non idle call state
    public func nonIdleCallConversations(in userSession: ZMUserSession) -> [ZMConversation] {
        let conversations = nonIdleCalls.flatMap({ (key: UUID, value: CallState) -> ZMConversation? in
            return ZMConversation(remoteID: key, createIfNeeded: false, in: userSession.managedObjectContext)
        })
        
        return conversations
    }
    
    /// Gets the current callState from AVS
    /// If the group call was ignored or left, it return .incoming where shouldRing is set to false
    public func callState(conversationId: UUID) -> CallState {
        return callSnapshots[conversationId]?.callState ?? .none
    }
    
    // MARK: - WireCallCenterV3 - Call Participants

    /// Returns the callParticipants currently in the conversation
    func callParticipants(conversationId: UUID) -> [UUID] {
        return participantSnapshots[conversationId]?.members.map{ $0.remoteId } ?? []
    }
    
    func initiatorForCall(conversationId: UUID) -> UUID? {
        return callSnapshots[conversationId]?.callStarter
    }
    
    /// Call this method when the callParticipants changed and avs calls the handler `wcall_group_changed_h`
    func callParticipantsChanged(conversationId: UUID, participants: [CallMember]) {
        if let snapshot = participantSnapshots[conversationId] {
            snapshot.callParticipantsChanged(newParticipants: participants)
        } else if participants.count > 0 {
            let snaphot = VoiceChannelParticipantV3Snapshot(conversationId: conversationId,
                                                            selfUserID: selfUserId,
                                                            members: [],
                                                            callCenter: self)
            participantSnapshots[conversationId] = snaphot
            snaphot.callParticipantsChanged(newParticipants: participants)
        }
    }
    
    /// Returns the connectionState of a user in a conversation
    /// We keep a snapshot of the callParticipants and activeFlowParticipants
    /// If the user is contained in the callParticipants and in the activeFlowParticipants, he is connected
    /// If the user is only contained in the callParticipants, he is connecting
    /// Otherwise he is notConnected
    public func state(forUser userId: UUID, in conversationId: UUID) -> CallParticipantState {
        return participantSnapshots[conversationId]?.callParticipantState(forUserWith:userId) ?? .unconnected
    }

}

extension WireCallCenterV3 : ZMConversationObserver {
    
    public func conversationDidChange(_ changeInfo: ConversationChangeInfo) {
        guard
            changeInfo.securityLevelChanged,
            let conversationId = changeInfo.conversation.remoteIdentifier,
            let previousSnapshot = callSnapshots[conversationId]
        else { return }
        
        let updatedCallState = previousSnapshot.callState.update(withSecurityLevel: changeInfo.conversation.securityLevel)
        
        if updatedCallState != previousSnapshot.callState {
            callSnapshots[conversationId] = previousSnapshot.update(with: updatedCallState)
            
<<<<<<< HEAD
            if let context = uiMOC {
                WireCallCenterCallStateNotification(context: context, callState: updatedCallState, conversationId: conversationId, userId: selfUserId, messageTime: Date()).post(in: context.notificationContext)
=======
            if let context = uiMOC, let callerId = initiatorForCall(conversationId: conversationId) {
                WireCallCenterCallStateNotification(callState: updatedCallState, conversationId: conversationId, callerId: callerId, messageTime: Date()).post(in: context.notificationContext)
>>>>>>> 7ffac034
            }
        }
    }
    
}<|MERGE_RESOLUTION|>--- conflicted
+++ resolved
@@ -626,18 +626,7 @@
             break
         }
         
-<<<<<<< HEAD
-        updateSnapshots(forCallSate: callState, conversationId: conversationId, userId: userId)
-        
-        if let context = uiMOC {
-            WireCallCenterCallStateNotification(context: context, callState: callState, conversationId: conversationId, userId: userId, messageTime: messageTime).post(in: context.notificationContext)
-        }
-    }
-    
-    fileprivate func updateSnapshots(forCallSate callState: CallState, conversationId: UUID, userId: UUID?) {
-=======
         let callerId = initiatorForCall(conversationId: conversationId)
->>>>>>> 7ffac034
         
         if case .terminating = callState {
             clearSnapshot(conversationId: conversationId)
@@ -646,7 +635,7 @@
         }
         
         if let context = uiMOC, let callerId = callerId  {
-            WireCallCenterCallStateNotification(callState: callState, conversationId: conversationId, callerId: callerId, messageTime: messageTime).post(in: context.notificationContext)
+            WireCallCenterCallStateNotification(context: context, callState: callState, conversationId: conversationId, callerId: callerId, messageTime: messageTime).post(in: context.notificationContext)
         }
     }
     
@@ -654,11 +643,7 @@
         zmLog.debug("missed call")
         
         if let context = uiMOC {
-<<<<<<< HEAD
-            WireCallCenterMissedCallNotification(context: context, conversationId: conversationId, userId:userId, timestamp: timestamp, video: isVideoCall).post(in: context.notificationContext)
-=======
-            WireCallCenterMissedCallNotification(conversationId: conversationId, callerId: userId, timestamp: timestamp, video: isVideoCall).post(in: context.notificationContext)
->>>>>>> 7ffac034
+            WireCallCenterMissedCallNotification(context: context, conversationId: conversationId, callerId: userId, timestamp: timestamp, video: isVideoCall).post(in: context.notificationContext)
         }
     }
     
@@ -686,13 +671,8 @@
                 callSnapshots[conversationId] = previousSnapshot.update(with: callState)
             }
             
-<<<<<<< HEAD
-            if let context = uiMOC {
-                WireCallCenterCallStateNotification(context: context, callState: callState, conversationId: conversationId, userId: self.selfUserId, messageTime:nil).post(in: context.notificationContext)
-=======
             if let context = uiMOC, let callerId = initiatorForCall(conversationId: conversationId) {
-                WireCallCenterCallStateNotification(callState: callState, conversationId: conversationId, callerId: callerId, messageTime:nil).post(in: context.notificationContext)
->>>>>>> 7ffac034
+                WireCallCenterCallStateNotification(context: context, callState: callState, conversationId: conversationId, callerId: callerId, messageTime:nil).post(in: context.notificationContext)
             }
         }
         return answered
@@ -710,11 +690,7 @@
             createSnapshot(callState: callState, callStarter: selfUserId,  video: video, for: conversationId)
             
             if let context = uiMOC {
-<<<<<<< HEAD
-                WireCallCenterCallStateNotification(context: context, callState: callState, conversationId: conversationId, userId: selfUserId, messageTime:nil).post(in: context.notificationContext)
-=======
-                WireCallCenterCallStateNotification(callState: callState, conversationId: conversationId, callerId: selfUserId, messageTime:nil).post(in: context.notificationContext)
->>>>>>> 7ffac034
+                WireCallCenterCallStateNotification(context: context, callState: callState, conversationId: conversationId, callerId: selfUserId, messageTime:nil).post(in: context.notificationContext)
             }
         }
         return started
@@ -862,13 +838,8 @@
         if updatedCallState != previousSnapshot.callState {
             callSnapshots[conversationId] = previousSnapshot.update(with: updatedCallState)
             
-<<<<<<< HEAD
-            if let context = uiMOC {
-                WireCallCenterCallStateNotification(context: context, callState: updatedCallState, conversationId: conversationId, userId: selfUserId, messageTime: Date()).post(in: context.notificationContext)
-=======
             if let context = uiMOC, let callerId = initiatorForCall(conversationId: conversationId) {
-                WireCallCenterCallStateNotification(callState: updatedCallState, conversationId: conversationId, callerId: callerId, messageTime: Date()).post(in: context.notificationContext)
->>>>>>> 7ffac034
+                WireCallCenterCallStateNotification(context: context, callState: updatedCallState, conversationId: conversationId, callerId: callerId, messageTime: Date()).post(in: context.notificationContext)
             }
         }
     }
