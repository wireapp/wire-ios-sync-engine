// 
// Wire
// Copyright (C) 2016 Wire Swiss GmbH
// 
// This program is free software: you can redistribute it and/or modify
// it under the terms of the GNU General Public License as published by
// the Free Software Foundation, either version 3 of the License, or
// (at your option) any later version.
// 
// This program is distributed in the hope that it will be useful,
// but WITHOUT ANY WARRANTY; without even the implied warranty of
// MERCHANTABILITY or FITNESS FOR A PARTICULAR PURPOSE. See the
// GNU General Public License for more details.
// 
// You should have received a copy of the GNU General Public License
// along with this program. If not, see http://www.gnu.org/licenses/.
// 


@import UIKit;
@import ZMTransport;
@import zmessaging;
@import ZMCDataModel;
@import WireMessageStrategy;


#import "MessagingTest.h"
#import "ZMUserSession+Internal.h"
#import "ZMSyncStrategy+Internal.h"
#import "ZMSyncStrategy+EventProcessing.h"
#import "ZMSyncStrategy+ManagedObjectChanges.h"
#import "ZMUpdateEventsBuffer.h"
#import "ZMOperationLoop.h"
#import "MessagingTest+EventFactory.h"
#import "zmessaging_iOS_Tests-Swift.h"
#import "ZMNotifications+UserSession.h"

// States
#import "ZMSyncStateMachine.h"
#import "ZMSyncState.h"
#import "ZMUnauthenticatedState.h"
#import "ZMEventProcessingState.h"

// Statuus
#import "ZMAuthenticationStatus.h"
#import "ZMClientRegistrationStatus.h"


// Transcoders & strategies
#import "ZMUserTranscoder.h"
#import "ZMConversationTranscoder.h"
#import "ZMSelfStrategy.h"
#import "ZMMissingUpdateEventsTranscoder.h"
#import "ZMRegistrationTranscoder.h"
#import "ZMCallFlowRequestStrategy.h"
#import "ZMCallStateRequestStrategy.h"
#import "ZMConnectionTranscoder.h"
#import "ZMLoginCodeRequestTranscoder.h"
#import "ZMPhoneNumberVerificationTranscoder.h"



@interface ZMSyncStrategyTests : MessagingTest

@property (nonatomic) ZMSyncStrategy *sut;
@property (nonatomic) id authenticationStatus;
@property (nonatomic) id userProfileUpdateStatus;
@property (nonatomic) id clientRegistrationStatus;
@property (nonatomic) id clientUpdateStatus;

@property (nonatomic) id stateMachine;
@property (nonatomic) NSArray *syncObjects;
@property (nonatomic) id updateEventsBuffer;
@property (nonatomic) id syncStateDelegate;
@property (nonatomic) id backgroundableSession;
@property (nonatomic) id conversationTranscoder;
@property (nonatomic) BOOL shouldStubContextChangeTrackers;
@property (nonatomic) id mockUpstreamSync1;
@property (nonatomic) id mockUpstreamSync2;
@property (nonatomic) NSFetchRequest *fetchRequestForTrackedObjects1;
@property (nonatomic) NSFetchRequest *fetchRequestForTrackedObjects2;
@property (nonatomic) id mockDispatcher;
@property (nonatomic) id slowSynStatus;
@end



@implementation ZMSyncStrategyTests;

- (void)setUp
{
    [super setUp];
    
    self.mockDispatcher = [OCMockObject niceMockForClass:[ZMLocalNotificationDispatcher class]];
    self.mockUpstreamSync1 = [OCMockObject mockForClass:[ZMUpstreamModifiedObjectSync class]];
    self.mockUpstreamSync2 = [OCMockObject mockForClass:[ZMUpstreamModifiedObjectSync class]];
    [self verifyMockLater:self.mockUpstreamSync1];
    [self verifyMockLater:self.mockUpstreamSync2];
    
    self.syncStateDelegate = [OCMockObject niceMockForProtocol:@protocol(ZMSyncStateDelegate)];
    
    self.slowSynStatus = [OCMockObject mockForClass:SyncStatus.class];
    [[[[self.slowSynStatus expect] andReturn: self.slowSynStatus] classMethod] alloc];
    (void)[[[self.slowSynStatus expect] andReturn: self.slowSynStatus] initWithManagedObjectContext:self.syncMOC
                                                                                  syncStateDelegate:OCMOCK_ANY];
    
    self.authenticationStatus = [OCMockObject mockForClass:ZMAuthenticationStatus.class];
    [[[[self.authenticationStatus expect] andReturn:self.authenticationStatus] classMethod] alloc];
    (void) [[[self.authenticationStatus expect] andReturn:self.authenticationStatus] initWithManagedObjectContext:self.syncMOC cookie:nil];
    
    self.userProfileUpdateStatus = [OCMockObject mockForClass:UserProfileUpdateStatus.class];
    [[[[self.userProfileUpdateStatus expect] andReturn:self.userProfileUpdateStatus] classMethod] alloc];
    (void) [[[self.userProfileUpdateStatus expect] andReturn:self.userProfileUpdateStatus] initWithManagedObjectContext:self.syncMOC];

    self.clientRegistrationStatus = [OCMockObject mockForClass:ZMClientRegistrationStatus.class];
    [[[[self.clientRegistrationStatus expect] andReturn:self.clientRegistrationStatus] classMethod] alloc];
    (void) [[[self.clientRegistrationStatus expect] andReturn:self.clientRegistrationStatus] initWithManagedObjectContext:self.syncMOC loginCredentialProvider:self.authenticationStatus updateCredentialProvider:self.userProfileUpdateStatus cookie:nil registrationStatusDelegate:OCMOCK_ANY];
    [[self.clientRegistrationStatus expect] tearDown];
    
    self.clientUpdateStatus = [OCMockObject mockForClass:ClientUpdateStatus.class];
    [[[[self.clientUpdateStatus expect] andReturn:self.clientUpdateStatus] classMethod] alloc];
    (void) [[[self.clientUpdateStatus expect] andReturn:self.clientUpdateStatus] initWithSyncManagedObjectContext:self.syncMOC];
    [[self.clientUpdateStatus expect] tearDown];
    
    self.backgroundableSession = [OCMockObject mockForProtocol:@protocol(ZMBackgroundable)];
    [self verifyMockLater:self.backgroundableSession];
    
    id userTranscoder = [OCMockObject mockForClass:ZMUserTranscoder.class];
    [[[[userTranscoder expect] andReturn:userTranscoder] classMethod] alloc];
    (void) [[[userTranscoder expect] andReturn:userTranscoder] initWithManagedObjectContext:self.syncMOC appStateDelegate:OCMOCK_ANY syncStatus:OCMOCK_ANY];

    self.conversationTranscoder = [OCMockObject mockForClass:ZMConversationTranscoder.class];
    [[[[self.conversationTranscoder expect] andReturn:self.conversationTranscoder] classMethod] alloc];
    (void) [[[self.conversationTranscoder expect] andReturn:self.conversationTranscoder] initWithSyncStrategy:OCMOCK_ANY appStateDelegate:OCMOCK_ANY syncStatus:OCMOCK_ANY];

    id systemMessageTranscoder = [OCMockObject mockForClass:ZMSystemMessageTranscoder.class];
    [[[[systemMessageTranscoder expect] andReturn:systemMessageTranscoder] classMethod] alloc];
    (void) [[[systemMessageTranscoder expect] andReturn:systemMessageTranscoder] initWithManagedObjectContext:self.syncMOC appStateDelegate:OCMOCK_ANY upstreamInsertedObjectSync:nil localNotificationDispatcher:self.mockDispatcher messageExpirationTimer:nil];

    id clientMessageTranscoder = [OCMockObject mockForClass:ZMClientMessageTranscoder.class];
    [[[[clientMessageTranscoder expect] andReturn:clientMessageTranscoder] classMethod] alloc];
    (void) [[[clientMessageTranscoder expect] andReturn:clientMessageTranscoder] initWithManagedObjectContext:self.syncMOC appStateDelegate:OCMOCK_ANY localNotificationDispatcher:self.mockDispatcher];

    id selfStrategy = [OCMockObject mockForClass:ZMSelfStrategy.class];
    [[[[selfStrategy expect] andReturn:selfStrategy] classMethod] alloc];
    (void) [(ZMSelfStrategy *)[[selfStrategy expect] andReturn:selfStrategy] initWithManagedObjectContext:self.syncMOC appStateDelegate:OCMOCK_ANY clientRegistrationStatus:OCMOCK_ANY];
    [[selfStrategy stub] contextChangeTrackers];
    [[selfStrategy expect] tearDown];

    id connectionTranscoder = [OCMockObject mockForClass:ZMConnectionTranscoder.class];
    [[[[connectionTranscoder expect] andReturn:connectionTranscoder] classMethod] alloc];
    (void) [[[connectionTranscoder expect] andReturn:connectionTranscoder] initWithManagedObjectContext:self.syncMOC appStateDelegate:OCMOCK_ANY syncStatus:OCMOCK_ANY];

    id registrationTranscoder = [OCMockObject mockForClass:ZMRegistrationTranscoder.class];
    [[[[registrationTranscoder expect] andReturn:registrationTranscoder] classMethod] alloc];
    (void) [[[registrationTranscoder expect] andReturn:registrationTranscoder] initWithManagedObjectContext:self.syncMOC authenticationStatus:self.authenticationStatus];

    id missingUpdateEventsTranscoder = [OCMockObject niceMockForClass:ZMMissingUpdateEventsTranscoder.class];
    [[[[missingUpdateEventsTranscoder expect] andReturn:missingUpdateEventsTranscoder] classMethod] alloc];
    (void) [[[missingUpdateEventsTranscoder expect] andReturn:missingUpdateEventsTranscoder] initWithSyncStrategy:OCMOCK_ANY previouslyReceivedEventIDsCollection:OCMOCK_ANY application:OCMOCK_ANY backgroundAPNSPingbackStatus:OCMOCK_ANY syncStatus:OCMOCK_ANY];
    
    id callFlowRequestStrategy = [OCMockObject niceMockForClass:ZMCallFlowRequestStrategy.class];
    [[[[callFlowRequestStrategy expect] andReturn:callFlowRequestStrategy] classMethod] alloc];
    (void)[[[callFlowRequestStrategy expect] andReturn:callFlowRequestStrategy] initWithMediaManager:nil onDemandFlowManager:nil managedObjectContext:self.syncMOC appStateDelegate:OCMOCK_ANY application:self.application];

    id callStateRequestStrategy = [OCMockObject niceMockForClass:ZMCallStateRequestStrategy.class];
    [[[[callStateRequestStrategy expect] andReturn:callStateRequestStrategy] classMethod] alloc];
    (void) [[[callStateRequestStrategy expect] andReturn:callStateRequestStrategy] initWithManagedObjectContext:self.syncMOC appStateDelegate:OCMOCK_ANY callFlowRequestStrategy:OCMOCK_ANY];
        
    id loginCodeRequestTranscoder = [OCMockObject mockForClass:ZMLoginCodeRequestTranscoder.class];
    [[[[loginCodeRequestTranscoder expect] andReturn:loginCodeRequestTranscoder] classMethod] alloc];
    (void) [[[loginCodeRequestTranscoder expect] andReturn:loginCodeRequestTranscoder] initWithManagedObjectContext:self.syncMOC authenticationStatus:self.authenticationStatus];
    
    id phoneNumberVerificationTranscoder = [OCMockObject mockForClass:ZMPhoneNumberVerificationTranscoder.class];
    [[[[phoneNumberVerificationTranscoder expect] andReturn:phoneNumberVerificationTranscoder] classMethod] alloc];
    (void) [[[phoneNumberVerificationTranscoder expect] andReturn:phoneNumberVerificationTranscoder] initWithManagedObjectContext:self.syncMOC authenticationStatus:self.authenticationStatus];
    
    
    self.stateMachine = [OCMockObject mockForClass:ZMSyncStateMachine.class];
    [[[[self.stateMachine expect] andReturn:self.stateMachine] classMethod] alloc];
    [[self.stateMachine stub] tearDown];
    
    (void) [[[self.stateMachine expect] andReturn:self.stateMachine] initWithAuthenticationStatus:self.authenticationStatus
                                                                         clientRegistrationStatus:self.clientRegistrationStatus
                                                                          objectStrategyDirectory:OCMOCK_ANY
                                                                                syncStateDelegate:OCMOCK_ANY
                                                                            backgroundableSession:self.backgroundableSession
                                                                                      application:self.application
                                                                                    slowSynStatus:self.slowSynStatus];
    [self verifyMockLater:self.stateMachine];
    
    self.updateEventsBuffer = [OCMockObject mockForClass:ZMUpdateEventsBuffer.class];
    [[[[self.updateEventsBuffer expect] andReturn:self.updateEventsBuffer] classMethod] alloc];
    (void) [[[self.updateEventsBuffer expect] andReturn:self.updateEventsBuffer] initWithUpdateEventConsumer:OCMOCK_ANY];
    [self verifyMockLater:self.updateEventsBuffer];
    

    self.syncObjects = @[
                         connectionTranscoder,
                         userTranscoder,
                         self.conversationTranscoder,
                         systemMessageTranscoder,
                         clientMessageTranscoder,
                         missingUpdateEventsTranscoder,
                         registrationTranscoder,
                         loginCodeRequestTranscoder,
                         phoneNumberVerificationTranscoder
    ];
    
    for(ZMObjectSyncStrategy *strategy in self.syncObjects) {
        [[(id) strategy stub] tearDown];
        [self verifyMockLater:strategy];
    }
    self.fetchRequestForTrackedObjects1 = [NSFetchRequest fetchRequestWithEntityName:@"User"];
    self.fetchRequestForTrackedObjects1.predicate = [NSPredicate predicateWithFormat:@"name != nil"];
    self.fetchRequestForTrackedObjects2 = [NSFetchRequest fetchRequestWithEntityName:@"Conversation"];
    self.fetchRequestForTrackedObjects2.predicate = [NSPredicate predicateWithFormat:@"userDefinedName != nil"];
    
    [self stubChangeTrackerBootstrapInitialization];
    
<<<<<<< HEAD
    self.sut = [[ZMSyncStrategy alloc] initWithSyncManagedObjectContextMOC:self.syncMOC
                                                    uiManagedObjectContext:self.uiMOC
                                                                    cookie:nil
                                                 topConversationsDirectory:nil
                                                              mediaManager:nil
                                                       onDemandFlowManager:nil
                                                         syncStateDelegate:self.syncStateDelegate
                                                     backgroundableSession:self.backgroundableSession
                                              localNotificationsDispatcher:self.mockDispatcher
                                                  taskCancellationProvider:nil
                                                        appGroupIdentifier:nil
                                                               application:self.application];
=======
    self.sut = [[ZMSyncStrategy alloc] initWithAuthenticationCenter:self.authenticationStatus
                                            userProfileUpdateStatus:self.userProfileUpdateStatus
                                           clientRegistrationStatus:self.clientRegistrationStatus
                                                 clientUpdateStatus:self.clientUpdateStatus
                                               proxiedRequestStatus:nil
                                                      accountStatus:nil
                                       backgroundAPNSPingBackStatus:nil
                                                       mediaManager:nil
                                                onDemandFlowManager:nil
                                                            syncMOC:self.syncMOC
                                                              uiMOC:self.uiMOC
                                                  syncStateDelegate:self.syncStateDelegate
                                              backgroundableSession:self.backgroundableSession
                                       localNotificationsDispatcher:self.mockDispatcher
                                           taskCancellationProvider:OCMOCK_ANY
                                                 appGroupIdentifier:nil
                                                        application:self.application];
>>>>>>> 6f92f8eb
    
    XCTAssertEqual(self.sut.userTranscoder, userTranscoder);
    XCTAssertEqual(self.sut.conversationTranscoder, self.conversationTranscoder);
    XCTAssertEqual(self.sut.systemMessageTranscoder, systemMessageTranscoder);
    XCTAssertEqual(self.sut.clientMessageTranscoder, clientMessageTranscoder);
    XCTAssertEqual(self.sut.selfStrategy, selfStrategy);
    XCTAssertEqual(self.sut.connectionTranscoder, connectionTranscoder);
    XCTAssertEqual(self.sut.registrationTranscoder, registrationTranscoder);
    XCTAssertEqual(self.sut.loginCodeRequestTranscoder, loginCodeRequestTranscoder);
    XCTAssertEqual(self.sut.phoneNumberVerificationTranscoder, phoneNumberVerificationTranscoder);
    
    WaitForAllGroupsToBeEmpty(0.5);
}

- (void)stubChangeTrackerBootstrapInitialization
{
    for(ZMObjectSyncStrategy *strategy in self.syncObjects) {
        [[[(id)strategy expect] andReturn:@[self.mockUpstreamSync1, self.mockUpstreamSync2]] contextChangeTrackers];
        [self verifyMockLater:strategy];
    }
}


- (void)tearDown;
{
    [self.slowSynStatus stopMocking];
    self.slowSynStatus = nil;
    [(id)self.authenticationStatus stopMocking];
    self.authenticationStatus = nil;
    [(id)self.clientUpdateStatus stopMocking];
    self.clientUpdateStatus = nil;
    [(id)self.clientRegistrationStatus stopMocking];
    self.clientRegistrationStatus = nil;
    [(id)self.userProfileUpdateStatus stopMocking];
    self.userProfileUpdateStatus = nil;
    
    [self.sut tearDown];
    for (id syncObject in self.syncObjects) {
        [syncObject stopMocking];
    }
    [self.stateMachine stopMocking];
    self.stateMachine = nil;
    
    [self.updateEventsBuffer stopMocking];
    self.updateEventsBuffer = nil;

    self.sut = nil;
    self.syncObjects = nil;
    [super tearDown];
}

- (void)testThatDownloadedEventsAreForwardedToAllIndividualObjects
{
    // given
    ZMConversation *conv = [ZMConversation insertNewObjectInManagedObjectContext:self.uiMOC];
    conv.remoteIdentifier = [NSUUID createUUID];
    NSDictionary *payload = [self payloadForMessageInConversation:conv type:EventConversationAdd data:@{@"foo" : @"bar"}];
    ZMUpdateEvent *event = [ZMUpdateEvent eventFromEventStreamPayload:payload uuid:[NSUUID createUUID]];
    NSArray *eventsArray = @[event];
    
    
    // expect
    [self expectSyncObjectsToProcessEvents:YES
                                liveEvents:NO
                             decryptEvents:YES
                   returnIDsForPrefetching:YES
                                withEvents:eventsArray];
    
    // when
    [self.sut processDownloadedEvents:eventsArray];
    WaitForAllGroupsToBeEmpty(0.5);
    
}

- (void)testThatPushEventsAreProcessedForConversationEventSyncBeforeConversationSync
{
    // given
    NSString *eventType = @"user.update";
    
    NSDictionary *payload = @{
                               @"type" : eventType,
                               @"foo" : @"bar"
                               };
    
    NSDictionary *eventData = @{
                                @"id" : @"5cc1ab91-45f4-49ec-bb7a-a5517b7a4173",
                                @"payload" : @[payload],
                                };
    
    NSArray *expectedEvents = [ZMUpdateEvent eventsArrayFromPushChannelData:eventData];
    XCTAssertEqual(expectedEvents.count, 1u);
    
    // expect
    for(id obj in self.syncObjects) {
        if(obj != self.sut.conversationTranscoder) {
            [[obj stub] processEvents:OCMOCK_ANY liveEvents:YES prefetchResult:OCMOCK_ANY];
        }
    }
    
    [self expectSyncObjectsToProcessEvents:NO
                                liveEvents:NO
                             decryptEvents:YES
                   returnIDsForPrefetching:YES
                                withEvents:expectedEvents];
    
    __block BOOL didCallConversationSync = NO;
    
    [[[(id) self.sut.conversationTranscoder expect] andDo:^(NSInvocation *i ZM_UNUSED) {
        didCallConversationSync = YES;
    }] processEvents:expectedEvents liveEvents:YES prefetchResult:OCMOCK_ANY];
    
    // when
    [self.sut consumeUpdateEvents:@[expectedEvents.firstObject]];
    
    WaitForAllGroupsToBeEmpty(0.5);
    
    // then
    XCTAssertTrue(didCallConversationSync);
}

- (void)testThatWhenItConsumesEventsTheyAreForwardedToAllIndividualObjects
{
    // given
    NSArray *eventsArray = @[[ZMUpdateEvent eventFromEventStreamPayload:@{@"type": @"conversation.member-join", @"f": @2} uuid:nil],
                             [ZMUpdateEvent eventFromEventStreamPayload:@{@"type": @"conversation.message-add", @"a": @3} uuid:nil]];
    XCTAssertEqual(eventsArray.count, 2u);
    
    // expect
    for(ZMUpdateEvent *event in eventsArray) {
            [self expectSyncObjectsToProcessEvents:YES
                                        liveEvents:YES
                                     decryptEvents:YES
                           returnIDsForPrefetching:YES
                                        withEvents:@[event]];
    }

    // when
    for(id event in eventsArray) {
        [self.sut consumeUpdateEvents:@[event]];
        WaitForAllGroupsToBeEmpty(0.5);
    }
}

- (void)testThatItAsksClientMessageTranscoderToDecryptUpdateEvents
{
    // given
    NSArray *eventsArray = @[[ZMUpdateEvent eventFromEventStreamPayload:@{@"type": @"conversation.member-join", @"f": @2} uuid:nil],
                             [ZMUpdateEvent eventFromEventStreamPayload:@{@"type": @"conversation.message-add", @"a": @3} uuid:nil]];
    XCTAssertEqual(eventsArray.count, 2u);
    
    // expect
    [self expectSyncObjectsToProcessEvents:YES
                                liveEvents:YES
                             decryptEvents:YES
                   returnIDsForPrefetching:YES
                                withEvents:eventsArray];
    
    // when
    [self.sut processUpdateEvents:eventsArray ignoreBuffer:YES];
    WaitForAllGroupsToBeEmpty(0.5);
}

- (void)testThatItProcessUpdateEventsIfTheCurrentStateShouldProcessThem
{
    // given
    NSDictionary *eventData = @{
                                @"id" : @"5cc1ab91-45f4-49ec-bb7a-a5517b7a4173",
                                @"payload" : @[
                                        @{
                                            @"type" : @"user.update",
                                            @"foo" : @"bar"
                                            }
                                        ]
                                };
    NSMutableArray *expectedEvents = [NSMutableArray array];
    [expectedEvents addObjectsFromArray:[ZMUpdateEvent eventsArrayFromPushChannelData:eventData]];
    
    [[[(id) self.stateMachine stub] andReturnValue:OCMOCK_VALUE(ZMUpdateEventPolicyProcess)] updateEventsPolicy];
    [[[self.slowSynStatus stub] andReturnValue:@(NO)] isSyncing];
    
    // expect
    [self expectSyncObjectsToProcessEvents:YES
                                liveEvents:YES
                             decryptEvents:YES
                   returnIDsForPrefetching:YES
                                withEvents:expectedEvents];
    
    // when
    [self.sut processUpdateEvents:expectedEvents ignoreBuffer:NO];
    WaitForAllGroupsToBeEmpty(0.5);
}


- (void)testThatItForwardsUpdateEventsToBufferIfTheCurrentStateShouldBufferThemAndDoesNotDecryptTheUpdateEvents
{
    // given
    NSDictionary *eventData = @{
                                @"id" : @"5cc1ab91-45f4-49ec-bb7a-a5517b7a4173",
                                @"payload" : @[
                                        @{
                                            @"type" : @"user.update",
                                            @"foo" : @"bar"
                                            }
                                        ]
                                };
    NSMutableArray *expectedEvents = [NSMutableArray array];
    [expectedEvents addObjectsFromArray:[ZMUpdateEvent eventsArrayFromPushChannelData:eventData]];
    XCTAssertGreaterThan(expectedEvents.count, 0u);
    
    [[[(id) self.stateMachine stub] andReturnValue:OCMOCK_VALUE(ZMUpdateEventPolicyBuffer)] updateEventsPolicy];
    [[[self.slowSynStatus stub] andReturnValue:@(NO)] isSyncing];
    
    // expect
    [self expectSyncObjectsToProcessEvents:NO
                                liveEvents:YES
                             decryptEvents:NO
                   returnIDsForPrefetching:NO
                                withEvents:expectedEvents];

    for(id obj in expectedEvents) {
        [[self.updateEventsBuffer expect] addUpdateEvent:obj];
    }
    
    // when
    [self.sut processUpdateEvents:expectedEvents ignoreBuffer:NO];
    WaitForAllGroupsToBeEmpty(0.5);
}

- (void)testThatItProcessUpdateEventsToBufferIfTheCurrentStateShouldBufferThemButIgnoreBufferIsYes
{
    // given
    NSDictionary *eventData = @{
                                @"id" : @"5cc1ab91-45f4-49ec-bb7a-a5517b7a4173",
                                @"payload" : @[
                                        @{
                                            @"type" : @"user.update",
                                            @"foo" : @"bar"
                                            }
                                        ]
                                };
    NSMutableArray *expectedEvents = [NSMutableArray array];
    [expectedEvents addObjectsFromArray:[ZMUpdateEvent eventsArrayFromPushChannelData:eventData]];
    XCTAssertGreaterThan(expectedEvents.count, 0u);
    
    [[[(id) self.stateMachine stub] andReturnValue:OCMOCK_VALUE(ZMUpdateEventPolicyBuffer)] updateEventsPolicy];
    [[[self.slowSynStatus stub] andReturnValue:@(NO)] isSyncing];

    // expect
    [self expectSyncObjectsToProcessEvents:YES
                                liveEvents:YES
                             decryptEvents:YES
                   returnIDsForPrefetching:YES
                                withEvents:expectedEvents];
    [[self.updateEventsBuffer reject] addUpdateEvent:OCMOCK_ANY];
    
    // when
    [self.sut processUpdateEvents:expectedEvents ignoreBuffer:YES];
    WaitForAllGroupsToBeEmpty(0.5);
}

- (void)testThatItDoesNotProcessUpdateEventsIfTheCurrentStateShouldIgnoreThem
{
    // given
    NSDictionary *eventData = @{
                                @"id" : @"5cc1ab91-45f4-49ec-bb7a-a5517b7a4173",
                                @"payload" : @[
                                        @{
                                            @"type" : @"conversation.message-add",
                                            @"foo" : @"bar"
                                            }
                                        ]
                                };
    NSMutableArray *expectedEvents = [NSMutableArray array];
    [expectedEvents addObjectsFromArray:[ZMUpdateEvent eventsArrayFromPushChannelData:eventData]];
    XCTAssertGreaterThan(expectedEvents.count, 0u);
    
    [[[(id) self.stateMachine stub] andReturnValue:OCMOCK_VALUE(ZMUpdateEventPolicyIgnore)] updateEventsPolicy];
    [[[self.slowSynStatus stub] andReturnValue:@(NO)] isSyncing];

    
    // expect
    for(id obj in self.syncObjects) {
        [[obj reject] processEvents:OCMOCK_ANY liveEvents:YES prefetchResult:OCMOCK_ANY];
    }
    
    // when
    [self.sut processUpdateEvents:expectedEvents ignoreBuffer:NO];
    WaitForAllGroupsToBeEmpty(0.5);
}

- (void)testThatItDoesProcessesFlowUpdateEvents;
{
    // given
    NSMutableArray *expectedEvents = [NSMutableArray array];
    for (ZMUpdateEventType type = ZMUpdateEventUnknown; type < ZMUpdateEvent_LAST; type++) {
        // given
        NSString *typeString = [ZMUpdateEvent eventTypeStringForUpdateEventType:type];
        if (typeString == nil) {
            continue;
        }
        NSDictionary *eventData = @{
                                    @"id" : NSUUID.createUUID.transportString,
                                    @"payload" : @[
                                            @{
                                                @"type" :  typeString,
                                                @"foo" : @"bar"
                                                }
                                            ]
                                    };
        ZMUpdateEvent *event = [ZMUpdateEvent eventsArrayFromPushChannelData:eventData].firstObject;
        if (event.isFlowEvent) {
            [expectedEvents addObject:event];
        }
    }
    [[[(id) self.stateMachine stub] andReturnValue:OCMOCK_VALUE(ZMUpdateEventPolicyProcess)] updateEventsPolicy];
    [[[self.slowSynStatus stub] andReturnValue:@(NO)] isSyncing];
    XCTAssertGreaterThan(expectedEvents.count, 0u);
    
    // expect
    [self expectSyncObjectsToProcessEvents:YES
                                liveEvents:YES
                             decryptEvents:YES
                   returnIDsForPrefetching:YES
                                withEvents:expectedEvents];
    [[self.updateEventsBuffer reject] addUpdateEvent:OCMOCK_ANY];
    
    // when
    [self.sut processUpdateEvents:expectedEvents ignoreBuffer:NO];
    WaitForAllGroupsToBeEmpty(0.5);
}

- (void)testThatItDoesProcessCallEventsIfTheCurrentEventPolicyIsIgnore;
{
    NSDictionary *eventData = @{
                                @"id" : @"5cc1ab91-45f4-49ec-bb7a-a5517b7a4173",
                                @"payload" : @[
                                        @{
                                            @"type" : @"call.state",
                                            @"foo" : @"bar"
                                            }
                                        ]
                                };
    NSMutableArray *expectedEvents = [NSMutableArray array];
    [expectedEvents addObjectsFromArray:[ZMUpdateEvent eventsArrayFromPushChannelData:eventData]];
    XCTAssertGreaterThan(expectedEvents.count, 0u);
    [[[(id) self.stateMachine stub] andReturnValue:OCMOCK_VALUE(ZMUpdateEventPolicyIgnore)] updateEventsPolicy];
    [[[self.slowSynStatus stub] andReturnValue:@(NO)] isSyncing];

    
    // expect
    [self expectSyncObjectsToProcessEvents:YES
                                liveEvents:YES
                             decryptEvents:YES
                   returnIDsForPrefetching:YES
                                withEvents:expectedEvents];
    [[self.updateEventsBuffer reject] addUpdateEvent:OCMOCK_ANY];

    // when
    [self.sut processUpdateEvents:expectedEvents ignoreBuffer:NO];
    WaitForAllGroupsToBeEmpty(0.5);
}

- (void)testThatItDoesProcessesCallingUpdateEventsIfTheCurrentEventPolicyIsBuffer;
{
    // given
    NSDictionary *eventData = @{
                                @"id" : @"5cc1ab91-45f4-49ec-bb7a-a5517b7a4173",
                                @"payload" : @[
                                        @{
                                            @"type" : @"call.state",
                                            @"foo" : @"bar"
                                            }
                                        ]
                                };
    NSMutableArray *expectedEvents = [NSMutableArray array];
    [expectedEvents addObjectsFromArray:[ZMUpdateEvent eventsArrayFromPushChannelData:eventData]];
    XCTAssertGreaterThan(expectedEvents.count, 0u);
    
    [[[(id) self.stateMachine stub] andReturnValue:OCMOCK_VALUE(ZMUpdateEventPolicyBuffer)] updateEventsPolicy];
    [[[self.slowSynStatus stub] andReturnValue:@(NO)] isSyncing];
    
    // expect
    [self expectSyncObjectsToProcessEvents:NO
                                liveEvents:YES
                             decryptEvents:NO
                   returnIDsForPrefetching:NO
                                withEvents:expectedEvents];
    
    [[self.updateEventsBuffer expect] addUpdateEvent:OCMOCK_ANY];
    
    // when
    [self.sut processUpdateEvents:expectedEvents ignoreBuffer:NO];
    WaitForAllGroupsToBeEmpty(0.5);
}

- (void)testThatItDoesProcessUpdateEventsIfTheCurrentStateShouldIgnoreThemButIgnoreBuffesIsYes
{
    // given
    NSDictionary *eventData = @{
                                @"id" : @"5cc1ab91-45f4-49ec-bb7a-a5517b7a4173",
                                @"payload" : @[
                                        @{
                                            @"type" : @"user.update",
                                            @"foo" : @"bar"
                                            }
                                        ]
                                };
    NSMutableArray *expectedEvents = [NSMutableArray array];
    [expectedEvents addObjectsFromArray:[ZMUpdateEvent eventsArrayFromPushChannelData:eventData]];
    XCTAssertGreaterThan(expectedEvents.count, 0u);
    
    [[[(id) self.stateMachine stub] andReturnValue:OCMOCK_VALUE(ZMUpdateEventPolicyIgnore)] updateEventsPolicy];
    [[[self.slowSynStatus stub] andReturnValue:@(NO)] isSyncing];
    
    // expect
    [self expectSyncObjectsToProcessEvents:YES
                                liveEvents:YES
                             decryptEvents:YES
                   returnIDsForPrefetching:YES
                                withEvents:expectedEvents];
    
    // when
    [self.sut processUpdateEvents:expectedEvents ignoreBuffer:YES];
    WaitForAllGroupsToBeEmpty(0.5);
}

- (void)testThatItItCreatesAFetchBatchRequestWithTheNoncesAndRemoteIdentifiersFromUpdateEvents
{
    // given
    id <ZMTransportData> firstPayload = @{
                                          @"conversation" : NSUUID.createUUID,
                                          @"data" : @{
                                                  @"last_read" : @"3.800122000a5efe70"
                                                  },
                                          @"from": NSUUID.createUUID.transportString,
                                          @"time" : NSDate.date.transportString,
                                          @"type" : @"conversation.member-update"
                                          };
    
    id <ZMTransportData> secondPayload = @{
                                           @"conversation" : NSUUID.createUUID,
                                           @"data" : @{
                                                   @"content" : @"www.wire.com",
                                                   @"nonce" : NSUUID.createUUID,
                                                   },
                                           @"from": NSUUID.createUUID.transportString,
                                           @"id" : @"6c9d.800122000a5911ba",
                                           @"time" : NSDate.date.transportString,
                                           @"type" : @"conversation.message-add"
                                           };
    
    NSArray <ZMUpdateEvent *> *events = @[
                                          [ZMUpdateEvent eventFromEventStreamPayload:firstPayload uuid:nil],
                                          [ZMUpdateEvent eventFromEventStreamPayload:secondPayload uuid:nil]
                                          ];
    
    // expect
    [[self.conversationTranscoder expect] conversationRemoteIdentifiersToPrefetchToProcessEvents:events];
    
    for (id obj in self.syncObjects) {
        for (Class class in self.transcodersExpectedToReturnNonces) {
            if ([obj isKindOfClass:class]) {
                [[obj expect] messageNoncesToPrefetchToProcessEvents:events];
            }
        }
    }

    // `returnIDsForPrefetching` is set to NO here because we explicitly
    // expect for the transcoders we expect to conform to the protocol above
    [self expectSyncObjectsToProcessEvents:YES
                                liveEvents:YES
                             decryptEvents:YES
                   returnIDsForPrefetching:NO
                                withEvents:events];
    
    // when
    [self.sut processUpdateEvents:events ignoreBuffer:YES];
    WaitForAllGroupsToBeEmpty(0.5);
}

- (void)testThatItRequestsNoncesAndRemoteIdentifiersToPrefetchFromAllOfItsSyncObjects
{
    // given
    id <ZMTransportData> payload = @{
                                     @"conversation" : NSUUID.createUUID,
                                     @"data" : @{ @"last_read" : @"3.800122000a5efe70" },
                                     @"time" : NSDate.date.transportString,
                                     @"type" : @"conversation.member-update"
                                     };
    
    NSArray <ZMUpdateEvent *> *events = @[[ZMUpdateEvent eventFromEventStreamPayload:payload uuid:nil]];
    
    // expect
    [[self.conversationTranscoder expect] conversationRemoteIdentifiersToPrefetchToProcessEvents:events];
    
    for (id obj in self.syncObjects) {
        for (Class class in self.transcodersExpectedToReturnNonces) {
            if ([obj isKindOfClass:class]) {
                [[obj expect] messageNoncesToPrefetchToProcessEvents:events];
            }
        }
    }
    
    // when
    [self.sut fetchRequestBatchForEvents:events];
    WaitForAllGroupsToBeEmpty(0.5);
}

- (void)testThatCallingNextRequestFetchesObjectsAndDistributesThemToTheChangeTracker
{
    // given
    [[[(id)self.stateMachine stub] andReturn:OCMOCK_ANY] nextRequest];
    __block ZMUser *user;
    __block ZMConversation *conversation;
    [self.syncMOC performGroupedBlockAndWait:^{
        user = [ZMUser insertNewObjectInManagedObjectContext:self.syncMOC];
        user.name = @"User1";
        conversation = [ZMConversation insertNewObjectInManagedObjectContext:self.syncMOC];
        conversation.userDefinedName = @"Conversation1";
        [self.syncMOC saveOrRollback];
    }];
    
    // expect
    for (id<ZMObjectStrategy> syncObject in self.syncObjects) {
        [(ZMUpstreamModifiedObjectSync*)[[self.mockUpstreamSync1 stub] andReturn:self.fetchRequestForTrackedObjects1] fetchRequestForTrackedObjects];
        [(ZMUpstreamModifiedObjectSync*)[[self.mockUpstreamSync2 stub] andReturn:self.fetchRequestForTrackedObjects2] fetchRequestForTrackedObjects];
        [[self.mockUpstreamSync1 expect] addTrackedObjects:[NSSet setWithObject:user]];
        [[self.mockUpstreamSync2 expect] addTrackedObjects:[NSSet setWithObject:conversation]];
        [self verifyMockLater:syncObject];
    }
    
    // when
    (void)[self.sut nextRequest];
}


- (void)testThatNextRequestReturnsTheRequestReturnedByTheStateMachine
{
    // given
    ZMTransportRequest *dummyRequest = [OCMockObject mockForClass:ZMTransportRequest.class];
    [(ZMUpstreamModifiedObjectSync*)[self.mockUpstreamSync1 stub] fetchRequestForTrackedObjects];
    [(ZMUpstreamModifiedObjectSync*)[self.mockUpstreamSync2 stub] fetchRequestForTrackedObjects];

    // expect
    [[[(id)self.stateMachine expect] andReturn:dummyRequest] nextRequest];
    
    // when
    ZMTransportRequest *request = [self.sut nextRequest];
    
    // then
    XCTAssertEqualObjects(dummyRequest, request);

}

- (void)testThatManagedObjectChangesArePassedToAllSyncObjectsCaches
{
    
    // given
    id firstObject = [OCMockObject niceMockForClass:ZMManagedObject.class];
    id secondObject = [OCMockObject niceMockForClass:ZMManagedObject.class];
    
    [[[firstObject stub] andReturn:nil] entity];
    [[[secondObject stub] andReturn:nil] entity];
    
    NSSet *cacheInsertSet = [NSSet setWithObject:firstObject];
    NSSet *cacheUpdateSet = [NSSet setWithObject:secondObject];
    
    NSMutableSet *totalSet = [NSMutableSet setWithSet:cacheInsertSet];
    [totalSet unionSet:cacheUpdateSet];
    
    // expect
    for (id<ZMObjectStrategy> syncObject in self.syncObjects) {
        [(id<ZMContextChangeTracker>)[self.mockUpstreamSync1 expect] objectsDidChange:totalSet];
        [(id<ZMContextChangeTracker>)[self.mockUpstreamSync2 expect] objectsDidChange:totalSet];
        
        [self verifyMockLater:syncObject];
    }
    
    // when
    [self.sut processSaveWithInsertedObjects:cacheInsertSet updateObjects:cacheUpdateSet];
    WaitForAllGroupsToBeEmpty(0.5);
}


- (void)testThatItSynchronizesChangesInUIContextToSyncContext
{
    // given
    
    [(id<ZMContextChangeTracker>)[self.mockUpstreamSync1 stub] objectsDidChange:OCMOCK_ANY];
    [(id<ZMContextChangeTracker>)[self.mockUpstreamSync2 stub] objectsDidChange:OCMOCK_ANY];
    
    ZMUser *uiUser = [ZMUser insertNewObjectInManagedObjectContext:self.uiMOC];
    XCTAssertTrue([self.uiMOC saveOrRollback]);
    WaitForAllGroupsToBeEmpty(0.5);
    
    [self.sut.syncMOC performGroupedBlockAndWaitWithReasonableTimeout:^{
        ZMUser *syncUser =  (ZMUser *)[self.sut.syncMOC objectWithID:uiUser.objectID];
        XCTAssertNotNil(syncUser);
        XCTAssertNil(syncUser.name);
    }];
    
    NSString *name = @"very-unique-name_w938ruojfdmnsf";

    // when
    uiUser.name = name;
    XCTAssertTrue([self.uiMOC saveOrRollback]);
    WaitForAllGroupsToBeEmpty(0.5);
    // sut automagically synchronizes objects

    // then
    [self.sut.syncMOC performGroupedBlockAndWaitWithReasonableTimeout:^{
        ZMUser *syncUser =  (ZMUser *)[self.sut.syncMOC objectWithID:uiUser.objectID];
        XCTAssertNotNil(syncUser);
        XCTAssertEqualObjects(syncUser.name, name);
    }];
}

- (void)testThatItSynchronizesCallStateChangesInUIContextToSyncContext
{
    // expect
    [(id<ZMContextChangeTracker>)[self.mockUpstreamSync1 stub] objectsDidChange:OCMOCK_ANY];
    [(id<ZMContextChangeTracker>)[self.mockUpstreamSync2 stub] objectsDidChange:OCMOCK_ANY];
    
    
    // given
    ZMConversation *uiConversation = [ZMConversation insertNewObjectInManagedObjectContext:self.uiMOC];
    XCTAssertTrue([self.uiMOC saveOrRollback]);
    WaitForAllGroupsToBeEmpty(0.5);
    
    [self.sut.syncMOC performGroupedBlockAndWaitWithReasonableTimeout:^{
        ZMConversation *syncConversation =  (ZMConversation *)[self.sut.syncMOC objectWithID:uiConversation.objectID];
        XCTAssertNotNil(syncConversation);
        XCTAssertFalse(syncConversation.callDeviceIsActive);
    }];

    // when
    uiConversation.callDeviceIsActive = YES;
    XCTAssertTrue([self.uiMOC saveOrRollback]);
    WaitForAllGroupsToBeEmpty(0.5);
    // sut automagically synchronizes objects
    
    // then
    XCTAssertTrue(uiConversation.callDeviceIsActive);

    [self.sut.syncMOC performGroupedBlockAndWaitWithReasonableTimeout:^{
        ZMConversation *syncConversation =  (ZMConversation *)[self.sut.syncMOC objectWithID:uiConversation.objectID];
        XCTAssertNotNil(syncConversation);
        XCTAssertTrue(syncConversation.callDeviceIsActive);
    }];
    
    WaitForAllGroupsToBeEmpty(0.5);
}



- (void)testThatItSynchronizesChangesInSyncContextToUIContext
{
    __block ZMUser *syncUser;
    
    // expect
    [self expectationForNotification:NSManagedObjectContextObjectsDidChangeNotification object:self.uiMOC handler:nil];
    
    // when
    [self.syncMOC performGroupedBlockAndWaitWithReasonableTimeout:^{
        syncUser = [ZMUser insertNewObjectInManagedObjectContext:self.syncMOC];
        XCTAssertTrue([self.syncMOC saveOrRollback]);
    }];
    
    XCTAssertTrue([self waitForCustomExpectationsWithTimeout:0.5]);
    
    ZMUser *uiUser =  (ZMUser *)[self.uiMOC objectWithID:syncUser.objectID];
    XCTAssertNotNil(uiUser);
    XCTAssertNil(uiUser.name);
    
    NSString *name = @"very-unique-name_ps9ijsdnmf";

    // and expect
    [self expectationForNotification:NSManagedObjectContextObjectsDidChangeNotification object:self.uiMOC handler:^BOOL(NSNotification *notification ZM_UNUSED) {
        return uiUser.name != nil;
    }];
    
    // when
    [self.syncMOC performGroupedBlockAndWaitWithReasonableTimeout:^{
        syncUser.name = name;
        XCTAssertTrue([self.syncMOC saveOrRollback]);
    }];
    
    XCTAssertTrue([self waitForCustomExpectationsWithTimeout:0.2]);
    
    // then
    XCTAssertEqualObjects(name, uiUser.name);
}

- (void)testThatItFlushesTheInternalBufferWhenAsked
{
    // expect
    [[self.updateEventsBuffer expect] processAllEventsInBuffer];
    
    // when
    [self.sut processAllEventsInBuffer];
}

- (void)testThatItCallsDataDidChangeOnStateMachineWhenDataDidChange
{
    // expect
    [[self.stateMachine expect] dataDidChange];
    
    // when
    [self.sut dataDidChange];
}

- (void)testThatARollbackTriggersAnObjectsDidChange;
{
    //
    
    // given
    __block ZMConversation *syncConversation;
    __block NSManagedObjectID *moid;
    [self.syncMOC performGroupedBlockAndWait:^{
        syncConversation = [ZMConversation insertNewObjectInManagedObjectContext:self.syncMOC];
        syncConversation.conversationType = ZMConversationTypeOneOnOne;
        [self.syncMOC saveOrRollback];
        moid = syncConversation.objectID;
    }];
    ZMConversation *uiConversation = (id) [self.uiMOC objectWithID:moid];
    WaitForAllGroupsToBeEmpty(0.5);
    //
    self.sut.contextMergingDisabled = YES;
    NSMutableArray *objectsDidChangeNotifications = [NSMutableArray array];
    id token1 = [[NSNotificationCenter defaultCenter] addObserverForName:NSManagedObjectContextObjectsDidChangeNotification object:self.uiMOC queue:nil usingBlock:^(NSNotification *note) {
        
        [objectsDidChangeNotifications addObject:note];
    }];
    NSMutableArray *didSaveNotificationsA = [NSMutableArray array];
    id token2A = [[NSNotificationCenter defaultCenter] addObserverForName:NSManagedObjectContextDidSaveNotification object:self.uiMOC queue:nil usingBlock:^(NSNotification *note) {
        
        [didSaveNotificationsA addObject:note];
    }];
    NSMutableArray *didSaveNotificationsB = [NSMutableArray array];
    id token2B = [[NSNotificationCenter defaultCenter] addObserverForName:NSManagedObjectContextDidSaveNotification object:self.syncMOC queue:nil usingBlock:^(NSNotification *note) {
        
        [didSaveNotificationsB addObject:note];
    }];
    //
    uiConversation.userDefinedName = @"UI";
    [self.syncMOC performGroupedBlockAndWait:^{
        syncConversation.userDefinedName = @"SYNC";
    }];
    [self.uiMOC saveOrRollback];
    [self.syncMOC performGroupedBlockAndWait:^{
        [self.syncMOC saveOrRollback];
    }];
    
    // stub
    [(id<ZMContextChangeTracker>)[self.mockUpstreamSync1 stub] objectsDidChange:OCMOCK_ANY];
    [(id<ZMContextChangeTracker>)[self.mockUpstreamSync2 stub] objectsDidChange:OCMOCK_ANY];

    // when
    //
    // The conversation in the UI context is still 'USER', and we expect
    // 1 objects-did-cahnge about it changing to 'SYNC'
    [objectsDidChangeNotifications removeAllObjects];
    XCTAssertEqualObjects(uiConversation.userDefinedName, @"UI");
    // MERGE:
    self.sut.contextMergingDisabled = NO;
    [[NSNotificationCenter defaultCenter] removeObserver:token2A];
    [[NSNotificationCenter defaultCenter] removeObserver:token2B];
    for (NSNotification *note in didSaveNotificationsA) {
        [[NSNotificationCenter defaultCenter] postNotification:note];
    }
    for (NSNotification *note in didSaveNotificationsB) {
        [[NSNotificationCenter defaultCenter] postNotification:note];
    }
    WaitForAllGroupsToBeEmpty(0.5);
    
    // then
    XCTAssertEqualObjects(uiConversation.userDefinedName, @"SYNC");
    XCTAssertEqual(objectsDidChangeNotifications.count, 1u);
    NSDictionary *userInfo = [(NSNotification *) objectsDidChangeNotifications.lastObject userInfo];
    XCTAssertEqual([userInfo[NSRefreshedObjectsKey] anyObject], uiConversation);
    
    // finally
    [[NSNotificationCenter defaultCenter] removeObserver:token1];
}


- (void)testThatItReturnsTrueForCoversationsThatHasBufferedCallStateEvents
{
    // given
    NSUUID *remoteId = NSUUID.createUUID;
    [self.syncMOC performGroupedBlockAndWait:^{
        ZMConversation *conversation = [ZMConversation insertNewObjectInManagedObjectContext:self.syncMOC];
        conversation.remoteIdentifier = remoteId;
        [self.syncMOC saveOrRollback];
    }];

    NSDictionary *eventData = @{
                                @"id" : @"5cc1ab91-45f4-49ec-bb7a-a5517b7a4173",
                                @"payload" : @[
                                        @{
                                            @"type" : @"call.state",
                                            @"conversation" : remoteId.transportString
                                            }
                                        ]
                                };

    NSArray *events = [ZMUpdateEvent eventsArrayFromPushChannelData:eventData];
    
    [[[(id) self.stateMachine stub] andReturnValue:OCMOCK_VALUE(ZMUpdateEventPolicyBuffer)] updateEventsPolicy];
    [[[self.slowSynStatus stub] andReturnValue:@(NO)] isSyncing];

    // expect
    for(id obj in events) {
        [[self.updateEventsBuffer expect] addUpdateEvent:obj];
    }
    
    [self expectSyncObjectsToProcessEvents:NO
                                liveEvents:YES
                             decryptEvents:NO
                   returnIDsForPrefetching:NO
                                withEvents:events];
    
    [[[self.updateEventsBuffer expect] andReturn:events] updateEvents];
    
    [self.sut processUpdateEvents:events ignoreBuffer:NO];
    
    // when
    NSArray *ids = [self.sut conversationIdsThatHaveBufferedUpdatesForCallState];
    
    // then
    XCTAssertTrue([ids containsObject:remoteId]);
}

- (void)testThatItReturnsFalseForConversationsThatHasNoBufferedCallStateEvents
{
    // given
    NSUUID *remoteId = NSUUID.createUUID;
    [self.syncMOC performGroupedBlockAndWait:^{
        ZMConversation *conversation = [ZMConversation insertNewObjectInManagedObjectContext:self.syncMOC];
        conversation.remoteIdentifier = remoteId;
        [self.syncMOC saveOrRollback];
    }];
    
    NSDictionary *eventData = @{
                                @"id" : @"5cc1ab91-45f4-49ec-bb7a-a5517b7a4173",
                                @"payload" : @[
                                        @{
                                            @"type" : @"call.state",
                                            @"conversation" : NSUUID.createUUID.transportString
                                            }
                                        ]
                                };
    
    NSArray *events = [ZMUpdateEvent eventsArrayFromPushChannelData:eventData];
    
    [[[(id) self.stateMachine stub] andReturnValue:OCMOCK_VALUE(ZMUpdateEventPolicyBuffer)] updateEventsPolicy];
    [[[self.slowSynStatus stub] andReturnValue:@(NO)] isSyncing];

    // expect
    for(id obj in events) {
        [[self.updateEventsBuffer expect] addUpdateEvent:obj];
    }
    
    [self expectSyncObjectsToProcessEvents:NO
                                liveEvents:YES
                             decryptEvents:NO
                   returnIDsForPrefetching:NO
                                withEvents:events];
    
    [[[self.updateEventsBuffer expect] andReturn:events] updateEvents];

    [self.sut processUpdateEvents:events ignoreBuffer:NO];
    
    // when
    NSArray *ids = [self.sut conversationIdsThatHaveBufferedUpdatesForCallState];
    
    // then
    XCTAssertFalse([ids containsObject:remoteId]);
}

- (void)testThatItMergesTheUserInfoOfContexts {
    
    // The security level degradation info is stored in the user info. I'm using this one to verify that it is merged correcly
    // GIVEN
    __block ZMOTRMessage *message;
    [self.syncMOC performGroupedBlockAndWait:^{
        ZMConversation *conversation = [ZMConversation insertNewObjectInManagedObjectContext:self.syncMOC];
        conversation.conversationType = ZMConversationTypeGroup;
        conversation.remoteIdentifier = [NSUUID createUUID];
        
        message = (ZMOTRMessage *)[conversation appendMessageWithText:@"foo bar bar bar"];
        message.causedSecurityLevelDegradation = YES;
        
        // WHEN
        [self.syncMOC saveOrRollback];
    }];
    [self spinMainQueueWithTimeout:0.2];
    
    // THEN
    ZMOTRMessage *uiMessage = [self.uiMOC existingObjectWithID:message.objectID error:nil];
    XCTAssertTrue(uiMessage.causedSecurityLevelDegradation);
}
#pragma mark - Helper

- (NSSet <Class> *)transcodersExpectedToReturnNonces
{
    return @[
             ZMClientMessageTranscoder.class,
             ].set;
}

- (void)expectSyncObjectsToProcessEvents:(BOOL)process liveEvents:(BOOL)liveEvents decryptEvents:(BOOL)decyptEvents returnIDsForPrefetching:(BOOL)returnIDs withEvents:(id)events;
{
    NOT_USED(decyptEvents);
    
    for (id obj in self.syncObjects) {
        if (process) {
            [[obj expect] processEvents:[OCMArg checkWithBlock:^BOOL(NSArray *receivedEvents) {
                return [receivedEvents isEqualToArray:events];
            }] liveEvents:liveEvents prefetchResult:OCMOCK_ANY];
        } else {
            [[obj reject] processEvents:OCMOCK_ANY liveEvents:liveEvents prefetchResult:OCMOCK_ANY];
        }
        
        if (returnIDs) {
            if ([obj respondsToSelector:@selector(messageNoncesToPrefetchToProcessEvents:)]) {
                [[obj expect] messageNoncesToPrefetchToProcessEvents:[OCMArg checkWithBlock:^BOOL(NSArray *receivedEvents) {
                    return [receivedEvents isEqualToArray:events];
                }]];
            }
            if ([obj respondsToSelector:@selector(conversationRemoteIdentifiersToPrefetchToProcessEvents:)]) {
                [[obj expect] conversationRemoteIdentifiersToPrefetchToProcessEvents:[OCMArg checkWithBlock:^BOOL(NSArray *receivedEvents) {
                    return [receivedEvents isEqualToArray:events];
                }]];
            }
        }
    }
}

@end



@implementation ZMSyncStrategyTests (Background)

- (void)goToBackground
{
    [self.application simulateApplicationDidEnterBackground];
    WaitForAllGroupsToBeEmpty(0.5);
}

- (void)goToForeground
{
    [self.application simulateApplicationWillEnterForeground];
    WaitForAllGroupsToBeEmpty(0.5);
}

- (void)testThatItForwardsToStateMachineWhenTheAppEntersBackground
{
    // expect
    [[self.stateMachine expect] enterBackground];
    [[self.slowSynStatus expect] didEnterBackground];
    
    // when
    [self goToBackground];
    WaitForAllGroupsToBeEmpty(0.5);
    
    // then
    [self.stateMachine verify];
}


- (void)testThatItForwardsToStateMachineWhenTheAppWillEnterForeground
{
    // expect
    [[self.stateMachine expect] enterForeground];
    [[self.slowSynStatus expect] didEnterForeground];

    // when
    [self goToForeground];
    
    // then
    [self.stateMachine verify];
}

- (void)testThatItNotifiesTheOperationLoopOfNewOperationWhenEnteringBackground
{
    // given
    [[self.stateMachine stub] enterBackground];
    [[self.stateMachine stub] enterForeground];
    [[self.slowSynStatus stub] didEnterBackground];
    [[self.slowSynStatus stub] didEnterForeground];


    // expect
    id mockRequestNotification = [OCMockObject mockForClass:ZMRequestAvailableNotification.class];
    [[[mockRequestNotification expect] classMethod] notifyNewRequestsAvailable:OCMOCK_ANY];

    // when
    [self goToBackground];
    
    // then
    [mockRequestNotification verify];
    [mockRequestNotification stopMocking];
}

- (void)testThatItNotifiesTheOperationLoopOfNewOperationWhenEnteringForeground
{
    // given
    [[self.stateMachine stub] enterBackground];
    [[self.stateMachine stub] enterForeground];
    [[self.slowSynStatus stub] didEnterBackground];
    [[self.slowSynStatus stub] didEnterForeground];
    
    // expect
    id mockRequestAvailableNotification = [OCMockObject mockForClass:ZMRequestAvailableNotification.class];
    [[mockRequestAvailableNotification expect] notifyNewRequestsAvailable:OCMOCK_ANY];
    
    // when
    [self goToForeground];
    
    // then
    [mockRequestAvailableNotification verify];
    [mockRequestAvailableNotification stopMocking];
}

- (void)testThatItUpdatesTheBadgeCount
{
    // given
    [[self.stateMachine stub] enterBackground];
    [[self.slowSynStatus stub] didEnterBackground];

    [self.syncMOC performGroupedBlockAndWait:^{
        ZMConversation *conversation = [ZMConversation insertNewObjectInManagedObjectContext:self.syncMOC];
        conversation.conversationType = ZMConversationTypeGroup;
        conversation.internalEstimatedUnreadCount = 1;
        [self.syncMOC saveOrRollback];
        
        // when
        [self.sut updateBadgeCount];
    }];
    WaitForAllGroupsToBeEmpty(0.5);
    
    // then
    XCTAssertEqual(self.application.applicationIconBadgeNumber, 1);
}

- (void)testThatItForwardsTheBackgroundFetchRequestToTheStateMachine
{
    // given
    XCTestExpectation *expectation = [self expectationWithDescription:@"Background fetch completed"];
    ZMBackgroundFetchHandler handler = ^(ZMBackgroundFetchResult result) {
        XCTAssertEqual(result, ZMBackgroundFetchResultNewData);
        [expectation fulfill];
    };
    
    // expect
    [(ZMSyncStrategy *)[[(id) self.stateMachine expect] andCall:@selector(forward_startBackgroundFetchWithCompletionHandler:) onObject:self] startBackgroundFetchWithCompletionHandler:OCMOCK_ANY];
    
    // when
    [self.sut startBackgroundFetchWithCompletionHandler:handler];
    
    // then
    XCTAssert([self waitForCustomExpectationsWithTimeout:0.5]);
    [(id) self.stateMachine verify];
}

- (void)forward_startBackgroundFetchWithCompletionHandler:(ZMBackgroundFetchHandler)handler;
{
    handler(ZMBackgroundFetchResultNewData);
}

@end


@implementation ZMSyncStrategyTests (SyncStateDelegate)

- (void)testThatItNotifiesSyncStateDelegateWhenSyncStarts
{    
    // expect
    [[self.syncStateDelegate expect] didStartSync];
    
    // when
    [self.sut didStartSync];
    
    // then
    [self.syncStateDelegate verify];
}


- (void)testThatItNotifiesSyncObserverWhenSyncCompletes
{
    // given
    [[self.updateEventsBuffer stub] processAllEventsInBuffer];

    id mockObserver = [OCMockObject niceMockForProtocol:@protocol(ZMInitialSyncCompletionObserver)];
    [ZMUserSession addInitalSyncCompletionObserver:mockObserver];

    // expect
    [[mockObserver expect] initialSyncCompleted:OCMOCK_ANY];
    
    // when
    [self.sut didFinishSync];
    
    // then
    XCTAssert([self waitForCustomExpectationsWithTimeout:0.5]);
    
    // tearDown
    [ZMUserSession removeInitalSyncCompletionObserver:mockObserver];

}

- (void)testThatItProcessesAllEventsInBufferWhenSyncFinishes
{
    // expect
    [[self.updateEventsBuffer expect] processAllEventsInBuffer];

    // when
    [self.sut didFinishSync];
    
    // then
    [self.updateEventsBuffer verify];
}

@end<|MERGE_RESOLUTION|>--- conflicted
+++ resolved
@@ -218,11 +218,9 @@
     
     [self stubChangeTrackerBootstrapInitialization];
     
-<<<<<<< HEAD
     self.sut = [[ZMSyncStrategy alloc] initWithSyncManagedObjectContextMOC:self.syncMOC
                                                     uiManagedObjectContext:self.uiMOC
                                                                     cookie:nil
-                                                 topConversationsDirectory:nil
                                                               mediaManager:nil
                                                        onDemandFlowManager:nil
                                                          syncStateDelegate:self.syncStateDelegate
@@ -231,25 +229,6 @@
                                                   taskCancellationProvider:nil
                                                         appGroupIdentifier:nil
                                                                application:self.application];
-=======
-    self.sut = [[ZMSyncStrategy alloc] initWithAuthenticationCenter:self.authenticationStatus
-                                            userProfileUpdateStatus:self.userProfileUpdateStatus
-                                           clientRegistrationStatus:self.clientRegistrationStatus
-                                                 clientUpdateStatus:self.clientUpdateStatus
-                                               proxiedRequestStatus:nil
-                                                      accountStatus:nil
-                                       backgroundAPNSPingBackStatus:nil
-                                                       mediaManager:nil
-                                                onDemandFlowManager:nil
-                                                            syncMOC:self.syncMOC
-                                                              uiMOC:self.uiMOC
-                                                  syncStateDelegate:self.syncStateDelegate
-                                              backgroundableSession:self.backgroundableSession
-                                       localNotificationsDispatcher:self.mockDispatcher
-                                           taskCancellationProvider:OCMOCK_ANY
-                                                 appGroupIdentifier:nil
-                                                        application:self.application];
->>>>>>> 6f92f8eb
     
     XCTAssertEqual(self.sut.userTranscoder, userTranscoder);
     XCTAssertEqual(self.sut.conversationTranscoder, self.conversationTranscoder);
