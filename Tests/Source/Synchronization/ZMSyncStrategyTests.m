--- conflicted
+++ resolved
@@ -117,14 +117,10 @@
     
     self.syncStatusMock = [OCMockObject mockForClass:SyncStatus.class];
     self.operationStatusMock = [OCMockObject mockForClass:ZMOperationStatus.class];
-<<<<<<< HEAD
     self.userProfileImageUpdateStatus = [OCMockObject mockForClass:UserProfileImageUpdateStatus.class];
     (void)[(UserProfileImageUpdateStatus *)[[self.userProfileImageUpdateStatus stub] andReturn:nil] fetchRequestForTrackedObjects];
     [(UserProfileImageUpdateStatus *)[self.userProfileImageUpdateStatus stub] objectsDidChange:OCMOCK_ANY];
-=======
-    self.userProfileImageUpdateStatus = [OCMockObject niceMockForClass:UserProfileImageUpdateStatus.class];
     self.mockflowManager = [[FlowManagerMock alloc] init];
->>>>>>> 3ec8f054
     
     self.applicationStatusDirectoryMock = [OCMockObject niceMockForClass:ZMApplicationStatusDirectory.class];
     [[[[self.applicationStatusDirectoryMock expect] andReturn: self.applicationStatusDirectoryMock] classMethod] alloc];
@@ -147,16 +143,10 @@
     (void) [[[clientMessageTranscoder expect] andReturn:clientMessageTranscoder] initIn:OCMOCK_ANY localNotificationDispatcher:self.mockDispatcher applicationStatus:OCMOCK_ANY];
     self.clientMessageTranscoder = clientMessageTranscoder;
     
-<<<<<<< HEAD
     id connectionTranscoder = [OCMockObject mockForClass:ZMConnectionTranscoder.class];
     [[[[connectionTranscoder expect] andReturn:connectionTranscoder] classMethod] alloc];
     (void) [[[connectionTranscoder stub] andReturn:connectionTranscoder] initWithManagedObjectContext:OCMOCK_ANY applicationStatus:OCMOCK_ANY syncStatus:OCMOCK_ANY];
     self.connectionTranscoder = connectionTranscoder;
-=======
-    id callFlowRequestStrategy = [OCMockObject niceMockForClass:ZMCallFlowRequestStrategy.class];
-    [[[[callFlowRequestStrategy expect] andReturn:callFlowRequestStrategy] classMethod] alloc];
-    (void)[[[callFlowRequestStrategy expect] andReturn:callFlowRequestStrategy] initWithMediaManager:nil flowManager:self.mockflowManager managedObjectContext:self.syncMOC applicationStatus:OCMOCK_ANY application:self.application];
->>>>>>> 3ec8f054
     
     self.updateEventsBuffer = [OCMockObject mockForClass:ZMUpdateEventsBuffer.class];
     [[[[self.updateEventsBuffer expect] andReturn:self.updateEventsBuffer] classMethod] alloc];
@@ -215,7 +205,6 @@
 
 - (void)tearDown;
 {
-<<<<<<< HEAD
     self.fetchRequestForTrackedObjects1 = nil;
     self.fetchRequestForTrackedObjects2 = nil;
     [self.mockDispatcher tearDown];
@@ -248,9 +237,7 @@
     self.connectionTranscoder = nil;
     
     [self.operationStatusMock tearDown];
-=======
     self.mockflowManager = nil;
->>>>>>> 3ec8f054
     [self.operationStatusMock stopMocking];
     self.operationStatusMock = nil;
     [self.syncStatusMock tearDown];
