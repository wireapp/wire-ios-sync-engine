--- conflicted
+++ resolved
@@ -27,26 +27,15 @@
     var sut: SearchUserImageStrategy!
     var userIDsTable: SearchDirectoryUserIDTable!
     var imagesCache = NSCache<NSUUID, NSData>()
-<<<<<<< HEAD
-    var assetIDCache = NSCache<NSUUID, NSUUID>()
+    var assetIDCache = NSCache<NSUUID, SearchUserAssetObjC>()
     var mockApplicationStatus : MockApplicationStatus!
-    
-    override func setUp() {
-        super.setUp()
-        userIDsTable = ZMUserIDsForSearchDirectoryTable()
-        mockApplicationStatus = MockApplicationStatus()
-        mockApplicationStatus.mockSynchronizationState = .eventProcessing
-        sut = SearchUserImageStrategy(applicationStatus: mockApplicationStatus, managedObjectContext: uiMOC, imagesByUserIDCache: imagesCache, mediumAssetIDByUserIDCache: assetIDCache, userIDsTable: userIDsTable)
-=======
-    var assetIDCache = NSCache<NSUUID, SearchUserAssetObjC>()
-    var clientRegistrationDelegate : ZMMockClientRegistrationStatus!
     
     override func setUp() {
         super.setUp()
         userIDsTable = SearchDirectoryUserIDTable()
-        clientRegistrationDelegate = ZMMockClientRegistrationStatus()
-        sut = SearchUserImageStrategy(managedObjectContext: uiMOC, clientRegistrationDelegate: clientRegistrationDelegate, imagesByUserIDCache: imagesCache, mediumAssetCache: assetIDCache, userIDsTable: userIDsTable)
->>>>>>> 6b1e6db4
+        mockApplicationStatus = MockApplicationStatus()
+        mockApplicationStatus.mockSynchronizationState = .eventProcessing
+        sut = SearchUserImageStrategy(applicationStatus: mockApplicationStatus, managedObjectContext: uiMOC, imagesByUserIDCache: imagesCache, mediumAssetCache: assetIDCache, userIDsTable: userIDsTable)
     }
     
     override func tearDown() {
