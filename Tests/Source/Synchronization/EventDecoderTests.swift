//
// Wire
// Copyright (C) 2016 Wire Swiss GmbH
//
// This program is free software: you can redistribute it and/or modify
// it under the terms of the GNU General Public License as published by
// the Free Software Foundation, either version 3 of the License, or
// (at your option) any later version.
//
// This program is distributed in the hope that it will be useful,
// but WITHOUT ANY WARRANTY; without even the implied warranty of
// MERCHANTABILITY or FITNESS FOR A PARTICULAR PURPOSE. See the
// GNU General Public License for more details.
//
// You should have received a copy of the GNU General Public License
// along with this program. If not, see http://www.gnu.org/licenses/.
//


import WireTesting
@testable import WireSyncEngine

class EventDecoderTest: MessagingTest {
    
    var eventMOC: NSManagedObjectContext!
    var sut : EventDecoder!
    
    override func setUp() {
        super.setUp()
        eventMOC = NSManagedObjectContext.createEventContext(withSharedContainerURL: sharedContainerURL, userIdentifier: userIdentifier)
        sut = EventDecoder(eventMOC: eventMOC, syncMOC: syncMOC)
        eventMOC.add(dispatchGroup)

        let selfUser = ZMUser.selfUser(in: syncMOC)
        selfUser.remoteIdentifier = userIdentifier
        let selfConversation = ZMConversation.insertNewObject(in: syncMOC)
        selfConversation.remoteIdentifier = userIdentifier
        selfConversation.conversationType = .self
        syncMOC.saveOrRollback()
    }
    
    override func tearDown() {
        EventDecoder.testingBatchSize = nil
        eventMOC.tearDownEventMOC()
        eventMOC = nil
        sut = nil
        super.tearDown()
    }
}

// MARK: - Processing events
extension EventDecoderTest {
    
    func testThatItProcessesEvents() {
        
        var didCallBlock = false
        
        syncMOC.performGroupedBlock {
            // given
            let event = self.eventStreamEvent()
            self.sut.decryptAndStoreEvents([event])
            
            // when
            self.sut.processStoredEvents(with: nil) { (events) in
                XCTAssertTrue(events.contains(event))
                didCallBlock = true
            }
        }
        
        XCTAssert(waitForAllGroupsToBeEmpty(withTimeout: 0.5))
        
        // then
        XCTAssertTrue(didCallBlock)
    }
    
    func testThatItProcessesEventsWithEncryptionKeys() {
        
        var didCallBlock = false
        let account = Account(userName: "John Doe", userIdentifier: UUID())
        let encryptionKeys = try! EncryptionKeys.createKeys(for: account)
        
        syncMOC.performGroupedBlock {
            // given
            let event = self.eventStreamEvent()
            self.sut.storeEvents([event])
            
            // when
            self.sut.processStoredEvents(with: encryptionKeys) { (events) in
                XCTAssertTrue(events.contains(event))
                didCallBlock = true
            }
        }
        
        XCTAssert(waitForAllGroupsToBeEmpty(withTimeout: 0.5))
        
        // then
        XCTAssertTrue(didCallBlock)
    }
    
    func testThatItProcessesPreviouslyStoredEventsFirst() {
        
        EventDecoder.testingBatchSize = 1
        var callCount = 0
        
        syncMOC.performGroupedBlock {
            // given
            let event1 = self.eventStreamEvent()
            let event2 = self.eventStreamEvent()
            self.sut.decryptAndStoreEvents([event1])
            
            // when
<<<<<<< HEAD
            self.sut.storeEvents([event2])
            self.sut.processStoredEvents(with: nil) { (events) in
=======
            self.sut.decryptAndStoreEvents([event2])
            self.sut.processStoredEvents { (events) in
>>>>>>> c2915620
                if callCount == 0 {
                    XCTAssertTrue(events.contains(event1))
                } else if callCount == 1 {
                    XCTAssertTrue(events.contains(event2))
                } else {
                    XCTFail("called too often")
                }
                callCount += 1
            }
        }
        
        XCTAssert(waitForAllGroupsToBeEmpty(withTimeout: 0.5))
        
        // then
        XCTAssertEqual(callCount, 2)
    }
    
    func testThatItProcessesInBatches() {
        
        EventDecoder.testingBatchSize = 2
        var callCount = 0
        
        syncMOC.performGroupedBlock {
            
            // given
            let event1 = self.eventStreamEvent()
            let event2 = self.eventStreamEvent()
            let event3 = self.eventStreamEvent()
            let event4 = self.eventStreamEvent()
        
            self.sut.decryptAndStoreEvents([event1, event2, event3, event4])
            
            // when
            self.sut.processStoredEvents(with: nil) { (events) in
                if callCount == 0 {
                    XCTAssertTrue(events.contains(event1))
                    XCTAssertTrue(events.contains(event2))
                } else if callCount == 1 {
                    XCTAssertTrue(events.contains(event3))
                    XCTAssertTrue(events.contains(event4))
                }
                else {
                    XCTFail("called too often")
                }
                callCount += 1
            }
        }
        
        XCTAssert(waitForAllGroupsToBeEmpty(withTimeout: 0.5))
        
        // then
        XCTAssertEqual(callCount, 2)
    }
    
    func testThatItDoesNotProcessTheSameEventsTwiceWhenCalledSuccessively() {
        
        EventDecoder.testingBatchSize = 2
        
        syncMOC.performGroupedBlock {
            
            // given
            let event1 = self.eventStreamEvent()
            let event2 = self.eventStreamEvent()
            let event3 = self.eventStreamEvent()
            let event4 = self.eventStreamEvent()
            
            self.sut.decryptAndStoreEvents([event1, event2])
                        
            self.sut.processStoredEvents(with: nil) { (events) in
                XCTAssert(events.contains(event1))
                XCTAssert(events.contains(event2))
            }
            
            self.insert([event3, event4], startIndex: 1)
            
            // when
            self.sut.processStoredEvents(with: nil) { (events) in
                XCTAssertFalse(events.contains(event1))
                XCTAssertFalse(events.contains(event2))
                XCTAssertTrue(events.contains(event3))
                XCTAssertTrue(events.contains(event4))
            }
        }
        
        XCTAssert(waitForAllGroupsToBeEmpty(withTimeout: 0.5))
    }
    
    func testThatItDoesNotProcessEventsFromOtherUsersArrivingInSelfConversation() {
        var didCallBlock = false
        
        syncMOC.performGroupedBlock {
            // given
            let event1 = self.eventStreamEvent(conversation: ZMConversation.selfConversation(in: self.syncMOC), genericMessage: GenericMessage(content: Calling(content: "123")))
            let event2 = self.eventStreamEvent()
            
            self.insert([event1, event2])
            
            // when
            self.sut.processStoredEvents(with: nil) { (events) in
                XCTAssertEqual(events, [event2])
                didCallBlock = true
            }
        }
        
        XCTAssert(waitForAllGroupsToBeEmpty(withTimeout: 0.5))
        
        // then
        XCTAssertTrue(didCallBlock)
    }
    
    func testThatItDoesProcessEventsFromSelfUserArrivingInSelfConversation() {
        var didCallBlock = false
        
        syncMOC.performGroupedBlock {
            // given
            let callingBessage = GenericMessage(content: Calling(content: "123"))
            
            let event1 = self.eventStreamEvent(conversation: ZMConversation.selfConversation(in: self.syncMOC), genericMessage: callingBessage, from: ZMUser.selfUser(in: self.syncMOC))
            let event2 = self.eventStreamEvent()
            
            self.insert([event1, event2])
            
            // when
            self.sut.processStoredEvents(with: nil) { (events) in
                XCTAssertEqual(events, [event1, event2])
                didCallBlock = true
            }
        }
        
        XCTAssert(waitForAllGroupsToBeEmpty(withTimeout: 0.5))
        
        // then
        XCTAssertTrue(didCallBlock)
    }
    
    func testThatItProcessAvailabilityEventsFromOtherUsersArrivingInSelfConversation() {
        var didCallBlock = false
        
        syncMOC.performGroupedBlock {
            // given
            let event1 = self.eventStreamEvent(conversation: ZMConversation.selfConversation(in: self.syncMOC), genericMessage: GenericMessage(content: WireProtos.Availability(.away)))
            let event2 = self.eventStreamEvent()
            
            self.insert([event1, event2])
            
            // when
            self.sut.processStoredEvents(with: nil) { (events) in
                XCTAssertEqual(events, [event1, event2])
                didCallBlock = true
            }
        }
        
        XCTAssert(waitForAllGroupsToBeEmpty(withTimeout: 0.5))
        
        // then
        XCTAssertTrue(didCallBlock)
    }
    
}

// MARK: - Already seen events
extension EventDecoderTest {
    
    func testThatItProcessesEventsWithDifferentUUIDWhenThroughPushEventsFirst() {
        
        syncMOC.performGroupedBlockAndWait {
            
            // given
            let pushProcessed = self.expectation(description: "Push event processed")
            let pushEvent = self.pushNotificationEvent()
            let streamEvent = self.eventStreamEvent()
            
            // when
<<<<<<< HEAD
            self.sut.storeEvents([pushEvent])
            self.sut.processStoredEvents(with: nil) { (events) in
=======
            self.sut.decryptAndStoreEvents([pushEvent])
            self.sut.processStoredEvents { (events) in
>>>>>>> c2915620
                XCTAssertTrue(events.contains(pushEvent))
                pushProcessed.fulfill()
            }
            
            // then
            XCTAssert(self.waitForCustomExpectations(withTimeout: 0.5))
            
            // and when
            let streamProcessed = self.expectation(description: "Stream event processed")
<<<<<<< HEAD
            self.sut.storeEvents([streamEvent])
            self.sut.processStoredEvents(with: nil) { (events) in
=======
            self.sut.decryptAndStoreEvents([streamEvent])
            self.sut.processStoredEvents { (events) in
>>>>>>> c2915620
                XCTAssertTrue(events.contains(streamEvent))
                streamProcessed.fulfill()
            }
            
            // then
            XCTAssert(self.waitForCustomExpectations(withTimeout: 0.5))
        }
    }
    
    func testThatItDoesNotProcessesEventsWithSameUUIDWhenThroughPushEventsFirst() {

        syncMOC.performGroupedBlockAndWait {

            // given
            let pushProcessed = self.expectation(description: "Push event processed")
            let uuid = UUID.create()
            let pushEvent = self.pushNotificationEvent(uuid: uuid)
            let streamEvent = self.eventStreamEvent(uuid: uuid)
            
            // when
<<<<<<< HEAD
            self.sut.storeEvents([pushEvent])
            self.sut.processStoredEvents(with: nil) { (events) in
=======
            self.sut.decryptAndStoreEvents([pushEvent])
            self.sut.processStoredEvents { (events) in
>>>>>>> c2915620
                XCTAssertTrue(events.contains(pushEvent))
                pushProcessed.fulfill()
            }
            
            // then
            XCTAssert(self.waitForCustomExpectations(withTimeout: 0.5))
            
            // and when
            let streamProcessed = self.expectation(description: "Stream event not processed")
<<<<<<< HEAD
            self.sut.storeEvents([streamEvent])
            self.sut.processStoredEvents(with: nil) { (events) in
=======
            self.sut.decryptAndStoreEvents([streamEvent])
            self.sut.processStoredEvents { (events) in
>>>>>>> c2915620
                XCTAssertTrue(events.isEmpty)
                streamProcessed.fulfill()
            }

            // then
            XCTAssert(self.waitForCustomExpectations(withTimeout: 0.5))
        }
    }
    
    func testThatItProcessesEventsWithSameUUIDWhenThroughPushEventsFirstAndDiscarding() {
        
        syncMOC.performGroupedBlockAndWait {
            
            // given
            let pushProcessed = self.expectation(description: "Push event processed")
            let uuid = UUID.create()
            let pushEvent = self.pushNotificationEvent(uuid: uuid)
            let streamEvent = self.eventStreamEvent(uuid: uuid)
            
            // when
<<<<<<< HEAD
            self.sut.storeEvents([pushEvent])
            self.sut.processStoredEvents(with: nil) { (events) in
=======
            self.sut.decryptAndStoreEvents([pushEvent])
            self.sut.processStoredEvents { (events) in
>>>>>>> c2915620
                XCTAssertTrue(events.contains(pushEvent))
                pushProcessed.fulfill()
            }
            self.sut.discardListOfAlreadyReceivedPushEventIDs()
            
            // then
            XCTAssert(self.waitForCustomExpectations(withTimeout: 0.5))
            
            // and when
            let streamProcessed = self.expectation(description: "Stream event processed")
<<<<<<< HEAD
            self.sut.storeEvents([streamEvent])
            self.sut.processStoredEvents(with: nil) { (events) in
=======
            self.sut.decryptAndStoreEvents([streamEvent])
            self.sut.processStoredEvents { (events) in
>>>>>>> c2915620
                XCTAssertTrue(events.contains(streamEvent))
                streamProcessed.fulfill()
            }
            
            // then
            XCTAssert(self.waitForCustomExpectations(withTimeout: 0.5))
        }
    }
    
}


// MARK: - Helpers
extension EventDecoderTest {
    /// Returns an event from the notification stream
    func eventStreamEvent(uuid: UUID? = nil) -> ZMUpdateEvent {
        let conversation = ZMConversation.insertNewObject(in: syncMOC)
        conversation.remoteIdentifier = UUID.create()
        let payload = payloadForMessage(in: conversation, type: EventConversationAdd, data: ["foo": "bar"])!
        return ZMUpdateEvent(fromEventStreamPayload: payload, uuid: uuid ?? UUID.create())!
    }
    
    func eventStreamEvent(conversation: ZMConversation, genericMessage: GenericMessage, from user: ZMUser? = nil, uuid: UUID? = nil) -> ZMUpdateEvent {
        var payload : ZMTransportData
        if let user = user {
            payload = payloadForMessage(in: conversation, type: EventConversationAddOTRMessage, data: ["text": try? genericMessage.serializedData().base64EncodedString()], time: nil, from: user)!
        } else {
            payload = payloadForMessage(in: conversation, type: EventConversationAddOTRMessage, data: ["text": try? genericMessage.serializedData().base64EncodedString()])!
        }
        
        return ZMUpdateEvent(fromEventStreamPayload: payload, uuid: uuid ?? UUID.create())!
    }
    
    /// Returns an event from a push notification
    func pushNotificationEvent(uuid: UUID? = nil) -> ZMUpdateEvent {
        let conversation = ZMConversation.insertNewObject(in: syncMOC)
        conversation.remoteIdentifier = UUID.create()
        let innerPayload = payloadForMessage(in: conversation, type: EventConversationAdd, data: ["foo": "bar"])!
        let payload = [
            "id" : (uuid ?? UUID.create()).transportString(),
            "payload" : [innerPayload],
        ] as [String : Any]
        let events = ZMUpdateEvent.eventsArray(from: payload as NSDictionary, source: .pushNotification)
        return events!.first!
    }
    
    func insert(_ events: [ZMUpdateEvent], startIndex: Int64 = 0) {
        eventMOC.performGroupedBlockAndWait {
            events.enumerated().forEach { index, event  in
                let _ = StoredUpdateEvent.encryptAndCreate(event, managedObjectContext: self.eventMOC, index: Int64(startIndex) + Int64(index))
            }
            
            XCTAssert(self.eventMOC.saveOrRollback())
        }
    }
    
}<|MERGE_RESOLUTION|>--- conflicted
+++ resolved
@@ -61,7 +61,7 @@
             self.sut.decryptAndStoreEvents([event])
             
             // when
-            self.sut.processStoredEvents(with: nil) { (events) in
+            self.sut.processStoredEvents() { (events) in
                 XCTAssertTrue(events.contains(event))
                 didCallBlock = true
             }
@@ -82,7 +82,7 @@
         syncMOC.performGroupedBlock {
             // given
             let event = self.eventStreamEvent()
-            self.sut.storeEvents([event])
+            self.sut.decryptAndStoreEvents([event])
             
             // when
             self.sut.processStoredEvents(with: encryptionKeys) { (events) in
@@ -109,13 +109,8 @@
             self.sut.decryptAndStoreEvents([event1])
             
             // when
-<<<<<<< HEAD
-            self.sut.storeEvents([event2])
-            self.sut.processStoredEvents(with: nil) { (events) in
-=======
             self.sut.decryptAndStoreEvents([event2])
             self.sut.processStoredEvents { (events) in
->>>>>>> c2915620
                 if callCount == 0 {
                     XCTAssertTrue(events.contains(event1))
                 } else if callCount == 1 {
@@ -149,7 +144,7 @@
             self.sut.decryptAndStoreEvents([event1, event2, event3, event4])
             
             // when
-            self.sut.processStoredEvents(with: nil) { (events) in
+            self.sut.processStoredEvents() { (events) in
                 if callCount == 0 {
                     XCTAssertTrue(events.contains(event1))
                     XCTAssertTrue(events.contains(event2))
@@ -289,13 +284,8 @@
             let streamEvent = self.eventStreamEvent()
             
             // when
-<<<<<<< HEAD
-            self.sut.storeEvents([pushEvent])
-            self.sut.processStoredEvents(with: nil) { (events) in
-=======
             self.sut.decryptAndStoreEvents([pushEvent])
             self.sut.processStoredEvents { (events) in
->>>>>>> c2915620
                 XCTAssertTrue(events.contains(pushEvent))
                 pushProcessed.fulfill()
             }
@@ -305,13 +295,8 @@
             
             // and when
             let streamProcessed = self.expectation(description: "Stream event processed")
-<<<<<<< HEAD
-            self.sut.storeEvents([streamEvent])
-            self.sut.processStoredEvents(with: nil) { (events) in
-=======
             self.sut.decryptAndStoreEvents([streamEvent])
             self.sut.processStoredEvents { (events) in
->>>>>>> c2915620
                 XCTAssertTrue(events.contains(streamEvent))
                 streamProcessed.fulfill()
             }
@@ -332,13 +317,8 @@
             let streamEvent = self.eventStreamEvent(uuid: uuid)
             
             // when
-<<<<<<< HEAD
-            self.sut.storeEvents([pushEvent])
-            self.sut.processStoredEvents(with: nil) { (events) in
-=======
             self.sut.decryptAndStoreEvents([pushEvent])
             self.sut.processStoredEvents { (events) in
->>>>>>> c2915620
                 XCTAssertTrue(events.contains(pushEvent))
                 pushProcessed.fulfill()
             }
@@ -348,13 +328,9 @@
             
             // and when
             let streamProcessed = self.expectation(description: "Stream event not processed")
-<<<<<<< HEAD
-            self.sut.storeEvents([streamEvent])
-            self.sut.processStoredEvents(with: nil) { (events) in
-=======
+
             self.sut.decryptAndStoreEvents([streamEvent])
             self.sut.processStoredEvents { (events) in
->>>>>>> c2915620
                 XCTAssertTrue(events.isEmpty)
                 streamProcessed.fulfill()
             }
@@ -375,13 +351,9 @@
             let streamEvent = self.eventStreamEvent(uuid: uuid)
             
             // when
-<<<<<<< HEAD
-            self.sut.storeEvents([pushEvent])
-            self.sut.processStoredEvents(with: nil) { (events) in
-=======
+
             self.sut.decryptAndStoreEvents([pushEvent])
             self.sut.processStoredEvents { (events) in
->>>>>>> c2915620
                 XCTAssertTrue(events.contains(pushEvent))
                 pushProcessed.fulfill()
             }
@@ -392,13 +364,9 @@
             
             // and when
             let streamProcessed = self.expectation(description: "Stream event processed")
-<<<<<<< HEAD
-            self.sut.storeEvents([streamEvent])
-            self.sut.processStoredEvents(with: nil) { (events) in
-=======
+
             self.sut.decryptAndStoreEvents([streamEvent])
             self.sut.processStoredEvents { (events) in
->>>>>>> c2915620
                 XCTAssertTrue(events.contains(streamEvent))
                 streamProcessed.fulfill()
             }
