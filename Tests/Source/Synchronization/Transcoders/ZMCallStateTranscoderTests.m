--- conflicted
+++ resolved
@@ -2354,102 +2354,6 @@
 @end
 
 
-<<<<<<< HEAD
-=======
-
-@implementation ZMCallStateTranscoderTests (SlowSync)
-
-- (BOOL)callStateAfterSettingNeedsSlowSyncForConversationType:(ZMConversationType)type;
-{
-    __block ZMConversation *conv;
-    [self.syncMOC performGroupedBlockAndWait:^{
-        // given
-        conv = [ZMConversation insertNewObjectInManagedObjectContext:self.syncMOC];
-        conv.remoteIdentifier = NSUUID.createUUID;
-        conv.conversationType = type;
-        [self.syncMOC saveOrRollback];
-        
-        XCTAssertFalse(conv.callStateNeedsToBeUpdatedFromBackend);
-        if (type == ZMConversationTypeGroup || type == ZMConversationTypeOneOnOne) {
-            XCTAssertEqual(conv.voiceChannelRouter.v2.state, VoiceChannelV2StateNoActiveUsers);
-        }
-
-        // when
-        [self.sut setNeedsSlowSync];
-        [conv.voiceChannelRouter.v2 tearDown];
-    }];
-    WaitForAllGroupsToBeEmpty(0.5);
-    
-    return conv.callStateNeedsToBeUpdatedFromBackend;
-}
-
-- (void)testThatItDoesNotSetCallStateNeedsToBeUpdatedFromBackendForConversationsWithoutCalls
-{
-    //expect
-    [[[self.objectStrategyDirectory stub] andReturn:@[]] conversationIdsThatHaveBufferedUpdatesForCallState];
-    
-    // then
-    XCTAssertFalse([self callStateAfterSettingNeedsSlowSyncForConversationType:ZMConversationTypeOneOnOne]);
-    XCTAssertFalse([self callStateAfterSettingNeedsSlowSyncForConversationType:ZMConversationTypeGroup]);
-    XCTAssertFalse([self callStateAfterSettingNeedsSlowSyncForConversationType:ZMConversationTypeConnection]);
-    XCTAssertFalse([self callStateAfterSettingNeedsSlowSyncForConversationType:ZMConversationTypeSelf]);
-    XCTAssertFalse([self callStateAfterSettingNeedsSlowSyncForConversationType:ZMConversationTypeInvalid]);
-}
-
-- (BOOL)callStateAfterSettingNeedsSlowSyncForCallConversationType:(ZMConversationType)type withId:(NSUUID *)remoteId;
-{
-    __block ZMConversation *conv;
-    [self.syncMOC performGroupedBlockAndWait:^{
-        // given
-        conv = [ZMConversation insertNewObjectInManagedObjectContext:self.syncMOC];
-        conv.remoteIdentifier = remoteId;
-        conv.conversationType = type;
-        
-        ZMUser *user1 = [ZMUser insertNewObjectInManagedObjectContext:self.syncMOC];
-        user1.remoteIdentifier = NSUUID.createUUID;
-        
-        ZMUser *selfUser = [ZMUser selfUserInContext:self.syncMOC];
-        selfUser.remoteIdentifier = NSUUID.createUUID;
-        
-        [conv.voiceChannelRouter.v2 addCallParticipant:user1];
-        [conv.voiceChannelRouter.v2 addCallParticipant:selfUser];
-        
-        [self.syncMOC saveOrRollback];
-        
-        XCTAssertFalse(conv.callStateNeedsToBeUpdatedFromBackend);
-        XCTAssertNotEqual(conv.voiceChannelRouter.v2.state, VoiceChannelV2StateNoActiveUsers);
-
-        // when
-        [self.sut setNeedsSlowSync];
-        
-        [conv.voiceChannelRouter.v2 tearDown];
-    }];
-    WaitForAllGroupsToBeEmpty(0.5);
-    
-    return conv.callStateNeedsToBeUpdatedFromBackend;
-}
-
-- (void)testThatItDoesNotSetCallStateNeedToBeUpdatedFromBackedForConversationsWithCallsThatHaveBufferedNotifications
-{
-    NSUUID *oneOnOneId = NSUUID.createUUID;
-    //expect
-    [[[self.objectStrategyDirectory expect] andReturn:@[oneOnOneId]] conversationIdsThatHaveBufferedUpdatesForCallState];
-    
-    // then
-    XCTAssertFalse([self callStateAfterSettingNeedsSlowSyncForCallConversationType:ZMConversationTypeOneOnOne withId:oneOnOneId]);
-    
-    NSUUID *groupId = NSUUID.createUUID;
-    //expect
-    [[[self.objectStrategyDirectory expect] andReturn:@[groupId]] conversationIdsThatHaveBufferedUpdatesForCallState];
-    
-    XCTAssertFalse([self callStateAfterSettingNeedsSlowSyncForCallConversationType:ZMConversationTypeGroup withId:groupId]);
-}
-
-@end
-
-
-
->>>>>>> 1becd895
 @implementation ZMCallStateTranscoderTests (ConversationEvents)
 
 - (NSMutableDictionary *)responsePayloadForUserEventInConversationID:(NSUUID *)conversationID userIDs:(NSArray *)userIDs eventType:(NSString *)eventType;
