--- conflicted
+++ resolved
@@ -23,11 +23,11 @@
 @testable import zmessaging
 
 
-public class MockAppStateDelegate : NSObject, ZMAppStateDelegate, DeliveryConfirmationDelegate, ClientDeletionDelegate, ZMRequestCancellation {
+public class MockAppStateDelegate : NSObject, ZMAppStateDelegate, DeliveryConfirmationDelegate, ClientRegistrationDelegate, ZMRequestCancellation {
     
     public var confirmationDelegate : DeliveryConfirmationDelegate { return self }
     public var taskCancellationDelegate : ZMRequestCancellation { return self }
-    public var clientDeletionDelegate : ClientDeletionDelegate { return self }
+    public var clientRegistrationDelegate : ClientRegistrationDelegate { return self }
     
     public var mockAppState = ZMAppState.unauthenticated
     public var appState: ZMAppState {
@@ -42,12 +42,17 @@
     }
     
     
-    // MARK: ClientDeletionDelegate
+    // MARK: ClientRegistrationDelegate
     public var deletionCalls : Int = 0
     
     /// Notify that the current client was deleted remotely
     public func didDetectCurrentClientDeletion() {
         deletionCalls = deletionCalls+1
+    }
+    
+    /// Returns true if the client is registered
+    public var clientIsReadyForRequests: Bool {
+        return true
     }
     
     
@@ -96,7 +101,7 @@
     }
 }
 
-class ZMMockClientRegistrationStatus: ZMClientRegistrationStatus, ClientRegistrationDelegate {
+class ZMMockClientRegistrationStatus: ZMClientRegistrationStatus {
     var mockPhase : ZMClientRegistrationPhase?
     var mockCredentials : ZMEmailCredentials = ZMEmailCredentials(email: "bla@example.com", password: "secret")
     var mockReadiness :Bool = true
@@ -116,7 +121,7 @@
         return true
     }
     
-    override var clientIsReadyForRequests: Bool {
+    override func clientIsReadyForRequests() -> Bool {
         return mockReadiness
     }
 }
@@ -196,8 +201,6 @@
             return lastGeneratedLastPrekey!
         }
     }
-<<<<<<< HEAD
-    
 }
 
 public class MockSyncStatus : SyncStatus {
@@ -227,6 +230,3 @@
         registeredUserClient = userClient
     }
 }
-=======
-}
->>>>>>> 1becd895
