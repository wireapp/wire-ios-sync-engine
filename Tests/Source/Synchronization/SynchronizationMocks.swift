--- conflicted
+++ resolved
@@ -104,12 +104,7 @@
     
     init(phase: ZMAuthenticationPhase = .authenticated) {
         self.mockPhase = phase
-<<<<<<< HEAD
-        super.init(managedObjectContext: nil)
-=======
-        self.cookieString = cookieString
-        super.init(cookieStorage: cookieStorage, groupQueue: DispatchGroupQueue(queue: DispatchQueue.main))
->>>>>>> aa1391c3
+        super.init(groupQueue: DispatchGroupQueue(queue: .main))
     }
     
     override var currentPhase: ZMAuthenticationPhase {
