--- conflicted
+++ resolved
@@ -44,12 +44,8 @@
 class ZMMockClientRegistrationStatus: ZMClientRegistrationStatus, ClientRegistrationDelegate {
     var mockPhase : ZMClientRegistrationPhase?
     var mockCredentials : ZMEmailCredentials = ZMEmailCredentials(email: "bla@example.com", password: "secret")
-<<<<<<< HEAD
     var mockReadiness :Bool = true
     
-=======
-    var mockAvailable : Bool = true
->>>>>>> fb656e5d
     override var currentPhase: ZMClientRegistrationPhase {
         if let phase = mockPhase {
             return phase
@@ -66,18 +62,8 @@
     }
     
     override var clientIsReadyForRequests: Bool {
-<<<<<<< HEAD
         return mockReadiness
     }
-    
-    override func didDetectCurrentClientDeletion() {
-        super.didDetectCurrentClientDeletion()
-    }
-=======
-        return mockAvailable
-    }
-    
->>>>>>> fb656e5d
 }
 
 class ZMMockClientUpdateStatus: ClientUpdateStatus {
