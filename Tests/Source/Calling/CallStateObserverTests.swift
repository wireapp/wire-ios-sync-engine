--- conflicted
+++ resolved
@@ -61,11 +61,7 @@
                 in: self.syncMOC,
                 foregroundNotificationDelegate: MockForegroundNotificationDelegate(),
                 application: self.application,
-<<<<<<< HEAD
-                userSession: self.mockUserSession)
-=======
                 operationStatus: self.mockUserSession.operationStatus!)
->>>>>>> e71d2271
         }
 
         sut = CallStateObserver(localNotificationDispatcher: localNotificationDispatcher, userSession: mockUserSession)
