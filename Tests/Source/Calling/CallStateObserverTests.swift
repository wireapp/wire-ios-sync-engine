--- conflicted
+++ resolved
@@ -163,15 +163,12 @@
     
     func testThatWeSendNotificationWhenCallStarts() {
         
-<<<<<<< HEAD
-=======
         // given when
         sut.callCenterDidChange(callState: .incoming(video: false, shouldRing: false), conversationId: conversation.remoteIdentifier!, userId: sender.remoteIdentifier!)
         XCTAssertTrue(waitForCustomExpectations(withTimeout: 0.5))
     }
     
     func testThatWeKeepTheWebsocketOpenOnOutgoingCalls() {
->>>>>>> ab7817ca
         // expect
         mockCallCenter = WireCallCenterV3Mock(userId: UUID.create(), clientId: "1234567", uiMOC: uiMOC)
         WireCallCenterV3Mock.mockNonIdleCalls = [conversation.remoteIdentifier! : .incoming(video: false)]
