--- conflicted
+++ resolved
@@ -27,17 +27,8 @@
 class MockSessionManager : NSObject, WireSyncEngine.SessionManagerType {
 
     static let accountManagerURL = URL(fileURLWithPath: NSTemporaryDirectory()).appendingPathComponent("MockSessionManager.accounts")
-<<<<<<< HEAD
-
-    deinit {
-        try? FileManager.default.removeItem(at: MockSessionManager.accountManagerURL)
-    }
-
-    var localNotificationResponder: LocalNotificationResponder? = nil
-=======
     
     var foregroundNotificationResponder: ForegroundNotificationResponder? = nil
->>>>>>> c63bab52
     var callKitDelegate: WireSyncEngine.CallKitDelegate? = nil
     var callNotificationStyle: CallNotificationStyle = .pushNotifications
     var accountManager: AccountManager = AccountManager(sharedDirectory: accountManagerURL)
@@ -49,8 +40,6 @@
             completion(userSession)
         }
     }
-<<<<<<< HEAD
-=======
     
     func updateAppIconBadge(accountID: UUID, unreadCount: Int) {
         
@@ -75,7 +64,6 @@
     func showConversationList(in session: ZMUserSession) {
         lastRequestToShowConversationsList = session
     }
->>>>>>> c63bab52
 
     @objc public var updatePushTokenCalled = false
     func updatePushToken(for session: ZMUserSession) {
