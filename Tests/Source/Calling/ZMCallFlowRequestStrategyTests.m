// 
// Wire
// Copyright (C) 2016 Wire Swiss GmbH
// 
// This program is free software: you can redistribute it and/or modify
// it under the terms of the GNU General Public License as published by
// the Free Software Foundation, either version 3 of the License, or
// (at your option) any later version.
// 
// This program is distributed in the hope that it will be useful,
// but WITHOUT ANY WARRANTY; without even the implied warranty of
// MERCHANTABILITY or FITNESS FOR A PARTICULAR PURPOSE. See the
// GNU General Public License for more details.
// 
// You should have received a copy of the GNU General Public License
// along with this program. If not, see http://www.gnu.org/licenses/.
// 


@import WireTransport;
@import WireUtilities;
@import WireDataModel;
@import WireSyncEngine;
@import avs;

#import "ObjectTranscoderTests.h"
#import "ZMOperationLoop.h"
#import "ZMUserSessionAuthenticationNotification.h"
#import "WireSyncEngine_iOS_Tests-Swift.h"


@interface ZMCallFlowRequestStrategyTests : ObjectTranscoderTests

@property (nonatomic) ZMCallFlowRequestStrategy<AVSFlowManagerDelegate, ZMRequestGenerator> *sut;
@property (nonatomic) FlowManagerMock *flowManagerMock;

@end


@implementation ZMCallFlowRequestStrategyTests

- (void)setUp
{
    [super setUp];
    
    self.flowManagerMock = [[FlowManagerMock alloc] init];
    self.mockApplicationStatus.mockSynchronizationState = ZMSynchronizationStateEventProcessing;

    [self recreateSUT];
    [self simulatePushChannelOpen];
}

- (void)tearDown
{
    [self.sut tearDown];
    self.sut = nil;
<<<<<<< HEAD
    [self.internalFlowManager stopMocking];
    self.internalFlowManager = nil;
    self.onDemandFlowManager = nil;
    
    [self.deploymentEnvironment stopMocking];
    self.deploymentEnvironment = nil;
    ZMCallFlowRequestStrategyInternalDeploymentEnvironmentOverride = nil;
    ZMCallFlowRequestStrategyInternalFlowManagerOverride = nil;
=======
    self.flowManagerMock = nil;
>>>>>>> 3ec8f054
    
    [super tearDown];
}

- (void)recreateSUT;
{
    self.sut = (id) [[ZMCallFlowRequestStrategy alloc] initWithMediaManager:nil flowManager:self.flowManagerMock managedObjectContext:self.syncMOC applicationStatus:self.mockApplicationStatus application:self.application];
    WaitForAllGroupsToBeEmpty(0.5);
}

- (void)simulatePushChannelClose
{
    [[NSNotificationCenter defaultCenter] postNotificationName:ZMPushChannelStateChangeNotificationName object:nil
                                                      userInfo:@{ZMPushChannelIsOpenKey: @(NO)}];
}

- (void)simulatePushChannelOpen
{
    [[NSNotificationCenter defaultCenter] postNotificationName:ZMPushChannelStateChangeNotificationName object:nil
                                                      userInfo:@{ZMPushChannelIsOpenKey: @(YES)}];
}

- (void)testThatUsesCorrectRequestStrategyConfiguration
{
    ZMStrategyConfigurationOption options = ZMStrategyConfigurationOptionAllowsRequestsDuringEventProcessing
                                          | ZMStrategyConfigurationOptionAllowsRequestsDuringSync
                                          | ZMStrategyConfigurationOptionAllowsRequestsWhileInBackground
                                          | ZMStrategyConfigurationOptionAllowsRequestsDuringNotificationStreamFetch;

    XCTAssertEqual(self.sut.configuration, options);
}

- (void)testThatItReturnsARequestWhenCallConfigIsRequested
{
    // given
    NSObject *context = [[NSObject alloc] init];
    [self.flowManagerMock.delegate flowManagerDidRequestCallConfigWithContext:(__bridge const void * _Nonnull)(context)];
    
    // when
    [self.syncMOC performBlockAndWait:^{
        ZMTransportRequest *request = [self.sut nextRequest];
        
        // then
        XCTAssertNotNil(request);
        XCTAssertTrue(request.shouldUseVoipSession);
    }];
}

- (void)testThatItReturnsACallConfigRequestOnlyOnce
{
    // given
    NSObject *context = [[NSObject alloc] init];
    [self.flowManagerMock.delegate flowManagerDidRequestCallConfigWithContext:(__bridge const void * _Nonnull)(context)];
    
    // when
    [self.syncMOC performBlockAndWait:^{
        ZMTransportRequest *request1 = [self.sut nextRequest];
        ZMTransportRequest *request2 = [self.sut nextRequest];
        
        // then
        XCTAssertNotNil(request1);
        XCTAssertNil(request2);
    }];
}

- (void)testThatFlowManagerRequestCompletedIsCalledWithTheRightContext
{
    // given
    NSObject *context = [[NSObject alloc] init];
    [self.flowManagerMock.delegate flowManagerDidRequestCallConfigWithContext:(__bridge const void * _Nonnull)(context)];
    
    NSDictionary *payload = @{@"foo": @"bar"};
    ZMTransportResponse *response = [ZMTransportResponse responseWithPayload:payload HTTPStatus:200 transportSessionError:nil];
    
    // when
    __block ZMTransportRequest *request;
    [self.syncMOC performBlockAndWait:^{
        request = [self.sut nextRequest];
    }];
    
    [request completeWithResponse:response];
    WaitForAllGroupsToBeEmpty(0.5);
    
    XCTAssertTrue(self.flowManagerMock.didReportCallConfig);
    XCTAssertEqualObjects(self.flowManagerMock.callConfigContext, context);
    WaitForAllGroupsToBeEmpty(0.5);
}

- (void)testThatFlowManagerRequestCompletedIsCalledWithTheRightContextWithFailure
{
    // given
    NSObject *context = [[NSObject alloc] init];
    [self.flowManagerMock.delegate flowManagerDidRequestCallConfigWithContext:(__bridge const void * _Nonnull)(context)];
    
    // when
    __block ZMTransportRequest *request;
    [self.syncMOC performBlockAndWait:^{
        request = [self.sut nextRequest];
    }];
    
    ZMTransportResponse *response = [ZMTransportResponse responseWithPayload:nil HTTPStatus:400 transportSessionError:nil];
    [request completeWithResponse:response];
    WaitForAllGroupsToBeEmpty(0.5);
    
    XCTAssertTrue(self.flowManagerMock.didReportCallConfig);
    XCTAssertEqualObjects(self.flowManagerMock.callConfig, nil);
    XCTAssertEqualObjects(self.flowManagerMock.callConfigContext, context);
    XCTAssertEqual(self.flowManagerMock.callConfigHttpStatus, (NSInteger)400);
    
    WaitForAllGroupsToBeEmpty(0.5);
}

- (void)simulateAVSRequest
{
    NSObject *context = [[NSObject alloc] init];
    [self.flowManagerMock.delegate flowManagerDidRequestCallConfigWithContext:(__bridge const void * _Nonnull)(context)];
    WaitForAllGroupsToBeEmpty(0.5);
}

- (void)testThatItNotifiestheOperationLoopWhenThePushChannelStateChangesToOpen
{
    // given
    [self simulatePushChannelClose];
    [self simulateAVSRequest];
    
    // expect
    id mockRequestAvailableNotification = [OCMockObject niceMockForClass:ZMRequestAvailableNotification.class];
    [[[mockRequestAvailableNotification expect] classMethod] notifyNewRequestsAvailable:OCMOCK_ANY];
    
    // when
    [self simulatePushChannelOpen];
    WaitForAllGroupsToBeEmpty(0.5);

    // then
    [mockRequestAvailableNotification verify];
    
    // after
    [mockRequestAvailableNotification stopMocking];
}

- (void)testThatItNotifiesTheOperationLoopWhenThereIsANewRquest_PushChannelOpen
{
    // given
    [self simulatePushChannelOpen];
    
    // expect
    id mockRequestAvailableNotification = [OCMockObject mockForClass:ZMRequestAvailableNotification.class];
    [[[mockRequestAvailableNotification expect] classMethod] notifyNewRequestsAvailable:OCMOCK_ANY];
    
    // when
    [self simulateAVSRequest];
    
    // then
    [mockRequestAvailableNotification verify];
    
    // after
    [mockRequestAvailableNotification stopMocking];
}

- (void)testThatItNotifiesAVSOfNetworkChangeWhenThePushChannelIsOpened
{
    // when
    [self simulatePushChannelOpen];
    
    // then
    XCTAssertTrue(self.flowManagerMock.didReportNetworkChanged);
}

- (void)testThatItDoesNotNotifyAVSOfNetworkChangeWhenThePushChannelIsClosed
{
    // when
    [self simulatePushChannelClose];
    
    // then
    XCTAssertTrue(self.flowManagerMock.didReportNetworkChanged);
}

- (void)testThatItCompressesAVSRequests
{
    // given
    [self simulatePushChannelOpen];
    [self simulateAVSRequest];
    
    // when
    ZMTransportRequest *request = [self.sut nextRequest];
    
    // then
    XCTAssertNotNil(request);
    XCTAssertTrue(request.shouldCompress);
    XCTAssertTrue(self.flowManagerMock.didReportNetworkChanged);
}

- (void)testThatItAllowsRequestForCallsConfigWhenPushChannelIsClosed
{
    // given
    [self simulatePushChannelClose];
    [self simulateAVSRequest];
    
    // when
    ZMTransportRequest *request = [self.sut nextRequest];
    
    // then
    XCTAssertEqualObjects(request.path, @"/calls/config");
}

@end<|MERGE_RESOLUTION|>--- conflicted
+++ resolved
@@ -54,7 +54,6 @@
 {
     [self.sut tearDown];
     self.sut = nil;
-<<<<<<< HEAD
     [self.internalFlowManager stopMocking];
     self.internalFlowManager = nil;
     self.onDemandFlowManager = nil;
@@ -63,9 +62,7 @@
     self.deploymentEnvironment = nil;
     ZMCallFlowRequestStrategyInternalDeploymentEnvironmentOverride = nil;
     ZMCallFlowRequestStrategyInternalFlowManagerOverride = nil;
-=======
     self.flowManagerMock = nil;
->>>>>>> 3ec8f054
     
     [super tearDown];
 }
