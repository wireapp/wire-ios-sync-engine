//
// Wire
// Copyright (C) 2016 Wire Swiss GmbH
//
// This program is free software: you can redistribute it and/or modify
// it under the terms of the GNU General Public License as published by
// the Free Software Foundation, either version 3 of the License, or
// (at your option) any later version.
//
// This program is distributed in the hope that it will be useful,
// but WITHOUT ANY WARRANTY; without even the implied warranty of
// MERCHANTABILITY or FITNESS FOR A PARTICULAR PURPOSE. See the
// GNU General Public License for more details.
//
// You should have received a copy of the GNU General Public License
// along with this program. If not, see http://www.gnu.org/licenses/.
//

import Foundation

import Foundation
@testable import WireSyncEngine

class VoiceChannelV3Tests : MessagingTest {
    
    var wireCallCenterMock : WireCallCenterV3Mock? = nil
    var conversation : ZMConversation?
    var sut : VoiceChannelV3!
    
    override func setUp() {
        super.setUp()
        
        let selfUser = ZMUser.selfUser(in: uiMOC)
        selfUser.remoteIdentifier = UUID.create()
        
        let selfClient = createSelfClient()
        
<<<<<<< HEAD
        conversation = ZMConversation.insertNewObject(in: self.uiMOC)
=======
        conversation = ZMConversation.insertNewObject(in: uiMOC)
>>>>>>> 86766531
        conversation?.remoteIdentifier = UUID.create()
        
        wireCallCenterMock = WireCallCenterV3Mock(userId: selfUser.remoteIdentifier!, clientId: selfClient.remoteIdentifier!, uiMOC: uiMOC, flowManager: FlowManagerMock(), transport: WireCallCenterTransportMock())
        
        uiMOC.zm_callCenter = wireCallCenterMock
        
        sut = VoiceChannelV3(conversation: conversation!)
    }
    
    override func tearDown() {
        super.tearDown()
        
        wireCallCenterMock = nil
    }
    
    func testThatItStartsACall_whenTheresNotAnIncomingCall() {
        // given
        wireCallCenterMock?.mockCallState = .none
        
        // when
        _ = sut.join(video: false)
        
        // then
        XCTAssertTrue(wireCallCenterMock!.didCallStartCall)
    }
    
    func testThatItAnswers_whenTheresAnIncomingCall() {
        // given
        wireCallCenterMock?.mockCallState = .incoming(video: false, shouldRing: false, degraded: false)
        
        // when
        _ = sut.join(video: false)
        
        // then
        XCTAssertTrue(wireCallCenterMock!.didCallAnswerCall)
    }
    
    func testThatItDoesntAnswer_whenTheresAnIncomingDegradedCall() {
        // given
        wireCallCenterMock?.mockCallState = .incoming(video: false, shouldRing: false, degraded: true)
        
        // when
        _ = sut.join(video: false)
        
        // then
        XCTAssertFalse(wireCallCenterMock!.didCallAnswerCall)
    }
        
}<|MERGE_RESOLUTION|>--- conflicted
+++ resolved
@@ -35,11 +35,7 @@
         
         let selfClient = createSelfClient()
         
-<<<<<<< HEAD
-        conversation = ZMConversation.insertNewObject(in: self.uiMOC)
-=======
         conversation = ZMConversation.insertNewObject(in: uiMOC)
->>>>>>> 86766531
         conversation?.remoteIdentifier = UUID.create()
         
         wireCallCenterMock = WireCallCenterV3Mock(userId: selfUser.remoteIdentifier!, clientId: selfClient.remoteIdentifier!, uiMOC: uiMOC, flowManager: FlowManagerMock(), transport: WireCallCenterTransportMock())
