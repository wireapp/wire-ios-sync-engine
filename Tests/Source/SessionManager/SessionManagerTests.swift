//
// Wire
// Copyright (C) 2017 Wire Swiss GmbH
//
// This program is free software: you can redistribute it and/or modify
// it under the terms of the GNU General Public License as published by
// the Free Software Foundation, either version 3 of the License, or
// (at your option) any later version.
//
// This program is distributed in the hope that it will be useful,
// but WITHOUT ANY WARRANTY; without even the implied warranty of
// MERCHANTABILITY or FITNESS FOR A PARTICULAR PURPOSE. See the
// GNU General Public License for more details.
//
// You should have received a copy of the GNU General Public License
// along with this program. If not, see http://www.gnu.org/licenses/.
//

import XCTest
import WireTesting
import PushKit
import LocalAuthentication
@testable import WireSyncEngine

final class SessionManagerTests: IntegrationTest {

    var delegate: SessionManagerTestDelegate!
    var sut: SessionManager?

    override func setUp() {
        super.setUp()
        delegate = SessionManagerTestDelegate()
        createSelfUserAndConversation()
    }

    func createManager(
        launchOptions: LaunchOptions = [:],
        maxNumberAccounts: Int = SessionManager.defaultMaxNumberAccounts,
        requiredTokenType: PushToken.TokenType = .standard
    ) -> SessionManager? {
        guard let application = application else { return nil }
        let environment = MockEnvironment()
        let reachability = MockReachability()
        let unauthenticatedSessionFactory = MockUnauthenticatedSessionFactory(transportSession: mockTransportSession, environment: environment, reachability: reachability)
        let authenticatedSessionFactory = MockAuthenticatedSessionFactory(
            application: application,
            mediaManager: mockMediaManager,
            flowManager: FlowManagerMock(),
            transportSession: mockTransportSession,
            environment: environment,
            reachability: reachability
        )
        let reachabilityWrapper = ReachabilityWrapper(enabled: true, reachabilityClosure: {
            reachability
        })
        let sessionManager = SessionManager(
            maxNumberAccounts: maxNumberAccounts,
            appVersion: "0.0.0",
            authenticatedSessionFactory: authenticatedSessionFactory,
            unauthenticatedSessionFactory: unauthenticatedSessionFactory,
            reachability: reachabilityWrapper,
            delegate: delegate,
            application: application,
            pushRegistry: pushRegistry,
            dispatchGroup: dispatchGroup,
            environment: environment,
            configuration: sessionManagerConfiguration,
            detector: jailbreakDetector,
            requiredPushTokenType: requiredTokenType,
<<<<<<< HEAD
            coreCryptoSetup: MockCoreCryptoSetup.default.setup
=======
            callKitManager: MockCallKitManager(),
            proxyCredentials: nil,
            isUnauthenticatedTransportSessionReady: true
>>>>>>> 862ac1a3
        )

        sessionManager.start(launchOptions: launchOptions)

        return sessionManager
    }

    override func tearDown() {
        delegate = nil
        sut = nil
        super.tearDown()
    }

    // MARK: max account number
    func testThatDefaultMaxAccountNumberIs3_whenDefaultValueIsUsed() {
        // given and when
        let sut = createManager()!

        // then
        XCTAssertEqual(sut.maxNumberAccounts, 3)
    }

    func testThatMaxAccountNumberIs2_whenInitWithMaxAccountNumberAs2() {
        // given and when
        let sut = createManager(maxNumberAccounts: 2)!

        // then
        XCTAssertEqual(sut.maxNumberAccounts, 2)
    }

    func testThatItCreatesUnauthenticatedSessionAndNotifiesDelegateIfStoreIsNotAvailable() {

        // given
        let observer = SessionManagerObserverMock()
        let token = sut?.addSessionManagerCreatedSessionObserver(observer)

        // when
        sut = createManager()

        // then
        XCTAssertNil(delegate.userSession)
        XCTAssertTrue(delegate.sessionManagerDidFailToLogin)
        XCTAssertNotNil(sut?.unauthenticatedSession)
        withExtendedLifetime(token) {
            XCTAssertEqual([], observer.createdUserSession)
        }
    }

    func testThatItCreatesUserSessionAndNotifiesDelegateIfStoreIsAvailable() {
        // given
        guard let sharedContainer = Bundle.main.appGroupIdentifier.map(FileManager.sharedContainerDirectory) else { return XCTFail() }
        let manager = AccountManager(sharedDirectory: sharedContainer)
        let account = Account(userName: "", userIdentifier: currentUserIdentifier)
        sessionManager!.environment.cookieStorage(for: account).authenticationCookieData = NSData.secureRandomData(ofLength: 16)
        manager.addAndSelect(account)

        // when
        sut = createManager()
        let observer = SessionManagerObserverMock()
        let token = sut?.addSessionManagerCreatedSessionObserver(observer)
        XCTAssert(waitForAllGroupsToBeEmpty(withTimeout: 0.1))

        // then
        XCTAssertNotNil(delegate.userSession)
        XCTAssertNil(sut?.unauthenticatedSession)
        withExtendedLifetime(token) {
            XCTAssertEqual([delegate.userSession].compactMap { $0 }, observer.createdUserSession)
        }
    }

    func testThatItNotifiesObserverWhenCreatingAndTearingDownSession() {

        // GIVEN
        let account = self.createAccount()
        sessionManager!.environment.cookieStorage(for: account).authenticationCookieData = NSData.secureRandomData(ofLength: 16)

        guard let application = application else { return XCTFail() }

        let sessionManagerExpectation = self.expectation(description: "Session manager and session is loaded")

        let observer = SessionManagerObserverMock()
        var createToken: Any?
        var destroyToken: Any?

        let testSessionManager = SessionManager(
            appVersion: "0.0.0",
            mediaManager: mockMediaManager,
            analytics: nil,
            delegate: nil,
            application: application,
            environment: sessionManager!.environment,
            configuration: SessionManagerConfiguration(blacklistDownloadInterval: -1),
            requiredPushTokenType: .standard,
<<<<<<< HEAD
            coreCryptoSetup: MockCoreCryptoSetup.default.setup
=======
            callKitManager: MockCallKitManager(),
            isUnauthenticatedTransportSessionReady: true
>>>>>>> 862ac1a3
        )

        let environment = MockEnvironment()
        let reachability = MockReachability()
        let authenticatedSessionFactory = MockAuthenticatedSessionFactory(
            application: application,
            mediaManager: MockMediaManager(),
            flowManager: FlowManagerMock(),
            transportSession: self.mockTransportSession,
            environment: environment,
            reachability: reachability
        )

        testSessionManager.authenticatedSessionFactory = authenticatedSessionFactory
        testSessionManager.start(launchOptions: [:])

        // WHEN
        createToken = testSessionManager.addSessionManagerCreatedSessionObserver(observer)
        destroyToken = testSessionManager.addSessionManagerDestroyedSessionObserver(observer)

        withExtendedLifetime(createToken) {
            testSessionManager.loadSession(for: account) { userSession in
                XCTAssertNotNil(userSession)
                sessionManagerExpectation.fulfill()
            }
        }

        // THEN
        XCTAssertTrue(self.waitForCustomExpectations(withTimeout: 0.5))
        XCTAssertEqual([testSessionManager.activeUserSession!], observer.createdUserSession)

        // AND WHEN
        withExtendedLifetime(destroyToken) {
            testSessionManager.tearDownBackgroundSession(for: account.userIdentifier)
        }

        // THEN
        XCTAssertEqual([account.userIdentifier], observer.destroyedUserSessions)
    }

    func testThatItNotifiesDestroyedSessionObserverWhenCurrentSessionIsLoggedOut() {

        // GIVEN
        XCTAssertTrue(login())
        let account = sessionManager!.accountManager.selectedAccount!
        let observer = SessionManagerObserverMock()
        let token = sessionManager?.addSessionManagerDestroyedSessionObserver(observer)

        // WHEN
        withExtendedLifetime(token) {
            sessionManager?.logoutCurrentSession()
        }
        XCTAssert(waitForAllGroupsToBeEmpty(withTimeout: 0.1))

        // THEN
        XCTAssertEqual([account.userIdentifier], observer.destroyedUserSessions)
    }

    func testThatItNotifiesDestroyedSessionObserverWhenMemoryWarningReceived() {

        // GIVEN
        // Mock transport doesn't support multiple accounts at the moment so we pretend to be offline
        // in order to avoid the user session's getting stuck in a request loop.
        mockTransportSession.doNotRespondToRequests = true

        let account1 = self.createAccount()
        sessionManager!.environment.cookieStorage(for: account1).authenticationCookieData = NSData.secureRandomData(ofLength: 16)

        let account2 = self.createAccount(with: UUID.create())
        sessionManager!.environment.cookieStorage(for: account2).authenticationCookieData = NSData.secureRandomData(ofLength: 16)

        guard let application = application else { return XCTFail() }

        let sessionManagerExpectation = self.expectation(description: "Session manager and sessions are loaded")
        let observer = SessionManagerObserverMock()

        var destroyToken: Any?

        let testSessionManager = SessionManager(
            appVersion: "0.0.0",
            mediaManager: mockMediaManager,
            analytics: nil,
            delegate: self.delegate,
            application: application,
            environment: sessionManager!.environment,
            configuration: SessionManagerConfiguration(blacklistDownloadInterval: -1),
            detector: jailbreakDetector,
            requiredPushTokenType: .standard,
<<<<<<< HEAD
            coreCryptoSetup: MockCoreCryptoSetup.default.setup
=======
            callKitManager: MockCallKitManager(),
            isUnauthenticatedTransportSessionReady: true
>>>>>>> 862ac1a3
        )

        let environment = MockEnvironment()
        let reachability = MockReachability()
        let authenticatedSessionFactory = MockAuthenticatedSessionFactory(
            application: application,
            mediaManager: MockMediaManager(),
            flowManager: FlowManagerMock(),
            transportSession: self.mockTransportSession,
            environment: environment,
            reachability: reachability
        )

        testSessionManager.authenticatedSessionFactory = authenticatedSessionFactory
        testSessionManager.start(launchOptions: [:])

        // WHEN
        destroyToken = testSessionManager.addSessionManagerDestroyedSessionObserver(observer)

        testSessionManager.loadSession(for: account1) { userSession in
            XCTAssertNotNil(userSession)

            // load second account
            testSessionManager.loadSession(for: account2) { userSession in
                XCTAssertNotNil(userSession)
                sessionManagerExpectation.fulfill()
            }
        }

        XCTAssertTrue(self.waitForCustomExpectations(withTimeout: 0.5))
        XCTAssertEqual(testSessionManager.backgroundUserSessions.count, 2)
        XCTAssertEqual(testSessionManager.backgroundUserSessions[account2.userIdentifier], testSessionManager.activeUserSession)

        withExtendedLifetime(destroyToken) {
            NotificationCenter.default.post(Notification(name: UIApplication.didReceiveMemoryWarningNotification))
        }

        // THEN
        XCTAssertEqual([account1.userIdentifier], observer.destroyedUserSessions)
    }

    func testThatJailbrokenDeviceCallsDelegateMethod() {

        // GIVEN
        guard let application = application else { return XCTFail() }
        let jailbreakDetector = MockJailbreakDetector(jailbroken: true)
        let configuration = SessionManagerConfiguration(blockOnJailbreakOrRoot: true)

        // WHEN
        _ = SessionManager(
            appVersion: "0.0.0",
            mediaManager: mockMediaManager,
            analytics: nil,
            delegate: self.delegate,
            application: application,
            environment: sessionManager!.environment,
            configuration: configuration,
            detector: jailbreakDetector,
            requiredPushTokenType: .standard,
<<<<<<< HEAD
            coreCryptoSetup: MockCoreCryptoSetup.default.setup
=======
            callKitManager: MockCallKitManager(),
            isUnauthenticatedTransportSessionReady: true
>>>>>>> 862ac1a3
        )

        XCTAssertTrue(self.delegate.jailbroken)
        XCTAssertTrue(self.waitForCustomExpectations(withTimeout: 0.5))

        XCTAssertTrue(self.waitForCustomExpectations(withTimeout: 0.5))
    }

    func testThatJailbrokenDeviceDeletesAccount() {
        // GIVEN
        sut = createManager()
        (sut?.jailbreakDetector as! MockJailbreakDetector).jailbroken = true
        sut?.configuration.wipeOnJailbreakOrRoot = true

        // WHEN
        sut?.accountManager.addAndSelect(createAccount())
        XCTAssertEqual(sut?.accountManager.accounts.count, 1)

        // THEN
        performIgnoringZMLogError {
            self.sut!.checkJailbreakIfNeeded()
        }
        XCTAssertEqual(self.sut?.accountManager.accounts.count, 0)
    }

    func testAuthenticationAfterReboot() {
        // GIVEN
        sut = createManager()

        // WHEN
        sut?.accountManager.addAndSelect(createAccount())
        XCTAssertEqual(sut?.accountManager.accounts.count, 1)

        // THEN
        let logoutExpectation = expectation(description: "Authentication after reboot")

        delegate.onLogout = { error in
            XCTAssertNil(self.sut?.activeUserSession)
            XCTAssertEqual(error?.userSessionErrorCode, .needsAuthenticationAfterReboot)
            logoutExpectation.fulfill()
        }

        performIgnoringZMLogError {
            self.sut!.performPostRebootLogout()
        }

        XCTAssertTrue(self.waitForCustomExpectations(withTimeout: 2))
    }

    func testThatShouldPerformPostRebootLogoutReturnsFalseIfNotRebooted() {
        // GIVEN
        sut = createManager()
        sut?.configuration.authenticateAfterReboot = true
        sut?.accountManager.addAndSelect(createAccount())
        XCTAssertTrue(waitForAllGroupsToBeEmpty(withTimeout: 0.5))
        XCTAssertEqual(sut?.accountManager.accounts.count, 1)
        SessionManager.previousSystemBootTime = ProcessInfo.processInfo.bootTime()

        // WHEN/THEN
        performIgnoringZMLogError {
            XCTAssertFalse(self.sut!.shouldPerformPostRebootLogout())
        }
    }

    func testThatShouldPerformPostRebootLogoutReturnsFalseIfNoPreviousBootTimeExists() {

        // GIVEN
        sut = createManager()
        sut?.configuration.authenticateAfterReboot = true
        sut?.accountManager.addAndSelect(createAccount())
        XCTAssertTrue(waitForAllGroupsToBeEmpty(withTimeout: 0.5))
        XCTAssertEqual(sut?.accountManager.accounts.count, 1)
        ZMKeychain.deleteAllKeychainItems(withAccountName: SessionManager.previousSystemBootTimeContainer)

        // WHEN/THEN
        performIgnoringZMLogError {
            XCTAssertFalse(self.sut!.shouldPerformPostRebootLogout())
        }
    }

}

extension IntegrationTest {
    func createAccount() -> Account {
        return createAccount(with: currentUserIdentifier)
    }

    func createAccount(with id: UUID) -> Account {
        guard let sharedContainer = Bundle.main.appGroupIdentifier.map(FileManager.sharedContainerDirectory) else {
            XCTFail()
            fatalError()
        }

        let manager = AccountManager(sharedDirectory: sharedContainer)
        let account = Account(userName: "Test Account", userIdentifier: id)
        manager.addOrUpdate(account)

        return account
    }

    func createSelfClient(_ context: NSManagedObjectContext) -> UserClient {
        let selfClient = UserClient.insertNewObject(in: context)
        selfClient.remoteIdentifier = nil
        selfClient.user = ZMUser.selfUser(in: context)
        return selfClient
    }
}

class SessionManagertests_AccountDeletion: IntegrationTest {

    override func setUp() {
        super.setUp()
        createSelfUserAndConversation()
    }

    func testThatItDeletesTheAccountFolder_WhenDeletingAccountWithoutActiveUserSession() throws {
        // given
        guard let sharedContainer = Bundle.main.appGroupIdentifier.map(FileManager.sharedContainerDirectory) else {
            XCTFail()
            return
        }
        let account = self.createAccount()

        let accountFolder = CoreDataStack.accountDataFolder(accountIdentifier: account.userIdentifier, applicationContainer: sharedContainer)

        try FileManager.default.createDirectory(at: accountFolder, withIntermediateDirectories: true, attributes: nil)

        // when
        performIgnoringZMLogError {
            self.sessionManager!.delete(account: account)
        }

        // then
        XCTAssertFalse(FileManager.default.fileExists(atPath: accountFolder.path))
    }

    func testThatItDeletesTheAccountFolder_WhenDeletingActiveUserSessionAccount() throws {
        // given
        XCTAssert(login())

        guard let sharedContainer = Bundle.main.appGroupIdentifier.map(FileManager.sharedContainerDirectory) else { return XCTFail() }

        let account = sessionManager!.accountManager.selectedAccount!
        let accountFolder = CoreDataStack.accountDataFolder(accountIdentifier: account.userIdentifier, applicationContainer: sharedContainer)

        // when
        performIgnoringZMLogError {
            self.sessionManager!.delete(account: account)
        }

        // then
        XCTAssertFalse(FileManager.default.fileExists(atPath: accountFolder.path))
    }

}

class SessionManagerTests_AuthenticationFailure: IntegrationTest {

    override func setUp() {
        super.setUp()
        createSelfUserAndConversation()
    }

    func testThatItDeletesTheCookie_OnAuthentictionFailure() {
        // given
        XCTAssert(login())
        XCTAssertTrue(sessionManager!.isSelectedAccountAuthenticated)

        // when
        let account = sessionManager!.accountManager.selectedAccount!
        sessionManager?.authenticationInvalidated(NSError(code: .accessTokenExpired, userInfo: nil), accountId: account.userIdentifier)

        // then
        XCTAssertFalse(sessionManager!.isSelectedAccountAuthenticated)
    }

    func testThatItDeletesAccount_IfRemoteClientIsDeleted() {
        // given
        XCTAssertTrue(login())
        let account = sessionManager!.accountManager.selectedAccount!

        // when
        sessionManager?.authenticationInvalidated(NSError(code: .clientDeletedRemotely, userInfo: nil), accountId: account.userIdentifier)

        // then
        guard let sharedContainer = Bundle.main.appGroupIdentifier.map(FileManager.sharedContainerDirectory) else { return XCTFail() }
        let accountFolder = CoreDataStack.accountDataFolder(accountIdentifier: account.userIdentifier, applicationContainer: sharedContainer)

        XCTAssertFalse(FileManager.default.fileExists(atPath: accountFolder.path))
    }

    func testThatItTearsDownActiveUserSession_OnAuthentictionFailure() {
        // given
        XCTAssert(login())
        XCTAssertNotNil(sessionManager?.activeUserSession)

        // when
        let account = sessionManager!.accountManager.selectedAccount!
        sessionManager?.authenticationInvalidated(NSError(code: .accessTokenExpired, userInfo: nil), accountId: account.userIdentifier)

        // then
        XCTAssertNil(sessionManager?.activeUserSession)
    }

    func testThatItTearsDownBackgroundUserSession_OnAuthentictionFailure() {
        // given
        let additionalAccount = Account(userName: "Additional Account", userIdentifier: UUID())
        sessionManager!.environment.cookieStorage(for: additionalAccount).authenticationCookieData = NSData.secureRandomData(ofLength: 16)
        sessionManager!.accountManager.addOrUpdate(additionalAccount)

        XCTAssert(login())
        XCTAssertNotNil(sessionManager?.activeUserSession)

        // load additional account as a background session
        sessionManager!.withSession(for: additionalAccount, perform: { _ in })
        XCTAssertTrue(self.waitForAllGroupsToBeEmpty(withTimeout: 0.5))
        XCTAssertNotNil(sessionManager?.backgroundUserSessions[additionalAccount.userIdentifier])

        // when
        sessionManager?.authenticationInvalidated(NSError(code: .accessTokenExpired, userInfo: nil), accountId: additionalAccount.userIdentifier)

        // then
        XCTAssertNil(sessionManager?.backgroundUserSessions[additionalAccount.userIdentifier])
    }

}

class SessionManagerTests_EncryptionAtRestMigration: IntegrationTest {

    override var useInMemoryStore: Bool {
        return false
    }

    override func setUp() {
        super.setUp()
        createSelfUserAndConversation()
        createExtraUsersAndConversations()
    }

    // @SF.Storage @TSFI.UserInterface @S0.1 @S0.2
    func testThatDatabaseIsMigrated_WhenEncryptionAtRestIsEnabled() throws {
        // given
        XCTAssertTrue(login())
        let expectedText = "Hello World"
        userSession?.perform({
            let groupConversation = self.conversation(for: self.groupConversation)
            try! groupConversation?.appendText(content: expectedText)
        })
        XCTAssertTrue(waitForAllGroupsToBeEmpty(withTimeout: 0.5))

        // when
#if targetEnvironment(simulator) && swift(>=5.4)
        if #available(iOS 15, *) {
            XCTExpectFailure("Expect to fail on iOS 15 simulator. ref: https://wearezeta.atlassian.net/browse/SQCORE-1188")
        }
#endif
        try userSession?.setEncryptionAtRest(enabled: true)
        XCTAssertTrue(waitForAllGroupsToBeEmpty(withTimeout: 0.5))

        // then
        XCTAssertEqual(userSession?.encryptMessagesAtRest, true)

        try userSession?.unlockDatabase(with: LAContext())
        let groupConversation = self.conversation(for: self.groupConversation)
        let clientMessage = groupConversation?.lastMessage as? ZMClientMessage
        XCTAssertEqual(clientMessage?.messageText, expectedText)
    }

    // @SF.Storage @TSFI.UserInterface @S0.1 @S0.2 
    func testThatDatabaseIsMigrated_WhenEncryptionAtRestIsDisabled() throws {

        // given
        XCTAssertTrue(login())
        let expectedText = "Hello World"
#if targetEnvironment(simulator) && swift(>=5.4)
        if #available(iOS 15, *) {
            XCTExpectFailure("Expect to fail on iOS 15 simulator. ref: https://wearezeta.atlassian.net/browse/SQCORE-1188")
        }
#endif
        try userSession?.setEncryptionAtRest(enabled: true, skipMigration: true)
        userSession?.perform({
            let groupConversation = self.conversation(for: self.groupConversation)
            try! groupConversation?.appendText(content: expectedText)
        })
        XCTAssertTrue(waitForAllGroupsToBeEmpty(withTimeout: 0.5))

        // when
#if targetEnvironment(simulator) && swift(>=5.4)
        if #available(iOS 15, *) {
            XCTExpectFailure("Expect to fail on iOS 15 simulator. ref: https://wearezeta.atlassian.net/browse/SQCORE-1188")
        }
#endif
        try userSession?.setEncryptionAtRest(enabled: false)
        XCTAssertTrue(waitForAllGroupsToBeEmpty(withTimeout: 0.5))

        // then
        XCTAssertEqual(userSession?.encryptMessagesAtRest, false)

        let groupConversation = self.conversation(for: self.groupConversation)
        let clientMessage = groupConversation?.lastMessage as? ZMClientMessage
        XCTAssertEqual(clientMessage?.messageText, expectedText)
    }

}

class SessionManagerTests_EncryptionAtRestIsEnabledByDefault_Option: IntegrationTest {

    override func setUp() {
        super.setUp()
        createSelfUserAndConversation()
    }

    override var useInMemoryStore: Bool {
        return false
    }

    override var sessionManagerConfiguration: SessionManagerConfiguration {
        return SessionManagerConfiguration(encryptionAtRestIsEnabledByDefault: true)
    }

    // @SF.Storage @TSFI.UserInterface @S0.1 @S0.2
    func testThatEncryptionAtRestIsEnabled_OnActiveUserSession() {
        // given
        XCTAssertTrue(login())

        // then
#if targetEnvironment(simulator) && swift(>=5.4)
        if #available(iOS 15, *) {
            XCTExpectFailure("Expect to fail on iOS 15 simulator. ref: https://wearezeta.atlassian.net/browse/SQCORE-1188")
        }
#endif
        XCTAssertTrue(sessionManager?.activeUserSession?.encryptMessagesAtRest == true)
    }

}

class SessionManagerTests_PasswordVerificationFailure_With_DeleteAccountAfterThreshold: IntegrationTest {
    private var threshold: Int? = 2
    override func setUp() {
        super.setUp()
        createSelfUserAndConversation()
    }

    override var sessionManagerConfiguration: SessionManagerConfiguration {
        return SessionManagerConfiguration(failedPasswordThresholdBeforeWipe: threshold)
    }

    func testThatItDeletesAccount_IfLimitIsReached() {
        // given
        XCTAssertTrue(login())
        let account = sessionManager!.accountManager.selectedAccount!

        // when
        sessionManager?.passwordVerificationDidFail(with: threshold!)

        // then
        guard let sharedContainer = Bundle.main.appGroupIdentifier.map(FileManager.sharedContainerDirectory) else { return XCTFail() }
        let accountFolder = CoreDataStack.accountDataFolder(accountIdentifier: account.userIdentifier, applicationContainer: sharedContainer)

        XCTAssertFalse(FileManager.default.fileExists(atPath: accountFolder.path))
    }

    func testThatItDoesntDeleteAccount_IfLimitIsNotReached() {
        // given
        XCTAssertTrue(login())
        let account = sessionManager!.accountManager.selectedAccount!

        // when
        sessionManager?.passwordVerificationDidFail(with: threshold! - 1)

        // then
        guard let sharedContainer = Bundle.main.appGroupIdentifier.map(FileManager.sharedContainerDirectory) else { return XCTFail() }
        let accountFolder = CoreDataStack.accountDataFolder(accountIdentifier: account.userIdentifier, applicationContainer: sharedContainer)

        XCTAssertTrue(FileManager.default.fileExists(atPath: accountFolder.path))
    }
}

class SessionManagerTests_AuthenticationFailure_With_DeleteAccountOnAuthentictionFailure: IntegrationTest {

    override func setUp() {
        super.setUp()
        createSelfUserAndConversation()
    }

    override var sessionManagerConfiguration: SessionManagerConfiguration {
        return SessionManagerConfiguration(wipeOnCookieInvalid: true)
    }

    func testThatItDeletesTheAccount_OnLaunchIfAccessTokenHasExpired() {
        // given
        XCTAssertTrue(login())
        let account = sessionManager!.accountManager.selectedAccount!

        // when
        deleteAuthenticationCookie()
        recreateSessionManager()

        // then
        guard let sharedContainer = Bundle.main.appGroupIdentifier.map(FileManager.sharedContainerDirectory) else { return XCTFail() }
        let accountFolder = CoreDataStack.accountDataFolder(accountIdentifier: account.userIdentifier, applicationContainer: sharedContainer)

        XCTAssertFalse(FileManager.default.fileExists(atPath: accountFolder.path))
    }

    func testThatItDeletesTheAccount_OnAuthentictionFailure() {
        // given
        XCTAssert(login())
        let account = sessionManager!.accountManager.selectedAccount!

        // when
        sessionManager?.authenticationInvalidated(NSError(code: .accessTokenExpired, userInfo: nil), accountId: account.userIdentifier)

        // then
        guard let sharedContainer = Bundle.main.appGroupIdentifier.map(FileManager.sharedContainerDirectory) else { return XCTFail() }
        let accountFolder = CoreDataStack.accountDataFolder(accountIdentifier: account.userIdentifier, applicationContainer: sharedContainer)

        XCTAssertFalse(FileManager.default.fileExists(atPath: accountFolder.path))
    }

    func testThatItDeletesTheAccount_OnAuthentictionFailureForBackgroundSession() {
        // given
        let additionalAccount = Account(userName: "Additional Account", userIdentifier: UUID())
        sessionManager!.environment.cookieStorage(for: additionalAccount).authenticationCookieData = NSData.secureRandomData(ofLength: 16)
        sessionManager!.accountManager.addOrUpdate(additionalAccount)

        XCTAssert(login())

        XCTAssertNotNil(sessionManager?.activeUserSession)

        // load additional account as a background session
        let sessionLoaded = expectation(description: "Background session loaded")
        sessionManager?.withSession(for: additionalAccount, perform: {_ in
            sessionLoaded.fulfill()
        })
        XCTAssertTrue(waitForCustomExpectations(withTimeout: 0.5))
        XCTAssertNotNil(sessionManager?.backgroundUserSessions[additionalAccount.userIdentifier])

        // when
        sessionManager?.authenticationInvalidated(NSError(code: .accessTokenExpired, userInfo: nil), accountId: additionalAccount.userIdentifier)
        XCTAssertTrue(waitForAllGroupsToBeEmpty(withTimeout: 0.5))

        // then
        guard let sharedContainer = Bundle.main.appGroupIdentifier.map(FileManager.sharedContainerDirectory) else { return XCTFail() }
        let accountFolder = CoreDataStack.accountDataFolder(accountIdentifier: additionalAccount.userIdentifier, applicationContainer: sharedContainer)

        XCTAssertFalse(FileManager.default.fileExists(atPath: accountFolder.path))
    }

}

class SessionManagerTests_Teams: IntegrationTest {

    override func setUp() {
        super.setUp()
        createSelfUserAndConversation()
    }

    func testThatItUpdatesAccountAfterLoginWithTeamName() {
        // given
        let teamName = "Wire"
        let image = MockAsset(in: mockTransportSession.managedObjectContext, forID: selfUser.previewProfileAssetIdentifier!)
        self.mockTransportSession.performRemoteChanges { session in
            let team = session.insertTeam(withName: teamName, isBound: true, users: [self.selfUser])
            team.creator = self.selfUser
        }
        XCTAssertTrue(waitForAllGroupsToBeEmpty(withTimeout: 0.5))

        // when
        XCTAssert(login())
        XCTAssertTrue(waitForAllGroupsToBeEmpty(withTimeout: 0.5))

        _ = MockAsset(in: mockTransportSession.managedObjectContext, forID: selfUser.previewProfileAssetIdentifier!)

        // then
        guard let sharedContainer = Bundle.main.appGroupIdentifier.map(FileManager.sharedContainerDirectory) else { return XCTFail() }
        let manager = AccountManager(sharedDirectory: sharedContainer)
        guard let account = manager.accounts.first, manager.accounts.count == 1 else { XCTFail("Should have one account"); return }
        XCTAssertEqual(account.userIdentifier.transportString(), self.selfUser.identifier)
        XCTAssertEqual(account.teamName, teamName)
        XCTAssertEqual(account.imageData, image?.data)
        XCTAssertNil(account.teamImageData)
        XCTAssertEqual(account.loginCredentials, selfUser.loginCredentials)
    }

    func testThatItUpdatesAccountAfterTeamNameChanges() {
        // given
        var team: MockTeam!
        self.mockTransportSession.performRemoteChanges { session in
            team = session.insertTeam(withName: "Wire", isBound: true, users: [self.selfUser])
            team.creator = self.selfUser
        }
        XCTAssertTrue(waitForAllGroupsToBeEmpty(withTimeout: 0.5))

        // when
        XCTAssert(login())

        let newTeamName = "Not Wire"
        self.mockTransportSession.performRemoteChanges { _ in
            team.name = newTeamName
        }
        XCTAssertTrue(waitForAllGroupsToBeEmpty(withTimeout: 0.5))

        // then
        guard let account = sessionManager?.accountManager.accounts.first, sessionManager?.accountManager.accounts.count == 1 else { XCTFail("Should have one account"); return }
        XCTAssertEqual(account.userIdentifier.transportString(), self.selfUser.identifier)
        XCTAssertEqual(account.teamName, newTeamName)
    }

    func testThatItUpdatesAccountAfterTeamImageDataChanges() {
        // given
        let assetData = "image".data(using: .utf8)!
        var asset: MockAsset!
        var team: MockTeam!
        self.mockTransportSession.performRemoteChanges { session in
            team = session.insertTeam(withName: "Wire", isBound: true, users: [self.selfUser])
            team.creator = self.selfUser
            asset = session.insertAsset(with: UUID(), assetToken: UUID(), assetData: assetData, contentType: "image/jpeg")
        }
        XCTAssertTrue(waitForAllGroupsToBeEmpty(withTimeout: 0.5))
        XCTAssert(login())

        // when
        self.mockTransportSession.performRemoteChanges { _ in
            team.pictureAssetId = asset.identifier
        }
        user(for: selfUser)?.team?.requestImage()
        XCTAssertTrue(waitForAllGroupsToBeEmpty(withTimeout: 0.5))

        // then
        guard let account = sessionManager?.accountManager.accounts.first, sessionManager?.accountManager.accounts.count == 1 else { XCTFail("Should have one account"); return }
        XCTAssertEqual(account.userIdentifier.transportString(), self.selfUser.identifier)
        XCTAssertEqual(account.teamImageData, assetData)
    }

    func testThatItUpdatesAccountWithUserDetailsAfterLogin() {
        // when
        XCTAssert(login())
        XCTAssertTrue(waitForAllGroupsToBeEmpty(withTimeout: 0.5))

        // then
        guard let sharedContainer = Bundle.main.appGroupIdentifier.map(FileManager.sharedContainerDirectory) else { return XCTFail() }
        let manager = AccountManager(sharedDirectory: sharedContainer)
        guard let account = manager.accounts.first, manager.accounts.count == 1 else { XCTFail("Should have one account"); return }
        XCTAssertEqual(account.userIdentifier.transportString(), self.selfUser.identifier)
        XCTAssertNil(account.teamName)
        XCTAssertEqual(account.userName, self.selfUser.name)
        let image = MockAsset(in: mockTransportSession.managedObjectContext, forID: selfUser.previewProfileAssetIdentifier!)

        XCTAssertEqual(account.imageData, image?.data)
    }

    func testThatItUpdatesAccountWithUserDetailsAfterLoginIntoExistingAccount() {
        // given
        XCTAssert(login())
        XCTAssertTrue(waitForAllGroupsToBeEmpty(withTimeout: 0.5))

        // when
        sessionManager?.logoutCurrentSession()
        XCTAssertTrue(waitForAllGroupsToBeEmpty(withTimeout: 0.5))
        closePushChannelAndWaitUntilClosed()
        XCTAssert(login())

        // then
        guard let sharedContainer = Bundle.main.appGroupIdentifier.map(FileManager.sharedContainerDirectory) else { return XCTFail() }
        let manager = AccountManager(sharedDirectory: sharedContainer)
        guard let account = manager.accounts.first, manager.accounts.count == 1 else { XCTFail("Should have one account"); return }
        XCTAssertEqual(account.userIdentifier.transportString(), self.selfUser.identifier)
        XCTAssertNil(account.teamName)
        XCTAssertEqual(account.userName, self.selfUser.name)
        let image = MockAsset(in: mockTransportSession.managedObjectContext, forID: selfUser.previewProfileAssetIdentifier!)

        XCTAssertEqual(account.imageData, image?.data)
    }

    func testThatItUpdatesAccountAfterUserNameChange() {
        // when
        XCTAssert(login())

        let newName = "BOB"
        self.mockTransportSession.performRemoteChanges { _ in
            self.selfUser.name = newName
        }
        XCTAssertTrue(waitForAllGroupsToBeEmpty(withTimeout: 0.5))

        // then
        guard let sharedContainer = Bundle.main.appGroupIdentifier.map(FileManager.sharedContainerDirectory) else { return XCTFail() }
        let manager = AccountManager(sharedDirectory: sharedContainer)
        guard let account = manager.accounts.first, manager.accounts.count == 1 else { XCTFail("Should have one account"); return }
        XCTAssertEqual(account.userIdentifier.transportString(), self.selfUser.identifier)
        XCTAssertNil(account.teamName)
        XCTAssertEqual(account.userName, selfUser.name)
    }

    func testThatItSendsAuthenticationErrorWhenAccountLimitIsReached() throws {
        // given
        let account1 = Account(userName: "Account 1", userIdentifier: UUID.create())
        let account2 = Account(userName: "Account 2", userIdentifier: UUID.create())
        let account3 = Account(userName: "Account 3", userIdentifier: UUID.create())

        sessionManager?.accountManager.addOrUpdate(account1)
        sessionManager?.accountManager.addOrUpdate(account2)
        sessionManager?.accountManager.addOrUpdate(account3)

        // when
        XCTAssert(login(ignoreAuthenticationFailures: true))

        // then
        guard
            let delegate = mockLoginDelegete,
            let error = delegate.currentError
        else {
            return XCTFail()
        }

        XCTAssertTrue(delegate.didCallAuthenticationDidFail)
        XCTAssertEqual(error, NSError(code: .accountLimitReached, userInfo: nil))
    }

    func testThatItChecksAccountsForExistingAccount() {
        // given
        let account1 = Account(userName: "Account 1", userIdentifier: UUID.create())
        let account2 = Account(userName: "Account 2", userIdentifier: UUID.create())

        sessionManager?.accountManager.addOrUpdate(account1)

        // then
        XCTAssertTrue(sessionManager!.session(session: self.unauthenticatedSession!, isExistingAccount: account1))
        XCTAssertFalse(sessionManager!.session(session: self.unauthenticatedSession!, isExistingAccount: account2))
    }
}

final class SessionManagerTests_MultiUserSession: IntegrationTest {

    override func setUp() {
         super.setUp()

        // Mock transport doesn't support multiple accounts at the moment so we pretend to be offline
        // in order to avoid the user session's getting stuck in a request loop.
        mockTransportSession.doNotRespondToRequests = true
    }

    func testThatItLoadsAndKeepsBackgroundUserSession() {
        // GIVEN
        guard let sharedContainer = Bundle.main.appGroupIdentifier.map(FileManager.sharedContainerDirectory) else { return XCTFail() }

        let manager = AccountManager(sharedDirectory: sharedContainer)
        let account1 = Account(userName: "Test Account 1", userIdentifier: currentUserIdentifier)
        manager.addOrUpdate(account1)

        let account2 = Account(userName: "Test Account 2", userIdentifier: UUID())
        manager.addOrUpdate(account2)
        // WHEN
        weak var sessionForAccount1Reference: ZMUserSession?
        let session1LoadedExpectation = self.expectation(description: "Session for account 1 loaded")
        self.sessionManager!.withSession(for: account1, perform: { sessionForAccount1 in
            // THEN
            session1LoadedExpectation.fulfill()
            XCTAssertNotNil(sessionForAccount1.managedObjectContext)
            sessionForAccount1Reference = sessionForAccount1
        })
        // WHEN
        weak var sessionForAccount2Reference: ZMUserSession?
        let session2LoadedExpectation = self.expectation(description: "Session for account 2 loaded")
        self.sessionManager!.withSession(for: account1, perform: { sessionForAccount2 in
            // THEN
            session2LoadedExpectation.fulfill()
            XCTAssertNotNil(sessionForAccount2.managedObjectContext)
            sessionForAccount2Reference = sessionForAccount2
        })

        // THEN
        XCTAssertTrue(self.waitForCustomExpectations(withTimeout: 0.5) { error in
            XCTAssertNil(error)
            XCTAssertNotNil(sessionForAccount1Reference)
            XCTAssertNotNil(sessionForAccount2Reference)

            self.sessionManager!.tearDownAllBackgroundSessions()
        })
    }

    func testThatItUnloadsUserSession() {
        // GIVEN
        let account = self.createAccount()

        // WHEN
        let sessionLoadedExpectation = self.expectation(description: "Session loaded")
        self.sessionManager!.withSession(for: account, perform: { session in
            XCTAssertNotNil(session.managedObjectContext)
            sessionLoadedExpectation.fulfill()
        })

        XCTAssertTrue(self.waitForCustomExpectations(withTimeout: 0.5))

        // THEN
        XCTAssertNotNil(self.sessionManager!.backgroundUserSessions[account.userIdentifier])

        // AND WHEN
        self.sessionManager!.tearDownAllBackgroundSessions()

        // THEN
        XCTAssertNil(self.sessionManager!.backgroundUserSessions[account.userIdentifier])
    }

    func testThatItDoesNotUnloadActiveUserSessionFromMemoryWarning() {
        // GIVEN
        let account = self.createAccount()
        sessionManager!.environment.cookieStorage(for: account).authenticationCookieData = NSData.secureRandomData(ofLength: 16)

        guard let application = application else { return XCTFail() }

        let sessionManagerExpectation = self.expectation(description: "Session manager and session is loaded")

        // WHEN
        let testSessionManager = SessionManager(
            appVersion: "0.0.0",
            mediaManager: mockMediaManager,
            analytics: nil,
            delegate: nil,
            application: application,
            environment: sessionManager!.environment,
            configuration: SessionManagerConfiguration(blacklistDownloadInterval: -1),
            requiredPushTokenType: .standard,
<<<<<<< HEAD
            coreCryptoSetup: MockCoreCryptoSetup.default.setup
=======
            callKitManager: MockCallKitManager(),
            isUnauthenticatedTransportSessionReady: true
>>>>>>> 862ac1a3
        )

        let environment = MockEnvironment()
        let reachability = MockReachability()
        let authenticatedSessionFactory = MockAuthenticatedSessionFactory(
            application: application,
            mediaManager: MockMediaManager(),
            flowManager: FlowManagerMock(),
            transportSession: self.mockTransportSession,
            environment: environment,
            reachability: reachability
        )

        testSessionManager.authenticatedSessionFactory = authenticatedSessionFactory
        testSessionManager.start(launchOptions: [:])

        testSessionManager.loadSession(for: account) { userSession in
            XCTAssertNotNil(userSession)
            sessionManagerExpectation.fulfill()
        }

        // THEN
        XCTAssertTrue(self.waitForCustomExpectations(withTimeout: 0.5))

        XCTAssertNotNil(testSessionManager.backgroundUserSessions[account.userIdentifier])

        // WHEN
        NotificationCenter.default.post(name: UIApplication.didReceiveMemoryWarningNotification, object: nil)

        // THEN
        XCTAssertNotNil(testSessionManager.backgroundUserSessions[account.userIdentifier])

        // CLEANUP
        testSessionManager.tearDownAllBackgroundSessions()
    }

    func testThatItUnloadBackgroundUserSessionFromMemoryWarning() {
        // GIVEN
        let account = self.createAccount()
        sessionManager!.environment.cookieStorage(for: account).authenticationCookieData = NSData.secureRandomData(ofLength: 16)

        guard let application = application else { return XCTFail() }

        let sessionManagerExpectation = self.expectation(description: "Session manager and session is loaded")

        // WHEN
        let testSessionManager = SessionManager(
            appVersion: "0.0.0",
            mediaManager: mockMediaManager,
            analytics: nil,
            delegate: nil,
            application: application,
            environment: sessionManager!.environment,
            configuration: SessionManagerConfiguration(blacklistDownloadInterval: -1),
            requiredPushTokenType: .standard,
<<<<<<< HEAD
            coreCryptoSetup: MockCoreCryptoSetup.default.setup
=======
            callKitManager: MockCallKitManager()
>>>>>>> 862ac1a3
        )

        let environment = MockEnvironment()
        let reachability = MockReachability()
        let authenticatedSessionFactory = MockAuthenticatedSessionFactory(
            application: application,
            mediaManager: MockMediaManager(),
            flowManager: FlowManagerMock(),
            transportSession: self.mockTransportSession,
            environment: environment,
            reachability: reachability
        )

        testSessionManager.authenticatedSessionFactory = authenticatedSessionFactory
        testSessionManager.start(launchOptions: [:])

        testSessionManager.withSession(for: account) { userSession in
            XCTAssertNotNil(userSession)
            sessionManagerExpectation.fulfill()
        }

        // THEN
        XCTAssertTrue(self.waitForCustomExpectations(withTimeout: 0.5))

        XCTAssertNotNil(testSessionManager.backgroundUserSessions[account.userIdentifier])

        // WHEN
        NotificationCenter.default.post(name: UIApplication.didReceiveMemoryWarningNotification, object: nil)

        // THEN
        XCTAssertNil(testSessionManager.backgroundUserSessions[account.userIdentifier])

        // CLEANUP
        testSessionManager.tearDownAllBackgroundSessions()
    }

    func prepareSession(for account: Account) {
        weak var weakSession: ZMUserSession?

        autoreleasepool {
            var session: ZMUserSession! = nil
            self.sessionManager?.withSession(for: account, perform: { createdSession in
                session = createdSession
                weakSession = createdSession
            })

            XCTAssertTrue(self.waitForAllGroupsToBeEmpty(withTimeout: 0.5))

            let selfUser = ZMUser.selfUser(inUserSession: session)
            selfUser.remoteIdentifier = currentUserIdentifier

            self.sessionManager!.tearDownAllBackgroundSessions()
            XCTAssertTrue(self.waitForAllGroupsToBeEmpty(withTimeout: 0.5))
            session = nil
            XCTAssertNil(self.sessionManager!.backgroundUserSessions[account.userIdentifier])
        }
        self.userSession = nil
        XCTAssertNil(weakSession)
    }

    func testThatItLoadsAccountForPush() {
        // GIVEN
        let account = Account(userName: "Test Account", userIdentifier: currentUserIdentifier)
        self.sessionManager?.accountManager.addOrUpdate(account)

        self.prepareSession(for: account)

        let payload: [AnyHashable: Any] = [
            "data": [
                "user": currentUserIdentifier.transportString()
            ]
        ]

        // WHEN
        let pushCompleted = self.expectation(description: "Push completed")
        sessionManager?.processIncomingRealVoIPPush(payload: payload, completion: {
            DispatchQueue.main.async {
                // THEN
                XCTAssertNotNil(self.sessionManager!.backgroundUserSessions[account.userIdentifier])

                // CLEANUP
                self.sessionManager!.tearDownAllBackgroundSessions()
                pushCompleted.fulfill()
            }
        })

        XCTAssertTrue(self.waitForCustomExpectations(withTimeout: 0.5))
    }

    func testThatItLoadsOnlyOneAccountForPush() {
        // GIVEN
        let account = Account(userName: "Test Account", userIdentifier: currentUserIdentifier)
        self.sessionManager?.accountManager.addOrUpdate(account)

        self.prepareSession(for: account)

        let payload: [AnyHashable: Any] = [
            "data": [
                "user": currentUserIdentifier.transportString()
            ]
        ]

        // WHEN
        let pushCompleted1 = self.expectation(description: "Push completed 1")
        var userSession1: ZMUserSession!
        let pushCompleted2 = self.expectation(description: "Push completed 2")
        var userSession2: ZMUserSession!
        sessionManager?.processIncomingRealVoIPPush(payload: payload, completion: {
            pushCompleted1.fulfill()
            userSession1 = self.sessionManager!.backgroundUserSessions[account.userIdentifier]
        })
        sessionManager?.processIncomingRealVoIPPush(payload: payload, completion: {
            pushCompleted2.fulfill()
            userSession2 = self.sessionManager!.backgroundUserSessions[account.userIdentifier]
        })

        XCTAssertTrue(self.waitForCustomExpectations(withTimeout: 0.5))
        XCTAssertNotNil(userSession1)
        XCTAssertNotNil(userSession2)
        XCTAssertEqual(userSession1, userSession2)

        // CLEANUP
        self.sessionManager!.tearDownAllBackgroundSessions()
    }

    func setupSession() -> ZMUserSession {
        let manager = self.sessionManager!.accountManager
        let account = Account(userName: "Test Account", userIdentifier: currentUserIdentifier)
        manager.addOrUpdate(account)
        sessionManager!.environment.cookieStorage(for: account).authenticationCookieData = NSData.secureRandomData(ofLength: 16)
        manager.addAndSelect(account)

        var session: ZMUserSession! = nil

        let sessionLoadExpectation = self.expectation(description: "Session loaded")
        self.sessionManager?.withSession(for: account, perform: { createdSession in
            session = createdSession
            sessionLoadExpectation.fulfill()
        })

        XCTAssertTrue(self.waitForCustomExpectations(withTimeout: 0.5))

        let selfUser = ZMUser.selfUser(in: session.managedObjectContext)
        selfUser.remoteIdentifier = currentUserIdentifier
        session.managedObjectContext.saveOrRollback()

        XCTAssertTrue(self.waitForCustomExpectations(withTimeout: 0.5))
        _ = createSelfClient(session.managedObjectContext)

        session.syncManagedObjectContext.performGroupedBlock {
            _ = ZMConversation.fetchOrCreate(with: self.currentUserIdentifier, domain: nil, in: session.syncManagedObjectContext)
            session.syncManagedObjectContext.saveOrRollback()
        }

        XCTAssertTrue(self.waitForAllGroupsToBeEmpty(withTimeout: 0.5))

        return session
    }

    func testThatItConfiguresNotificationSettingsWhenAccountIsActivated() {
        // GIVEN
        _ = self.setupSession()
        let expectation = self.expectation(description: "Session loaded")
        sessionManager?.notificationCenter = notificationCenter!

        guard
            let sessionManager = self.sessionManager,
            let account = sessionManager.accountManager.account(with: currentUserIdentifier)
            else { return XCTFail() }

        // WHEN
        sessionManager.select(account, completion: { userSession in
            XCTAssertNotNil(userSession)
            expectation.fulfill()
        })

        XCTAssertTrue(self.wait(withTimeout: 0.1) { return self.sessionManager!.activeUserSession != nil })
        XCTAssertTrue(self.waitForAllGroupsToBeEmpty(withTimeout: 0.5))

        // THEN
        XCTAssertEqual(self.notificationCenter?.registeredNotificationCategories, WireSyncEngine.PushNotificationCategory.allCategories)
        XCTAssertEqual(self.notificationCenter?.requestedAuthorizationOptions, [.alert, .badge, .sound])
        XCTAssertNotNil(self.notificationCenter?.delegate)

        // CLEANUP
        self.sessionManager!.tearDownAllBackgroundSessions()
    }

    func testThatItActivatesTheAccountForPushReaction() {
        // GIVEN
        let session = self.setupSession() // TODO: crash at RequireString([NSOperationQueue mainQueue] == [NSOperationQueue currentQueue],
//        "Must call be called on the main queue.");
        session.isPerformingSync = false
        application?.applicationState = .background

        let selfConversation = ZMConversation.fetch(with: currentUserIdentifier, domain: nil, in: session.managedObjectContext)

        let userInfo = NotificationUserInfo()
        userInfo.conversationID = selfConversation?.remoteIdentifier
        userInfo.selfUserID = currentUserIdentifier

        let category = WireSyncEngine.PushNotificationCategory.conversation.rawValue

        XCTAssertNil(self.sessionManager!.activeUserSession)

        // WHEN
        self.sessionManager?.handleNotification(with: userInfo) { userSession in
            userSession.handleNotificationResponse(actionIdentifier: "",
                                                   categoryIdentifier: category,
                                                   userInfo: userInfo,
                                                   completionHandler: {})
        }

        XCTAssertTrue(self.wait(withTimeout: 0.1) { return self.sessionManager!.activeUserSession != nil })
        XCTAssertTrue(self.waitForAllGroupsToBeEmpty(withTimeout: 0.5))

        // THEN
        XCTAssertEqual(self.sessionManager!.activeUserSession, session)

        // CLEANUP
        self.sessionManager!.tearDownAllBackgroundSessions()
    }

    func testThatItActivatesTheAccountForPushAction() {
        // GIVEN
        let session = self.setupSession()
        session.isPerformingSync = false
        application?.applicationState = .inactive

        let selfConversation = ZMConversation.fetch(with: currentUserIdentifier, domain: nil, in: session.managedObjectContext)

        let userInfo = NotificationUserInfo()
        userInfo.conversationID = selfConversation?.remoteIdentifier
        userInfo.selfUserID = currentUserIdentifier

        let category = WireSyncEngine.PushNotificationCategory.conversation.rawValue

        XCTAssertNil(self.sessionManager!.activeUserSession)

        // WHEN
        let completionExpectation = self.expectation(description: "Completed action")
        self.sessionManager?.handleNotification(with: userInfo) { userSession in
            userSession.handleNotificationResponse(actionIdentifier: "",
                                                   categoryIdentifier: category,
                                                   userInfo: userInfo,
                                                   completionHandler: completionExpectation.fulfill)
        }

        XCTAssertTrue(self.waitForCustomExpectations(withTimeout: 0.5))
        XCTAssertTrue(self.waitForAllGroupsToBeEmpty(withTimeout: 0.5))

        // THEN
        XCTAssertEqual(self.sessionManager!.activeUserSession, session)

        // CLEANUP
        self.sessionManager!.tearDownAllBackgroundSessions()
    }

    func testThatItCallsForegroundNotificationResponderMethod() {
        // GIVEN
        let session = self.setupSession()
        session.isPerformingSync = false

        let responder = MockForegroundNotificationResponder()
        self.sessionManager?.foregroundNotificationResponder = responder

        let selfConversation = ZMConversation.fetch(with: currentUserIdentifier, domain: nil, in: session.managedObjectContext)

        let userInfo = NotificationUserInfo()
        userInfo.conversationID = selfConversation?.remoteIdentifier
        userInfo.selfUserID = currentUserIdentifier

        let category = WireSyncEngine.PushNotificationCategory.conversation.rawValue

        XCTAssertTrue(responder.notificationPermissionRequests.isEmpty)

        // WHEN
        let completionExpectation = self.expectation(description: "Completed action")
        self.sessionManager?.handleNotification(with: userInfo) { userSession in
            userSession.handleInAppNotification(with: userInfo, categoryIdentifier: category) { _ in
                completionExpectation.fulfill()
            }
        }

        XCTAssertTrue(self.waitForCustomExpectations(withTimeout: 0.5))
        XCTAssertTrue(self.waitForAllGroupsToBeEmpty(withTimeout: 0.5))

        // THEN
        XCTAssertEqual(responder.notificationPermissionRequests.count, 1)
        XCTAssertEqual(responder.notificationPermissionRequests.first!, selfConversation?.remoteIdentifier)

        // CLEANUP
        self.sessionManager!.tearDownAllBackgroundSessions()
    }

    func testThatItActivatesAccountWhichReceivesACallInTheBackground() {
        // GIVEN
        let manager = sessionManager!.accountManager
        let account1 = Account(userName: "Test Account 1", userIdentifier: currentUserIdentifier)
        sessionManager!.environment.cookieStorage(for: account1).authenticationCookieData = NSData.secureRandomData(ofLength: 16)

        manager.addOrUpdate(account1)
        let account2 = Account(userName: "Test Account 2", userIdentifier: UUID())
        sessionManager!.environment.cookieStorage(for: account2).authenticationCookieData = NSData.secureRandomData(ofLength: 16)
        manager.addOrUpdate(account2)

        // Make account 1 the active session
        weak var session1: ZMUserSession?
        sessionManager?.loadSession(for: account1, completion: { (session) in
            session1 = session
        })
        XCTAssertTrue(self.waitForAllGroupsToBeEmpty(withTimeout: 0.5))
        XCTAssertEqual(sessionManager!.activeUserSession, session1)

        // Load session for account 2 in the background
        weak var session2: ZMUserSession?
        weak var conversation: ZMConversation?
        weak var caller: ZMUser?
        self.sessionManager!.withSession(for: account2, perform: { session in
            session2 = session
            conversation = ZMConversation.insertNewObject(in: session.managedObjectContext)
            caller = ZMUser.insertNewObject(in: session.managedObjectContext)
        })
        XCTAssertTrue(self.waitForAllGroupsToBeEmpty(withTimeout: 0.5))

        // WHEN
        sessionManager?.callCenterDidChange(callState: .answered(degraded: false), conversation: conversation!, caller: caller!, timestamp: nil, previousCallState: nil)
        XCTAssertTrue(self.waitForAllGroupsToBeEmpty(withTimeout: 0.5))

        // THEN
        XCTAssertEqual(sessionManager!.activeUserSession, session2)

        // CLEANUP
        self.sessionManager!.tearDownAllBackgroundSessions()
    }

    // the purpose of this test is to ensure push payloads can be processed in
    // the background as soon as the SessionManager is created
    func testThatABackgroundTaskCanBeCreatedAfterCreatingSessionManager() {
        // WHEN
        let activity = BackgroundActivityFactory.shared.startBackgroundActivity(withName: "PushActivity")

        // THEN
        XCTAssertNotNil(activity)
    }
}

final class SessionManagerTests_AppLock: IntegrationTest {

    private var appLock: MockAppLock!

    override func setUp() {
        super.setUp()
        // Mock transport doesn't support multiple accounts at the moment so we pretend to be offline
        // in order to avoid the user session's getting stuck in a request loop.
        mockTransportSession.doNotRespondToRequests = true
        appLock = MockAppLock()
    }

    override func tearDown() {
        sessionManager!.tearDownAllBackgroundSessions()
        appLock = nil
        mockTransportSession.doNotRespondToRequests = false
        super.tearDown()
    }

    func test_ItBeginsAppLockTimer_WhenChangingTheActiveUserSession() {
        // Given
        let account1 = addAccount(name: "Account 1", userIdentifier: currentUserIdentifier)
        let account2 = addAccount(name: "Account 2", userIdentifier: .create())

        weak var session1: ZMUserSession?
        sessionManager?.loadSession(for: account1, completion: { (session) in
            session1 = session
            session1?.appLockController = self.appLock
        })

        XCTAssertTrue(waitForAllGroupsToBeEmpty(withTimeout: 0.5))
        XCTAssertEqual(sessionManager!.activeUserSession, session1)

        // When
        let switchedAccount = expectation(description: "switched account")
        sessionManager?.select(account2, completion: { _ in
            switchedAccount.fulfill()
        }, tearDownCompletion: nil)

        XCTAssertTrue(waitForCustomExpectations(withTimeout: 0.5))

        // Then
        XCTAssertEqual(appLock.methodCalls.beginTimer.count, 1)
    }

    func test_ItBeginAppLockTimer_WhenTheAppResignsActive() {
        // Given
        let account1 = addAccount(name: "Account 1", userIdentifier: currentUserIdentifier)

        // Make account 1 the active session.
        weak var session1: ZMUserSession?
        sessionManager?.loadSession(for: account1, completion: { (session) in
            session1 = session
            session1?.appLockController = self.appLock
        })

        XCTAssertTrue(waitForAllGroupsToBeEmpty(withTimeout: 0.5))
        XCTAssertEqual(sessionManager!.activeUserSession, session1)

        // When
        let notification = Notification(name: UIApplication.willResignActiveNotification)
        sessionManager!.applicationWillResignActive(notification)

        // Then
        XCTAssertEqual(appLock.methodCalls.beginTimer.count, 1)
    }

}

extension NSManagedObjectContext {
    func createSelfUserAndSelfConversation() {
        let selfUser = ZMUser.selfUser(in: self)
        selfUser.remoteIdentifier = UUID()

        let selfConversation = ZMConversation.insertNewObject(in: self)
        selfConversation.remoteIdentifier = ZMConversation.selfConversationIdentifier(in: self)
    }
}

extension SessionManagerTests {
    func testThatItMarksConversationsAsRead() {
        // given
        let account1 = Account(userName: "Account 1", userIdentifier: UUID.create())
        let account2 = Account(userName: "Account 2", userIdentifier: UUID.create())

        sessionManager?.accountManager.addOrUpdate(account1)
        sessionManager?.accountManager.addOrUpdate(account2)

        var conversations: [ZMConversation] = []

        let conversation1CreatedExpectation = self.expectation(description: "Conversation 1 created")

        self.sessionManager?.withSession(for: account1, perform: { createdSession in
            createdSession.managedObjectContext.createSelfUserAndSelfConversation()

            let conversation1 = createdSession.insertConversationWithUnreadMessage()
            conversations.append(conversation1)
            XCTAssertNotNil(conversation1.firstUnreadMessage)
            createdSession.managedObjectContext.saveOrRollback()
            conversation1CreatedExpectation.fulfill()
        })

        let conversation2CreatedExpectation = self.expectation(description: "Conversation 2 created")

        self.sessionManager?.withSession(for: account2, perform: { createdSession in
            createdSession.managedObjectContext.createSelfUserAndSelfConversation()

            let conversation2 = createdSession.insertConversationWithUnreadMessage()
            XCTAssertNotNil(conversation2.firstUnreadMessage)
            conversations.append(conversation2)
            createdSession.managedObjectContext.saveOrRollback()
            conversation2CreatedExpectation.fulfill()
        })

        XCTAssertTrue(self.waitForCustomExpectations(withTimeout: 0.5))
        XCTAssertEqual(conversations.count, 2)
        XCTAssertEqual(conversations.filter { $0.firstUnreadMessage != nil }.count, 2)

        // when
        let doneExpectation = self.expectation(description: "Conversations are marked as read")

        self.sessionManager?.markAllConversationsAsRead(completion: {
            doneExpectation.fulfill()
        })

        // then
        XCTAssertTrue(self.waitForCustomExpectations(withTimeout: 0.5))
        XCTAssertTrue(waitForAllGroupsToBeEmpty(withTimeout: 0.5))
        XCTAssertEqual(conversations.filter { $0.firstUnreadMessage != nil }.count, 0)

        // cleanup
        self.sessionManager!.tearDownAllBackgroundSessions()
    }
}

extension SessionManagerTests {

    func testThatItLogsOutWithCompanyLoginURL() throws {
        // GIVEN
        let id = UUID(uuidString: "1E628B42-4C83-49B7-B2B4-EF27BFE503EF")!
        let url = URL(string: "wire://start-sso/wire-\(id)")!
        let presentationDelegate = MockPresentationDelegate()

        sessionManager?.presentationDelegate = presentationDelegate
        XCTAssertTrue(login())
        XCTAssertNotNil(userSession)

        // WHEN
        try sessionManager?.openURL(url)
        XCTAssertTrue(waitForAllGroupsToBeEmpty(withTimeout: 0.5))

        // THEN
        XCTAssertNil(userSession)
    }

}

// MARK: - Mocks
class SessionManagerTestDelegate: SessionManagerDelegate {
    var onLogout: ((NSError?) -> Void)?
    var appState = "authenticated"
    var isInAuthenticatedAppState: Bool {
        return appState == "authenticated"
    }
    var isInUnathenticatedAppState: Bool {
        return appState == "unauthenticated"
    }
    func sessionManagerWillLogout(error: Error?, userSessionCanBeTornDown: (() -> Void)?) {
        onLogout?(error as NSError?)
        userSessionCanBeTornDown?()
    }

    var sessionManagerDidFailToLogin: Bool = false
    func sessionManagerDidFailToLogin(error: Error?) {
        sessionManagerDidFailToLogin = true
    }

    func sessionManagerWillOpenAccount(_ account: Account,
                                       from selectedAccount: Account?,
                                       userSessionCanBeTornDown: @escaping () -> Void) {
        userSessionCanBeTornDown()
    }

    func sessionManagerDidBlacklistCurrentVersion(reason: BlacklistReason) {
        // no op
    }

    func sessionManagerDidFailToLoadDatabase() {
        // no op
    }

    var jailbroken = false
    func sessionManagerDidBlacklistJailbrokenDevice() {
        jailbroken = true
    }

    var userSession: ZMUserSession?
    func sessionManagerDidChangeActiveUserSession(userSession: ZMUserSession) {
        self.userSession = userSession
    }

    func sessionManagerDidReportLockChange(forSession session: UserSessionAppLockInterface) {
        // No op
    }

    var startedMigrationCalled = false
    func sessionManagerWillMigrateAccount(userSessionCanBeTornDown: @escaping () -> Void) {
        startedMigrationCalled = true
    }

    func sessionManagerDidPerformFederationMigration(authenticated: Bool) {
        // no op
    }

    func sessionManagerDidPerformAPIMigrations() {
        // no op
    }
}

class SessionManagerObserverMock: SessionManagerCreatedSessionObserver, SessionManagerDestroyedSessionObserver {

    var createdUserSession: [ZMUserSession] = []
    var createdUnauthenticatedSession: [UnauthenticatedSession] = []
    var destroyedUserSessions: [UUID] = []

    func sessionManagerCreated(userSession: ZMUserSession) {
        createdUserSession.append(userSession)
    }

    func sessionManagerCreated(unauthenticatedSession: UnauthenticatedSession) {
        createdUnauthenticatedSession.append(unauthenticatedSession)
    }

    func sessionManagerDestroyedUserSession(for accountId: UUID) {
        destroyedUserSessions.append(accountId)
    }

}

class MockForegroundNotificationResponder: NSObject, ForegroundNotificationResponder {

    var notificationPermissionRequests: [UUID] = []

    func shouldPresentNotification(with userInfo: NotificationUserInfo) -> Bool {
        notificationPermissionRequests.append(userInfo.conversationID!)
        return true
    }
}<|MERGE_RESOLUTION|>--- conflicted
+++ resolved
@@ -67,13 +67,10 @@
             configuration: sessionManagerConfiguration,
             detector: jailbreakDetector,
             requiredPushTokenType: requiredTokenType,
-<<<<<<< HEAD
-            coreCryptoSetup: MockCoreCryptoSetup.default.setup
-=======
             callKitManager: MockCallKitManager(),
             proxyCredentials: nil,
-            isUnauthenticatedTransportSessionReady: true
->>>>>>> 862ac1a3
+            isUnauthenticatedTransportSessionReady: true,
+            coreCryptoSetup: MockCoreCryptoSetup.default.setup
         )
 
         sessionManager.start(launchOptions: launchOptions)
@@ -167,12 +164,9 @@
             environment: sessionManager!.environment,
             configuration: SessionManagerConfiguration(blacklistDownloadInterval: -1),
             requiredPushTokenType: .standard,
-<<<<<<< HEAD
+            callKitManager: MockCallKitManager(),
+            isUnauthenticatedTransportSessionReady: true,
             coreCryptoSetup: MockCoreCryptoSetup.default.setup
-=======
-            callKitManager: MockCallKitManager(),
-            isUnauthenticatedTransportSessionReady: true
->>>>>>> 862ac1a3
         )
 
         let environment = MockEnvironment()
@@ -261,12 +255,9 @@
             configuration: SessionManagerConfiguration(blacklistDownloadInterval: -1),
             detector: jailbreakDetector,
             requiredPushTokenType: .standard,
-<<<<<<< HEAD
+            callKitManager: MockCallKitManager(),
+            isUnauthenticatedTransportSessionReady: true,
             coreCryptoSetup: MockCoreCryptoSetup.default.setup
-=======
-            callKitManager: MockCallKitManager(),
-            isUnauthenticatedTransportSessionReady: true
->>>>>>> 862ac1a3
         )
 
         let environment = MockEnvironment()
@@ -326,12 +317,9 @@
             configuration: configuration,
             detector: jailbreakDetector,
             requiredPushTokenType: .standard,
-<<<<<<< HEAD
+            callKitManager: MockCallKitManager(),
+            isUnauthenticatedTransportSessionReady: true,
             coreCryptoSetup: MockCoreCryptoSetup.default.setup
-=======
-            callKitManager: MockCallKitManager(),
-            isUnauthenticatedTransportSessionReady: true
->>>>>>> 862ac1a3
         )
 
         XCTAssertTrue(self.delegate.jailbroken)
@@ -1055,12 +1043,9 @@
             environment: sessionManager!.environment,
             configuration: SessionManagerConfiguration(blacklistDownloadInterval: -1),
             requiredPushTokenType: .standard,
-<<<<<<< HEAD
+            callKitManager: MockCallKitManager(),
+            isUnauthenticatedTransportSessionReady: true,
             coreCryptoSetup: MockCoreCryptoSetup.default.setup
-=======
-            callKitManager: MockCallKitManager(),
-            isUnauthenticatedTransportSessionReady: true
->>>>>>> 862ac1a3
         )
 
         let environment = MockEnvironment()
@@ -1116,11 +1101,8 @@
             environment: sessionManager!.environment,
             configuration: SessionManagerConfiguration(blacklistDownloadInterval: -1),
             requiredPushTokenType: .standard,
-<<<<<<< HEAD
+            callKitManager: MockCallKitManager(),
             coreCryptoSetup: MockCoreCryptoSetup.default.setup
-=======
-            callKitManager: MockCallKitManager()
->>>>>>> 862ac1a3
         )
 
         let environment = MockEnvironment()
