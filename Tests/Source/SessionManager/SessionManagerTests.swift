//
// Wire
// Copyright (C) 2017 Wire Swiss GmbH
//
// This program is free software: you can redistribute it and/or modify
// it under the terms of the GNU General Public License as published by
// the Free Software Foundation, either version 3 of the License, or
// (at your option) any later version.
//
// This program is distributed in the hope that it will be useful,
// but WITHOUT ANY WARRANTY; without even the implied warranty of
// MERCHANTABILITY or FITNESS FOR A PARTICULAR PURPOSE. See the
// GNU General Public License for more details.
//
// You should have received a copy of the GNU General Public License
// along with this program. If not, see http://www.gnu.org/licenses/.
//

import XCTest
import WireTesting
import PushKit
@testable import WireSyncEngine

class SessionManagerTests: IntegrationTest {

    var delegate: SessionManagerTestDelegate!
    var sut: SessionManager?
    
    override func setUp() {
        super.setUp()
        delegate = SessionManagerTestDelegate()
    }
    
    func createManager() -> SessionManager? {
        guard let mediaManager = mediaManager, let application = application, let transportSession = transportSession else { return nil }
        let environment = MockEnvironment()
        let reachability = TestReachability()
        let unauthenticatedSessionFactory = MockUnauthenticatedSessionFactory(transportSession: transportSession as! UnauthenticatedTransportSessionProtocol, environment: environment, reachability: reachability)
        let authenticatedSessionFactory = MockAuthenticatedSessionFactory(
            application: application,
            mediaManager: mediaManager,
            flowManager: FlowManagerMock(),
            transportSession: transportSession,
            environment: environment,
            reachability: reachability
        )
        
        let sessionManager = SessionManager(
            appVersion: "0.0.0",
            authenticatedSessionFactory: authenticatedSessionFactory,
            unauthenticatedSessionFactory: unauthenticatedSessionFactory,
            reachability: reachability,
            delegate: delegate,
            application: application,
            pushRegistry: pushRegistry,
            dispatchGroup: dispatchGroup,
            environment: environment
        )
        
        sessionManager.start(launchOptions: [:])
        
        return sessionManager
    }
    
    override func tearDown() {
        delegate = nil
        sut = nil
        super.tearDown()
    }
    
    func testThatItCreatesUnauthenticatedSessionAndNotifiesDelegateIfStoreIsNotAvailable() {
        
        // given
        let observer = SessionManagerObserverMock()
        let token = sut?.addSessionManagerCreatedSessionObserver(observer)
        
        // when
        sut = createManager()
        
        // then
        XCTAssertNil(delegate.userSession)
        XCTAssertNotNil(sut?.unauthenticatedSession)
        withExtendedLifetime(token) {
            XCTAssertEqual([], observer.createdUserSession)
        }
    }
    
    func testThatItCreatesUserSessionAndNotifiesDelegateIfStoreIsAvailable() {
        // given
        guard let sharedContainer = Bundle.main.appGroupIdentifier.map(FileManager.sharedContainerDirectory) else { return XCTFail() }
        let manager = AccountManager(sharedDirectory: sharedContainer)
        let account = Account(userName: "", userIdentifier: currentUserIdentifier)
        sessionManager!.environment.cookieStorage(for: account).authenticationCookieData = NSData.secureRandomData(ofLength: 16)
        manager.addAndSelect(account)

        var completed = false
        LocalStoreProvider.createStack(
            applicationContainer: sharedContainer,
            userIdentifier: currentUserIdentifier,
            dispatchGroup: dispatchGroup,
            completion: { _ in completed = true }
        )
        
        XCTAssert(wait(withTimeout: 0.5) { completed })

        // when
        sut = createManager()
        let observer = SessionManagerObserverMock()
        let token = sut?.addSessionManagerCreatedSessionObserver(observer)
        XCTAssert(waitForAllGroupsToBeEmpty(withTimeout: 0.1))
        
        // then
        XCTAssertNotNil(delegate.userSession)
        XCTAssertNil(sut?.unauthenticatedSession)
        withExtendedLifetime(token) {
            XCTAssertEqual([delegate.userSession].compactMap { $0 }, observer.createdUserSession)
        }
    }
    
    func testThatItNotifiesObserverWhenCreatingAndTearingDownSession() {
        
        // GIVEN
        let account = self.createAccount()
        sessionManager!.environment.cookieStorage(for: account).authenticationCookieData = NSData.secureRandomData(ofLength: 16)
        
        guard let mediaManager = mediaManager, let application = application else { return XCTFail() }
        
        let sessionManagerExpectation = self.expectation(description: "Session manager and session is loaded")

        var realSessionManager: SessionManager! = nil
        let observer = SessionManagerObserverMock()
        var createToken: Any? = nil
        var destroyToken: Any? = nil
        SessionManager.create(appVersion: "0.0.0",
                              mediaManager: mediaManager,
                              analytics: nil,
                              delegate: nil,
                              application: application,
                              environment: sessionManager!.environment,
                              blacklistDownloadInterval : 60) { sessionManager in
                                
                                let environment = MockEnvironment()
                                let reachability = TestReachability()
                                let authenticatedSessionFactory = MockAuthenticatedSessionFactory(
                                    application: application,
                                    mediaManager: mediaManager,
                                    flowManager: FlowManagerMock(),
                                    transportSession: self.transportSession!,
                                    environment: environment,
                                    reachability: reachability
                                )
                                
                                sessionManager.authenticatedSessionFactory = authenticatedSessionFactory
                                sessionManager.start(launchOptions: [:])
                                
                                // WHEN
                                createToken = sessionManager.addSessionManagerCreatedSessionObserver(observer)
                                destroyToken = sessionManager.addSessionManagerDestroyedSessionObserver(observer)
                                
                                withExtendedLifetime(createToken) {
                                    sessionManager.loadSession(for: account) { userSession in
                                        realSessionManager = sessionManager
                                        XCTAssertNotNil(userSession)
                                        sessionManagerExpectation.fulfill()
                                    }
                                }
        }
        
        // THEN
        XCTAssertTrue(self.waitForCustomExpectations(withTimeout: 0.5))
        XCTAssertEqual([realSessionManager.activeUserSession!], observer.createdUserSession)
        
        // AND WHEN
        withExtendedLifetime(destroyToken) {
            realSessionManager.tearDownBackgroundSession(for: account.userIdentifier)
        }
    
        // THEN
        XCTAssertEqual([account.userIdentifier], observer.destroyedUserSessions)
    }
    
    func testThatItNotifiesDestroyedSessionObserverWhenCurrentSessionIsLoggedOut() {
        
        // GIVEN
        let account = self.createAccount()
        sessionManager!.environment.cookieStorage(for: account).authenticationCookieData = NSData.secureRandomData(ofLength: 16)
        
        guard let mediaManager = mediaManager, let application = application else { return XCTFail() }
        
        let sessionManagerExpectation = self.expectation(description: "Session manager and session is loaded")
        
        var realSessionManager: SessionManager! = nil
        let observer = SessionManagerObserverMock()
        
        var destroyToken: Any? = nil
        SessionManager.create(appVersion: "0.0.0",
                              mediaManager: mediaManager,
                              analytics: nil,
                              delegate: nil,
                              application: application,
                              environment: sessionManager!.environment,
                              blacklistDownloadInterval : 60) { sessionManager in
                                
                                let environment = MockEnvironment()
                                let reachability = TestReachability()
                                let authenticatedSessionFactory = MockAuthenticatedSessionFactory(
                                    application: application,
                                    mediaManager: mediaManager,
                                    flowManager: FlowManagerMock(),
                                    transportSession: self.transportSession!,
                                    environment: environment,
                                    reachability: reachability
                                )
                                
                                sessionManager.authenticatedSessionFactory = authenticatedSessionFactory
                                sessionManager.start(launchOptions: [:])
                                
                                // WHEN
                                destroyToken = sessionManager.addSessionManagerDestroyedSessionObserver(observer)
                                
                                sessionManager.loadSession(for: account) { userSession in
                                    realSessionManager = sessionManager
                                    realSessionManager.accountManager.select(account)
                                    XCTAssertNotNil(userSession)
                                    sessionManagerExpectation.fulfill()
                                }
        }
        
        XCTAssertTrue(self.waitForCustomExpectations(withTimeout: 0.5))
        XCTAssertNotNil(realSessionManager.activeUserSession)
        XCTAssertNotNil(realSessionManager.accountManager.selectedAccount)
        
        withExtendedLifetime(destroyToken) {
            realSessionManager.logoutCurrentSession()
        }
        
        // THEN
        XCTAssertEqual([account.userIdentifier], observer.destroyedUserSessions)
    }
    
    func testThatItNotifiesDestroyedSessionObserverWhenMemoryWarningReceived() {
        
        // GIVEN
        let account1 = self.createAccount()
        sessionManager!.environment.cookieStorage(for: account1).authenticationCookieData = NSData.secureRandomData(ofLength: 16)
        
        let account2 = self.createAccount(with: UUID.create())
        sessionManager!.environment.cookieStorage(for: account2).authenticationCookieData = NSData.secureRandomData(ofLength: 16)
        
        guard let mediaManager = mediaManager, let application = application else { return XCTFail() }
        
        let sessionManagerExpectation = self.expectation(description: "Session manager and sessions are loaded")
        
        var realSessionManager: SessionManager! = nil
        let observer = SessionManagerObserverMock()
        
        var destroyToken: Any? = nil
        SessionManager.create(appVersion: "0.0.0",
                              mediaManager: mediaManager,
                              analytics: nil,
                              delegate: nil,
                              application: application,
                              environment: sessionManager!.environment,
                              blacklistDownloadInterval : 60) { sessionManager in
                                
                                let environment = MockEnvironment()
                                let reachability = TestReachability()
                                let authenticatedSessionFactory = MockAuthenticatedSessionFactory(
                                    application: application,
                                    mediaManager: mediaManager,
                                    flowManager: FlowManagerMock(),
                                    transportSession: self.transportSession!,
                                    environment: environment,
                                    reachability: reachability
                                )
                                
                                sessionManager.authenticatedSessionFactory = authenticatedSessionFactory
                                sessionManager.start(launchOptions: [:])
                                
                                // WHEN
                                destroyToken = sessionManager.addSessionManagerDestroyedSessionObserver(observer)
                                
                                sessionManager.loadSession(for: account1) { userSession in
                                    realSessionManager = sessionManager
                                    XCTAssertNotNil(userSession)
                                    
                                    // load second account
                                    realSessionManager.loadSession(for: account2) { userSession in
                                        XCTAssertNotNil(userSession)
                                        sessionManagerExpectation.fulfill()
                                    }
                                }
        }
        
        XCTAssertTrue(self.waitForCustomExpectations(withTimeout: 0.5))
        XCTAssertEqual(realSessionManager.backgroundUserSessions.count, 2)
        XCTAssertEqual(realSessionManager.backgroundUserSessions[account2.userIdentifier], realSessionManager.activeUserSession)
        
        withExtendedLifetime(destroyToken) {
            NotificationCenter.default.post(Notification(name: UIApplication.didReceiveMemoryWarningNotification))
        }
        
        // THEN
        XCTAssertEqual([account1.userIdentifier], observer.destroyedUserSessions)
    }

<<<<<<< HEAD
    func testThatSessionManagerSetsUpAPNSEnvironmentOnLaunch() {
        // GIVEN
        guard let mediaManager = mediaManager, let application = application else { return XCTFail() }

        let sessionManagerExpectation = self.expectation(description: "Session manager and session is loaded")

        // WHEN
        SessionManager.create(appVersion: "0.0.0",
                              mediaManager: mediaManager,
                              analytics: nil,
                              delegate: nil,
                              application: application,
                              environment: MockEnvironment(),
                              blacklistDownloadInterval : 60) { _ in
                                sessionManagerExpectation.fulfill()
        }
        XCTAssertTrue(self.waitForCustomExpectations(withTimeout: 0.5))


        // THEN
        let environment = ZMAPNSEnvironment()
        XCTAssertNotNil(environment.appIdentifier)
    }
=======
>>>>>>> bae563fa
}

extension IntegrationTest {
    func createAccount() -> Account {
        return createAccount(with: currentUserIdentifier)
    }
    
    func createAccount(with id: UUID) -> Account {
        guard let sharedContainer = Bundle.main.appGroupIdentifier.map(FileManager.sharedContainerDirectory) else {
            XCTFail()
            fatalError()
        }
        
        let manager = AccountManager(sharedDirectory: sharedContainer)
        let account = Account(userName: "Test Account", userIdentifier: id)
        manager.addOrUpdate(account)
        
        return account
    }

    func createSelfClient(_ context: NSManagedObjectContext) -> UserClient {
        let selfClient = UserClient.insertNewObject(in: context)
        selfClient.remoteIdentifier = nil
        selfClient.user = ZMUser.selfUser(in: context)
        return selfClient
    }
}

class SessionManagerTests_Teams: IntegrationTest {
    
    override func setUp() {
        super.setUp()
        createSelfUserAndConversation()
    }
    
    
    func testThatItUpdatesAccountAfterLoginWithTeamName() {
        // given
        let teamName = "Wire"
        let image = MockAsset(in: mockTransportSession.managedObjectContext, forID: selfUser.previewProfileAssetIdentifier!)
        self.mockTransportSession.performRemoteChanges { session in
            _ = session.insertTeam(withName: teamName, isBound: true, users: [self.selfUser])
        }
        XCTAssertTrue(waitForAllGroupsToBeEmpty(withTimeout: 0.5))
        
        // when
        XCTAssert(login())
        XCTAssertTrue(waitForAllGroupsToBeEmpty(withTimeout: 0.5))

        let _ = MockAsset(in: mockTransportSession.managedObjectContext, forID: selfUser.previewProfileAssetIdentifier!)
        
        // then
        guard let sharedContainer = Bundle.main.appGroupIdentifier.map(FileManager.sharedContainerDirectory) else { return XCTFail() }
        let manager = AccountManager(sharedDirectory: sharedContainer)
        guard let account = manager.accounts.first, manager.accounts.count == 1 else { XCTFail("Should have one account"); return }
        XCTAssertEqual(account.userIdentifier.transportString(), self.selfUser.identifier)
        XCTAssertEqual(account.teamName, teamName)
        XCTAssertEqual(account.imageData, image?.data)
        XCTAssertNil(account.teamImageData)
        XCTAssertEqual(account.loginCredentials, selfUser.loginCredentials)
    }
    
    func testThatItUpdatesAccountAfterTeamNameChanges() {
        // given
        var team: MockTeam!
        self.mockTransportSession.performRemoteChanges { session in
            team = session.insertTeam(withName: "Wire", isBound: true, users: [self.selfUser])
        }
        XCTAssertTrue(waitForAllGroupsToBeEmpty(withTimeout: 0.5))
        
        // when
        XCTAssert(login())
        
        let newTeamName = "Not Wire"
        self.mockTransportSession.performRemoteChanges { session in
            team.name = newTeamName
        }
        XCTAssertTrue(waitForAllGroupsToBeEmpty(withTimeout: 0.5))
        
        // then
        guard let sharedContainer = Bundle.main.appGroupIdentifier.map(FileManager.sharedContainerDirectory) else { return XCTFail() }
        let manager = AccountManager(sharedDirectory: sharedContainer)
        guard let account = manager.accounts.first, manager.accounts.count == 1 else { XCTFail("Should have one account"); return }
        XCTAssertEqual(account.userIdentifier.transportString(), self.selfUser.identifier)
        XCTAssertEqual(account.teamName, newTeamName)
    }
    
    func testThatItUpdatesAccountWithUserDetailsAfterLogin() {
        // when
        XCTAssert(login())
        XCTAssertTrue(waitForAllGroupsToBeEmpty(withTimeout: 0.5))
        
        // then
        guard let sharedContainer = Bundle.main.appGroupIdentifier.map(FileManager.sharedContainerDirectory) else { return XCTFail() }
        let manager = AccountManager(sharedDirectory: sharedContainer)
        guard let account = manager.accounts.first, manager.accounts.count == 1 else { XCTFail("Should have one account"); return }
        XCTAssertEqual(account.userIdentifier.transportString(), self.selfUser.identifier)
        XCTAssertNil(account.teamName)
        XCTAssertEqual(account.userName, self.selfUser.name)
        let image = MockAsset(in: mockTransportSession.managedObjectContext, forID: selfUser.previewProfileAssetIdentifier!)

        XCTAssertEqual(account.imageData, image?.data)
    }
    
    func testThatItUpdatesAccountWithUserDetailsAfterLoginIntoExistingAccount() {        
        // given
        XCTAssert(login())
        XCTAssertTrue(waitForAllGroupsToBeEmpty(withTimeout: 0.5))
        
        // when
        sessionManager?.logoutCurrentSession()
        XCTAssertTrue(waitForAllGroupsToBeEmpty(withTimeout: 0.5))
        XCTAssert(login())
        
        // then
        guard let sharedContainer = Bundle.main.appGroupIdentifier.map(FileManager.sharedContainerDirectory) else { return XCTFail() }
        let manager = AccountManager(sharedDirectory: sharedContainer)
        guard let account = manager.accounts.first, manager.accounts.count == 1 else { XCTFail("Should have one account"); return }
        XCTAssertEqual(account.userIdentifier.transportString(), self.selfUser.identifier)
        XCTAssertNil(account.teamName)
        XCTAssertEqual(account.userName, self.selfUser.name)
        let image = MockAsset(in: mockTransportSession.managedObjectContext, forID: selfUser.previewProfileAssetIdentifier!)
        
        XCTAssertEqual(account.imageData, image?.data)
    }
    
    func testThatItUpdatesAccountAfterUserNameChange() {
        // when
        XCTAssert(login())
        
        let newName = "BOB"
        self.mockTransportSession.performRemoteChanges { session in
            self.selfUser.name = newName
        }
        XCTAssertTrue(waitForAllGroupsToBeEmpty(withTimeout: 0.5))
        
        // then
        guard let sharedContainer = Bundle.main.appGroupIdentifier.map(FileManager.sharedContainerDirectory) else { return XCTFail() }
        let manager = AccountManager(sharedDirectory: sharedContainer)
        guard let account = manager.accounts.first, manager.accounts.count == 1 else { XCTFail("Should have one account"); return }
        XCTAssertEqual(account.userIdentifier.transportString(), self.selfUser.identifier)
        XCTAssertNil(account.teamName)
        XCTAssertEqual(account.userName, selfUser.name)
    }
    
    func testThatItDeletesTheAccountFolder() throws {
        // given
        guard let sharedContainer = Bundle.main.appGroupIdentifier.map(FileManager.sharedContainerDirectory) else {
            XCTFail()
            return
        }
        let account = self.createAccount()
        
        let accountFolder = StorageStack.accountFolder(accountIdentifier: account.userIdentifier, applicationContainer: sharedContainer)
        
        try FileManager.default.createDirectory(at: accountFolder, withIntermediateDirectories: true, attributes: nil)
        
        // when
        performIgnoringZMLogError {
            self.sessionManager!.delete(account: account)
        }
        
        // then
        XCTAssertFalse(FileManager.default.fileExists(atPath: accountFolder.path))
    }
    
    func testThatItSendsAuthenticationErrorWhenAccountLimitIsReached() throws {
        // given
        let account1 = Account(userName: "Account 1", userIdentifier: UUID.create())
        let account2 = Account(userName: "Account 2", userIdentifier: UUID.create())
        let account3 = Account(userName: "Account 3", userIdentifier: UUID.create())
        
        sessionManager?.accountManager.addOrUpdate(account1)
        sessionManager?.accountManager.addOrUpdate(account2)
        sessionManager?.accountManager.addOrUpdate(account3)
        
        let recorder = PreLoginAuthenticationNotificationRecorder(authenticationStatus: sessionManager!.unauthenticatedSession!.authenticationStatus)
        
        // when
        XCTAssert(login(ignoreAuthenticationFailures: true))

        // then
        XCTAssertEqual(NSError(code: .accountLimitReached, userInfo: nil), recorder.notifications.last!.error)
    }

    func testThatItChecksAccountsForExistingAccount() {
        // given
        let account1 = Account(userName: "Account 1", userIdentifier: UUID.create())
        let account2 = Account(userName: "Account 2", userIdentifier: UUID.create())

        sessionManager?.accountManager.addOrUpdate(account1)

        // then
        XCTAssertTrue(sessionManager!.session(session: self.unauthenticatedSession!, isExistingAccount: account1))
        XCTAssertFalse(sessionManager!.session(session: self.unauthenticatedSession!, isExistingAccount: account2))
    }
}

class SessionManagerTests_MultiUserSession: IntegrationTest {
    
    func testThatItLoadsAndKeepsBackgroundUserSession() {
        // GIVEN
        guard let sharedContainer = Bundle.main.appGroupIdentifier.map(FileManager.sharedContainerDirectory) else { return XCTFail() }
        
        let manager = AccountManager(sharedDirectory: sharedContainer)
        let account1 = Account(userName: "Test Account 1", userIdentifier: currentUserIdentifier)
        manager.addOrUpdate(account1)
        
        let account2 = Account(userName: "Test Account 2", userIdentifier: UUID())
        manager.addOrUpdate(account2)
        // WHEN
        weak var sessionForAccount1Reference: ZMUserSession? = nil
        let session1LoadedExpectation = self.expectation(description: "Session for account 1 loaded")
        self.sessionManager!.withSession(for: account1, perform: { sessionForAccount1 in
            // THEN
            session1LoadedExpectation.fulfill()
            XCTAssertNotNil(sessionForAccount1.managedObjectContext)
            sessionForAccount1Reference = sessionForAccount1
        })
        // WHEN
        weak var sessionForAccount2Reference: ZMUserSession? = nil
        let session2LoadedExpectation = self.expectation(description: "Session for account 2 loaded")
        self.sessionManager!.withSession(for: account1, perform: { sessionForAccount2 in
            // THEN
            session2LoadedExpectation.fulfill()
            XCTAssertNotNil(sessionForAccount2.managedObjectContext)
            sessionForAccount2Reference = sessionForAccount2
        })
        
        // THEN
        XCTAssertTrue(self.waitForCustomExpectations(withTimeout: 0.5) { error in
            XCTAssertNil(error)
            XCTAssertNotNil(sessionForAccount1Reference)
            XCTAssertNotNil(sessionForAccount2Reference)
            
            self.sessionManager!.tearDownAllBackgroundSessions()
        })
    }
    
    func testThatItUnloadsUserSession() {
        // GIVEN
        let account = self.createAccount()
        
        // WHEN
        let sessionLoadedExpectation = self.expectation(description: "Session loaded")
        self.sessionManager!.withSession(for: account, perform: { session in
            XCTAssertNotNil(session.managedObjectContext)
            sessionLoadedExpectation.fulfill()
        })
        
        XCTAssertTrue(self.waitForCustomExpectations(withTimeout: 0.5))
        
        // THEN
        XCTAssertNotNil(self.sessionManager!.backgroundUserSessions[account.userIdentifier])
        
        // AND WHEN
        self.sessionManager!.tearDownAllBackgroundSessions()
        
        // THEN
        XCTAssertNil(self.sessionManager!.backgroundUserSessions[account.userIdentifier])
    }
    
    func testThatItDoesNotUnloadActiveUserSessionFromMemoryWarning() {
        // GIVEN
        let account = self.createAccount()
        sessionManager!.environment.cookieStorage(for: account).authenticationCookieData = NSData.secureRandomData(ofLength: 16)
        
        guard let mediaManager = mediaManager, let application = application else { return XCTFail() }
        
        let sessionManagerExpectation = self.expectation(description: "Session manager and session is loaded")
        
        // WHEN
        var realSessionManager: SessionManager! = nil
        SessionManager.create(appVersion: "0.0.0",
                              mediaManager: mediaManager,
                              analytics: nil,
                              delegate: nil,
                              application: application,
                              environment: sessionManager!.environment,
                              blacklistDownloadInterval : 60) { sessionManager in
                                
                                let environment = MockEnvironment()
                                let reachability = TestReachability()
                                let authenticatedSessionFactory = MockAuthenticatedSessionFactory(
                                    application: application,
                                    mediaManager: mediaManager,
                                    flowManager: FlowManagerMock(),
                                    transportSession: self.transportSession!,
                                    environment: environment,
                                    reachability: reachability
                                )
                                
                                sessionManager.authenticatedSessionFactory = authenticatedSessionFactory
                                sessionManager.start(launchOptions: [:])
                                
                                sessionManager.loadSession(for: account) { userSession in
                                    realSessionManager = sessionManager
                                    XCTAssertNotNil(userSession)
                                    sessionManagerExpectation.fulfill()
                                }
        }
        
        // THEN
        XCTAssertTrue(self.waitForCustomExpectations(withTimeout: 0.5))
        
        XCTAssertNotNil(realSessionManager.backgroundUserSessions[account.userIdentifier])
        
        // WHEN
        NotificationCenter.default.post(name: UIApplication.didReceiveMemoryWarningNotification, object: nil)
        
        // THEN
        XCTAssertNotNil(realSessionManager.backgroundUserSessions[account.userIdentifier])
        
        // CLEANUP
        realSessionManager.tearDownAllBackgroundSessions()
    }
    
    func testThatItUnloadBackgroundUserSessionFromMemoryWarning() {
        // GIVEN
        let account = self.createAccount()
        sessionManager!.environment.cookieStorage(for: account).authenticationCookieData = NSData.secureRandomData(ofLength: 16)
        
        guard let mediaManager = mediaManager, let application = application else { return XCTFail() }
        
        let sessionManagerExpectation = self.expectation(description: "Session manager and session is loaded")

        // WHEN
        var realSessionManager: SessionManager! = nil
        SessionManager.create(appVersion: "0.0.0",
                       mediaManager: mediaManager,
                       analytics: nil,
                       delegate: nil,
                       application: application,
                       environment: sessionManager!.environment,
                       blacklistDownloadInterval : 60) { sessionManager in
                        
                        let environment = MockEnvironment()
                        let reachability = TestReachability()
                        let authenticatedSessionFactory = MockAuthenticatedSessionFactory(
                            application: application,
                            mediaManager: mediaManager,
                            flowManager: FlowManagerMock(),
                            transportSession: self.transportSession!,
                            environment: environment,
                            reachability: reachability
                        )
                        
                        sessionManager.authenticatedSessionFactory = authenticatedSessionFactory
                        sessionManager.start(launchOptions: [:])

            sessionManager.withSession(for: account) { userSession in
                realSessionManager = sessionManager
                XCTAssertNotNil(userSession)
                sessionManagerExpectation.fulfill()
            }
        }
        
        // THEN
        XCTAssertTrue(self.waitForCustomExpectations(withTimeout: 0.5))
        
        XCTAssertNotNil(realSessionManager.backgroundUserSessions[account.userIdentifier])
        
        // WHEN
        NotificationCenter.default.post(name: UIApplication.didReceiveMemoryWarningNotification, object: nil)
        
        // THEN
        XCTAssertNil(realSessionManager.backgroundUserSessions[account.userIdentifier])
        
        // CLEANUP
        realSessionManager.tearDownAllBackgroundSessions()
    }
    
    func prepareSession(for account: Account) {
        weak var weakSession: ZMUserSession? = nil
        
        autoreleasepool {
            var session: ZMUserSession! = nil
            self.sessionManager?.withSession(for: account, perform: { createdSession in
                session = createdSession
                weakSession = createdSession
            })
            
            XCTAssertTrue(self.waitForAllGroupsToBeEmpty(withTimeout: 0.5))
            
            let selfUser = ZMUser.selfUser(inUserSession: session)
            selfUser.remoteIdentifier = currentUserIdentifier
        
            self.sessionManager!.tearDownAllBackgroundSessions()
            XCTAssertTrue(self.waitForAllGroupsToBeEmpty(withTimeout: 0.5))
            session = nil
            XCTAssertNil(self.sessionManager!.backgroundUserSessions[account.userIdentifier])
        }
        self.userSession = nil
        XCTAssertNil(weakSession)
    }
    
    func testThatItLoadsAccountForPush() {
        // GIVEN
        let account = Account(userName: "Test Account", userIdentifier: currentUserIdentifier)
        self.sessionManager?.accountManager.addOrUpdate(account)

        self.prepareSession(for: account)
        
        let payload: [AnyHashable: Any] = ["data": [
            "user": currentUserIdentifier.transportString()
            ]
        ]
        
        // WHEN
        let pushCompleted = self.expectation(description: "Push completed")
        pushRegistry.mockIncomingPushPayload(payload, completion: {
            DispatchQueue.main.async {
                // THEN
                XCTAssertNotNil(self.sessionManager!.backgroundUserSessions[account.userIdentifier])
                
                // CLEANUP
                self.sessionManager!.tearDownAllBackgroundSessions()
                pushCompleted.fulfill()
            }
        })
        
        XCTAssertTrue(self.waitForCustomExpectations(withTimeout: 0.5))
    }
    
    func testThatItLoadsOnlyOneAccountForPush() {
        // GIVEN
        let account = Account(userName: "Test Account", userIdentifier: currentUserIdentifier)
        self.sessionManager?.accountManager.addOrUpdate(account)
        
        self.prepareSession(for: account)
        
        let payload: [AnyHashable: Any] = ["data": [
            "user": currentUserIdentifier.transportString()
            ]
        ]
        
        // WHEN
        let pushCompleted1 = self.expectation(description: "Push completed 1")
        var userSession1: ZMUserSession!
        let pushCompleted2 = self.expectation(description: "Push completed 2")
        var userSession2: ZMUserSession!
        pushRegistry.mockIncomingPushPayload(payload, completion: {
            pushCompleted1.fulfill()
            userSession1 = self.sessionManager!.backgroundUserSessions[account.userIdentifier]
        })
        pushRegistry.mockIncomingPushPayload(payload, completion: {
            pushCompleted2.fulfill()
            userSession2 = self.sessionManager!.backgroundUserSessions[account.userIdentifier]
        })
        
        XCTAssertTrue(self.waitForCustomExpectations(withTimeout: 0.5))
        XCTAssertNotNil(userSession1)
        XCTAssertNotNil(userSession2)
        XCTAssertEqual(userSession1, userSession2)
        // CLEANUP
        self.sessionManager!.tearDownAllBackgroundSessions()
    }
    
    func setupSession() -> ZMUserSession {
        let manager = self.sessionManager!.accountManager
        let account = Account(userName: "Test Account", userIdentifier: currentUserIdentifier)
        manager.addOrUpdate(account)
        sessionManager!.environment.cookieStorage(for: account).authenticationCookieData = NSData.secureRandomData(ofLength: 16)
        manager.addAndSelect(account)
        
        var session: ZMUserSession! = nil
        
        let sessionLoadExpectation = self.expectation(description: "Session loaded")
        self.sessionManager?.withSession(for: account, perform: { createdSession in
            session = createdSession
            sessionLoadExpectation.fulfill()
        })
        
        XCTAssertTrue(self.waitForCustomExpectations(withTimeout: 0.5))
        
        let selfUser = ZMUser.selfUser(in: session.managedObjectContext)
        selfUser.remoteIdentifier = currentUserIdentifier
        session.managedObjectContext.saveOrRollback()

        XCTAssertTrue(self.waitForCustomExpectations(withTimeout: 0.5))
        _ = createSelfClient(session.managedObjectContext)
        
        session.syncManagedObjectContext.performGroupedBlock {
            let _ = ZMConversation(remoteID: self.currentUserIdentifier, createIfNeeded: true, in: session.syncManagedObjectContext)
            session.syncManagedObjectContext.saveOrRollback()
        }
        
        XCTAssertTrue(self.waitForAllGroupsToBeEmpty(withTimeout: 0.5))
        
        return session
    }
    
    func testThatItConfiguresNotificationSettingsWhenAccountIsActivated() {
        // GIVEN
        _ = self.setupSession()
        let expectation = self.expectation(description: "Session loaded")
        sessionManager?.notificationCenter = notificationCenter!
        
        guard
            let sessionManager = self.sessionManager,
            let account = sessionManager.accountManager.account(with: currentUserIdentifier)
            else { return XCTFail() }
        
        // WHEN
        sessionManager.select(account, completion: { userSession in
            XCTAssertNotNil(userSession)
            expectation.fulfill()
        })
        
        XCTAssertTrue(self.wait(withTimeout: 0.1) { return self.sessionManager!.activeUserSession != nil })
        XCTAssertTrue(self.waitForAllGroupsToBeEmpty(withTimeout: 0.5))
        
        // THEN
        XCTAssertEqual(self.notificationCenter?.registeredNotificationCategories, WireSyncEngine.PushNotificationCategory.allCategories)
        XCTAssertEqual(self.notificationCenter?.requestedAuthorizationOptions, [.alert, .badge, .sound])
        XCTAssertNotNil(self.notificationCenter?.delegate)
        
        // CLEANUP
        self.sessionManager!.tearDownAllBackgroundSessions()
    }
    
    func testThatItActivatesTheAccountForPushReaction() {
        // GIVEN
        let session = self.setupSession()
        session.isPerformingSync = false
        session.pushChannelIsOpen = true
        application?.applicationState = .background
        
        let selfConversation = ZMConversation(remoteID: currentUserIdentifier, createIfNeeded: false, in: session.managedObjectContext)

        let userInfo = NotificationUserInfo()
        userInfo.conversationID = selfConversation?.remoteIdentifier
        userInfo.selfUserID = currentUserIdentifier
        
        let category = WireSyncEngine.PushNotificationCategory.conversation.rawValue

        XCTAssertNil(self.sessionManager!.activeUserSession)

        // WHEN
        self.sessionManager?.handleNotification(with: userInfo) { userSession in
            userSession.handleNotificationResponse(actionIdentifier: "",
                                                   categoryIdentifier: category,
                                                   userInfo: userInfo,
                                                   completionHandler: {})
        }

        XCTAssertTrue(self.wait(withTimeout: 0.1) { return self.sessionManager!.activeUserSession != nil })
        XCTAssertTrue(self.waitForAllGroupsToBeEmpty(withTimeout: 0.5))

        // THEN
        XCTAssertEqual(self.sessionManager!.activeUserSession, session)

        // CLEANUP
        self.sessionManager!.tearDownAllBackgroundSessions()
    }

    func testThatItActivatesTheAccountForPushAction() {
        // GIVEN
        let session = self.setupSession()
        session.isPerformingSync = false
        session.pushChannelIsOpen = true
        application?.applicationState = .inactive

        let selfConversation = ZMConversation(remoteID: currentUserIdentifier, createIfNeeded: false, in: session.managedObjectContext)
        
        let userInfo = NotificationUserInfo()
        userInfo.conversationID = selfConversation?.remoteIdentifier
        userInfo.selfUserID = currentUserIdentifier
        
        let category = WireSyncEngine.PushNotificationCategory.conversation.rawValue
        
        XCTAssertNil(self.sessionManager!.activeUserSession)

        // WHEN
        let completionExpectation = self.expectation(description: "Completed action")
        self.sessionManager?.handleNotification(with: userInfo) { userSession in
            userSession.handleNotificationResponse(actionIdentifier: "",
                                                   categoryIdentifier: category,
                                                   userInfo: userInfo,
                                                   completionHandler: completionExpectation.fulfill)
        }
        
        XCTAssertTrue(self.waitForCustomExpectations(withTimeout: 0.5))
        XCTAssertTrue(self.waitForAllGroupsToBeEmpty(withTimeout: 0.5))

        // THEN
        XCTAssertEqual(self.sessionManager!.activeUserSession, session)

        // CLEANUP
        self.sessionManager!.tearDownAllBackgroundSessions()
    }
    
    func testThatItCallsForegroundNotificationResponderMethod() {
        // GIVEN
        let session = self.setupSession()
        session.isPerformingSync = false
        session.pushChannelIsOpen = true
        
        let responder = MockForegroundNotificationResponder()
        self.sessionManager?.foregroundNotificationResponder = responder
        
        let selfConversation = ZMConversation(remoteID: currentUserIdentifier, createIfNeeded: false, in: session.managedObjectContext)
        
        let userInfo = NotificationUserInfo()
        userInfo.conversationID = selfConversation?.remoteIdentifier
        userInfo.selfUserID = currentUserIdentifier
        
        let category = WireSyncEngine.PushNotificationCategory.conversation.rawValue
        
        XCTAssertTrue(responder.notificationPermissionRequests.isEmpty)
        
        // WHEN
        let completionExpectation = self.expectation(description: "Completed action")
        self.sessionManager?.handleNotification(with: userInfo) { userSession in
            userSession.handleInAppNotification(with: userInfo, categoryIdentifier: category) { _ in
                completionExpectation.fulfill()
            }
        }
        
        XCTAssertTrue(self.waitForCustomExpectations(withTimeout: 0.5))
        XCTAssertTrue(self.waitForAllGroupsToBeEmpty(withTimeout: 0.5))
        
        // THEN
        XCTAssertEqual(responder.notificationPermissionRequests.count, 1)
        XCTAssertEqual(responder.notificationPermissionRequests.first!, selfConversation?.remoteIdentifier)
        
        // CLEANUP
        self.sessionManager!.tearDownAllBackgroundSessions()
    }
    
    func testThatItActivatesAccountWhichReceivesACallInTheBackground() {
        // GIVEN
        let manager = sessionManager!.accountManager
        let account1 = Account(userName: "Test Account 1", userIdentifier: currentUserIdentifier)
        sessionManager!.environment.cookieStorage(for: account1).authenticationCookieData = NSData.secureRandomData(ofLength: 16)
        
        manager.addOrUpdate(account1)
        let account2 = Account(userName: "Test Account 2", userIdentifier: UUID())
        sessionManager!.environment.cookieStorage(for: account2).authenticationCookieData = NSData.secureRandomData(ofLength: 16)
        manager.addOrUpdate(account2)
        
        // Make account 1 the active session
        weak var session1: ZMUserSession? = nil
        sessionManager?.loadSession(for: account1, completion: { (session) in
            session1 = session
        })
        XCTAssertTrue(self.waitForAllGroupsToBeEmpty(withTimeout: 0.5))
        XCTAssertEqual(sessionManager!.activeUserSession, session1)
        
        // Load session for account 2 in the background
        weak var session2: ZMUserSession? = nil
        weak var conversation: ZMConversation? = nil
        weak var caller: ZMUser? = nil
        self.sessionManager!.withSession(for: account2, perform: { session in
            session2 = session
            conversation = ZMConversation.insertNewObject(in: session.managedObjectContext)
            caller = ZMUser.insertNewObject(in: session.managedObjectContext)
        })
        XCTAssertTrue(self.waitForAllGroupsToBeEmpty(withTimeout: 0.5))
        
        // WHEN
        sessionManager?.callCenterDidChange(callState: .answered(degraded: false), conversation: conversation!, caller: caller!, timestamp: nil, previousCallState: nil)
        XCTAssertTrue(self.waitForAllGroupsToBeEmpty(withTimeout: 0.5))
        
        // THEN
        XCTAssertEqual(sessionManager!.activeUserSession, session2)
        
        // CLEANUP
        self.sessionManager!.tearDownAllBackgroundSessions()
    }
    
    // the purpose of this test is to ensure push payloads can be processed in
    // the background as soon as the SessionManager is created
    func testThatABackgroundTaskCanBeCreatedAfterCreatingSessionManager() {
        // WHEN
        let activity = BackgroundActivityFactory.shared.startBackgroundActivity(withName: "PushActivity")
        
        // THEN
        XCTAssertNotNil(activity)
    }
}

extension NSManagedObjectContext {
    func createSelfUserAndSelfConversation() {
        let selfUser = ZMUser.selfUser(in: self)
        selfUser.remoteIdentifier = UUID()
        
        let selfConversation = ZMConversation.insertNewObject(in: self)
        selfConversation.remoteIdentifier = ZMConversation.selfConversationIdentifier(in: self)
    }
}

extension SessionManagerTests {
    func testThatItMarksConversationsAsRead() {
        // given
        let account1 = Account(userName: "Account 1", userIdentifier: UUID.create())
        let account2 = Account(userName: "Account 2", userIdentifier: UUID.create())
        
        sessionManager?.accountManager.addOrUpdate(account1)
        sessionManager?.accountManager.addOrUpdate(account2)
        
        var conversations: [ZMConversation] = []

        let conversation1CreatedExpectation = self.expectation(description: "Conversation 1 created")

        self.sessionManager?.withSession(for: account1, perform: { createdSession in
            createdSession.managedObjectContext.createSelfUserAndSelfConversation()
            
            let conversation1 = createdSession.insertConversationWithUnreadMessage()
            conversations.append(conversation1)
            XCTAssertNotNil(conversation1.firstUnreadMessage)
            createdSession.managedObjectContext.saveOrRollback()
            conversation1CreatedExpectation.fulfill()
        })
        
        let conversation2CreatedExpectation = self.expectation(description: "Conversation 2 created")
        
        self.sessionManager?.withSession(for: account2, perform: { createdSession in
            createdSession.managedObjectContext.createSelfUserAndSelfConversation()
            
            let conversation2 = createdSession.insertConversationWithUnreadMessage()
            XCTAssertNotNil(conversation2.firstUnreadMessage)
            conversations.append(conversation2)
            createdSession.managedObjectContext.saveOrRollback()
            conversation2CreatedExpectation.fulfill()
        })
        
        XCTAssertTrue(self.waitForCustomExpectations(withTimeout: 0.5))
        XCTAssertEqual(conversations.count, 2)
        XCTAssertEqual(conversations.filter { $0.firstUnreadMessage != nil }.count, 2)
        // when
        
        let doneExpectation = self.expectation(description: "Conversations are marked as read")

        self.sessionManager?.markAllConversationsAsRead(completion: {
            doneExpectation.fulfill()
        })
        
        // then
        XCTAssertTrue(self.waitForCustomExpectations(withTimeout: 0.5))
        
        XCTAssertEqual(conversations.filter { $0.firstUnreadMessage != nil }.count, 0)
        
        // cleanup
        self.sessionManager!.tearDownAllBackgroundSessions()
    }
}

// MARK: - Mocks
class SessionManagerTestDelegate: SessionManagerDelegate {
    
    func sessionManagerWillLogout(error: Error?, userSessionCanBeTornDown: @escaping () -> Void) {
        userSessionCanBeTornDown()
    }
    
    func sessionManagerDidFailToLogin(account: Account?, error: Error) {
        // no op
    }
    
    func sessionManagerWillOpenAccount(_ account: Account, userSessionCanBeTornDown: @escaping () -> Void) {
        userSessionCanBeTornDown()
    }
    
    func sessionManagerDidBlacklistCurrentVersion() {
        // no op
    }
    
    var userSession : ZMUserSession?
    func sessionManagerActivated(userSession: ZMUserSession) {
        self.userSession = userSession
    }
    
    var startedMigrationCalled = false
    func sessionManagerWillMigrateAccount(_ account: Account) {
        startedMigrationCalled = true
    }
    
    func sessionManagerWillMigrateLegacyAccount() {
        // no op
    }
    
}

class SessionManagerObserverMock: SessionManagerCreatedSessionObserver, SessionManagerDestroyedSessionObserver {
    
    var createdUserSession: [ZMUserSession] = []
    var destroyedUserSessions: [UUID] = []
    
    func sessionManagerCreated(userSession: ZMUserSession) {
        createdUserSession.append(userSession)
    }
    
    func sessionManagerDestroyedUserSession(for accountId: UUID) {
        destroyedUserSessions.append(accountId)
    }
    
}

class TestReachability: NSObject, ReachabilityProvider, TearDownCapable {
    var mayBeReachable = true
    var isMobileConnection = true
    var oldMayBeReachable = true
    var oldIsMobileConnection = true
    
    var tearDownCalled = false
    func tearDown() {
        tearDownCalled = true
    }
    
    func add(_ observer: ZMReachabilityObserver, queue: OperationQueue?) -> Any {
        return NSObject()
    }
    
    func addReachabilityObserver(on queue: OperationQueue?, block: @escaping ReachabilityObserverBlock) -> Any {
        return NSObject()
    }
}

class MockForegroundNotificationResponder: NSObject, ForegroundNotificationResponder {
    
    var notificationPermissionRequests: [UUID] = []
    
    func shouldPresentNotification(with userInfo: NotificationUserInfo) -> Bool {
        notificationPermissionRequests.append(userInfo.conversationID!)
        return true
    }
}<|MERGE_RESOLUTION|>--- conflicted
+++ resolved
@@ -304,32 +304,6 @@
         XCTAssertEqual([account1.userIdentifier], observer.destroyedUserSessions)
     }
 
-<<<<<<< HEAD
-    func testThatSessionManagerSetsUpAPNSEnvironmentOnLaunch() {
-        // GIVEN
-        guard let mediaManager = mediaManager, let application = application else { return XCTFail() }
-
-        let sessionManagerExpectation = self.expectation(description: "Session manager and session is loaded")
-
-        // WHEN
-        SessionManager.create(appVersion: "0.0.0",
-                              mediaManager: mediaManager,
-                              analytics: nil,
-                              delegate: nil,
-                              application: application,
-                              environment: MockEnvironment(),
-                              blacklistDownloadInterval : 60) { _ in
-                                sessionManagerExpectation.fulfill()
-        }
-        XCTAssertTrue(self.waitForCustomExpectations(withTimeout: 0.5))
-
-
-        // THEN
-        let environment = ZMAPNSEnvironment()
-        XCTAssertNotNil(environment.appIdentifier)
-    }
-=======
->>>>>>> bae563fa
 }
 
 extension IntegrationTest {
