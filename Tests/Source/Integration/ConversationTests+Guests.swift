--- conflicted
+++ resolved
@@ -24,23 +24,6 @@
         super.setUp()
         createTeamAndConversations()
     }
-<<<<<<< HEAD
-
-    func createConversation(in team: MockTeam) -> MockConversation {
-        var result: MockConversation!
-        mockTransportSession.performRemoteChanges { session in
-
-            let teamConversation = session.insertGroupConversation(withSelfUser:self.selfUser, otherUsers: [self.user1!])
-            teamConversation.team = team
-            teamConversation.creator = self.selfUser
-            teamConversation.changeName(by:self.selfUser, name:"Team Group conversation")
-            result = teamConversation
-        }
-        
-        return result
-    }
-=======
->>>>>>> 083e4abe
     
     func testThatItSendsRequestToChangeAccessMode() {
         // given
