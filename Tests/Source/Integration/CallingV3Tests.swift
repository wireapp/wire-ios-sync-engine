//
// Wire
// Copyright (C) 2017 Wire Swiss GmbH
//
// This program is free software: you can redistribute it and/or modify
// it under the terms of the GNU General Public License as published by
// the Free Software Foundation, either version 3 of the License, or
// (at your option) any later version.
//
// This program is distributed in the hope that it will be useful,
// but WITHOUT ANY WARRANTY; without even the implied warranty of
// MERCHANTABILITY or FITNESS FOR A PARTICULAR PURPOSE. See the
// GNU General Public License for more details.
//
// You should have received a copy of the GNU General Public License
// along with this program. If not, see http://www.gnu.org/licenses/.
//


import Foundation
import WireDataModel
@testable import WireSyncEngine

<<<<<<< HEAD
class CallStateTestObserver : WireCallCenterCallStateObserver {
    
    var changes : [CallState] = []
    var token : WireCallCenterObserverToken?
=======
struct V2CallStateChange {
    let conversation : ZMConversation
    let state : VoiceChannelV2State
}

class VoiceChannelStateTestObserver : VoiceChannelStateObserver {

    var changes : [V2CallStateChange] = []
    var token : Any?
>>>>>>> 86766531
    
    func observe(conversation: ZMConversation, context: NSManagedObjectContext) {
        token = WireCallCenterV3.addCallStateObserver(observer: self, conversation: conversation)
    }
    
    func callCenterDidChange(callState: CallState, conversationId: UUID, userId: UUID?, timeStamp: Date?) {
        changes.append(callState)
    }
    
    func checkLastNotificationHasCallState(_ callState: CallState, line: UInt = #line, file: StaticString = #file) {
        guard let lastCallState = changes.last else {
            return XCTFail("Did not receive a notification", file: file, line: line)
        }
        
        XCTAssertEqual(lastCallState, callState, file: file, line: line)
    }
    
}

class VoiceChannelParticipantTestObserver : VoiceChannelParticipantObserver {
    
    var changes : [VoiceChannelParticipantNotification] = []
<<<<<<< HEAD
    var token : WireCallCenterObserverToken?
        
=======
    var token : Any?
    
>>>>>>> 86766531
    func observe(conversation: ZMConversation, context: NSManagedObjectContext) {
        token = WireCallCenterV3.addVoiceChannelParticipantObserver(observer: self, forConversation: conversation, context: context)
    }
    
    func voiceChannelParticipantsDidChange(_ changeInfo: VoiceChannelParticipantNotification) {
        changes.append(changeInfo)
    }
}

class CallingV3Tests : IntegrationTest {
    
    var stateObserver : CallStateTestObserver!
    var participantObserver : VoiceChannelParticipantTestObserver!
    
    override func setUp() {
        super.setUp()
        
        createSelfUserAndConversation()
        createExtraUsersAndConversations()
        
        stateObserver = CallStateTestObserver()
        participantObserver = VoiceChannelParticipantTestObserver()
    }
    
    override func tearDown() {
        stateObserver = nil
        participantObserver = nil
        super.tearDown()
    }
    
    func selfJoinCall(isStart: Bool) {
        userSession?.enqueueChanges {
            _ = self.conversationUnderTest.voiceChannelInternal?.join(video: false)
        }
        XCTAssert(waitForAllGroupsToBeEmpty(withTimeout: 0.5))
    }
    
    func selfDropCall(){
        let convIdRef = self.conversationIdRef
        let userIdRef = self.selfUser.identifier.cString(using: .utf8)
        userSession?.enqueueChanges {
            self.conversationUnderTest.voiceChannelInternal?.leave()
            WireSyncEngine.closedCallHandler(reason: WCALL_REASON_STILL_ONGOING,
                                             conversationId: convIdRef,
                                             messageTime: 0,
                                             userId: userIdRef,
                                             contextRef: self.wireCallCenterRef)
        }
        XCTAssert(waitForAllGroupsToBeEmpty(withTimeout: 0.5))
    }
    
    func selfIgnoreCall(){
        let convIdRef = self.conversationIdRef
        let userIdRef = self.selfUser.identifier.cString(using: .utf8)
        userSession?.performChanges{
            self.conversationUnderTest.voiceChannelInternal?.ignore()
            WireSyncEngine.closedCallHandler(reason: WCALL_REASON_STILL_ONGOING,
                                             conversationId: convIdRef,
                                             messageTime: 0,
                                             userId: userIdRef,
                                             contextRef: self.wireCallCenterRef)
        }
        XCTAssert(waitForAllGroupsToBeEmpty(withTimeout:0.5))
    }
    
    func otherStartCall(user: ZMUser, isVideoCall: Bool = false, shouldRing: Bool = true) {
        let userIdRef = user.remoteIdentifier!.transportString().cString(using: .utf8)
        WireSyncEngine.incomingCallHandler(conversationId: conversationIdRef, messageTime: UInt32(ceil(Date().timeIntervalSince1970)), userId: userIdRef, isVideoCall: isVideoCall ? 1 : 0, shouldRing: shouldRing ? 1 : 0, contextRef: wireCallCenterRef)
        XCTAssert(waitForAllGroupsToBeEmpty(withTimeout: 0.5))
    }
    
    func otherJoinCall(user: ZMUser) {
        if useGroupConversation {
            participantsChanged(members: [(user: user, establishedFlow: false)])
        } else {
            WireSyncEngine.answeredCallHandler(conversationId: conversationIdRef, contextRef: wireCallCenterRef)
            XCTAssert(waitForAllGroupsToBeEmpty(withTimeout: 0.5))
        }
    }
    
    private var wireCallCenterRef : UnsafeMutableRawPointer? {
        return Unmanaged<WireCallCenterV3>.passUnretained(userSession!.managedObjectContext.zm_callCenter!).toOpaque()
    }
    
    private var conversationIdRef : [CChar]? {
        return conversationUnderTest.remoteIdentifier!.transportString().cString(using: .utf8)
    }
    
    func establishedFlow(user: ZMUser){
        let userIdRef = user.remoteIdentifier!.transportString().cString(using: .utf8)
        WireSyncEngine.establishedCallHandler(conversationId: conversationIdRef, userId: userIdRef, contextRef: wireCallCenterRef)
        XCTAssert(waitForAllGroupsToBeEmpty(withTimeout: 0.5))
    }
    
    func participantsChanged(members: [(user: ZMUser, establishedFlow: Bool)]) {
        let mappedMembers = members.map{CallMember(userId: $0.user.remoteIdentifier!, audioEstablished: $0.establishedFlow)}
        (userSession!.managedObjectContext.zm_callCenter as! WireCallCenterV3IntegrationMock).mockAVSWrapper.mockMembers = mappedMembers

        WireSyncEngine.groupMemberHandler(conversationIdRef: conversationIdRef, contextRef: wireCallCenterRef)
        XCTAssert(waitForAllGroupsToBeEmpty(withTimeout: 0.5))
    }

    func closeCall(user: ZMUser, reason: CallClosedReason) {
        let userIdRef = user.remoteIdentifier!.transportString().cString(using: .utf8)
        WireSyncEngine.closedCallHandler(reason: reason.wcall_reason, conversationId: conversationIdRef, messageTime: 0, userId: userIdRef, contextRef: wireCallCenterRef)
        XCTAssert(waitForAllGroupsToBeEmpty(withTimeout: 0.5))
    }
    
    func simulateMissedCall(user: ZMUser) {
        otherStartCall(user: user)

        let userIdRef = user.remoteIdentifier!.transportString().cString(using: .utf8)
        WireSyncEngine.missedCallHandler(conversationId: conversationIdRef, messageTime: UInt32(Date().timeIntervalSince1970), userId: userIdRef, isVideoCall: 0, contextRef: wireCallCenterRef)
        XCTAssert(waitForAllGroupsToBeEmpty(withTimeout: 0.5))
    }
    
    var useGroupConversation : Bool = false
    var mockConversationUnderTest : MockConversation {
        return useGroupConversation ? groupConversation : selfToUser2Conversation
    }
    
    var conversationUnderTest : ZMConversation {
        return conversation(for: mockConversationUnderTest)!
    }
    
    var localSelfUser : ZMUser {
        return user(for: selfUser)!
    }
    
    func testJoiningAndLeavingAnEmptyVoiceChannel_OneOnOne(){
        // given
        XCTAssertTrue(login());
        stateObserver.observe(conversation: conversationUnderTest, context: userSession!.managedObjectContext)

        // when
        selfJoinCall(isStart: true)
        
        // then
        XCTAssertEqual(stateObserver.changes.count, 1)
        stateObserver.checkLastNotificationHasCallState(.outgoing(degraded: false))
        
        // when
        selfDropCall()
        closeCall(user: self.localSelfUser, reason: .canceled)
        
        // then
        XCTAssertEqual(stateObserver.changes.count, 3)
        stateObserver.checkLastNotificationHasCallState(.terminating(reason: .canceled))
    }
    
    func testJoiningAndLeavingAnVoiceChannel_Group_2ParticipantsLeft(){
        // given
        XCTAssertTrue(login());
        useGroupConversation = true
        stateObserver.observe(conversation: conversationUnderTest, context: userSession!.managedObjectContext)
        
        // when
        selfJoinCall(isStart: true)
        
        // then
        XCTAssertEqual(stateObserver.changes.count, 1)
        stateObserver.checkLastNotificationHasCallState(.outgoing(degraded: false))
        
        // when
        participantsChanged(members: [(user: conversationUnderTest.otherActiveParticipants.firstObject as! ZMUser, establishedFlow: false),
                                      (user: conversationUnderTest.otherActiveParticipants.lastObject as! ZMUser, establishedFlow: false)])
        stateObserver.changes = []

        // when
        selfDropCall()
        
        // then
        XCTAssertEqual(stateObserver.changes.count, 1)
        stateObserver.checkLastNotificationHasCallState(.incoming(video: false, shouldRing: false, degraded: false))

        // and when
        closeCall(user: self.localSelfUser, reason: .canceled)

        XCTAssertEqual(stateObserver.changes.count, 2)
        stateObserver.checkLastNotificationHasCallState(.terminating(reason: .canceled))
    }
    
    func testJoiningAndLeavingAnEmptyVoiceChannel_Group(){
        // given
        XCTAssertTrue(login());
        useGroupConversation = true
        stateObserver.observe(conversation: conversationUnderTest, context: userSession!.managedObjectContext)
        
        // when
        selfJoinCall(isStart: true)
        
        // then
        XCTAssertEqual(stateObserver.changes.count, 1)
        stateObserver.checkLastNotificationHasCallState(.outgoing(degraded: false))
        stateObserver.changes = []
        
        // when
        selfDropCall()
        
        // then
        XCTAssertEqual(stateObserver.changes.count, 1)
        stateObserver.checkLastNotificationHasCallState(.incoming(video: false, shouldRing: false, degraded: false))

        // and when
        closeCall(user: self.localSelfUser, reason: .canceled)
        
        XCTAssertEqual(stateObserver.changes.count, 2)
        stateObserver.checkLastNotificationHasCallState(.terminating(reason: .canceled))
    }
    
    
    func testThatItSendsOutAllExpectedNotificationsWhenSelfUserCalls_OneOnOne() {
    
        // given
        XCTAssertTrue(login())
        stateObserver.observe(conversation: conversationUnderTest, context: userSession!.managedObjectContext)

        // (1) self calling & backend acknowledges
        //
        // when
        selfJoinCall(isStart: true)
        
        // then
        XCTAssertEqual(stateObserver.changes.count, 1)
        stateObserver.checkLastNotificationHasCallState(.outgoing(degraded: false))
        
        // (2) other party joins
        //
        // when
        let user = conversationUnderTest.connectedUser!
        otherJoinCall(user: user)
        
        // then
        XCTAssertEqual(stateObserver.changes.count, 2)
        stateObserver.checkLastNotificationHasCallState(.answered(degraded: false))

        // (3) flow aquired
        //
        // when
        establishedFlow(user: user)
        
        // then
        XCTAssertEqual(stateObserver.changes.count, 3)
        stateObserver.checkLastNotificationHasCallState(.established)
        
        // (4) self user leaves
        //
        // when
        selfDropCall()
        closeCall(user: self.localSelfUser, reason: .canceled)
        
        // then
        XCTAssertEqual(stateObserver.changes.count, 5)
        stateObserver.checkLastNotificationHasCallState(.terminating(reason: .canceled))
    }
    
    func testThatItSendsOutAllExpectedNotificationsWhenSelfUserCalls_Group() {
        
        // no active users -> self is calling -> self connected to active channel -> no active users
        
        // given
        XCTAssertTrue(login())
        useGroupConversation = true
        
        stateObserver.observe(conversation: conversationUnderTest, context: userSession!.managedObjectContext)
        participantObserver.observe(conversation: conversationUnderTest, context: userSession!.managedObjectContext)
        
        // (1) self calling & backend acknowledges
        //
        // when
        selfJoinCall(isStart: true)
        
        // then
        XCTAssertEqual(stateObserver.changes.count, 1)
        stateObserver.checkLastNotificationHasCallState(.outgoing(degraded: false))
        XCTAssertEqual(participantObserver.changes.count, 0)
        
        // (2) other party joins
        //
        // when
        let otherUser = conversationUnderTest.otherActiveParticipants.firstObject as! ZMUser
        participantsChanged(members: [(user: otherUser, establishedFlow: false)])
        
        // then
        XCTAssertEqual(participantObserver.changes.count, 0)
        
        // (3) flow aquired
        //
        // when
        participantsChanged(members: [(user: otherUser, establishedFlow: true)])
        
        // then
        XCTAssertEqual(participantObserver.changes.count, 1)
        if let partInfo =  participantObserver.changes.last {
            XCTAssertEqual(partInfo.insertedIndexes, [])
            XCTAssertEqual(partInfo.updatedIndexes, [0])
            XCTAssertEqual(partInfo.deletedIndexes, [])
            XCTAssertEqual(partInfo.movedIndexPairs, [])
        }
        
        // (4) self user leaves
        //
        // when
        selfDropCall()
        closeCall(user: self.localSelfUser, reason: .canceled)
        
        // then
        stateObserver.checkLastNotificationHasCallState(.terminating(reason: .canceled))
    }
    

    
    func testThatItSendsOutAllExpectedNotificationsWhenOtherUserCalls_OneOnOne() {
        // given
        XCTAssertTrue(login())
        stateObserver.observe(conversation: conversationUnderTest, context: userSession!.managedObjectContext)

        let user = conversationUnderTest.connectedUser!

        // (1) other user joins
        // when
        otherStartCall(user: user)
        
        // then
        XCTAssertEqual(stateObserver.changes.count, 1)
        stateObserver.checkLastNotificationHasCallState(.incoming(video: false, shouldRing: true, degraded: false))
        
        // (2) we join
        // when
        selfJoinCall(isStart: false)
        
        // then
        XCTAssertEqual(stateObserver.changes.count, 2)
        stateObserver.checkLastNotificationHasCallState(.answered(degraded: false))
        
        // (3) flow aquired
        // when
        establishedFlow(user: localSelfUser)
        
        // then
        XCTAssertEqual(stateObserver.changes.count, 3)
        stateObserver.checkLastNotificationHasCallState(.established)
        
        // (4) the other user leaves
        // when
        closeCall(user: user, reason: .canceled)
        
        // then
        XCTAssertEqual(stateObserver.changes.count, 4)
        stateObserver.checkLastNotificationHasCallState(.terminating(reason: .canceled))
    }

    func testThatItSendsOutAllExpectedNotificationsWhenOtherUserCalls_Group() {
        // given
        XCTAssertTrue(login())
        useGroupConversation = true
        stateObserver.observe(conversation: conversationUnderTest, context: userSession!.managedObjectContext)
        participantObserver.observe(conversation: conversationUnderTest, context: userSession!.managedObjectContext)
        
        let user = conversationUnderTest.otherActiveParticipants.firstObject as! ZMUser
        
        // (1) other user joins
        // when
        otherStartCall(user: user)
        
        // then
        XCTAssertEqual(stateObserver.changes.count, 1)
        stateObserver.checkLastNotificationHasCallState(.incoming(video: false, shouldRing: true, degraded: false))
        
        // (2) we join
        // when
        selfJoinCall(isStart: false)
        
        // then
        XCTAssertEqual(stateObserver.changes.count, 2)
        stateObserver.checkLastNotificationHasCallState(.answered(degraded: false))
        
        participantObserver.changes.removeAll()
        
        // (3) flow aquired
        // when
        participantsChanged(members: [(user: user, establishedFlow: true)])
        establishedFlow(user: localSelfUser)

        // then
        XCTAssertEqual(stateObserver.changes.count, 3)
        stateObserver.checkLastNotificationHasCallState(.established)
        XCTAssertEqual(participantObserver.changes.count, 1) // we notify that user connected
        
        // (4) the other user leaves
        // when
        closeCall(user: user, reason: .canceled)
        
        // then
        XCTAssertEqual(stateObserver.changes.count, 4)
        stateObserver.checkLastNotificationHasCallState(.terminating(reason: .canceled))
    }
    
    func testThatItSendsANotificationWhenWeIgnoreACall() {
        // given
        XCTAssertTrue(login())
        stateObserver.observe(conversation: conversationUnderTest, context: userSession!.managedObjectContext)
        let user = conversationUnderTest.connectedUser!

        // (1) other user joins
        // when
        otherStartCall(user: user)
        
        // then
        XCTAssertEqual(stateObserver.changes.count, 1)
        stateObserver.checkLastNotificationHasCallState(.incoming(video: false, shouldRing: true, degraded: false))
        
        // (2) we ignore
        // when
        selfIgnoreCall()
        
        // then
        XCTAssertEqual(stateObserver.changes.count, 2)
        stateObserver.checkLastNotificationHasCallState(.incoming(video: false, shouldRing: false, degraded: false))

        // (3) the call is closed
        // when
        closeCall(user: user, reason: .canceled)
        
        // then
        XCTAssertEqual(stateObserver.changes.count, 3)
        stateObserver.checkLastNotificationHasCallState(.terminating(reason: .canceled))
    }
    
    func testThatItSendsANotificationIfIgnoringACallAndImmediatelyAcceptingIt() {
        
        // given
        XCTAssertTrue(login())
        stateObserver.observe(conversation: conversationUnderTest, context: userSession!.managedObjectContext)
        let user = conversationUnderTest.connectedUser!

        // (1) other user joins and we ignore
        // when
        otherStartCall(user: user)
        selfIgnoreCall()
        
        // then
        XCTAssertEqual(stateObserver.changes.count, 2)
        stateObserver.checkLastNotificationHasCallState(.incoming(video: false, shouldRing: false, degraded: false))

        // (2) we join
        // when
        selfJoinCall(isStart: false)
        
        // then
        XCTAssertEqual(stateObserver.changes.count, 3)
        stateObserver.checkLastNotificationHasCallState(.answered(degraded: false))
    }
    

    func testThatItFiresAConversationChangeNotificationWhenAGroupCallIsDeclined() {
        // given
        XCTAssertTrue(login())
        useGroupConversation = true
        
        let user = conversationUnderTest.otherActiveParticipants.firstObject as! ZMUser
        let convObserver = ConversationChangeObserver(conversation: conversationUnderTest)

        // (1) Other user calls
        // when
        otherStartCall(user: user)

        // then
        XCTAssertGreaterThan(convObserver!.notifications.count, 0)
        XCTAssertEqual(conversationUnderTest.conversationListIndicator, .none)
        convObserver?.clearNotifications()
        
        // (2) Self ignores call
        // and when
        selfIgnoreCall()
        
        // then
        XCTAssertEqual(convObserver!.notifications.count, 1)
        if let change = convObserver!.notifications.lastObject as? ConversationChangeInfo {
            XCTAssertTrue(change.conversationListIndicatorChanged)
        }
        XCTAssertEqual(conversationUnderTest.conversationListIndicator, .inactiveCall)
        
        // (2) Other user ends call
        // and when
        closeCall(user: user, reason: .canceled)
        
        // then
        XCTAssertEqual(convObserver!.notifications.count, 2)
        if let change = convObserver!.notifications.lastObject as? ConversationChangeInfo {
            XCTAssertTrue(change.conversationListIndicatorChanged)
        }
        XCTAssertEqual(conversationUnderTest.conversationListIndicator, .missedCall)
    }

    func testThatItFiresAConversationChangeNotificationWhenAGroupCallIsJoined() {
        // given
        XCTAssertTrue(login())
        useGroupConversation = true
        
        let localUser1 = conversationUnderTest.otherActiveParticipants.firstObject as! ZMUser
        let localUser2 = conversationUnderTest.otherActiveParticipants.lastObject as! ZMUser
        let convObserver = ConversationChangeObserver(conversation: conversationUnderTest)
        
        // (1) Other user calls
        // when
        otherStartCall(user: localUser1)
        
        // then
        XCTAssertEqual(conversationUnderTest.conversationListIndicator, .none)
        convObserver?.clearNotifications()
        
        // (2) Self joins the call
        // and when
        selfJoinCall(isStart: false)
        establishedFlow(user: localSelfUser)
        
        // second user joins        
        participantsChanged(members: [(user: localUser1, establishedFlow: false),
                                      (user: localUser2, establishedFlow: false)])

        // then
        XCTAssertEqual(convObserver!.notifications.count, 1)
        if let change = convObserver!.notifications.lastObject as? ConversationChangeInfo {
            XCTAssertTrue(change.conversationListIndicatorChanged)
        }
        XCTAssertEqual(conversationUnderTest.conversationListIndicator, .activeCall)
        
        // (3) selfUser user ends call
        // and when
        selfDropCall()
        
        // then
        XCTAssertEqual(convObserver!.notifications.count, 2)
        if let change = convObserver!.notifications.lastObject as? ConversationChangeInfo {
            XCTAssertTrue(change.conversationListIndicatorChanged)
        }
        XCTAssertEqual(conversationUnderTest.conversationListIndicator, .inactiveCall)
        
        // (4) other user ends call
        // and when
        closeCall(user: localUser1, reason: .canceled)
        
        // then
        XCTAssertEqual(convObserver!.notifications.count, 4) // TODO jacob check
        if let change = convObserver!.notifications[2] as? ConversationChangeInfo {
            XCTAssertTrue(change.conversationListIndicatorChanged)
        }
        XCTAssertEqual(conversationUnderTest.conversationListIndicator, .none)
    }
    
    func testThatItCanIgnoreACallAndReinitiateNewCallWhenCallEnded(){
        // given
        XCTAssertTrue(login())
        useGroupConversation = true
        let user = conversationUnderTest.otherActiveParticipants.firstObject as! ZMUser
        
        // Other user calls
        otherStartCall(user: user)
        
        // Self ignores call
        selfIgnoreCall()
        
        // Other user ends call
        closeCall(user: user, reason: .canceled)
        XCTAssertEqual(conversationUnderTest.voiceChannel?.state, CallState.none)

        // SelfUser calls
        // when
        selfJoinCall(isStart: true)
        
        // then
        XCTAssertEqual(conversationUnderTest.voiceChannel?.state, .outgoing(degraded: false))
    }
    
    func testThatItCanIgnoreACallAndSeeNewCallWhenCallEnded(){
        // given
        XCTAssertTrue(login())
        useGroupConversation = true
        let user = conversationUnderTest.otherActiveParticipants.firstObject as! ZMUser
        
        // Other user calls
        otherStartCall(user: user)
        
        // Self ignores call
        selfIgnoreCall()
        
        // Other user ends call
        closeCall(user: user, reason: .canceled)
        XCTAssertEqual(conversationUnderTest.voiceChannel?.state, CallState.none)
        
        // Other user calls
        // when
        otherStartCall(user: user)
        
        // then
        XCTAssertEqual(conversationUnderTest.voiceChannel?.state, .incoming(video: false, shouldRing: true, degraded: false))
    }
    
}


// MARK - SystemMessages
extension CallingV3Tests {
    
    func fetchAllClients(){
        userSession?.performChanges {
            self.conversationUnderTest.appendMessage(withText: "foo") // make sure we have all clients
        }
        XCTAssert(waitForAllGroupsToBeEmpty(withTimeout: 0.5))
        spinMainQueue(withTimeout: 1.5)
    }

    func testThatItCreatesASystemMessageWhenWeMissedACall(){
        
        // given
        XCTAssertTrue(login())
        let user = conversationUnderTest.connectedUser!
        fetchAllClients()

        let messageCount = conversationUnderTest.messages.count;
        
        // expect
        expectation(forNotification: WireSyncEngine.WireCallCenterMissedCallNotification.notificationName.rawValue, object: nil)

        // when
        simulateMissedCall(user: user)
        XCTAssert(waitForCustomExpectations(withTimeout: 0.5))
        
        // then
        // we receive a systemMessage that we missed a call
        XCTAssertEqual(conversationUnderTest.messages.count, messageCount+1)
        guard let systemMessage = conversationUnderTest.messages.lastObject as? ZMSystemMessage
        else {
            return XCTFail("Did not insert a system message")
        }
        
        XCTAssertNotNil(systemMessage.systemMessageData);
        XCTAssertEqual(systemMessage.systemMessageData?.systemMessageType, ZMSystemMessageType.missedCall);
    }
    
    func testThatTheMissedCallSystemMessageUnarchivesTheConversation(){
        // given
        XCTAssertTrue(login())
        fetchAllClients()

        self.userSession?.performChanges {
            self.conversationUnderTest.isArchived = true
        }
        XCTAssert(waitForAllGroupsToBeEmpty(withTimeout: 0.5))

        let user = conversationUnderTest.connectedUser!
        let messageCount = conversationUnderTest.messages.count;

        // expect
        expectation(forNotification: WireSyncEngine.WireCallCenterMissedCallNotification.notificationName.rawValue, object: nil)
        
        // when
        simulateMissedCall(user: user)
        XCTAssert(waitForCustomExpectations(withTimeout: 0.5))
        
        // then
        XCTAssertEqual(conversationUnderTest.messages.count, messageCount+1)
        XCTAssertFalse(conversationUnderTest.isArchived)
    }
    
    func testThatItCreatesAPerformedCallSystemMessageWhenTheCallIsEnded() {
        
        // given
        XCTAssertTrue(login())
        fetchAllClients()
        let user = conversationUnderTest.connectedUser!
        let messageCount = conversationUnderTest.messages.count;
    
        // when
        otherStartCall(user: user)
        selfJoinCall(isStart: false)
        establishedFlow(user: user)
        closeCall(user: user, reason: .canceled)
        
        // we receive a performed call systemMessage
        XCTAssertEqual(conversationUnderTest.messages.count, messageCount+1)
        guard let systemMessage = conversationUnderTest.messages.lastObject as? ZMSystemMessage
            else {
                return XCTFail("Did not insert a system message")
        }
        
        XCTAssertNotNil(systemMessage.systemMessageData);
        XCTAssertEqual(systemMessage.systemMessageData?.systemMessageType, ZMSystemMessageType.performedCall);
    }
    
    func testThatThePerformedCallSystemMessageUnarchivesTheConversation() {
        // given
        XCTAssertTrue(login())
        fetchAllClients()
        let user = conversationUnderTest.connectedUser!
        
        self.userSession?.performChanges {
            self.conversationUnderTest.isArchived = true
        }
        XCTAssert(waitForAllGroupsToBeEmpty(withTimeout: 0.5))
        
        XCTAssertTrue(conversationUnderTest.isArchived)
        let messageCount = conversationUnderTest.messages.count;

        // when
        otherStartCall(user: user)
        selfJoinCall(isStart: false)
        establishedFlow(user: user)
        closeCall(user: user, reason: .canceled)
        
        // the conversation is unarchived
        XCTAssertEqual(conversationUnderTest.messages.count, messageCount+1)
        XCTAssertFalse(conversationUnderTest.isArchived)
    }
    
    func testThatItUpdatesTheLastModifiedDateOfTheConversationWithTheIncomingCallTimestamp(){
        // given
        XCTAssertTrue(login())
        let user = conversationUnderTest.connectedUser!
        
        let timeIntervalBeforeCall = Date().timeIntervalSince1970
        XCTAssertLessThan(conversationUnderTest.lastModifiedDate!.timeIntervalSince1970, timeIntervalBeforeCall)
        
        // when
        otherStartCall(user: user)
        
        // then
        let modified = conversationUnderTest.lastModifiedDate!.timeIntervalSince1970
        XCTAssertGreaterThanOrEqual(modified, timeIntervalBeforeCall)
    }
    
}
<|MERGE_RESOLUTION|>--- conflicted
+++ resolved
@@ -21,22 +21,10 @@
 import WireDataModel
 @testable import WireSyncEngine
 
-<<<<<<< HEAD
 class CallStateTestObserver : WireCallCenterCallStateObserver {
     
     var changes : [CallState] = []
-    var token : WireCallCenterObserverToken?
-=======
-struct V2CallStateChange {
-    let conversation : ZMConversation
-    let state : VoiceChannelV2State
-}
-
-class VoiceChannelStateTestObserver : VoiceChannelStateObserver {
-
-    var changes : [V2CallStateChange] = []
     var token : Any?
->>>>>>> 86766531
     
     func observe(conversation: ZMConversation, context: NSManagedObjectContext) {
         token = WireCallCenterV3.addCallStateObserver(observer: self, conversation: conversation)
@@ -59,13 +47,8 @@
 class VoiceChannelParticipantTestObserver : VoiceChannelParticipantObserver {
     
     var changes : [VoiceChannelParticipantNotification] = []
-<<<<<<< HEAD
-    var token : WireCallCenterObserverToken?
-        
-=======
     var token : Any?
     
->>>>>>> 86766531
     func observe(conversation: ZMConversation, context: NSManagedObjectContext) {
         token = WireCallCenterV3.addVoiceChannelParticipantObserver(observer: self, forConversation: conversation, context: context)
     }
