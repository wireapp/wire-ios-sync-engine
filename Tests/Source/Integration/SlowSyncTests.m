--- conflicted
+++ resolved
@@ -135,104 +135,6 @@
     [actualGroupConversation assertMatchesConversation:self.groupConversation failureRecorder:NewFailureRecorder()];
 }
 
-<<<<<<< HEAD
-- (NSArray *)commonRequestsOnLogin
-{
-    __block NSString *selfConversationIdentifier;
-    __block NSString *selfToUser1ConversationIdentifier;
-    __block NSString *selfToUser2ConversationIdentifier;
-    __block NSString *groupConversationIdentifier;
-    __block NSString *user1Identifier;
-    __block NSString *user2Identifier;
-    __block NSString *user3Identifier;
-    
-    [self.mockTransportSession.managedObjectContext performGroupedBlockAndWait:^{
-        selfConversationIdentifier =  self.selfConversation.identifier;
-        selfToUser1ConversationIdentifier = self.selfToUser1Conversation.identifier;
-        selfToUser2ConversationIdentifier = self.selfToUser2Conversation.identifier;
-        groupConversationIdentifier = self.groupConversation.identifier;
-        user1Identifier = self.user1.identifier;
-        user2Identifier = self.user2.identifier;
-        user3Identifier = self.user3.identifier;
-    }];
-    
-    return @[
-             [[ZMTransportRequest alloc] initWithPath:ZMLoginURL method:ZMMethodPOST payload:@{@"email":[IntegrationTest.SelfUserEmail copy], @"password":[IntegrationTest.SelfUserPassword copy], @"label": CookieLabel.current.value} authentication:ZMTransportRequestAuthCreatesCookieAndAccessToken],
-             [ZMTransportRequest requestGetFromPath:@"/self"],
-             [ZMTransportRequest requestGetFromPath:@"/self"], // second request during slow sync
-             [ZMTransportRequest requestGetFromPath:@"/clients"],
-             [ZMTransportRequest requestGetFromPath:[NSString stringWithFormat:@"/notifications/last?client=%@",  [ZMUser selfUserInContext:self.userSession.managedObjectContext].selfClient.remoteIdentifier]],
-             [ZMTransportRequest requestGetFromPath:@"/connections?size=90"],
-             [ZMTransportRequest requestGetFromPath:@"/conversations/ids?size=100"],
-             [ZMTransportRequest requestGetFromPath:[NSString stringWithFormat:@"/conversations?ids=%@,%@,%@,%@", selfConversationIdentifier, selfToUser1ConversationIdentifier, selfToUser2ConversationIdentifier, groupConversationIdentifier]],
-             [ZMTransportRequest requestGetFromPath:@"/teams"],
-             [ZMTransportRequest requestGetFromPath:@"/properties/labels"]
-             ];
-
-}
-
-- (void)testThatItGeneratesOnlyTheExpectedRequestsForSelfUserProfilePicture
-{
-    // when
-    XCTAssertTrue([self login]);
-
-    __block NSString *previewProfileAssetIdentifier = nil;
-    __block NSString *completeProfileAssetIdentifier = nil;
-    [self.mockTransportSession.managedObjectContext performGroupedBlockAndWait:^{
-        previewProfileAssetIdentifier = self.selfUser.previewProfileAssetIdentifier;
-        completeProfileAssetIdentifier = self.selfUser.completeProfileAssetIdentifier;
-    }];
-    
-    // given
-    NSArray *expectedRequests = [[self commonRequestsOnLogin] arrayByAddingObjectsFromArray: @[
-                                  [ZMTransportRequest imageGetRequestFromPath:[NSString stringWithFormat:@"/assets/v3/%@", previewProfileAssetIdentifier]],
-                                  [ZMTransportRequest imageGetRequestFromPath:[NSString stringWithFormat:@"/assets/v3/%@", completeProfileAssetIdentifier]],
-                                  [ZMTransportRequest requestWithPath:@"properties/WIRE_RECEIPT_MODE" method:ZMMethodGET payload:nil],
-                                  [ZMTransportRequest requestWithPath:@"/conversations/96961d01-df3e-42f0-a9a8-ba8fb6b00035/roles" method:ZMMethodGET payload:nil],
-                                  [ZMTransportRequest requestWithPath:@"/feature-configs/fileSharing" method:ZMMethodGET payload:nil],
-                                  [ZMTransportRequest requestWithPath:@"/feature-configs/conferenceCalling" method:ZMMethodGET payload:nil],
-                                  [ZMTransportRequest requestWithPath:@"/feature-configs/appLock" method:ZMMethodGET payload:nil],
-                                  [ZMTransportRequest requestWithPath:@"/feature-configs/selfDeletingMessages" method:ZMMethodGET payload:nil]
-                                  ]];
-    
-    // then
-    NSMutableArray *mutableRequests = [self.mockTransportSession.receivedRequests mutableCopy];
-    __block NSUInteger usersFetchCallCount = 0;
-    __block NSUInteger clientRegistrationCallCount = 0;
-    __block NSUInteger notificationStreamCallCount = 0;
-    [self.mockTransportSession.receivedRequests enumerateObjectsUsingBlock:^(ZMTransportRequest *request, NSUInteger idx, BOOL *stop) {
-        NOT_USED(stop);
-        NOT_USED(idx);
-
-        if ([request.path hasPrefix:@"/users?ids="] && request.method == ZMMethodGET) {
-            [mutableRequests removeObject:request];
-            usersFetchCallCount++;
-        }
-
-        if ([request.path containsString:@"clients"] && request.method == ZMMethodPOST) {
-            [mutableRequests removeObject:request];
-            clientRegistrationCallCount++;
-        }
-
-        if ([request.path containsString:@"clients"] && request.method == ZMMethodPUT) {
-            [mutableRequests removeObject:request];
-            clientRegistrationCallCount++;
-        }
-
-        if ([request.path hasPrefix:@"/notifications?size=500"]) {
-            [mutableRequests removeObject:request];
-            notificationStreamCallCount++;
-        }
-    }];
-    XCTAssertEqual(usersFetchCallCount, 2u);
-    XCTAssertEqual(clientRegistrationCallCount, 2u);
-    XCTAssertEqual(notificationStreamCallCount, 1u);
-    
-    AssertArraysContainsSameObjects(expectedRequests, mutableRequests);
-}
-
-=======
->>>>>>> 2a288dd9
 - (void)testThatItDoesAQuickSyncOnStartupIfAfterARestartWithoutAnyPushNotification
 {
     // given
