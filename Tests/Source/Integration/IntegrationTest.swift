--- conflicted
+++ resolved
@@ -651,13 +651,8 @@
     public func sessionManagerDidReportDatabaseLockChange(isLocked: Bool) {
         // no-op
     }
-<<<<<<< HEAD
-    
-    public func sessionManagerWillMigrateAccount(_ account: Account, userSessionCanBeTornDown: @escaping () -> Void) {
-=======
-        
-    public func sessionManagerWillMigrateAccount() {
->>>>>>> 19dd91aa
+    
+    public func sessionManagerWillMigrateAccount(userSessionCanBeTornDown: @escaping () -> Void) {
         // no-op
     }
     
