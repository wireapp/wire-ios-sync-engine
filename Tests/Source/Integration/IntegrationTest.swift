//
// Wire
// Copyright (C) 2017 Wire Swiss GmbH
//
// This program is free software: you can redistribute it and/or modify
// it under the terms of the GNU General Public License as published by
// the Free Software Foundation, either version 3 of the License, or
// (at your option) any later version.
//
// This program is distributed in the hope that it will be useful,
// but WITHOUT ANY WARRANTY; without even the implied warranty of
// MERCHANTABILITY or FITNESS FOR A PARTICULAR PURPOSE. See the
// GNU General Public License for more details.
//
// You should have received a copy of the GNU General Public License
// along with this program. If not, see http://www.gnu.org/licenses/.
//

import Foundation
import WireTesting
import WireTransport.Testing
import avs

@testable import WireSyncEngine

class AuthenticationObserver : NSObject, PreLoginAuthenticationObserver, PostLoginAuthenticationObserver {
    
    var onFailure : (() -> Void)?
    var onSuccess : (() -> Void)?
    
    var preLoginToken : Any?
    var postLoginToken : Any?
    
    init(unauthenticatedSession : UnauthenticatedSession, groupQueue: ZMSGroupQueue) {
        super.init()
        
        preLoginToken = unauthenticatedSession.addAuthenticationObserver(self)
        postLoginToken = PostLoginAuthenticationNotification.addObserver(self, queue: groupQueue)
    }
    
    func clientRegistrationDidSucceed(accountId: UUID) {
        onSuccess?()
    }
    
    func authenticationDidSucceed() {
        onSuccess?()
    }
    
    func clientRegistrationDidFail(_ error: NSError, accountId: UUID) {
        onFailure?()
    }
    
    func authenticationDidFail(_ error: NSError) {
        onFailure?()
    }
    
}

final class MockAuthenticatedSessionFactory: AuthenticatedSessionFactory {

    let transportSession: ZMTransportSession

<<<<<<< HEAD
    init(apnsEnvironment: ZMAPNSEnvironment?, application: ZMApplication, mediaManager: AVSMediaManager, flowManager: FlowManagerType, transportSession: ZMTransportSession, environment: BackendEnvironmentProvider, reachability: ReachabilityProvider & TearDownCapable) {
=======
    init(application: ZMApplication, mediaManager: AVSMediaManager, flowManager: FlowManagerType, transportSession: ZMTransportSession, environment: BackendEnvironment, reachability: ReachabilityProvider & TearDownCapable) {
>>>>>>> bae563fa
        self.transportSession = transportSession
        super.init(
            appVersion: "0.0.0",
            application: application,
            mediaManager: mediaManager,
            flowManager: flowManager,
            environment: environment,
            reachability: reachability,
            analytics: nil
        )
    }

    override func session(for account: Account, storeProvider: LocalStoreProviderProtocol) -> ZMUserSession? {
        return ZMUserSession(
            mediaManager: mediaManager,
            flowManager: flowManager,
            analytics: analytics,
            transportSession: transportSession,
            application: application,
            appVersion: appVersion,
            storeProvider: storeProvider
        )
    }

}

final class MockUnauthenticatedSessionFactory: UnauthenticatedSessionFactory {

    let transportSession: UnauthenticatedTransportSessionProtocol
    
    init(transportSession: UnauthenticatedTransportSessionProtocol, environment: BackendEnvironmentProvider, reachability: ReachabilityProvider) {
        self.transportSession = transportSession
        super.init(environment: environment, reachability: reachability)
    }

    override func session(withDelegate delegate: WireSyncEngine.UnauthenticatedSessionDelegate) -> UnauthenticatedSession {
        return UnauthenticatedSession(transportSession: transportSession, reachability: reachability, delegate: delegate)
    }

}


extension IntegrationTest {
    
    static let SelfUserEmail = "myself@user.example.com"
    static let SelfUserPassword = "fgf0934';$@#%"
    
    @objc
    func _setUp() {
        sharedContainerDirectory = Bundle.main.appGroupIdentifier.map(FileManager.sharedContainerDirectory)
        deleteSharedContainerContent()
        ZMPersistentCookieStorage.setDoNotPersistToKeychain(!useRealKeychain)
        StorageStack.shared.createStorageAsInMemory = useInMemoryStore
        
        pushRegistry = PushRegistryMock(queue: nil)
        application = ApplicationMock()
        notificationCenter = UserNotificationCenterMock()
        mockTransportSession = MockTransportSession(dispatchGroup: self.dispatchGroup)
        mockTransportSession.cookieStorage = ZMPersistentCookieStorage(forServerName: "ztest.example.com", userIdentifier: currentUserIdentifier)
        WireCallCenterV3Factory.wireCallCenterClass = WireCallCenterV3IntegrationMock.self
        mockTransportSession.cookieStorage.deleteKeychainItems()
                
        createSessionManager()
    }
    
    @objc
    func _tearDown() {
        sharedSearchDirectory?.tearDown()
        sharedSearchDirectory = nil
        userSession = nil
        userSession?.tearDown()
        mockTransportSession?.cleanUp()
        mockTransportSession = nil
        sessionManager = nil
        selfUser = nil
        user1 = nil
        user2 = nil
        user3 = nil
        user4 = nil
        user5 = nil
        team = nil
        teamUser1 = nil
        teamUser2 = nil
        serviceUser = nil
        groupConversationWithWholeTeam = nil
        selfToUser1Conversation = nil
        selfToUser2Conversation = nil
        connectionSelfToUser1 = nil
        connectionSelfToUser2 = nil
        selfConversation = nil
        groupConversation = nil
        groupConversationWithServiceUser = nil
        application = nil
        notificationCenter = nil
        resetInMemoryDatabases()
        deleteSharedContainerContent()
        sharedContainerDirectory = nil
        XCTAssertTrue(waitForAllGroupsToBeEmpty(withTimeout: 0.5))
        
    }
    
    func resetInMemoryDatabases() {
        StorageStack.reset()
    }
    
    @objc
    func destroySessionManager() {
        userSession?.tearDown()
        userSession = nil
        sessionManager = nil
        
        XCTAssertTrue(waitForAllGroupsToBeEmpty(withTimeout: 0.5))
    }

    private func deleteSharedContainerContent() {
        try? FileManager.default.contentsOfDirectory(at: sharedContainerDirectory, includingPropertiesForKeys: nil, options: .skipsHiddenFiles).forEach {
            try? FileManager.default.removeItem(at: $0)
        }
    }
    
    @objc
    func deleteAuthenticationCookie() {
        ZMPersistentCookieStorage.deleteAllKeychainItems()
        mockTransportSession.cookieStorage.deleteKeychainItems()
    }
    
    @objc
    func recreateSessionManager() {
        destroySharedSearchDirectory()
        destroySessionManager()
        createSessionManager()
    }
    
    @objc
    func recreateSessionManagerAndDeleteLocalData() {
        destroySharedSearchDirectory()
        destroySessionManager()
        destroyPersistentStore()
        deleteAuthenticationCookie()
        createSessionManager()
    }
    
    @objc
    func createSessionManager() {
        guard let mediaManager = mediaManager, let application = application, let transportSession = transportSession else { return XCTFail() }
        StorageStack.shared.createStorageAsInMemory = useInMemoryStore
        let environment = MockEnvironment()
        let reachability = TestReachability()
        let unauthenticatedSessionFactory = MockUnauthenticatedSessionFactory(transportSession: transportSession as! UnauthenticatedTransportSessionProtocol, environment: environment, reachability: reachability)
        let authenticatedSessionFactory = MockAuthenticatedSessionFactory(
            application: application,
            mediaManager: mediaManager,
            flowManager: FlowManagerMock(),
            transportSession: transportSession,
            environment: environment,
            reachability: reachability
        )

        sessionManager = SessionManager(
            appVersion: "0.0.0",
            authenticatedSessionFactory: authenticatedSessionFactory,
            unauthenticatedSessionFactory: unauthenticatedSessionFactory,
            reachability: reachability,
            delegate: self,
            application: application,
            pushRegistry: pushRegistry,
            dispatchGroup: self.dispatchGroup,
            environment: environment
        )
        
        sessionManager?.start(launchOptions: [:])
        
        XCTAssertTrue(self.waitForAllGroupsToBeEmpty(withTimeout: 0.5))

    }
    
    @objc
    func createSharedSearchDirectory() {
        guard sharedSearchDirectory == nil else { return }
        guard let userSession = userSession else { XCTFail("Could not create shared SearchDirectory");  return }
        sharedSearchDirectory = SearchDirectory(userSession: userSession)
    }
    
    @objc
    func destroySharedSearchDirectory() {
        sharedSearchDirectory?.tearDown()
        sharedSearchDirectory = nil
    }
    
    @objc
    func destroyPersistentStore() {
        StorageStack.reset()
    }
    
    @objc
    var unauthenticatedSession : UnauthenticatedSession? {
        return sessionManager?.unauthenticatedSession
    }
    
    @objc
    func createSelfUserAndConversation() {
        
        mockTransportSession.performRemoteChanges({ session in
            let selfUser = session.insertSelfUser(withName: "The Self User")
            selfUser.email = IntegrationTest.SelfUserEmail
            selfUser.password = IntegrationTest.SelfUserPassword
            selfUser.identifier = self.currentUserIdentifier.transportString()
            selfUser.phone = ""
            selfUser.accentID = 2
            session.addProfilePicture(to: selfUser)
            session.addV3ProfilePicture(to: selfUser)
            
            let selfConversation = session.insertSelfConversation(withSelfUser: selfUser)
            selfConversation.identifier = selfUser.identifier
            
            self.selfUser = selfUser
            self.selfConversation = selfConversation
        })
        
        XCTAssertTrue(waitForAllGroupsToBeEmpty(withTimeout: 0.5))
    }
    
    @objc
    func createExtraUsersAndConversations() {
        
        mockTransportSession.performRemoteChanges({ session in
            let user1 = session.insertUser(withName: "Extra User1")
            user1.email = "user1@example.com"
            user1.phone = "6543"
            user1.accentID = 3
            session.addProfilePicture(to: user1)
            session.addV3ProfilePicture(to: user1)
            self.user1 = user1
            
            let user2 = session.insertUser(withName: "Extra User2")
            user2.email = "user2@example.com"
            user2.phone = "4534"
            user2.accentID = 1
            self.user2 = user2
            
            let user3 = session.insertUser(withName: "Extra User3")
            user3.email = "user3@example.com"
            user3.phone = "340958"
            user3.accentID = 4
            session.addProfilePicture(to: user3)
            session.addV3ProfilePicture(to: user3)
            self.user3 = user3
            
            let user4 = session.insertUser(withName: "Extra User4")
            user4.email = "user4@example.com"
            user4.phone = "2349857"
            user4.accentID = 7
            session.addProfilePicture(to: user4)
            session.addV3ProfilePicture(to: user4)
            self.user4 = user4
            
            let user5 = session.insertUser(withName: "Extra User5")
            user5.email = "user5@example.com"
            user5.phone = "555466434325"
            user5.accentID = 7
            self.user5 = user5
            
            let selfToUser1Conversation = session.insertOneOnOneConversation(withSelfUser: self.selfUser, otherUser:user1)
            selfToUser1Conversation.creator = self.selfUser
            selfToUser1Conversation.setValue("Connection conversation to user 1", forKey:"name")
            self.selfToUser1Conversation = selfToUser1Conversation
            
            let selfToUser2Conversation = session.insertOneOnOneConversation(withSelfUser: self.selfUser, otherUser:user2)
            selfToUser2Conversation.creator = user2

            selfToUser2Conversation.setValue("Connection conversation to user 2", forKey:"name")
            self.selfToUser2Conversation = selfToUser2Conversation
            
            let groupConversation = session.insertGroupConversation(withSelfUser:self.selfUser, otherUsers: [user1, user2, user3])
            groupConversation.creator = user3
            groupConversation.changeName(by:self.selfUser, name:"Group conversation")
            self.groupConversation = groupConversation
            
            let connectionSelfToUser1 = session.insertConnection(withSelfUser:self.selfUser, to:user1)
            connectionSelfToUser1.status = "accepted"
            connectionSelfToUser1.lastUpdate = Date(timeIntervalSinceNow: -3)
            connectionSelfToUser1.conversation = selfToUser1Conversation
            self.connectionSelfToUser1 = connectionSelfToUser1
            
            let connectionSelfToUser2 = session.insertConnection(withSelfUser:self.selfUser, to:user2)
            connectionSelfToUser2.status = "accepted"
            connectionSelfToUser2.lastUpdate = Date(timeIntervalSinceNow: -5)
            connectionSelfToUser2.conversation = selfToUser2Conversation
            self.connectionSelfToUser2 = connectionSelfToUser2
        })
    }

    @objc
    func createTeamAndConversations() {
        mockTransportSession.performRemoteChanges({ session in

            let user1 = session.insertUser(withName: "Team user1")
            user1.accentID = 7
            self.teamUser1 = user1

            let user2 = session.insertUser(withName: "Team user2")
            user2.accentID = 1
            self.teamUser2 = user2

            let team = session.insertTeam(withName: "A Team", isBound: true, users: [user1, user2])

            let bot = session.insertUser(withName: "Botty the Bot")
            bot.accentID = 3
            session.addProfilePicture(to: bot)
            session.addV3ProfilePicture(to: bot)
            self.serviceUser = bot

            let groupConversation = session.insertGroupConversation(withSelfUser:self.selfUser, otherUsers: [user1, user2, bot])
            groupConversation.team = team
            groupConversation.creator = user2
            groupConversation.changeName(by:self.selfUser, name:"Group conversation with bot")
            self.groupConversationWithServiceUser = groupConversation

            let teamConversation = session.insertGroupConversation(withSelfUser:self.selfUser, otherUsers: [self.teamUser1, self.teamUser2])
            teamConversation.team = team
            teamConversation.creator = user2
            teamConversation.changeName(by:self.selfUser, name:"Team Group conversation")
            self.groupConversationWithWholeTeam = groupConversation
        })
    }
    
    @objc
    func login() -> Bool {
        let credentials = ZMEmailCredentials(email: IntegrationTest.SelfUserEmail, password: IntegrationTest.SelfUserPassword)
        return login(withCredentials: credentials, ignoreAuthenticationFailures: false)
    }
    
    @objc(loginAndIgnoreAuthenticationFailures:)
    func login(ignoreAuthenticationFailures: Bool) -> Bool {
        let credentials = ZMEmailCredentials(email: IntegrationTest.SelfUserEmail, password: IntegrationTest.SelfUserPassword)
        return login(withCredentials: credentials, ignoreAuthenticationFailures: ignoreAuthenticationFailures)
    }
    
    @objc
    func login(withCredentials credentials: ZMCredentials, ignoreAuthenticationFailures: Bool = false) -> Bool {
        let queue = DispatchGroupQueue(queue: .main)
        queue.add(self.dispatchGroup)
        var authenticationObserver : AuthenticationObserver? = AuthenticationObserver(unauthenticatedSession: sessionManager!.unauthenticatedSession!, groupQueue: queue)
        var didSucceed = false
        
        authenticationObserver?.onSuccess = {
            didSucceed = true
        }
        
        authenticationObserver?.onFailure = {
            if !ignoreAuthenticationFailures {
                XCTFail("Failed to authenticate")
            }
        }
        
        sessionManager?.unauthenticatedSession?.login(with: credentials)
        XCTAssertTrue(waitForAllGroupsToBeEmpty(withTimeout: 0.5))
        sessionManager?.unauthenticatedSession?.continueAfterBackupImportStep()
        XCTAssertTrue(waitForAllGroupsToBeEmpty(withTimeout: 0.5))

        authenticationObserver = nil
        
        return didSucceed
    }


    @objc(prefetchRemoteClientByInsertingMessageInConversation:)
    func prefetchClientByInsertingMessage(in mockConversation: MockConversation) {
        guard let convo = conversation(for: mockConversation) else { return }
        userSession?.performChanges {
            convo.append(text: "hum, t'es sûr?")
        }

        XCTAssert(waitForAllGroupsToBeEmpty(withTimeout: 0.2))
    }
    
    @objc(userForMockUser:)
    func user(for mockUser: MockUser) -> ZMUser? {
        let uuid = mockUser.managedObjectContext!.performGroupedAndWait { _ in
            return mockUser.identifier.uuid()
        }
        let data = (uuid as NSUUID).data() as NSData
        let predicate = NSPredicate(format: "remoteIdentifier_data == %@", data)
        let request = ZMUser.sortedFetchRequest(with: predicate)
        let result = userSession?.managedObjectContext.executeFetchRequestOrAssert(request) as? [ZMUser]
        
        if let user = result?.first {
            return user
        } else {
            return nil
        }
    }
    
    @objc(conversationForMockConversation:)
    func conversation(for mockConversation: MockConversation) -> ZMConversation? {
        let uuid = mockConversation.managedObjectContext!.performGroupedAndWait { _ in
            return mockConversation.identifier.uuid()
        }
        let data = (uuid as NSUUID).data() as NSData
        let predicate = NSPredicate(format: "remoteIdentifier_data == %@", data)
        let request = ZMConversation.sortedFetchRequest(with: predicate)
        let result = userSession?.managedObjectContext.executeFetchRequestOrAssert(request) as? [ZMConversation]
        
        if let conversation = result?.first {
            return conversation
        } else {
            return nil
        }
    }
        
    @objc(establishSessionWithMockUser:)
    func establishSession(with mockUser: MockUser) {
        mockTransportSession.performRemoteChanges({ session in
            if mockUser.clients.count == 0 {
                session.registerClient(for: mockUser, label: "Wire for MS-DOS", type: "permanent")
            }
            
            for client in mockUser.clients {
                self.userSession?.syncManagedObjectContext.performGroupedBlockAndWait {
                    self.establishSessionFromSelf(toRemote: client as! MockUserClient)
                }
            }
        })
        
        XCTAssertTrue(waitForAllGroupsToBeEmpty(withTimeout: 0.5))
    }
    
}

extension IntegrationTest {
    
    @discardableResult
    @objc(createSentConnectionFromUserWithName:uuid:)
    func createSentConnection(fromUserWithName name: String, uuid: UUID) -> MockUser {
        return createConnection(fromUserWithName: name, uuid: uuid, status: "sent")
    }
        
    @discardableResult
    @objc(createPendingConnectionFromUserWithName:uuid:)
    func createPendingConnection(fromUserWithName name: String, uuid: UUID) -> MockUser {
        return createConnection(fromUserWithName: name, uuid: uuid, status: "pending")
    }

    @discardableResult
    @objc(createConnectionFromUserWithName:uuid:status:)
    func createConnection(fromUserWithName name: String, uuid: UUID, status: String) -> MockUser {
        let mockUser = createUser(withName: name, uuid: uuid)
        
        mockTransportSession.performRemoteChanges({ session in
            let connection = session.insertConnection(withSelfUser:self.selfUser, to:mockUser)
            connection.message = "Hello, my friend."
            connection.status = status
            connection.lastUpdate = Date(timeIntervalSinceNow:-20000)
            
            let conversation = session.insertConversation(withSelfUser: self.selfUser, creator:mockUser, otherUsers:[], type:.invalid)
            connection.conversation = conversation
        })
        
        XCTAssertTrue(waitForAllGroupsToBeEmpty(withTimeout: 0.5))
        
        return mockUser
    }
    
    @discardableResult
    @objc(createUserWithName:uuid:)
    func createUser(withName name: String, uuid: UUID) -> MockUser {
        var user : MockUser? = nil
        mockTransportSession.performRemoteChanges({ session in
            user = session.insertUser(withName: name)
            user?.identifier = uuid.transportString()
        })
        
        return user!
    }
    
    @objc(performRemoteChangesExludedFromNotificationStream:)
    func performRemoteChangesExludedFromNotificationStream(_ changes: @escaping (_ session: MockTransportSessionObjectCreation) -> Void) {
        mockTransportSession.performRemoteChanges { session in
            session.simulatePushChannelClosed()
            changes(session)
        }
        
        mockTransportSession.responseGeneratorBlock = { (request) in
            guard request.path.contains("/notifications") else { return nil }

            self.mockTransportSession.responseGeneratorBlock = nil
            return ZMTransportResponse(payload: nil, httpStatus: 200, transportSessionError: nil)
        }
        
        mockTransportSession.performRemoteChanges { session in
            session.clearNotifications()
            session.simulatePushChannelOpened()
        }
    }
}

extension IntegrationTest {
    @objc(remotelyAppendSelfConversationWithZMClearedForMockConversation:atTime:)
    func remotelyAppendSelfConversationWithZMCleared(for mockConversation: MockConversation, at time: Date) {
        let genericMessage = ZMGenericMessage.message(content: ZMCleared(timestamp: time, conversationRemoteID: UUID(uuidString: mockConversation.identifier)!))
        mockTransportSession.performRemoteChanges { session in
            self.selfConversation.insertClientMessage(from: self.selfUser, data: genericMessage.data())
        }
    }
    
    @objc(remotelyAppendSelfConversationWithZMLastReadForMockConversation:atTime:)
    func remotelyAppendSelfConversationWithZMLastRead(for mockConversation: MockConversation, at time: Date) {
        let genericMessage = ZMGenericMessage.message(content: ZMLastRead(timestamp: time, conversationRemoteID: UUID(uuidString: mockConversation.identifier)!))
        mockTransportSession.performRemoteChanges { session in
            self.selfConversation.insertClientMessage(from: self.selfUser, data: genericMessage.data())
        }
    }
}

extension IntegrationTest : SessionManagerDelegate {
    
    public func sessionManagerDidFailToLogin(account: Account?, error: Error) {
        // no-op
    }
    
    public func sessionManagerActivated(userSession: ZMUserSession) {
        self.userSession = userSession
        
        if let notificationCenter = self.notificationCenter {
            self.userSession?.localNotificationDispatcher.notificationCenter = notificationCenter
        }
        
        userSession.syncManagedObjectContext.performGroupedBlock {
            userSession.syncManagedObjectContext.setPersistentStoreMetadata(NSNumber(value: true), key: ZMSkipHotfix)
        }
    }
    
    public func sessionManagerWillMigrateLegacyAccount() {
        // no-op
    }
    
    public func sessionManagerWillMigrateAccount(_ account: Account) {
        // no-op
    }
    
    public func sessionManagerWillLogout(error: Error?, userSessionCanBeTornDown: @escaping () -> Void) {
        self.userSession = nil
        userSessionCanBeTornDown()
    }

    public func sessionManagerDidBlacklistCurrentVersion() {
        // no-op
    }
    
    public func sessionManagerWillOpenAccount(_ account: Account, userSessionCanBeTornDown: @escaping () -> Void) {
        self.userSession = nil
        userSessionCanBeTornDown()
    }
    
}<|MERGE_RESOLUTION|>--- conflicted
+++ resolved
@@ -60,11 +60,7 @@
 
     let transportSession: ZMTransportSession
 
-<<<<<<< HEAD
-    init(apnsEnvironment: ZMAPNSEnvironment?, application: ZMApplication, mediaManager: AVSMediaManager, flowManager: FlowManagerType, transportSession: ZMTransportSession, environment: BackendEnvironmentProvider, reachability: ReachabilityProvider & TearDownCapable) {
-=======
-    init(application: ZMApplication, mediaManager: AVSMediaManager, flowManager: FlowManagerType, transportSession: ZMTransportSession, environment: BackendEnvironment, reachability: ReachabilityProvider & TearDownCapable) {
->>>>>>> bae563fa
+    init(application: ZMApplication, mediaManager: AVSMediaManager, flowManager: FlowManagerType, transportSession: ZMTransportSession, environment: BackendEnvironmentProvider, reachability: ReachabilityProvider & TearDownCapable) {
         self.transportSession = transportSession
         super.init(
             appVersion: "0.0.0",
