--- conflicted
+++ resolved
@@ -59,7 +59,7 @@
 final class MockUnauthenticatedSessionFactory: UnauthenticatedSessionFactory {
 
     let transportSession: UnauthenticatedTransportSessionProtocol
-
+    
     init(transportSession: UnauthenticatedTransportSessionProtocol,
          environment: BackendEnvironmentProvider,
          reachability: ReachabilityProvider) {
@@ -76,27 +76,28 @@
     }
 }
 
+
 extension IntegrationTest {
     var sessionManagerConfiguration: SessionManagerConfiguration {
         return SessionManagerConfiguration.defaultConfiguration
     }
-
+    
     static let SelfUserEmail = "myself@user.example.com"
     static let SelfUserPassword = "fgf0934';$@#%"
-
+    
     var jailbreakDetector: JailbreakDetectorProtocol {
         return MockJailbreakDetector()
     }
-
+    
     @objc
     func _setUp() {
-
+        
         UserClientRequestFactory._test_overrideNumberOfKeys = 1
-
+        
         sharedContainerDirectory = Bundle.main.appGroupIdentifier.map(FileManager.sharedContainerDirectory)
         deleteSharedContainerContent()
         ZMPersistentCookieStorage.setDoNotPersistToKeychain(!useRealKeychain)
-
+        
         pushRegistry = PushRegistryMock(queue: nil)
         application = ApplicationMock()
         notificationCenter = UserNotificationCenterMock()
@@ -106,21 +107,21 @@
         mockTransportSession.cookieStorage.deleteKeychainItems()
         createSessionManager()
     }
-
+    
     func setupTimers() {
         userSession?.syncManagedObjectContext.performGroupedAndWait {
             $0.zm_createMessageObfuscationTimer()
         }
         userSession?.managedObjectContext.zm_createMessageDeletionTimer()
     }
-
+    
     func destroyTimers() {
         userSession?.syncManagedObjectContext.performGroupedAndWait {
             $0.zm_teardownMessageObfuscationTimer()
         }
         userSession?.managedObjectContext.zm_teardownMessageDeletionTimer()
     }
-
+    
     @objc
     func _tearDown() {
         UserClientRequestFactory._test_overrideNumberOfKeys = nil
@@ -156,7 +157,7 @@
 
         deleteSharedContainerContent()
         sharedContainerDirectory = nil
-
+        
     }
 
     @objc
@@ -165,7 +166,7 @@
         userSession?.tearDown()
         userSession = nil
         sessionManager = nil
-
+        
         XCTAssertTrue(waitForAllGroupsToBeEmpty(withTimeout: 0.5))
     }
 
@@ -174,13 +175,13 @@
             try? FileManager.default.removeItem(at: $0)
         }
     }
-
+    
     @objc
     func deleteAuthenticationCookie() {
         ZMPersistentCookieStorage.deleteAllKeychainItems()
         mockTransportSession.cookieStorage.deleteKeychainItems()
     }
-
+    
     @objc
     func recreateSessionManager() {
         closePushChannelAndWaitUntilClosed()
@@ -188,7 +189,7 @@
         destroySessionManager()
         createSessionManager()
     }
-
+    
     @objc
     func recreateSessionManagerAndDeleteLocalData() {
         closePushChannelAndWaitUntilClosed()
@@ -199,7 +200,7 @@
         deleteSharedContainerContent()
         createSessionManager()
     }
-
+    
     @objc
     func createSessionManager() {
         guard let application = application, let transportSession = mockTransportSession else { return XCTFail() }
@@ -227,22 +228,22 @@
             configuration: sessionManagerConfiguration,
             detector: jailbreakDetector
         )
-
+        
         sessionManager?.loginDelegate = mockLoginDelegete
-
+        
         sessionManager?.start(launchOptions: [:])
-
+        
         XCTAssertTrue(self.waitForAllGroupsToBeEmpty(withTimeout: 0.5))
 
     }
-
+    
     @objc
     func createSharedSearchDirectory() {
         guard sharedSearchDirectory == nil else { return }
         guard let userSession = userSession else { XCTFail("Could not create shared SearchDirectory");  return }
         sharedSearchDirectory = SearchDirectory(userSession: userSession)
     }
-
+    
     @objc
     func destroySharedSearchDirectory() {
         sharedSearchDirectory?.tearDown()
@@ -256,7 +257,7 @@
 
     @objc
     func createSelfUserAndConversation() {
-
+        
         mockTransportSession.performRemoteChanges({ session in
             let selfUser = session.insertSelfUser(withName: "The Self User")
             selfUser.email = IntegrationTest.SelfUserEmail
@@ -266,20 +267,20 @@
             selfUser.accentID = 2
             session.addProfilePicture(to: selfUser)
             session.addV3ProfilePicture(to: selfUser)
-
+            
             let selfConversation = session.insertSelfConversation(withSelfUser: selfUser)
             selfConversation.identifier = selfUser.identifier
-
+            
             self.selfUser = selfUser
             self.selfConversation = selfConversation
         })
-
+        
         XCTAssertTrue(waitForAllGroupsToBeEmpty(withTimeout: 0.5))
     }
 
     @objc
     func createExtraUsersAndConversations() {
-
+        
         mockTransportSession.performRemoteChanges({ session in
             let user1 = session.insertUser(withName: "Extra User1")
             user1.email = "user1@example.com"
@@ -288,13 +289,13 @@
             session.addProfilePicture(to: user1)
             session.addV3ProfilePicture(to: user1)
             self.user1 = user1
-
+            
             let user2 = session.insertUser(withName: "Extra User2")
             user2.email = "user2@example.com"
             user2.phone = "4534"
             user2.accentID = 1
             self.user2 = user2
-
+            
             let user3 = session.insertUser(withName: "Extra User3")
             user3.email = "user3@example.com"
             user3.phone = "340958"
@@ -302,7 +303,7 @@
             session.addProfilePicture(to: user3)
             session.addV3ProfilePicture(to: user3)
             self.user3 = user3
-
+            
             let user4 = session.insertUser(withName: "Extra User4")
             user4.email = "user4@example.com"
             user4.phone = "2349857"
@@ -310,7 +311,7 @@
             session.addProfilePicture(to: user4)
             session.addV3ProfilePicture(to: user4)
             self.user4 = user4
-
+            
             let user5 = session.insertUser(withName: "Extra User5")
             user5.email = "user5@example.com"
             user5.phone = "555466434325"
@@ -385,28 +386,29 @@
             pc.role = MockRole.adminRole
         })
     }
-
+    
     @objc
     func login() -> Bool {
         let credentials = ZMEmailCredentials(email: IntegrationTest.SelfUserEmail, password: IntegrationTest.SelfUserPassword)
         return login(withCredentials: credentials, ignoreAuthenticationFailures: false)
     }
-
+    
     @objc(loginAndIgnoreAuthenticationFailures:)
     func login(ignoreAuthenticationFailures: Bool) -> Bool {
         let credentials = ZMEmailCredentials(email: IntegrationTest.SelfUserEmail, password: IntegrationTest.SelfUserPassword)
         return login(withCredentials: credentials, ignoreAuthenticationFailures: ignoreAuthenticationFailures)
     }
-
+    
     @objc
     func login(withCredentials credentials: ZMCredentials, ignoreAuthenticationFailures: Bool = false) -> Bool {
         sessionManager?.unauthenticatedSession?.login(with: credentials)
         XCTAssertTrue(waitForAllGroupsToBeEmpty(withTimeout: 0.5))
         sessionManager?.unauthenticatedSession?.continueAfterBackupImportStep()
         XCTAssertTrue(waitForAllGroupsToBeEmpty(withTimeout: 0.5))
-
+        
         return mockLoginDelegete?.didCallAuthenticationDidSucceed ?? false
     }
+
 
     @objc(prefetchRemoteClientByInsertingMessageInConversation:)
     func prefetchClientByInsertingMessage(in mockConversation: MockConversation) {
@@ -417,7 +419,7 @@
 
         XCTAssert(waitForAllGroupsToBeEmpty(withTimeout: 0.2))
     }
-
+    
     @objc(userForMockUser:)
     func user(for mockUser: MockUser) -> ZMUser? {
         let uuid = mockUser.managedObjectContext!.performGroupedAndWait { _ in
@@ -427,14 +429,14 @@
         let predicate = NSPredicate(format: "remoteIdentifier_data == %@", data)
         let request = ZMUser.sortedFetchRequest(with: predicate)
         let result = userSession?.managedObjectContext.executeFetchRequestOrAssert(request) as? [ZMUser]
-
+        
         if let user = result?.first {
             return user
         } else {
             return nil
         }
     }
-
+    
     @objc(conversationForMockConversation:)
     func conversation(for mockConversation: MockConversation) -> ZMConversation? {
         let uuid = mockConversation.managedObjectContext!.performGroupedAndWait { _ in
@@ -444,41 +446,41 @@
         let predicate = NSPredicate(format: "remoteIdentifier_data == %@", data)
         let request = ZMConversation.sortedFetchRequest(with: predicate)
         let result = userSession?.managedObjectContext.executeFetchRequestOrAssert(request) as? [ZMConversation]
-
+        
         if let conversation = result?.first {
             return conversation
         } else {
             return nil
         }
     }
-
+        
     @objc(establishSessionWithMockUser:)
     func establishSession(with mockUser: MockUser) {
         mockTransportSession.performRemoteChanges({ session in
             if mockUser.clients.count == 0 {
                 session.registerClient(for: mockUser)
             }
-
+            
             for client in mockUser.clients {
                 self.userSession?.syncManagedObjectContext.performGroupedBlockAndWait {
                     self.establishSessionFromSelf(toRemote: client as! MockUserClient)
                 }
             }
         })
-
-        XCTAssertTrue(waitForAllGroupsToBeEmpty(withTimeout: 0.5))
-    }
-
+        
+        XCTAssertTrue(waitForAllGroupsToBeEmpty(withTimeout: 0.5))
+    }
+    
 }
 
 extension IntegrationTest {
-
+    
     @discardableResult
     @objc(createSentConnectionFromUserWithName:uuid:)
     func createSentConnection(fromUserWithName name: String, uuid: UUID) -> MockUser {
         return createConnection(fromUserWithName: name, uuid: uuid, status: "sent")
     }
-
+        
     @discardableResult
     @objc(createPendingConnectionFromUserWithName:uuid:)
     func createPendingConnection(fromUserWithName name: String, uuid: UUID) -> MockUser {
@@ -489,7 +491,7 @@
     @objc(createConnectionFromUserWithName:uuid:status:)
     func createConnection(fromUserWithName name: String, uuid: UUID, status: String) -> MockUser {
         let mockUser = createUser(withName: name, uuid: uuid)
-
+        
         mockTransportSession.performRemoteChanges({ session in
             let connection = session.insertConnection(withSelfUser: self.selfUser, to: mockUser)
             connection.message = "Hello, my friend."
@@ -499,12 +501,12 @@
             let conversation = session.insertConversation(withSelfUser: self.selfUser, creator: mockUser, otherUsers: [], type: .invalid)
             connection.conversation = conversation
         })
-
-        XCTAssertTrue(waitForAllGroupsToBeEmpty(withTimeout: 0.5))
-
+        
+        XCTAssertTrue(waitForAllGroupsToBeEmpty(withTimeout: 0.5))
+        
         return mockUser
     }
-
+    
     @discardableResult
     @objc(createUserWithName:uuid:)
     func createUser(withName name: String, uuid: UUID) -> MockUser {
@@ -513,10 +515,10 @@
             user = session.insertUser(withName: name)
             user?.identifier = uuid.transportString()
         })
-
+        
         return user!
     }
-
+    
     @objc(performRemoteChangesExludedFromNotificationStream:)
     func performRemoteChangesExludedFromNotificationStream(_ changes: @escaping (_ session: MockTransportSessionObjectCreation) -> Void) {
         mockTransportSession.performRemoteChanges { session in
@@ -543,13 +545,13 @@
         }
         openPushChannelAndWaitUntilOpened()
     }
-
+    
     func performSlowSync() {
         userSession?.applicationStatusDirectory?.syncStatus.forceSlowSync()
         RequestAvailableNotification.notifyNewRequestsAvailable(nil)
         XCTAssertTrue(waitForAllGroupsToBeEmpty(withTimeout: 0.5))
     }
-
+    
     func closePushChannelAndWaitUntilClosed() {
         mockTransportSession.performRemoteChanges { session in
             self.mockTransportSession.pushChannel.keepOpen = false
@@ -564,18 +566,18 @@
         }
         XCTAssertTrue(waitForAllGroupsToBeEmpty(withTimeout: 0.5))
     }
-
+    
     func simulateApplicationWillEnterForeground() {
         application?.simulateApplicationWillEnterForeground()
     }
-
+    
     func simulateApplicationDidEnterBackground() {
         closePushChannelAndWaitUntilClosed() // do not use websocket
         application?.setBackground()
         application?.simulateApplicationDidEnterBackground()
         _ = waitForAllGroupsToBeEmpty(withTimeout: 0.5)
     }
-
+    
 }
 
 extension IntegrationTest {
@@ -590,7 +592,7 @@
             }
         }
     }
-
+    
     @objc(remotelyAppendSelfConversationWithZMLastReadForMockConversation:atTime:)
     func remotelyAppendSelfConversationWithZMLastRead(for mockConversation: MockConversation, at time: Date) {
         let genericMessage = GenericMessage(content: LastRead(conversationID: UUID(uuidString: mockConversation.identifier)!, lastReadTimestamp: time))
@@ -605,7 +607,6 @@
 }
 
 extension IntegrationTest: SessionManagerDelegate {
-<<<<<<< HEAD
     
     public var isInAuthenticatedAppState: Bool {
         return appState == "authenticated"
@@ -614,24 +615,22 @@
     public var isInUnathenticatedAppState: Bool {    
         return appState == "unauthenticated"
     }
-=======
->>>>>>> 14ff5825
 
     public func sessionManagerDidFailToLogin(error: Error?) {
         // no op
     }
-
+    
     public func sessionManagerDidChangeActiveUserSession(userSession: ZMUserSession) {
         self.userSession = userSession
-
+        
         if let notificationCenter = self.notificationCenter {
             self.userSession?.localNotificationDispatcher?.notificationCenter = notificationCenter
         }
-
+        
         self.userSession?.syncManagedObjectContext.performGroupedBlock {
             self.userSession?.syncManagedObjectContext.setPersistentStoreMetadata(NSNumber(value: true), key: ZMSkipHotfix)
         }
-
+        
         setupTimers()
     }
 
@@ -643,7 +642,7 @@
         self.userSession = nil
         userSessionCanBeTornDown()
     }
-
+    
     public func sessionManagerWillLogout(error: Error?, userSessionCanBeTornDown: (() -> Void)?) {
         self.userSession = nil
         userSessionCanBeTornDown?()
@@ -652,22 +651,22 @@
     public func sessionManagerDidBlacklistCurrentVersion() {
         // no-op
     }
-
+    
     public func sessionManagerDidBlacklistJailbrokenDevice() {
         // no-op
     }
-
+    
     public func sessionManagerDidFailToLoadDatabase() {
         // no-op
     }
-
+        
     public func sessionManagerWillOpenAccount(_ account: Account,
                                               from selectedAccount: Account?,
                                               userSessionCanBeTornDown: @escaping () -> Void) {
         self.userSession = nil
         userSessionCanBeTornDown()
     }
-
+    
 }
 
 @objcMembers
@@ -679,39 +678,39 @@
         currentError = error
         didCallLoginCodeRequestDidFail = true
     }
-
+    
     public var didCallLoginCodeRequestDidSucceed: Bool = false
     public func loginCodeRequestDidSucceed() {
         didCallLoginCodeRequestDidSucceed = true
     }
-
+    
     public var didCallAuthenticationDidFail: Bool = false
     public func authenticationDidFail(_ error: NSError) {
         currentError = error
         didCallAuthenticationDidFail = true
     }
-
+    
     public var didCallAuthenticationInvalidated: Bool = false
     public func authenticationInvalidated(_ error: NSError, accountId: UUID) {
         currentError = error
         didCallAuthenticationInvalidated = true
     }
-
+    
     public var didCallAuthenticationDidSucceed: Bool = false
     public func authenticationDidSucceed() {
         didCallAuthenticationDidSucceed = true
     }
-
+    
     public var didCallAuthenticationReadyToImportBackup: Bool = false
     public func authenticationReadyToImportBackup(existingAccount: Bool) {
         didCallAuthenticationReadyToImportBackup = true
     }
-
+    
     public var didCallClientRegistrationDidSucceed: Bool = false
     public func clientRegistrationDidSucceed(accountId: UUID) {
         didCallClientRegistrationDidSucceed = true
     }
-
+    
     public var didCallClientRegistrationDidFail: Bool = false
     public func clientRegistrationDidFail(_ error: NSError, accountId: UUID) {
         currentError = error
