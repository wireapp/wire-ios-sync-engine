////
// Wire
// Copyright (C) 2018 Wire Swiss GmbH
//
// This program is free software: you can redistribute it and/or modify
// it under the terms of the GNU General Public License as published by
// the Free Software Foundation, either version 3 of the License, or
// (at your option) any later version.
//
// This program is distributed in the hope that it will be useful,
// but WITHOUT ANY WARRANTY; without even the implied warranty of
// MERCHANTABILITY or FITNESS FOR A PARTICULAR PURPOSE. See the
// GNU General Public License for more details.
//
// You should have received a copy of the GNU General Public License
// along with this program. If not, see http://www.gnu.org/licenses/.
//

import Foundation
@testable import WireSyncEngine
import WireMockTransport

class PushNotificationTokenTests: IntegrationTest {

    enum TokenRequest {
        case get
        case post(Data)
        case delete(Data)
    }

    func check(request: ZMTransportRequest, expectedRequest: TokenRequest, line: UInt = #line) {
        switch expectedRequest {
        case .get:
            XCTAssertEqual(request.method, .methodGET, "Should be GET '/push/tokens', found \(request)", line: line)
        case .delete(let data):
            XCTAssertEqual(request.method, .methodDELETE, "Should be DELETE '/push/tokens', found \(request)", line: line)
            XCTAssertEqual(request.path, "/push/tokens/\(data.zmHexEncodedString())", "Should be DELETE '/push/tokens/\(data.zmHexEncodedString())', found \(request)", line: line)
        case .post(let data):
            XCTAssertEqual(request.method, .methodPOST, "Should be POST '/push/tokens', found \(request)", line: line)

<<<<<<< HEAD
            guard let payload = request.payload?.asDictionary() as? [String : String] else { return XCTFail("No payload found: \(request)", line: line) }
            guard payload["transport"] == "APNS" else { return XCTFail("Not VOIP transport: \(request)", line: line) }
=======
            guard let payload = request.payload?.asDictionary() as? [String: String] else { return XCTFail("No payload found: \(request)", line: line) }
            guard payload["transport"] == "APNS_VOIP" else { return XCTFail("Not VOIP transport: \(request)", line: line) }
>>>>>>> b8beac50
            guard payload["token"] == data.zmHexEncodedString() else {
                return XCTFail("Wrong device token: \(request)", line: line)

            }
        }
    }

    func checkThatLastRequestContainsTokenRequests(_ requests: [TokenRequest], line: UInt = #line) {
        let tokenRequests = mockTransportSession.receivedRequests()
            .filter { $0.path.hasPrefix("/push/tokens")}
        if tokenRequests.count == requests.count {
            for (request, expectedRequest) in zip(tokenRequests, requests) {
                check(request: request, expectedRequest: expectedRequest, line: line)
            }
        } else if tokenRequests.isEmpty {
            XCTFail("No token requests found", line: line)
        } else {
            XCTFail("Wrong number of token requests, expected \(requests.count), found \(tokenRequests.count)", line: line)
        }
    }

    func checkThatLastRequestContainsTokenRequest(_ request: TokenRequest, line: UInt = #line) {
        checkThatLastRequestContainsTokenRequests([request], line: line)
    }

    override func setUp() {
        super.setUp()
        createSelfUserAndConversation()
    }

    func testThatItRegistersPushToken() {
        XCTAssert(login())

        // given
        let token = Data(repeating: 0x41, count: 10)

        // when
        let pushToken = PushToken.createAPNSToken(from: token)
        userSession?.setPushToken(pushToken)
        XCTAssert(waitForAllGroupsToBeEmpty(withTimeout: 0.5))

        // then
        checkThatLastRequestContainsTokenRequest(.post(token))
    }

    func testThatItDoesNotReRegisterSamePushToken() {
        XCTAssert(login())

        // given
        let token = Data(repeating: 0x41, count: 10)
        let pushToken1 = PushToken.createAPNSToken(from: token)
        userSession?.setPushToken(pushToken1)
        XCTAssert(waitForAllGroupsToBeEmpty(withTimeout: 0.5))
        mockTransportSession.resetReceivedRequests()

        // when
        let pushToken2 = PushToken.createAPNSToken(from: token)
        userSession?.setPushToken(pushToken2)

        // then
        XCTAssertTrue(mockTransportSession.receivedRequests().isEmpty)
    }

    func testThatItRegistersUpdatedPushToken() {
        XCTAssert(login())

        // given
        let token = Data(repeating: 0x41, count: 10)
        let pushToken1 = PushToken.createAPNSToken(from: token)
        userSession?.setPushToken(pushToken1)
        XCTAssert(waitForAllGroupsToBeEmpty(withTimeout: 0.5))
        mockTransportSession.resetReceivedRequests()

        // when
        let otherToken = Data(repeating: 0x42, count: 10)
        let pushToken2 = PushToken.createAPNSToken(from: otherToken)
        userSession?.setPushToken(pushToken2)
        XCTAssert(waitForAllGroupsToBeEmpty(withTimeout: 0.5))

        // then
        checkThatLastRequestContainsTokenRequest(.post(otherToken))
    }

    func testThatItDeletesTokenWhenMarkedAsToBeDeleted() {
        XCTAssert(login())

        // given
        let token = Data(repeating: 0x41, count: 10)
        let pushToken = PushToken.createAPNSToken(from: token)
        userSession?.setPushToken(pushToken)
        XCTAssert(waitForAllGroupsToBeEmpty(withTimeout: 0.5))
        mockTransportSession.resetReceivedRequests()

        // when
        userSession?.deletePushKitToken()
        XCTAssert(waitForAllGroupsToBeEmpty(withTimeout: 0.5))

        // then
        checkThatLastRequestContainsTokenRequest(.delete(token))
        XCTAssertNil(userSession?.selfUserClient?.pushToken)
    }

    func testThatItDoesNotDeleteTokenIfItWasResetWhileRequestIsInProgress() {
        XCTAssert(login())

        // given
        let token = Data(repeating: 0x41, count: 10)
        let otherToken = Data(repeating: 0x42, count: 10)
        let pushToken1 = PushToken.createAPNSToken(from: token)
        userSession?.setPushToken(pushToken1)
        XCTAssert(waitForAllGroupsToBeEmpty(withTimeout: 0.5))
        mockTransportSession.resetReceivedRequests()

        // when
        userSession?.deletePushKitToken()
        let pushToken2 = PushToken.createAPNSToken(from: otherToken)
        userSession?.setPushToken(pushToken2)
        XCTAssert(waitForAllGroupsToBeEmpty(withTimeout: 0.5))

        // then
        checkThatLastRequestContainsTokenRequest(.post(otherToken))
        guard let pushToken = userSession?.selfUserClient?.pushToken else { return XCTFail("Push token should be set") }
        XCTAssertEqual(pushToken.deviceToken, otherToken)
        XCTAssertFalse(pushToken.isMarkedForDeletion)
    }

    func overrideBackendToken(of token: Data, with updatedToken: Data, line: UInt = #line) {
        guard var payload = mockTransportSession.pushTokens[token.zmHexEncodedString()] else { return XCTFail(line: line) }
        payload["token"] = updatedToken.zmHexEncodedString()
        mockTransportSession.addPushToken(token.zmHexEncodedString(), payload: payload)
    }

    func testThatItValidatesTheTokenAndDoesNotUploadIfTheLocalOneIsTheSame() {
        XCTAssert(login())

        // given
        let token = Data(repeating: 0x41, count: 10)
        pushRegistry.mockPushToken = token
        let standardToken = PushToken.createAPNSToken(from: token)
        userSession?.setPushToken(standardToken)
        XCTAssert(waitForAllGroupsToBeEmpty(withTimeout: 0.5))
        mockTransportSession.resetReceivedRequests()
        guard let client = userSession?.selfUserClient else { return XCTFail() }
        guard let pushToken = client.pushToken else { return XCTFail() }

        // when
        userSession?.validatePushToken()
        XCTAssert(waitForAllGroupsToBeEmpty(withTimeout: 55.5))

        // then
        checkThatLastRequestContainsTokenRequests([.get])
        guard let afterUpdate = userSession?.selfUserClient?.pushToken else { return XCTFail("Push token should be set") }
        XCTAssertEqual(pushToken, afterUpdate)
    }

    func testThatItValidatesTheTokenAndUploadsTheLocalOneIfOnTheServerItIsDifferent() {
        XCTAssert(login())

        // given
        let token = Data(repeating: 0x41, count: 10)
        pushRegistry.mockPushToken = token
        application?.deviceToken = token
        application?.userSession = userSession
        let standardToken = PushToken.createAPNSToken(from: token)
        userSession?.setPushToken(standardToken)
        XCTAssert(waitForAllGroupsToBeEmpty(withTimeout: 0.5))
        mockTransportSession.resetReceivedRequests()
        guard let client = userSession?.selfUserClient else { return XCTFail() }
        guard let pushToken = client.pushToken else { return XCTFail() }

        // when
        // Change the registered push token on the backend
        overrideBackendToken(of: token, with: Data(repeating: 0xAA, count: 10))
        userSession?.validatePushToken()
        XCTAssert(waitForAllGroupsToBeEmpty(withTimeout: 55.5))

        // then
        checkThatLastRequestContainsTokenRequests([.get, .post(token)])
        guard let afterUpdate = userSession?.selfUserClient?.pushToken else { return XCTFail("Push token should be set") }
        XCTAssertEqual(pushToken, afterUpdate)
    }
}<|MERGE_RESOLUTION|>--- conflicted
+++ resolved
@@ -38,13 +38,8 @@
         case .post(let data):
             XCTAssertEqual(request.method, .methodPOST, "Should be POST '/push/tokens', found \(request)", line: line)
 
-<<<<<<< HEAD
-            guard let payload = request.payload?.asDictionary() as? [String : String] else { return XCTFail("No payload found: \(request)", line: line) }
-            guard payload["transport"] == "APNS" else { return XCTFail("Not VOIP transport: \(request)", line: line) }
-=======
             guard let payload = request.payload?.asDictionary() as? [String: String] else { return XCTFail("No payload found: \(request)", line: line) }
             guard payload["transport"] == "APNS_VOIP" else { return XCTFail("Not VOIP transport: \(request)", line: line) }
->>>>>>> b8beac50
             guard payload["token"] == data.zmHexEncodedString() else {
                 return XCTFail("Wrong device token: \(request)", line: line)
 
