
// Wire
// Copyright (C) 2016 Wire Swiss GmbH
// 
// This program is free software: you can redistribute it and/or modify
// it under the terms of the GNU General Public License as published by
// the Free Software Foundation, either version 3 of the License, or
// (at your option) any later version.
// 
// This program is distributed in the hope that it will be useful,
// but WITHOUT ANY WARRANTY; without even the implied warranty of
// MERCHANTABILITY or FITNESS FOR A PARTICULAR PURPOSE. See the
// GNU General Public License for more details.
// 
// You should have received a copy of the GNU General Public License
// along with this program. If not, see http://www.gnu.org/licenses/.
// 


import XCTest
@testable import WireSyncEngine
import WireUtilities
import WireTesting
import WireMockTransport
import WireDataModel


class UserClientRequestStrategyTests: RequestStrategyTestBase {
    
    var sut: UserClientRequestStrategy!
    var clientRegistrationStatus: ZMMockClientRegistrationStatus!
    var authenticationStatus: MockAuthenticationStatus!
    var clientUpdateStatus: ZMMockClientUpdateStatus!
    let fakeCredentialsProvider = FakeCredentialProvider()
    
    var cookieStorage : ZMPersistentCookieStorage!
    
    var spyKeyStore: SpyUserClientKeyStore!
    
    var receivedAuthenticationNotifications : [ZMUserSessionAuthenticationNotification] = []
    
    override func setUp() {
        super.setUp()

<<<<<<< HEAD
        self.spyKeyStore = SpyUserClientKeyStore(in: sharedContainerURL, accountIdentifier:accountIdentifier)
        cookieStorage = ZMPersistentCookieStorage(forServerName: "myServer")
=======
        self.spyKeyStore = SpyUserClientKeyStore(in: UserClientKeysStore.otrDirectoryURL)
        cookieStorage = ZMPersistentCookieStorage(forServerName: "myServer", userIdentifier: .create())
>>>>>>> 8b55de57
        clientRegistrationStatus = ZMMockClientRegistrationStatus(managedObjectContext: self.syncMOC, cookieStorage: cookieStorage, registrationStatusDelegate: nil)
        clientUpdateStatus = ZMMockClientUpdateStatus(syncManagedObjectContext: self.syncMOC)
        sut = UserClientRequestStrategy(clientRegistrationStatus: clientRegistrationStatus, clientUpdateStatus:clientUpdateStatus, context: self.syncMOC, userKeysStore: self.spyKeyStore)
        NotificationCenter.default.addObserver(self, selector: #selector(UserClientRequestStrategyTests.didReceiveAuthenticationNotification(_:)), name: NSNotification.Name(rawValue: "ZMUserSessionAuthenticationNotificationName"), object: nil)
    }
    
    
    func didReceiveAuthenticationNotification(_ note: ZMUserSessionAuthenticationNotification) {
        receivedAuthenticationNotifications.append(note)
    }
    
    override func tearDown() {
        try? FileManager.default.removeItem(at: spyKeyStore.cryptoboxDirectoryURL)
        
        self.clientRegistrationStatus.tearDown()
        self.clientRegistrationStatus = nil
        self.clientUpdateStatus.tearDown()
        self.clientUpdateStatus = nil
        self.spyKeyStore = nil
        self.sut.tearDown()
        self.sut = nil
        receivedAuthenticationNotifications = []
        NotificationCenter.default.removeObserver(self)
        super.tearDown()
    }
}



// MARK: Inserting
extension UserClientRequestStrategyTests {

    func createSelfClient(_ context: NSManagedObjectContext) -> UserClient {
        let selfClient = UserClient.insertNewObject(in: context)
        selfClient.remoteIdentifier = nil
        selfClient.user = ZMUser.selfUser(in: context)
        return selfClient
    }
    
    func testThatItReturnsRequestForInsertedObject() {
        // given
        let client = createSelfClient(sut.managedObjectContext)
        sut.notifyChangeTrackers(client)
        clientRegistrationStatus.mockPhase = .unregistered
        
        // when
        clientRegistrationStatus.prepareForClientRegistration()
        
        let request = self.sut.nextRequest()
        
        // then
        let expectedRequest = try! sut.requestsFactory.registerClientRequest(client, credentials: fakeCredentialsProvider.emailCredentials(), cookieLabel: "mycookie").transportRequest!
                
        AssertOptionalNotNil(request, "Should return request if there is inserted UserClient object") { request in
            XCTAssertNotNil(request.payload, "Request should contain payload")
            XCTAssertEqual(request.method, expectedRequest.method,"")
            XCTAssertEqual(request.path, expectedRequest.path, "")
        }
    }

    func testThatItDoesNotReturnRequestIfThereIsNoInsertedObject() {
        // given
        let client = createSelfClient(sut.managedObjectContext)
        sut.notifyChangeTrackers(client)
        
        // when
        clientRegistrationStatus.prepareForClientRegistration()
        
        let _ = self.sut.nextRequest()
        let nextRequest = self.sut.nextRequest()
        
        // then
        XCTAssertNil(nextRequest, "Should return request only if UserClient object inserted")
    }
    
    
    func testThatItStoresTheRemoteIdentifierWhenUpdatingAnInsertedObject() {
        
        // given
        let client = createSelfClient(sut.managedObjectContext)
        self.sut.managedObjectContext.saveOrRollback()
        
        let remoteIdentifier = "superRandomIdentifer"
        let payload = ["id" : remoteIdentifier]
        let response = ZMTransportResponse(payload: payload as ZMTransportData, httpStatus: 200, transportSessionError: nil)
        let request = self.sut.request(forInserting: client, forKeys: Set())
        
        // when
        self.sut.updateInsertedObject(client, request: request!, response: response)
        
        // then
        XCTAssertNotNil(client.remoteIdentifier, "Should store remoteIdentifier provided by response")
        XCTAssertEqual(client.remoteIdentifier, remoteIdentifier)
        
        let storedRemoteIdentifier = self.syncMOC.persistentStoreMetadata(forKey: ZMPersistedClientIdKey) as? String
        AssertOptionalEqual(storedRemoteIdentifier, expression2: remoteIdentifier)
        self.syncMOC.setPersistentStoreMetadata(nil as String?, key: ZMPersistedClientIdKey)
    }
    
    func testThatItStoresTheLastGeneratedPreKeyIDWhenUpdatingAnInsertedObject() {
        
        // given
        clientRegistrationStatus.mockPhase = .unregistered

        let client = createSelfClient(sut.managedObjectContext)
        let maxID_before = UInt16(client.preKeysRangeMax)
        XCTAssertEqual(maxID_before, 0)
        
        sut.notifyChangeTrackers(client)
        guard let request = self.sut.nextRequest() else { return XCTFail() }
        let response = ZMTransportResponse(payload: ["id": "fakeRemoteID"] as ZMTransportData, httpStatus: 200, transportSessionError: nil)
        
        // when
        request.complete(with: response)
        XCTAssertTrue(waitForAllGroupsToBeEmpty(withTimeout: 0.2))
        
        // then
        let maxID_after = UInt16(client.preKeysRangeMax)
        let expectedMaxID = self.spyKeyStore.lastGeneratedKeys.last?.id
        
        XCTAssertNotEqual(maxID_after, maxID_before)
        XCTAssertEqual(maxID_after, expectedMaxID)
    }
    
    func testThatItStoresTheSignalingKeysWhenUpdatingAnInsertedObject() {
        
        // given
        clientRegistrationStatus.mockPhase = .unregistered
        
        let client = createSelfClient(sut.managedObjectContext)
        XCTAssertNil(client.apsDecryptionKey)
        XCTAssertNil(client.apsVerificationKey)
        
        sut.notifyChangeTrackers(client)
        guard let request = self.sut.nextRequest() else { return XCTFail() }
        let response = ZMTransportResponse(payload: ["id": "fakeRemoteID"] as ZMTransportData, httpStatus: 200, transportSessionError: nil)
        
        // when
        request.complete(with: response)
        XCTAssertTrue(waitForAllGroupsToBeEmpty(withTimeout: 0.2))
        
        // then
        XCTAssertNotNil(client.apsDecryptionKey)
        XCTAssertNotNil(client.apsVerificationKey)
    }
    
    func testThatItNotifiesObserversWhenUpdatingAnInsertedObject() {
        
        // given
        clientRegistrationStatus.mockPhase = .unregistered

        let client = createSelfClient(sut.managedObjectContext)
        sut.notifyChangeTrackers(client)
        
        guard let request = self.sut.nextRequest() else { return XCTFail() }
        let response = ZMTransportResponse(payload: ["id": "fakeRemoteID"] as ZMTransportData, httpStatus: 200, transportSessionError: nil)
        
        // when
        request.complete(with: response)
        XCTAssertTrue(waitForAllGroupsToBeEmpty(withTimeout: 0.2))

        // then
        XCTAssertEqual(receivedAuthenticationNotifications.count, 1, "should only receive one notification")
        let note = receivedAuthenticationNotifications.first
        AssertOptionalNotNil(note, "Authentication should succeed. Observers should be notified") { note in
            XCTAssertNil(note.error)
            XCTAssertEqual(note.type, ZMUserSessionAuthenticationNotificationType.authenticationNotificationAuthenticationDidSuceeded)
        }
    }
    
    
    func testThatItProcessFailedInsertResponseWithAuthenticationError_NoEmail() {
        // given
        clientRegistrationStatus.mockPhase = .unregistered

        let client = createSelfClient(sut.managedObjectContext)
        sut.notifyChangeTrackers(client)
        
        guard let request = self.sut.nextRequest() else { return XCTFail() }
        let responsePayload = ["code": 403, "message": "Re-authentication via password required", "label": "missing-auth"] as [String : Any]
        let response = ZMTransportResponse(payload: responsePayload as ZMTransportData, httpStatus: 403, transportSessionError: nil)
        let expectedError = NSError(domain: ZMUserSessionErrorDomain, code: Int(ZMUserSessionErrorCode.invalidCredentials.rawValue), userInfo: nil)
        
        // when
        request.complete(with: response)
        XCTAssertTrue(waitForAllGroupsToBeEmpty(withTimeout: 0.2))
        
        // then
        XCTAssertEqual(receivedAuthenticationNotifications.count, 1, "should only receive one notification")
        let note = receivedAuthenticationNotifications.first
        AssertOptionalNotNil(note, "Authentication should fail. Observers should be notified") { note in
            XCTAssertEqual(note.error as NSError?, expectedError)
            XCTAssertEqual(note.type, ZMUserSessionAuthenticationNotificationType.authenticationNotificationAuthenticationDidFail)
        }
    }
    
    
    func testThatItProcessFailedInsertResponseWithAuthenticationError_HasEmail()
    {
        // given
        clientRegistrationStatus.mockPhase = .unregistered

        let selfUser = ZMUser.selfUser(in: self.sut.managedObjectContext)
        selfUser.setValue("hello@example.com", forKey: #keyPath(ZMUser.emailAddress))
        
        let client = createSelfClient(sut.managedObjectContext)
        sut.notifyChangeTrackers(client)
        
        guard let request = self.sut.nextRequest() else { return XCTFail() }
        let responsePayload = ["code": 403, "message": "Re-authentication via password required", "label": "missing-auth"] as [String : Any]
        let response = ZMTransportResponse(payload: responsePayload as ZMTransportData, httpStatus: 403, transportSessionError: nil)

        let expectedError = NSError(domain: ZMUserSessionErrorDomain, code: Int(ZMUserSessionErrorCode.needsPasswordToRegisterClient.rawValue), userInfo: nil)
        
        // when
        request.complete(with: response)
        XCTAssert(waitForAllGroupsToBeEmpty(withTimeout: 0.2))
        
        // then
        XCTAssertEqual(receivedAuthenticationNotifications.count, 1, "should only receive one notification")
        let note = receivedAuthenticationNotifications.first
        AssertOptionalNotNil(note, "Authentication should fail. Observers should be notified") { note in
            XCTAssertEqual(note.error as NSError?, expectedError)
            XCTAssertEqual(note.type, ZMUserSessionAuthenticationNotificationType.authenticationNotificationAuthenticationDidFail)
        }
    }
    
    
    func testThatItProcessFailedInsertResponseWithTooManyClientsError()
    {
        // given
        cookieStorage.authenticationCookieData = Data()
        clientRegistrationStatus.mockPhase = .unregistered

        let client = createSelfClient(sut.managedObjectContext)
        sut.notifyChangeTrackers(client)
        let selfUser = ZMUser.selfUser(in: self.sut.managedObjectContext)
        selfUser.remoteIdentifier = UUID.create()
        

        guard let request = self.sut.nextRequest() else {
            XCTFail()
            return
        }
        let responsePayload = ["code": 403, "message": "Too many clients", "label": "too-many-clients"] as [String : Any]
        let response = ZMTransportResponse(payload: responsePayload as ZMTransportData?, httpStatus: 403, transportSessionError: nil)
        

        _ = NSError(domain: ZMUserSessionErrorDomain, code: Int(ZMUserSessionErrorCode.canNotRegisterMoreClients.rawValue), userInfo: nil)
        
        // when
        clientRegistrationStatus.mockPhase = nil
        request.complete(with: response)
        XCTAssertTrue(waitForAllGroupsToBeEmpty(withTimeout: 0.2))
        
        // then
        XCTAssertEqual(clientRegistrationStatus.currentPhase,ZMClientRegistrationPhase.fetchingClients)
    }
    
}



// MARK: Updating
extension UserClientRequestStrategyTests {
    
    func testThatItReturnsRequestIfNumberOfRemainingKeysIsLessThanMinimum() {
        // given
        clientRegistrationStatus.mockPhase = .registered

        let client = UserClient.insertNewObject(in: self.sut.managedObjectContext)
        client.remoteIdentifier = UUID.create().transportString()
        self.sut.managedObjectContext.saveOrRollback()
        
        client.numberOfKeysRemaining = Int32(self.sut.minNumberOfRemainingKeys - 1)
        client.setLocallyModifiedKeys(Set(arrayLiteral: ZMUserClientNumberOfKeysRemainingKey))
        sut.notifyChangeTrackers(client)
        
        // when
        guard let request = self.sut.nextRequest() else {
            XCTFail()
            return
        }
        
        // then
        let expectedRequest = try! sut.requestsFactory.updateClientPreKeysRequest(client).transportRequest
        
        AssertOptionalNotNil(request, "Should return request if there is inserted UserClient object") { request in
            XCTAssertNotNil(request.payload, "Request should contain payload")
            XCTAssertEqual(request.method, expectedRequest?.method)
            XCTAssertEqual(request.path, expectedRequest?.path)
        }
    }
    
    func testThatItDoesNotReturnsRequestIfNumberOfRemainingKeysIsLessThanMinimum_NoRemoteIdentifier() {
        // given
        clientRegistrationStatus.mockPhase = .registered
        
        let client = UserClient.insertNewObject(in: self.sut.managedObjectContext)

        // when
        client.remoteIdentifier = nil
        self.sut.managedObjectContext.saveOrRollback()
        
        client.numberOfKeysRemaining = Int32(self.sut.minNumberOfRemainingKeys - 1)
        client.setLocallyModifiedKeys(Set(arrayLiteral: ZMUserClientNumberOfKeysRemainingKey))
        sut.notifyChangeTrackers(client)
        
        // then
        XCTAssertNil(self.sut.nextRequest())
    }
    
    func testThatItDoesNotReturnRequestIfNumberOfRemainingKeysIsAboveMinimum() {
        // given
        let client = UserClient.insertNewObject(in: self.sut.managedObjectContext)
        client.remoteIdentifier = UUID.create().transportString()
        self.sut.managedObjectContext.saveOrRollback()
        
        client.numberOfKeysRemaining = Int32(self.sut.minNumberOfRemainingKeys)
        
        client.setLocallyModifiedKeys(Set(arrayLiteral: ZMUserClientNumberOfKeysRemainingKey))
        sut.notifyChangeTrackers(client)
        
        // when
        let request = self.sut.nextRequest()
        
        // then
        XCTAssertNil(request, "Should not return request if there are enouth keys left")
    }
    
    func testThatItResetsNumberOfRemainingKeysAfterNewKeysUploaded() {
        // given
        let client = UserClient.insertNewObject(in: self.sut.managedObjectContext)
        client.remoteIdentifier = UUID.create().transportString()
        self.sut.managedObjectContext.saveOrRollback()
        
        client.numberOfKeysRemaining = Int32(self.sut.minNumberOfRemainingKeys - 1)
        let expectedNumberOfKeys = client.numberOfKeysRemaining + Int32(sut.requestsFactory.keyCount)
        
        // when
        let response = ZMTransportResponse(payload: nil, httpStatus: 200, transportSessionError: nil)
        let _ = self.sut.updateUpdatedObject(client, requestUserInfo: nil, response: response, keysToParse: Set(arrayLiteral: ZMUserClientNumberOfKeysRemainingKey))

        // then
        XCTAssertEqual(client.numberOfKeysRemaining, expectedNumberOfKeys)
    }
}


// MARK: Fetching Clients
extension UserClientRequestStrategyTests {
    
    
    func  payloadForClients() -> ZMTransportData {
        let payload =  [
            [
                "id" : UUID.create().transportString(),
                "type" : "permanent",
                "label" : "client",
                "time": Date().transportString()
            ],
            [
                "id" : UUID.create().transportString(),
                "type" : "permanent",
                "label" : "client",
                "time": Date().transportString()
            ]
        ]
        
        return payload as ZMTransportData
    }
    
    func testThatItNotifiesWhenFinishingFetchingTheClient() {
        // given
        let nextResponse = ZMTransportResponse(payload: payloadForClients() as ZMTransportData?, httpStatus: 200, transportSessionError: nil)
        
        // when
        _ = sut.nextRequest()
        sut.didReceive(nextResponse, forSingleRequest: sut.fetchAllClientsSync)
        XCTAssertTrue(waitForAllGroupsToBeEmpty(withTimeout: 0.2))
        
        // then
        AssertOptionalNotNil(self.clientUpdateStatus.fetchedClients, "userinfo should contain clientIDs") { clients in
            XCTAssertEqual(self.clientUpdateStatus.fetchedClients.count, 2)
            for client in self.clientUpdateStatus.fetchedClients {
                XCTAssertEqual(client?.label!, "client")
            }
        }
    }
    
    func testThatDeletesClientsThatWereNotInTheFetchResponse() {
        
        // given
        let selfClient = self.createSelfClient()
        let selfUser = ZMUser.selfUser(in: self.syncMOC)
        let nextResponse = ZMTransportResponse(payload: payloadForClients() as ZMTransportData?, httpStatus: 200, transportSessionError: nil)
        let newClient = UserClient.insertNewObject(in: self.syncMOC)
        newClient.user = selfUser
        newClient.remoteIdentifier = "deleteme"
        self.syncMOC.saveOrRollback()
        
        // when
        _ = sut.nextRequest()
        sut.didReceive(nextResponse, forSingleRequest: sut.fetchAllClientsSync)
        XCTAssertTrue(waitForAllGroupsToBeEmpty(withTimeout: 0.2))
        
        // then
        XCTAssertTrue(selfUser.clients.contains(selfClient))
        XCTAssertFalse(selfUser.clients.contains(newClient))
        
    }
}


// MARK: Deleting
extension UserClientRequestStrategyTests {
    
    func testThatItCreatesARequestToDeleteAClient_UpdateStatus() {
        
        // given
        clientRegistrationStatus.mockPhase = .unregistered
        clientUpdateStatus.mockPhase = .deletingClients
        var clients = [
            UserClient.insertNewObject(in: self.syncMOC),
            UserClient.insertNewObject(in: self.syncMOC)
        ]
        clients.forEach{
            $0.remoteIdentifier = "\($0.objectID)"
            $0.user = ZMUser.selfUser(in: self.syncMOC)
        }
        self.syncMOC.saveOrRollback()
        
        // when
        clients[0].markForDeletion()
        sut.notifyChangeTrackers(clients[0])
        
        let nextRequest = self.sut.nextRequest()
        
        // then
        AssertOptionalNotNil(nextRequest) {
            XCTAssertEqual($0.path, "/clients/\(clients[0].remoteIdentifier!)")
            XCTAssertEqual($0.payload as! [String:String], [
                "email" : self.clientUpdateStatus.mockCredentials.email!,
                "password" : self.clientUpdateStatus.mockCredentials.password!
                ])
            XCTAssertEqual($0.method, ZMTransportRequestMethod.methodDELETE)
        }
    }
    
    func testThatItDeletesAClientOnSuccess() {
        
        // given
        var client : UserClient!
        
        self.syncMOC.performGroupedBlockAndWait{
            client =  UserClient.insertNewObject(in: self.syncMOC)
            client.remoteIdentifier = "\(client.objectID)"
            client.user = ZMUser.selfUser(in: self.syncMOC)
            self.syncMOC.saveOrRollback()
            
            let response = ZMTransportResponse(payload: [:] as ZMTransportData, httpStatus: 200, transportSessionError: nil)
            
            // when
            let _ = self.sut.updateUpdatedObject(client, requestUserInfo:nil, response: response, keysToParse:Set(arrayLiteral: ZMUserClientMarkedToDeleteKey))
        }
        XCTAssertTrue(waitForAllGroupsToBeEmpty(withTimeout: 0.5))
        
        XCTAssertTrue(client.isZombieObject)

    }
}



// MARK: - Updating from push events
extension UserClientRequestStrategyTests {
    
    static func payloadForAddingClient(_ clientId : String,
        label : String = "device label",
        time : Date = Date(timeIntervalSince1970: 12345)
        ) -> ZMTransportData {
        
            return [
                "client" : [
                    "id" : clientId,
                    "label" : label,
                    "time" : time.transportString(),
                    "type" : "permanent",
                ],
                "type" : "user.client-add"
            ] as ZMTransportData
    }
    
    static func payloadForDeletingClient(_ clientId : String) -> ZMTransportData {
            
            return [
                "client" : [
                    "id" : clientId,
                ],
                "type" : "user.client-remove"
            ] as ZMTransportData
    }
    
    func testThatItAddsAnIgnoredSelfUserClientWhenReceivingAPush() {
        
        // given
        let selfUser = ZMUser.selfUser(in: self.syncMOC)
        let (selfClient, _) = createClients()
        let clientId = "94766bd92f56923d"
        let clientLabel = "iPhone 23sd Plus Air Pro C"
        let clientTime = Date(timeIntervalSince1970: 1234555)
        
        XCTAssertEqual(selfUser.clients.count, 1)
        let payload: [String : Any] = [
            "id" : "27330a52-bab6-11e5-8183-22000b080265",
            "payload" : [
                UserClientRequestStrategyTests.payloadForAddingClient(clientId, label: clientLabel, time: clientTime)
            ],
            "transient" : false
        ]
        
        let events = ZMUpdateEvent.eventsArray(fromPushChannelData: payload as ZMTransportData)
        guard let event = events!.first else {
            XCTFail()
            return
        }
        
        // when
        self.sut.processEvents([event], liveEvents:true, prefetchResult: .none)
        
        // then
        XCTAssertEqual(selfUser.clients.count, 2)
        guard let newClient = selfUser.clients.filter({ $0 != selfClient}).first else {
            XCTFail()
            return
        }
        XCTAssertEqual(newClient.remoteIdentifier, clientId)
        XCTAssertEqual(newClient.label, clientLabel)
        XCTAssertEqual(newClient.activationDate, clientTime)
        XCTAssertTrue(selfClient.ignoredClients.contains(newClient))
    }
    
    func testThatItAddsASelfUserClientWhenDownloadingAClientEvent() {
        
        // given
        let selfUser = ZMUser.selfUser(in: self.syncMOC)
        let clientId = "94766bd92f56923d"
        
        XCTAssertEqual(selfUser.clients.count, 0)
        let payload = UserClientRequestStrategyTests.payloadForAddingClient(clientId)
        let event = ZMUpdateEvent(fromEventStreamPayload: payload, uuid: nil)!
        
        // when
        self.sut.processEvents([event], liveEvents:false, prefetchResult: .none)
        XCTAssert(waitForAllGroupsToBeEmpty(withTimeout: 0.5))
        self.syncMOC.saveOrRollback()
        
        // then
        XCTAssertEqual(selfUser.clients.count, 1)
        guard let newClient = selfUser.clients.first else {
            XCTFail()
            return
        }
        XCTAssertEqual(newClient.remoteIdentifier, clientId)
    }
    
    func testThatItDoesNotAddASelfUserClientWhenReceivingAPushIfTheClientExistsAlready() {
        
        // given
        let selfUser = ZMUser.selfUser(in: self.syncMOC)
        let existingClient = self.createSelfClient()
        
        XCTAssertEqual(selfUser.clients.count, 1)
        let payload: [String : Any] = [
            "id" : "27330a52-bab6-11e5-8183-22000b080265",
            "payload" : [
                UserClientRequestStrategyTests.payloadForAddingClient(existingClient.remoteIdentifier!)
            ],
            "transient" : false
        ]
        
        let events = ZMUpdateEvent.eventsArray(fromPushChannelData: payload as ZMTransportData)
        guard let event = events!.first else {
            XCTFail()
            return
        }
        
        // when
        self.sut.processEvents([event], liveEvents:true, prefetchResult: .none)
        
        // then
        XCTAssertEqual(selfUser.clients.count, 1)
        guard let newClient = selfUser.clients.first else {
            XCTFail()
            return
        }
        XCTAssertEqual(newClient, existingClient)
    }
    
    func testThatItDeletesASelfClientWhenReceivingAPush() {
        
        // given
        let selfUser = ZMUser.selfUser(in: self.syncMOC)
        let existingClient1 = self.createSelfClient()
        let existingClient2 = UserClient.insertNewObject(in: self.syncMOC)
        existingClient2.user = selfUser
        existingClient2.remoteIdentifier = "aabbcc112233"
        self.syncMOC.saveOrRollback()
        
        XCTAssertEqual(selfUser.clients.count, 2)
        let payload: [String: Any] = [
            "id" : "27330a52-bab6-11e5-8183-22000b080265",
            "payload" : [
                UserClientRequestStrategyTests.payloadForDeletingClient(existingClient2.remoteIdentifier!)
            ],
            "transient" : false
        ]
        
        let events = ZMUpdateEvent.eventsArray(fromPushChannelData: payload as ZMTransportData)
        guard let event = events!.first else {
            XCTFail()
            return
        }
        
        // when
        self.sut.processEvents([event], liveEvents:true, prefetchResult: .none)
        
        // then
        XCTAssertEqual(selfUser.clients.count, 1)
        guard let newClient = selfUser.clients.first else {
            XCTFail()
            return
        }
        XCTAssertEqual(newClient, existingClient1)
    }
    
    func testThatItInvalidatesTheCurrentSelfClientAndWipeCryptoBoxWhenReceivingAPush() {
        
        // given
        let selfUser = ZMUser.selfUser(in: syncMOC)
        let existingClient = createSelfClient()

        var fingerprint : Data?
        syncMOC.zm_cryptKeyStore.encryptionContext.perform { (sessionsDirectory) in
            fingerprint = sessionsDirectory.localFingerprint
        }
        let previousLastPrekey = try? syncMOC.zm_cryptKeyStore.lastPreKey()
        
        XCTAssertEqual(selfUser.clients.count, 1)
        let payload: [String: Any] = [
            "id" : "27330a52-bab6-11e5-8183-22000b080265",
            "payload" : [
                UserClientRequestStrategyTests.payloadForDeletingClient(existingClient.remoteIdentifier!)
            ],
            "transient" : false
        ] as [String : Any]
        
        let events = ZMUpdateEvent.eventsArray(fromPushChannelData: payload as ZMTransportData)
        guard let event = events!.first else { return XCTFail() }
        
        // when
        self.sut.processEvents([event], liveEvents:true, prefetchResult: .none)
        
        // then
        var newFingerprint : Data?
        syncMOC.zm_cryptKeyStore.encryptionContext.perform { (sessionsDirectory) in
            newFingerprint = sessionsDirectory.localFingerprint
        }
        let newLastPrekey = try? syncMOC.zm_cryptKeyStore.lastPreKey()
        
        XCTAssertNotNil(fingerprint)
        XCTAssertNotNil(newFingerprint)
        XCTAssertNotEqual(fingerprint, newFingerprint)
        XCTAssertNil(selfUser.clients.first?.remoteIdentifier)
        XCTAssertNil(syncMOC.persistentStoreMetadata(forKey: ZMPersistedClientIdKey))
        XCTAssertNotNil(fingerprint)
        XCTAssertNotNil(newFingerprint)
        XCTAssertNotEqual(previousLastPrekey, newLastPrekey)
    }
    
    func testThatItCreatesARequestForClientsThatNeedToUploadSignalingKeys() {
        
        // given
        clientRegistrationStatus.mockPhase = .registered

        let existingClient = createSelfClient()
        XCTAssertNil(existingClient.apsVerificationKey)
        XCTAssertNil(existingClient.apsDecryptionKey)
        
        // when
        existingClient.needsToUploadSignalingKeys = true
        existingClient.setLocallyModifiedKeys(Set(arrayLiteral: ZMUserClientNeedsToUpdateSignalingKeysKey))
        self.sut.contextChangeTrackers.forEach{$0.objectsDidChange(Set(arrayLiteral: existingClient))}
        let request = self.sut.nextRequest()
        
        // then
        XCTAssertNotNil(request)
        
        // and when
        let response = ZMTransportResponse(payload: nil, httpStatus: 200, transportSessionError: nil)
        request?.complete(with: response)
        XCTAssertTrue(waitForAllGroupsToBeEmpty(withTimeout: 0.2))
        
        // then
        XCTAssertNotNil(existingClient.apsVerificationKey)
        XCTAssertNotNil(existingClient.apsDecryptionKey)
        XCTAssertFalse(existingClient.needsToUploadSignalingKeys)
        XCTAssertFalse(existingClient.hasLocalModifications(forKey: ZMUserClientNeedsToUpdateSignalingKeysKey))

    }
    
    func testThatItRetriesOnceWhenUploadSignalingKeysFails() {
        
        // given
        clientRegistrationStatus.mockPhase = .registered
        
        let existingClient = createSelfClient()
        XCTAssertNil(existingClient.apsVerificationKey)
        XCTAssertNil(existingClient.apsDecryptionKey)
        
        existingClient.needsToUploadSignalingKeys = true
        existingClient.setLocallyModifiedKeys(Set(arrayLiteral: ZMUserClientNeedsToUpdateSignalingKeysKey))
        self.sut.contextChangeTrackers.forEach{$0.objectsDidChange(Set(arrayLiteral: existingClient))}
        
        // when
        let request = self.sut.nextRequest()
        XCTAssertNotNil(request)
        let badResponse = ZMTransportResponse(payload: ["label": "bad-request"] as ZMTransportData, httpStatus: 400, transportSessionError: nil)

        request?.complete(with: badResponse)
        XCTAssertTrue(waitForAllGroupsToBeEmpty(withTimeout: 0.2))
        
        // and when
        let secondRequest = self.sut.nextRequest()
        XCTAssertNotNil(secondRequest)
        let success = ZMTransportResponse(payload: nil, httpStatus: 200, transportSessionError: nil)

        request?.complete(with: success)
        XCTAssertTrue(waitForAllGroupsToBeEmpty(withTimeout: 0.2))
        
        // and when
        let thirdRequest = self.sut.nextRequest()
        XCTAssertNil(thirdRequest)
        
    }

}

extension UserClientRequestStrategy {
    
    func notifyChangeTrackers(_ object: ZMManagedObject) {
        self.contextChangeTrackers.forEach { $0.objectsDidChange(Set([object])) }
    }
}<|MERGE_RESOLUTION|>--- conflicted
+++ resolved
@@ -42,13 +42,9 @@
     override func setUp() {
         super.setUp()
 
-<<<<<<< HEAD
-        self.spyKeyStore = SpyUserClientKeyStore(in: sharedContainerURL, accountIdentifier:accountIdentifier)
-        cookieStorage = ZMPersistentCookieStorage(forServerName: "myServer")
-=======
-        self.spyKeyStore = SpyUserClientKeyStore(in: UserClientKeysStore.otrDirectoryURL)
-        cookieStorage = ZMPersistentCookieStorage(forServerName: "myServer", userIdentifier: .create())
->>>>>>> 8b55de57
+        self.spyKeyStore = SpyUserClientKeyStore(in: sharedContainerURL, accountIdentifier: accountIdentifier)
+        cookieStorage = ZMPersistentCookieStorage(forServerName: "myServer", userIdentifier: accountIdentifier)
+
         clientRegistrationStatus = ZMMockClientRegistrationStatus(managedObjectContext: self.syncMOC, cookieStorage: cookieStorage, registrationStatusDelegate: nil)
         clientUpdateStatus = ZMMockClientUpdateStatus(syncManagedObjectContext: self.syncMOC)
         sut = UserClientRequestStrategy(clientRegistrationStatus: clientRegistrationStatus, clientUpdateStatus:clientUpdateStatus, context: self.syncMOC, userKeysStore: self.spyKeyStore)
