//
// Wire
// Copyright (C) 2016 Wire Swiss GmbH
//
// This program is free software: you can redistribute it and/or modify
// it under the terms of the GNU General Public License as published by
// the Free Software Foundation, either version 3 of the License, or
// (at your option) any later version.
//
// This program is distributed in the hope that it will be useful,
// but WITHOUT ANY WARRANTY; without even the implied warranty of
// MERCHANTABILITY or FITNESS FOR A PARTICULAR PURPOSE. See the
// GNU General Public License for more details.
//
// You should have received a copy of the GNU General Public License
// along with this program. If not, see http://www.gnu.org/licenses/.
//


import WireSyncEngine
import WireUtilities
import WireTesting
import WireCryptobox
import WireMockTransport
import WireDataModel

class UserClientRequestFactoryTests: MessagingTest {
    
    var sut: UserClientRequestFactory!
    var authenticationStatus: ZMAuthenticationStatus!
    var spyKeyStore: SpyUserClientKeyStore!
    
    override func setUp() {
        super.setUp()
<<<<<<< HEAD
        self.spyKeyStore = SpyUserClientKeyStore(in: sharedContainerURL, accountIdentifier: accountIdentifier)
        self.authenticationStatus = MockAuthenticationStatus(cookie: nil);
=======
        self.spyKeyStore = SpyUserClientKeyStore(in: UserClientKeysStore.otrDirectoryURL)
        self.authenticationStatus = MockAuthenticationStatus();
>>>>>>> a0c1595f
        self.sut = UserClientRequestFactory(keysStore: self.spyKeyStore)
    }
    
    override func tearDown() {
        try? FileManager.default.removeItem(at: spyKeyStore.cryptoboxDirectoryURL)  
        
        self.authenticationStatus = nil
        self.sut = nil
        self.spyKeyStore = nil
        super.tearDown()
    }

    func expectedKeyPayloadForClientPreKeys(_ client : UserClient) -> [[String : Any]] {
        let generatedKeys = self.spyKeyStore.lastGeneratedKeys
        let expectedPrekeys : [[String: Any]] = generatedKeys.map { (key: (id: UInt16, prekey: String)) in
            return ["key": key.prekey, "id": NSNumber(value: key.id)]
        }
        return expectedPrekeys
    }
    
    func testThatItCreatesRegistrationRequestWithEmailCorrectly() {
        //given
        let client = UserClient.insertNewObject(in: self.syncMOC)
        let credentials = ZMEmailCredentials(email: "some@example.com", password: "123")
        
        //when
        guard let request = try? sut.registerClientRequest(client, credentials: credentials, cookieLabel: "mycookie") else {
            XCTFail()
            return
        }
        
        //then
        guard let transportRequest = request.transportRequest else { return XCTFail("Should return non nil request") }
        guard let payload = transportRequest.payload?.asDictionary() as? [String: NSObject] else { return XCTFail("Request should contain payload") }
        
        guard let type = payload["type"] as? String, type == ZMUserClientTypePermanent else { return XCTFail("Client type should be 'permanent'") }
        guard let password = payload["password"] as? String, password == credentials.password else { return XCTFail("Payload should contain password") }
        
        guard let lastPreKey = self.spyKeyStore.lastGeneratedLastPrekey else {
            XCTFail()
            return
        }
        
        guard let lastKeyPayload = payload["lastkey"] as? [String: Any] else { return XCTFail() }
        XCTAssertEqual(lastKeyPayload["key"] as? String, lastPreKey)
        XCTAssertEqual(lastKeyPayload["id"] as? NSNumber, NSNumber(value: CBOX_LAST_PREKEY_ID))

        guard let preKeysPayloadData = payload["prekeys"] as? [[String: Any]] else  { return XCTFail("Payload should contain prekeys") }
        zip(preKeysPayloadData, expectedKeyPayloadForClientPreKeys(client)).forEach { (lhs, rhs) in
            XCTAssertEqual(lhs["key"] as? String, rhs["key"] as? String)
            XCTAssertEqual(lhs["id"] as? UInt16, rhs["id"] as? UInt16)
        }

        guard let apnsKeysPayload = payload["sigkeys"] as? [String: NSObject] else {return XCTFail("Payload should contain apns keys")}
        XCTAssertNotNil(apnsKeysPayload["enckey"], "Payload should contain apns enc key")
        XCTAssertNotNil(apnsKeysPayload["mackey"], "Payload should contain apns mac key")
    }
    
    func testThatItCreatesRegistrationRequestWithPhoneCredentialsCorrectly() {
        //given
        let client = UserClient.insertNewObject(in: self.syncMOC)
        
        //when
        let upstreamRequest : ZMUpstreamRequest
        do {
            upstreamRequest = try sut.registerClientRequest(client, credentials: nil, cookieLabel: "mycookie")
        } catch {
            return XCTFail("error should be nil \(error)")
            
        }
        
        //then
        guard let request = upstreamRequest.transportRequest else { return XCTFail("Request should not be nil") }
        XCTAssertEqual(request.path, "/clients", "Should create request with correct path")
        XCTAssertEqual(request.method, ZMTransportRequestMethod.methodPOST, "Should create POST request")
        guard let payload = request.payload?.asDictionary() as? [String: NSObject] else { return XCTFail("Request should contain payload") }
        XCTAssertEqual(payload["type"] as? String, ZMUserClientTypePermanent, "Client type should be 'permanent'")
        XCTAssertNil(payload["password"])
        
        let lastPreKey = try! self.spyKeyStore.lastPreKey()
        
        guard let lastKeyPayload = payload["lastkey"] as? [String: Any] else { return XCTFail("Payload should contain last prekey") }
        XCTAssertEqual(lastKeyPayload["key"] as? String, lastPreKey)
        XCTAssertEqual(lastKeyPayload["id"] as? NSNumber, NSNumber(value: CBOX_LAST_PREKEY_ID))
        
        guard let preKeysPayloadData = payload["prekeys"] as? [[String: Any]] else { return XCTFail("Payload should contain prekeys") }
        
        zip(preKeysPayloadData, expectedKeyPayloadForClientPreKeys(client)).forEach { (lhs, rhs) in
            XCTAssertEqual(lhs["key"] as? String, rhs["key"] as? String)
            XCTAssertEqual(lhs["id"] as? UInt16, rhs["id"] as? UInt16)
        }

        guard let signalingKeys = payload["sigkeys"] as? [String: NSObject] else { return XCTFail("Payload should contain apns keys") }
        XCTAssertNotNil(signalingKeys["enckey"], "Payload should contain apns enc key")
        XCTAssertNotNil(signalingKeys["mackey"], "Payload should contain apns mac key")
    }
    
    func testThatItReturnsNilForRegisterClientRequestIfCanNotGeneratePreKyes() {
        //given
        let client = UserClient.insertNewObject(in: self.syncMOC)
        self.spyKeyStore.failToGeneratePreKeys = true
        
        let credentials = ZMEmailCredentials(email: "some@example.com", password: "123")
        
        //when
        let request = try? sut.registerClientRequest(client, credentials: credentials, cookieLabel: "mycookie")
        
        XCTAssertNil(request, "Should not return request if client fails to generate prekeys")
    }
    
    func testThatItReturnsNilForRegisterClientRequestIfCanNotGenerateLastPreKey() {
        //given
        let client = UserClient.insertNewObject(in: self.syncMOC)
        self.spyKeyStore.failToGenerateLastPreKey = true
        
        let credentials = ZMEmailCredentials(email: "some@example.com", password: "123")
        
        //when
        let request = try? sut.registerClientRequest(client, credentials: credentials, cookieLabel: "mycookie")
        
        XCTAssertNil(request, "Should not return request if client fails to generate last prekey")
    }
    
    func testThatItCreatesUpdateClientRequestCorrectlyWhenStartingFromPrekey0() {
        
        //given
        let client = UserClient.insertNewObject(in: self.syncMOC)
        client.remoteIdentifier = UUID.create().transportString()
        
        //when
        let request = try! sut.updateClientPreKeysRequest(client)
        
        AssertOptionalNotNil(request.transportRequest, "Should return non nil request") { request in
            
            XCTAssertEqual(request.path, "/clients/\(client.remoteIdentifier!)", "Should create request with correct path")
            XCTAssertEqual(request.method, ZMTransportRequestMethod.methodPUT, "Should create POST request")
            
            AssertOptionalNotNil(request.payload?.asDictionary() as? [String: NSObject], "Request should contain payload") { payload in
                
                let preKeysPayloadData = payload["prekeys"] as? [[NSString: Any]]
                AssertOptionalNotNil(preKeysPayloadData, "Payload should contain prekeys") { data in
                    zip(data, expectedKeyPayloadForClientPreKeys(client)).forEach { (lhs, rhs) in
                        XCTAssertEqual(lhs["key"] as? String, rhs["key"] as? String)
                        XCTAssertEqual(lhs["id"] as? UInt16, rhs["id"] as? UInt16)
                    }
                }
            }
        }
    }
    
    func testThatItCreatesUpdateClientRequestCorrectlyWhenStartingFromPrekey400() {
        
        //given
        let client = UserClient.insertNewObject(in: self.syncMOC)
        client.remoteIdentifier = UUID.create().transportString()
        client.preKeysRangeMax = 400
        
        //when
        let request = try! sut.updateClientPreKeysRequest(client)
        
        AssertOptionalNotNil(request.transportRequest, "Should return non nil request") { request in
            
            XCTAssertEqual(request.path, "/clients/\(client.remoteIdentifier!)", "Should create request with correct path")
            XCTAssertEqual(request.method, ZMTransportRequestMethod.methodPUT, "Should create POST request")
            
            AssertOptionalNotNil(request.payload?.asDictionary() as? [String: NSObject], "Request should contain payload") { payload in
                
                let preKeysPayloadData = payload["prekeys"] as? [[NSString: Any]]
                AssertOptionalNotNil(preKeysPayloadData, "Payload should contain prekeys") { data in
                    zip(data, expectedKeyPayloadForClientPreKeys(client)).forEach { (lhs, rhs) in
                        XCTAssertEqual(lhs["key"] as? String, rhs["key"] as? String)
                        XCTAssertEqual(lhs["id"] as? UInt16, rhs["id"] as? UInt16)
                    }
                }
            }
        }
    }

    
    func testThatItReturnsNilForUpdateClientRequestIfCanNotGeneratePreKeys() {
        
        //given
        let client = UserClient.insertNewObject(in: self.syncMOC)
        self.spyKeyStore.failToGeneratePreKeys = true

        client.remoteIdentifier = UUID.create().transportString()
        
        //when
        let request = try? sut.updateClientPreKeysRequest(client)
        
        XCTAssertNil(request, "Should not return request if client fails to generate prekeys")
    }
    
    func testThatItDoesNotReturnRequestIfClientIsNotSynced() {
        //given
        let client = UserClient.insertNewObject(in: self.syncMOC)
        
        // when
        do {
            _ = try sut.updateClientPreKeysRequest(client)
        }
        catch let error {
            XCTAssertNotNil(error, "Should not return request if client does not have remoteIdentifier")
        }
        
    }
    
    func testThatItCreatesARequestToDeleteAClient() {
        
        // given
        let email = "foo@example.com"
        let password = "gfsgdfgdfgdfgdfg"
        let credentials = ZMEmailCredentials(email: email, password: password)
        let client = UserClient.insertNewObject(in: self.syncMOC)
        client.remoteIdentifier = "\(client.objectID)"
        self.syncMOC.saveOrRollback()
        
        // when
        let nextRequest = sut.deleteClientRequest(client, credentials: credentials)
        
        // then
        AssertOptionalNotNil(nextRequest) {
            XCTAssertEqual($0.transportRequest.path, "/clients/\(client.remoteIdentifier!)")
            XCTAssertEqual($0.transportRequest.payload as! [String:String], [
                "email" : email,
                "password" : password
                ])
            XCTAssertEqual($0.transportRequest.method, ZMTransportRequestMethod.methodDELETE)
        }
    }
    
}
<|MERGE_RESOLUTION|>--- conflicted
+++ resolved
@@ -32,13 +32,8 @@
     
     override func setUp() {
         super.setUp()
-<<<<<<< HEAD
         self.spyKeyStore = SpyUserClientKeyStore(in: sharedContainerURL, accountIdentifier: accountIdentifier)
         self.authenticationStatus = MockAuthenticationStatus(cookie: nil);
-=======
-        self.spyKeyStore = SpyUserClientKeyStore(in: UserClientKeysStore.otrDirectoryURL)
-        self.authenticationStatus = MockAuthenticationStatus();
->>>>>>> a0c1595f
         self.sut = UserClientRequestFactory(keysStore: self.spyKeyStore)
     }
     
