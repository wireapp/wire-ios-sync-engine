--- conflicted
+++ resolved
@@ -25,27 +25,18 @@
 @objcMembers public final class ApplicationMock: NSObject {
 
     public var applicationState: UIApplication.State = .active
-<<<<<<< HEAD
-    
     public var deviceToken: Data?
     public var userSession: ZMUserSession?
-    
-=======
 
->>>>>>> b8beac50
     /// Records calls to `registerForRemoteNotification`
     public var registerForRemoteNotificationCount: Int = 0
 
     /// The current badge icon number
     public var applicationIconBadgeNumber: Int = 0
-<<<<<<< HEAD
-    
+
     // Returns YES if the application is currently registered for remote notifications
     public var isRegisteredForRemoteNotifications: Bool = false
     
-=======
-
->>>>>>> b8beac50
     /// Records calls to `setMinimumBackgroundFetchInterval`
     public var minimumBackgroundFetchInverval: TimeInterval = UIApplication.backgroundFetchIntervalNever
 
