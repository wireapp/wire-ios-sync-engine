//
// Wire
// Copyright (C) 2016 Wire Swiss GmbH
//
// This program is free software: you can redistribute it and/or modify
// it under the terms of the GNU General Public License as published by
// the Free Software Foundation, either version 3 of the License, or
// (at your option) any later version.
//
// This program is distributed in the hope that it will be useful,
// but WITHOUT ANY WARRANTY; without even the implied warranty of
// MERCHANTABILITY or FITNESS FOR A PARTICULAR PURPOSE. See the
// GNU General Public License for more details.
//
// You should have received a copy of the GNU General Public License
// along with this program. If not, see http://www.gnu.org/licenses/.
//

@testable import WireSyncEngine

class LocalNotificationDispatcherCallingTests : MessagingTest {
    
    var sut : LocalNotificationDispatcher!
    var sender : ZMUser!
    var conversation : ZMConversation!
    
    override func setUp() {
        super.setUp()
        
        sut = LocalNotificationDispatcher(in: syncMOC,
                                          foregroundNotificationDelegate: MockForegroundNotificationDelegate(),
                                          application: application,
<<<<<<< HEAD
                                          userSession: mockUserSession)
        
=======
                                          operationStatus: self.mockUserSession.operationStatus!)

>>>>>>> e71d2271
        self.application.applicationState = .background
        syncMOC.performGroupedBlockAndWait {
            let sender = ZMUser.insertNewObject(in: self.syncMOC)
            sender.name = "Callie"
            sender.remoteIdentifier = UUID()
            
            self.sender = sender
            
            let conversation = ZMConversation.insertNewObject(in: self.syncMOC)
            conversation.conversationType = .oneOnOne
            conversation.remoteIdentifier = UUID()
            conversation.internalAddParticipants(Set<ZMUser>(arrayLiteral:sender), isAuthoritative: true)
            
            self.conversation = conversation
            
            ZMUser.selfUser(in: self.syncMOC).remoteIdentifier = UUID()
        }
    }
    
    override func tearDown() {
        sut.tearDown()
        sut = nil
        sender = nil
        conversation = nil
        super.tearDown()
    }
    
    func testThatMissedCallCreatesCallingNotification() {
        // when
        sut.processMissedCall(in: conversation, sender: sender)
        
        // then
        XCTAssertEqual(sut.callingNotifications.notifications.count, 1)
        XCTAssertEqual(application.scheduledLocalNotifications.count, 1)
    }
    
    func testThatIncomingCallCreatesCallingNotification() {
        // when
        sut.process(callState: .incoming(video: false, shouldRing: true, degraded: false), in: conversation, sender: sender)
        
        // then
        XCTAssertEqual(sut.callingNotifications.notifications.count, 1)
        XCTAssertEqual(application.scheduledLocalNotifications.count, 1)
    }
    
    func testThatIgnoredCallStatesDoesNotCreateCallingNotifications() {
        
        let ignoredCallStates : [CallState] = [.established, .answered(degraded: false), .outgoing(degraded: false), .none, .unknown]
        
        for ignoredCallState in ignoredCallStates {
            // when
            sut.process(callState: ignoredCallState, in: conversation, sender: sender)
            
            // then
            XCTAssertEqual(sut.callingNotifications.notifications.count, 0)
            XCTAssertEqual(application.scheduledLocalNotifications.count, 0)
        }
    }
    
    func testThatIncomingCallIsReplacedByCanceledCallNotification() {
        // given 
        sut.process(callState: .incoming(video: false, shouldRing: true, degraded: false), in: conversation, sender: sender)
        XCTAssertEqual(sut.callingNotifications.notifications.count, 1)
        XCTAssertEqual(application.scheduledLocalNotifications.count, 1)
        let incomingCallNotification = application.scheduledLocalNotifications.first
        
        // when
        sut.processMissedCall(in: conversation, sender: sender)
        
        // then
        XCTAssertEqual(sut.callingNotifications.notifications.count, 1)
        XCTAssertEqual(application.scheduledLocalNotifications.count, 2)
        XCTAssertEqual(application.cancelledLocalNotifications, (incomingCallNotification != nil) ? [incomingCallNotification!] : [UILocalNotification]())
    }
    
    func testThatIncomingCallIsClearedWhenCallIsAnsweredElsewhere() {
        // given
        sut.process(callState: .incoming(video: false, shouldRing: true, degraded: false), in: conversation, sender: sender)
        XCTAssertEqual(sut.callingNotifications.notifications.count, 1)
        XCTAssertEqual(application.scheduledLocalNotifications.count, 1)
        let incomingCallNotification = application.scheduledLocalNotifications.first
        
        // when
        sut.process(callState: .terminating(reason: .anweredElsewhere), in: conversation, sender: sender)
        
        // then
        XCTAssertEqual(sut.callingNotifications.notifications.count, 0)
        XCTAssertEqual(application.scheduledLocalNotifications.count, 1)
        XCTAssertEqual(application.cancelledLocalNotifications, (incomingCallNotification != nil) ? [incomingCallNotification!] : [UILocalNotification]())
    }
    
}<|MERGE_RESOLUTION|>--- conflicted
+++ resolved
@@ -30,13 +30,7 @@
         sut = LocalNotificationDispatcher(in: syncMOC,
                                           foregroundNotificationDelegate: MockForegroundNotificationDelegate(),
                                           application: application,
-<<<<<<< HEAD
-                                          userSession: mockUserSession)
-        
-=======
                                           operationStatus: self.mockUserSession.operationStatus!)
-
->>>>>>> e71d2271
         self.application.applicationState = .background
         syncMOC.performGroupedBlockAndWait {
             let sender = ZMUser.insertNewObject(in: self.syncMOC)
@@ -101,7 +95,7 @@
         sut.process(callState: .incoming(video: false, shouldRing: true, degraded: false), in: conversation, sender: sender)
         XCTAssertEqual(sut.callingNotifications.notifications.count, 1)
         XCTAssertEqual(application.scheduledLocalNotifications.count, 1)
-        let incomingCallNotification = application.scheduledLocalNotifications.first
+        let incomingCallNotification = application.scheduledLocalNotifications.first!
         
         // when
         sut.processMissedCall(in: conversation, sender: sender)
@@ -109,7 +103,7 @@
         // then
         XCTAssertEqual(sut.callingNotifications.notifications.count, 1)
         XCTAssertEqual(application.scheduledLocalNotifications.count, 2)
-        XCTAssertEqual(application.cancelledLocalNotifications, (incomingCallNotification != nil) ? [incomingCallNotification!] : [UILocalNotification]())
+        XCTAssertEqual(application.cancelledLocalNotifications, [incomingCallNotification])
     }
     
     func testThatIncomingCallIsClearedWhenCallIsAnsweredElsewhere() {
@@ -117,7 +111,7 @@
         sut.process(callState: .incoming(video: false, shouldRing: true, degraded: false), in: conversation, sender: sender)
         XCTAssertEqual(sut.callingNotifications.notifications.count, 1)
         XCTAssertEqual(application.scheduledLocalNotifications.count, 1)
-        let incomingCallNotification = application.scheduledLocalNotifications.first
+        let incomingCallNotification = application.scheduledLocalNotifications.first!
         
         // when
         sut.process(callState: .terminating(reason: .anweredElsewhere), in: conversation, sender: sender)
@@ -125,7 +119,7 @@
         // then
         XCTAssertEqual(sut.callingNotifications.notifications.count, 0)
         XCTAssertEqual(application.scheduledLocalNotifications.count, 1)
-        XCTAssertEqual(application.cancelledLocalNotifications, (incomingCallNotification != nil) ? [incomingCallNotification!] : [UILocalNotification]())
+        XCTAssertEqual(application.cancelledLocalNotifications, [incomingCallNotification])
     }
     
 }