//
// Wire
// Copyright (C) 2017 Wire Swiss GmbH
//
// This program is free software: you can redistribute it and/or modify
// it under the terms of the GNU General Public License as published by
// the Free Software Foundation, either version 3 of the License, or
// (at your option) any later version.
//
// This program is distributed in the hope that it will be useful,
// but WITHOUT ANY WARRANTY; without even the implied warranty of
// MERCHANTABILITY or FITNESS FOR A PARTICULAR PURPOSE. See the
// GNU General Public License for more details.
//
// You should have received a copy of the GNU General Public License
// along with this program. If not, see http://www.gnu.org/licenses/.
//


@testable import WireSyncEngine
import XCTest

class LocalNotificationDispatcherTests: MessagingTest {
    
    var sut: LocalNotificationDispatcher!
    var conversation1: ZMConversation!
    var conversation2: ZMConversation!
    
    var user1: ZMUser!
    var user2: ZMUser!
    
    var selfUser: ZMUser {
        return ZMUser.selfUser(in: self.syncMOC)
    }
    
    override func setUp() {
        super.setUp()
        self.sut = LocalNotificationDispatcher(in: self.syncMOC,
                                               application: self.application)
        
        syncMOC.performGroupedBlockAndWait {
            self.user1 = ZMUser.insertNewObject(in: self.syncMOC)
            self.user2 = ZMUser.insertNewObject(in: self.syncMOC)
            self.user1.remoteIdentifier = UUID.create()
            self.user1.name = "User 1"
            self.user2.remoteIdentifier = UUID.create()
            self.user2.name = "User 2"
            self.conversation1 = ZMConversation.insertNewObject(in: self.syncMOC)
            self.conversation1.userDefinedName = "Conversation 1"
            self.conversation2 = ZMConversation.insertNewObject(in: self.syncMOC)
            self.conversation2.userDefinedName = "Conversation 2"
            [self.conversation1!, self.conversation2!].forEach {
                $0.conversationType = .group
                $0.remoteIdentifier = UUID.create()
                $0.addParticipant(self.user1)
            }
            self.conversation2.addParticipant(self.user2)
            
            self.selfUser.remoteIdentifier = UUID.create()
        }
        XCTAssert(waitForAllGroupsToBeEmpty(withTimeout: 0.5))
        
    }
    
    override func tearDown() {
        self.user1 = nil
        self.user2 = nil
        self.conversation1 = nil
        self.conversation2 = nil
        self.sut.tearDown()
        self.sut = nil
        super.tearDown()
    }
}


extension LocalNotificationDispatcherTests {

    func testThatItCreatesNotificationFromMessages() {
        // GIVEN
        let text = UUID.create().transportString()
        let message = self.conversation1.appendMessage(withText: text) as! ZMClientMessage
        message.sender = self.user1
        
        // WHEN
        self.sut.process(message)
        XCTAssertTrue(self.waitForAllGroupsToBeEmpty(withTimeout: 0.5))
        
        // THEN
        guard self.application.scheduledLocalNotifications.count == 1 else {
            return XCTFail("Wrong number of notifications")
        }
        guard let notification = self.application.scheduledLocalNotifications.first else { return XCTFail() }
        XCTAssertTrue(notification.alertBody!.contains(text))
    }

    func testThatItAddsNotificationOfDifferentConversationsToTheList() {
        
        // GIVEN
        let message1 = self.conversation1.appendMessage(withText: "foo1") as! ZMClientMessage
        message1.sender = self.user1
        let message2 = self.conversation2.appendMessage(withText: "boo2") as! ZMClientMessage
        message2.sender = self.user2
        
        // WHEN
        self.sut.process(message1)
        self.sut.process(message2)
        XCTAssertTrue(self.waitForAllGroupsToBeEmpty(withTimeout: 0.5))
        
        // THEN
        guard self.application.scheduledLocalNotifications.count == 2 else {
            return XCTFail("Wrong number of notifications")
        }
        XCTAssertEqual(self.application.scheduledLocalNotifications[0].conversation(in: self.syncMOC), self.conversation1)
        XCTAssertEqual(self.application.scheduledLocalNotifications[1].conversation(in: self.syncMOC), self.conversation2)
    }
    
    func testThatItDoesNotCreateANotificationForAnUnsupportedEventType() {
        // GIVEN
        let event = self.event(withPayload: nil, in: self.conversation1, type: EventConversationTyping)!
        
        // WHEN
        self.sut.didReceive(events: [event], conversationMap: [:], id: UUID.create())
        
        // THEN
        XCTAssertEqual(self.application.scheduledLocalNotifications.count, 0)
    }
    
    func testThatItDoesNotCancelNotificationsForCallStateSelfUserIdleEvents() {
        // GIVEN
        let callEvent = self.callStateEvent(in: self.conversation2,
                                            joinedUsers:[self.user1],
                                            videoSendingUsers: [],
                                            sequence: 1,
                                            session: "session1"
                                            )!
        let selfUserDoesNotJoinCallEvent = self.callStateEvent(in: self.conversation2,
                                                               joinedUsers: [self.user1, self.user2],
                                                               videoSendingUsers: [],
                                                               sequence: 2,
                                                               session: "session1"
                                                               )!
        self.sut.didReceive(events: [callEvent],
                            conversationMap: [:],
                            id: UUID.create())
        XCTAssertTrue(self.waitForAllGroupsToBeEmpty(withTimeout: 0.5))
        self.conversation2.mutableOrderedSetValue(forKey: "callParticipants").add(self.user1)
        
        // WHEN
        self.sut.didReceive(events: [selfUserDoesNotJoinCallEvent],
                            conversationMap: [:],
                            id: UUID.create())
        XCTAssertTrue(self.waitForAllGroupsToBeEmpty(withTimeout: 0.5))
        
        // THEN
        XCTAssertEqual(self.application.scheduledLocalNotifications.count, 1)
        guard self.application.scheduledLocalNotifications.count > 0 else {
            return XCTFail("Wrong number of notifications")
        }
        XCTAssertEqual(self.application.scheduledLocalNotifications[0].conversation(in: self.syncMOC), self.conversation2)
    }
    
    func testThatItCancelsNotificationsWhenReceivingANotificationThatTheCallWasIgnored() {
        
        // GIVEN
        let callEvent = self.callStateEvent(in: self.conversation2,
                                            joinedUsers: [self.user1],
                                            videoSendingUsers: [],
                                            sequence: 1,
                                            session:"session1")!
        self.conversation2.isIgnoringCall = true
        self.sut.didReceive(events: [callEvent],
                            conversationMap: [:],
                            id: UUID.create())
        
        // WHEN
        NotificationCenter.default.post(
            name: Notification.Name(rawValue:LocalNotificationDispatcher.ZMConversationCancelNotificationForIncomingCallNotificationName),
            object: self.conversation2)
        XCTAssertTrue(self.waitForAllGroupsToBeEmpty(withTimeout: 0.5))
        
        // THEN
        XCTAssertEqual(self.application.scheduledLocalNotifications.count, 1)
        XCTAssertEqual(self.application.cancelledLocalNotifications.count, self.application.scheduledLocalNotifications.count)
        
    }
    
    func testThatWhenFailingAMessageItSchedulesANotification() {
        self.syncMOC.performGroupedBlockAndWait {
            // GIVEN
            let message = self.conversation1.appendMessage(withText: "bar") as! ZMClientMessage
            message.sender = self.user1
            
            // WHEN
            self.sut.didFailToSend(message)
            
            // THEN
            XCTAssertEqual(self.application.scheduledLocalNotifications.count, 1)
            
        }
    }
    
    func testThatItCancelsAllNotificationsForFailingMessagesWhenCancelingAllNotifications() {
        
        // GIVEN
        let note1 = ZMLocalNotificationForExpiredMessage(conversation: self.conversation1)
        let note2 = ZMLocalNotificationForExpiredMessage(conversation: self.conversation1)
        self.sut.eventNotifications.addObject(note1)
        self.sut.failedMessageNotification.addObject(note2)
        
        // WHEN
        self.sut.cancelAllNotifications()
        
        // THEN
        XCTAssertEqual(self.application.cancelledLocalNotifications, note1.uiNotifications + note2.uiNotifications)
    }

    func testThatItCancelsNotificationsForFailingMessagesWhenCancelingNotificationsForASpecificConversation() {
        
        // GIVEN
        let note1 = ZMLocalNotificationForExpiredMessage(conversation: self.conversation1)
        let note2 = ZMLocalNotificationForExpiredMessage(conversation: self.conversation2)
        let note3 = ZMLocalNotificationForExpiredMessage(conversation: self.conversation1)
        let note4 = ZMLocalNotificationForExpiredMessage(conversation: self.conversation2)
        self.sut.eventNotifications.addObject(note1)
        self.sut.eventNotifications.addObject(note2)
        self.sut.failedMessageNotification.addObject(note3)
        self.sut.failedMessageNotification.addObject(note4)
        
        // WHEN
        self.sut.cancelNotification(for: self.conversation1)
        
        // THEN
        XCTAssertEqual(self.application.cancelledLocalNotifications, note1.uiNotifications + note3.uiNotifications)
        
    }
    
    func testThatItCancelsReadNotificationsIfTheLastReadChanges() {
        // GIVEN
        let message = self.conversation1.appendMessage(withText: "foo") as! ZMClientMessage
        message.sender = self.user1
        let note1 = ZMLocalNotificationForMessage(message: message, application: self.application)!
        let note2 = ZMLocalNotificationForExpiredMessage(conversation: self.conversation1)
        self.sut.eventNotifications.addObject(note1)
        self.sut.eventNotifications.addObject(note2)
        
        // WHEN
        self.conversation1.updateLastReadServerTimeStampIfNeeded(withTimeStamp: Date(timeIntervalSinceNow: 1000), andSync: false)
        XCTAssertTrue(self.waitForAllGroupsToBeEmpty(withTimeout: 0.5))
        
        // THEN
<<<<<<< HEAD
        XCTAssertEqual(Set(self.application.cancelledLocalNotifications), Set(note2.uiNotifications + note1.uiNotifications))
=======
        XCTAssertEqual(Set(self.application.cancelledLocalNotifications), Set([note2.uiNotifications, note1.uiNotifications].flatMap { $0 }))
        
>>>>>>> 6b1e6db4
    }
    
    func testThatItSchedulesADefaultNotificationIfContentShouldNotBeVisible() {
        // GIVEN
        self.syncMOC.setPersistentStoreMetadata(NSNumber(value: true), key: LocalNotificationDispatcher.ZMShouldHideNotificationContentKey)
        self.syncMOC.saveOrRollback()
        let message = self.conversation1.appendMessage(withText: "foo") as! ZMClientMessage
        message.sender = self.user1
        
        // WHEN
        self.sut.process(message)
        XCTAssertTrue(self.waitForAllGroupsToBeEmpty(withTimeout: 0.5))
        
        // THEN
        guard self.application.scheduledLocalNotifications.count == 1 else {
            return XCTFail("Wrong number of notifications")
        }
        XCTAssertEqual(self.application.scheduledLocalNotifications[0].alertBody, ZMPushStringDefault.localizedStringForPushNotification())
        XCTAssertEqual(self.application.scheduledLocalNotifications[0].soundName, "new_message_apns.caf")
        
    }
    
    func testThatItDoesNotCreateNotificationForTwoMessageEventsWithTheSameNonce() {
        
        // GIVEN
        let message = self.conversation1.appendMessage(withText: "foobar") as! ZMClientMessage
        message.sender = self.user1
        
        // WHEN
        self.sut.process(message)
        XCTAssertTrue(self.waitForAllGroupsToBeEmpty(withTimeout: 0.5))
        
        // THEN
        guard self.sut.messageNotifications.notifications.count == 1,
            self.application.scheduledLocalNotifications.count == 1 else {
                return XCTFail()
        }
        
        // WHEN 
        self.sut.process(message)
        XCTAssertTrue(self.waitForAllGroupsToBeEmpty(withTimeout: 0.5))
        
        // THEN
        XCTAssertEqual(self.sut.messageNotifications.notifications.count, 1)
        XCTAssertEqual(self.application.scheduledLocalNotifications.count, 1)
    }
    
    func testThatItDoesNotCreateNotificationForFileUploadEventsWithTheSameNonce() {
        
        // GIVEN
        let url = Bundle(for: LocalNotificationDispatcherTests.self).url(forResource: "video", withExtension: "mp4")
        let audioMetadata = ZMAudioMetadata(fileURL: url!, duration: 100)
        let message = self.conversation1.appendMessage(with: audioMetadata) as! ZMAssetClientMessage
        message.sender = self.user1
        
        // WHEN
        self.sut.process(message)
        XCTAssertTrue(self.waitForAllGroupsToBeEmpty(withTimeout: 0.5))
        
        // THEN
        XCTAssertEqual(self.sut.messageNotifications.notifications.count, 1)
        XCTAssertEqual(self.application.scheduledLocalNotifications.count, 1)
        
        // WHEN
        self.sut.process(message)
        XCTAssertTrue(self.waitForAllGroupsToBeEmpty(withTimeout: 0.5))

        // THEN
        XCTAssertEqual(self.sut.messageNotifications.notifications.count, 1)
        XCTAssertEqual(self.application.scheduledLocalNotifications.count, 1)
    }
}



// MARK: - Helpers
extension LocalNotificationDispatcherTests {
    
    func payloadForSelfUserJoiningCall(in conversation: ZMConversation, state: String) -> [String: Any] {
        return [
            "type": "call.state",
            "conversation": conversation.remoteIdentifier!.transportString(),
            "self": [String:Any](),
            "participants": [
                 self.selfUser.remoteIdentifier!.transportString() : [
                    "state": state
                ]
            ]
        ]
    }
    
    func payloadForEncryptedOTRMessage(text: String, nonce: UUID) -> [String: Any] {
        let message = ZMGenericMessage.message(text: text, nonce: nonce.transportString())
        return self.payloadForOTRAsset(with: message)
    }
    
    func payloadForOTRAsset(with message: ZMGenericMessage) -> [String: Any] {
        return [
            "data": [
                "info": message.data().base64String()
            ],
            "conversation": self.conversation1.remoteIdentifier!.transportString(),
            "type": EventConversationAddOTRAsset,
            "time": Date().transportString()
        ]
    }

    func payloadForOTRMessage(with message: ZMGenericMessage) -> [String: Any] {
        return [
            "data": [
                "text": message.data().base64String()
            ],
            "conversation": self.conversation1.remoteIdentifier!.transportString(),
            "type": EventConversationAddOTRAsset,
            "time": Date().transportString()
        ]
    }
    
}<|MERGE_RESOLUTION|>--- conflicted
+++ resolved
@@ -249,12 +249,7 @@
         XCTAssertTrue(self.waitForAllGroupsToBeEmpty(withTimeout: 0.5))
         
         // THEN
-<<<<<<< HEAD
         XCTAssertEqual(Set(self.application.cancelledLocalNotifications), Set(note2.uiNotifications + note1.uiNotifications))
-=======
-        XCTAssertEqual(Set(self.application.cancelledLocalNotifications), Set([note2.uiNotifications, note1.uiNotifications].flatMap { $0 }))
-        
->>>>>>> 6b1e6db4
     }
     
     func testThatItSchedulesADefaultNotificationIfContentShouldNotBeVisible() {
