--- conflicted
+++ resolved
@@ -102,38 +102,5 @@
         XCTAssertEqual(presentationDelegate.showConnectionRequestCalls.count, 1)
         XCTAssertEqual(presentationDelegate.showConnectionRequestCalls.first, userId)
     }
-<<<<<<< HEAD
     
-=======
-
-    func testThatItCompletesTheJoinConversationAction_WhenCodeIsValid() {
-        // given
-        let action: URLAction = .joinConversation(key: "test-key", code: "test-code")
-
-        // when
-        sut.process(urlAction: action, delegate: presentationDelegate)
-        XCTAssertTrue(waitForAllGroupsToBeEmpty(withTimeout: 0.5))
-
-        // then
-        XCTAssertEqual(mockUpdateEventProcessor.processedEvents.count, 1)
-        XCTAssertEqual(mockUpdateEventProcessor.processedEvents.first!.type, .conversationMemberJoin)
-        XCTAssertEqual(presentationDelegate.completedURLActionCalls.count, 1)
-        XCTAssertEqual(presentationDelegate.completedURLActionCalls.first, action)
-    }
-
-    func testThatItReportsTheJoinConversationActionAsFailed_WhenCodeIsInvalid() {
-        // given
-        let action: URLAction = .joinConversation(key: "test-key", code: "wrong-code")
-
-        // when
-        sut.process(urlAction: action, delegate: presentationDelegate)
-        XCTAssertTrue(waitForAllGroupsToBeEmpty(withTimeout: 0.5))
-
-        // then
-        XCTAssertEqual(presentationDelegate.failedToPerformActionCalls.count, 1)
-        XCTAssertEqual(presentationDelegate.failedToPerformActionCalls.first?.0, action)
-        XCTAssertEqual(presentationDelegate.failedToPerformActionCalls.first?.1 as? ConversationFetchError, ConversationFetchError.invalidCode)
-    }
-
->>>>>>> d96f05a3
 }