// 
// Wire
// Copyright (C) 2016 Wire Swiss GmbH
// 
// This program is free software: you can redistribute it and/or modify
// it under the terms of the GNU General Public License as published by
// the Free Software Foundation, either version 3 of the License, or
// (at your option) any later version.
// 
// This program is distributed in the hope that it will be useful,
// but WITHOUT ANY WARRANTY; without even the implied warranty of
// MERCHANTABILITY or FITNESS FOR A PARTICULAR PURPOSE. See the
// GNU General Public License for more details.
// 
// You should have received a copy of the GNU General Public License
// along with this program. If not, see http://www.gnu.org/licenses/.
// 


#import <Foundation/Foundation.h>
#include "ZMUserSessionTestsBase.h"
#import "zmessaging_iOS_Tests-Swift.h"
#import "ZMSyncStateManager.h"

@implementation ThirdPartyServices

- (void)userSessionIsReadyToUploadServicesData:(ZMUserSession *)userSession;
{
    NOT_USED(userSession);
    ++self.uploadCount;
}

@end


@interface ZMUserSessionTestsBase ()

@property (nonatomic) id<ZMAuthenticationObserverToken> authenticationObserverToken;
@property (nonatomic) id<ZMRegistrationObserverToken> registrationObserverToken;

@end



@implementation ZMUserSessionTestsBase

- (void)setUp
{
    [super setUp];
    
    ZMUserSession.callingProtocolStrategy = CallingProtocolStrategyVersion2;
    self.thirdPartyServices = [[ThirdPartyServices alloc] init];
    self.dataChangeNotificationsCount = 0;
    self.baseURL = [NSURL URLWithString:@"http://bar.example.com"];
    self.transportSession = [OCMockObject niceMockForClass:[ZMTransportSession class]];
    self.cookieStorage = [ZMPersistentCookieStorage storageForServerName:@"usersessiontest.example.com"];
    [[[self.transportSession stub] andReturn:self.cookieStorage] cookieStorage];
    ZM_WEAK(self);
    [[self.transportSession stub] setAccessTokenRenewalFailureHandler:[OCMArg checkWithBlock:^BOOL(ZMCompletionHandlerBlock obj) {
        ZM_STRONG(self);
        self.authFailHandler = obj;
        return YES;
    }]];
    [[self.transportSession stub] setAccessTokenRenewalSuccessHandler:[OCMArg checkWithBlock:^BOOL(ZMAccessTokenHandlerBlock obj) {
        ZM_STRONG(self);
        self.tokenSuccessHandler = obj;
        return YES;
    }]];
    [[self.transportSession stub] setNetworkStateDelegate:OCMOCK_ANY];
    self.mediaManager = [OCMockObject niceMockForClass:AVSMediaManager.class];
    self.requestAvailableNotification = [OCMockObject mockForClass:ZMRequestAvailableNotification.class];
    
    ZMCookie *cookie = [[ZMCookie alloc] initWithManagedObjectContext:self.syncMOC cookieStorage:self.cookieStorage];
    self.authenticationStatus = [[ZMAuthenticationStatus alloc] initWithManagedObjectContext: self.syncMOC cookie:cookie];
    self.clientRegistrationStatus = [[ZMClientRegistrationStatus alloc] initWithManagedObjectContext:self.syncMOC loginCredentialProvider:self.authenticationStatus updateCredentialProvider:nil cookie:cookie registrationStatusDelegate:nil];
    self.proxiedRequestStatus = [[ProxiedRequestsStatus alloc] initWithRequestCancellation:self.transportSession];
    
    id syncStateManager = [OCMockObject niceMockForClass:[ZMSyncStateManager class]];
    [(ZMSyncStateManager *)[[(id)syncStateManager stub] andReturn:self.authenticationStatus] authenticationStatus];
    [(ZMSyncStateManager *)[[(id)syncStateManager stub] andReturn:self.clientRegistrationStatus] clientRegistrationStatus];
    [(ZMSyncStateManager *)[[(id)syncStateManager stub] andReturn:self.proxiedRequestStatus] proxiedRequestStatus];
    
    self.syncStrategy = [OCMockObject mockForClass:[ZMSyncStrategy class]];
    [(ZMSyncStrategy *)[[(id)self.syncStrategy stub] andReturn:syncStateManager] syncStateManager];
    [self verifyMockLater:self.syncStrategy];

    self.operationLoop = [OCMockObject mockForClass:ZMOperationLoop.class];
    [[self.operationLoop stub] tearDown];
    [[[self.operationLoop stub] andReturn:self.syncStrategy] syncStrategy];
    
    self.apnsEnvironment = [OCMockObject niceMockForClass:[ZMAPNSEnvironment class]];
    [[[self.apnsEnvironment stub] andReturn:@"com.wire.ent"] appIdentifier];
    [[[self.apnsEnvironment stub] andReturn:@"APNS"] transportTypeForTokenType:ZMAPNSTypeNormal];
    [[[self.apnsEnvironment stub] andReturn:@"APNS_VOIP"] transportTypeForTokenType:ZMAPNSTypeVoIP];
    
    self.sut = [[ZMUserSession alloc] initWithTransportSession:self.transportSession
                                          userInterfaceContext:self.uiMOC
                                      syncManagedObjectContext:self.syncMOC
                                                  mediaManager:self.mediaManager
                                               apnsEnvironment:self.apnsEnvironment
                                                 operationLoop:self.operationLoop
                                                   application:self.application
                                                    appVersion:@"00000"
                                            appGroupIdentifier:self.groupIdentifier];
    self.sut.thirdPartyServicesDelegate = self.thirdPartyServices;
    
    WaitForAllGroupsToBeEmpty(0.5);
    
    self.authenticationObserver = [OCMockObject mockForProtocol:@protocol(ZMAuthenticationObserver)];
    self.authenticationObserverToken = [self.sut addAuthenticationObserver:self.authenticationObserver];
    
    self.registrationObserver = [OCMockObject mockForProtocol:@protocol(ZMRegistrationObserver)];
    self.registrationObserverToken = [self.sut addRegistrationObserver:self.registrationObserver];
    
    
    self.validCookie = [@"valid-cookie" dataUsingEncoding:NSUTF8StringEncoding];
    [self verifyMockLater:self.transportSession];
    [self verifyMockLater:self.syncStrategy];
    [self verifyMockLater:self.authenticationObserver];
    [self verifyMockLater:self.registrationObserver];
    [self verifyMockLater:self.operationLoop];
    
    [self.sut.authenticationStatus addAuthenticationCenterObserver:self];
    
}

- (void)tearDown
{
<<<<<<< HEAD
    [self.clientRegistrationStatus tearDown];
    self.clientRegistrationStatus = nil;
    [self.sut.authenticationStatus removeAuthenticationCenterObserver:self];
    self.authenticationStatus = nil;
    self.proxiedRequestStatus = nil;
    
=======
    ZMUserSession.callingProtocolStrategy = CallingProtocolStrategyNegotiate;
>>>>>>> 1becd895
    [self tearDownUserInfoObjectsOfMOC:self.syncMOC];
    [self.syncMOC.userInfo removeAllObjects];
    
    [self tearDownUserInfoObjectsOfMOC:self.uiMOC];
    [self.uiMOC.userInfo removeAllObjects];
    
    [super cleanUpAndVerify];
    self.authFailHandler = nil;
    self.tokenSuccessHandler = nil;
    self.baseURL = nil;
    self.cookieStorage = nil;
    self.validCookie = nil;
    self.thirdPartyServices = nil;
    self.sut.thirdPartyServicesDelegate = nil;
    self.sut.requestToOpenViewDelegate = nil;

    [self.transportSession stopMocking];
    self.transportSession = nil;
    
    [self.operationLoop stopMocking];
    self.operationLoop = nil;
    
    [self.requestAvailableNotification stopMocking];
    self.requestAvailableNotification = nil;
    
    [self.mediaManager stopMocking];
    self.mediaManager = nil;
    
    [(id)self.syncStrategy stopMocking];
    self.syncStrategy = nil;
    
    [self.apnsEnvironment stopMocking];
    self.apnsEnvironment = nil;
    
    [self.sut removeAuthenticationObserverForToken:self.authenticationObserverToken];
    self.authenticationObserverToken = nil;
    self.authenticationObserver = nil;
    
    [self.sut removeRegistrationObserverForToken:self.registrationObserverToken];
    self.registrationObserverToken = nil;
    self.registrationObserver = nil;
    
    id tempSut = self.sut;
    self.sut = nil;
    [tempSut tearDown];
    
    [super tearDown];
}

- (void)didChangeAuthenticationData
{
    ++self.dataChangeNotificationsCount;
}

@end<|MERGE_RESOLUTION|>--- conflicted
+++ resolved
@@ -126,16 +126,13 @@
 
 - (void)tearDown
 {
-<<<<<<< HEAD
     [self.clientRegistrationStatus tearDown];
     self.clientRegistrationStatus = nil;
     [self.sut.authenticationStatus removeAuthenticationCenterObserver:self];
     self.authenticationStatus = nil;
     self.proxiedRequestStatus = nil;
     
-=======
     ZMUserSession.callingProtocolStrategy = CallingProtocolStrategyNegotiate;
->>>>>>> 1becd895
     [self tearDownUserInfoObjectsOfMOC:self.syncMOC];
     [self.syncMOC.userInfo removeAllObjects];
     
