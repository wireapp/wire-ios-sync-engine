//
// Wire
// Copyright (C) 2017 Wire Swiss GmbH
//
// This program is free software: you can redistribute it and/or modify
// it under the terms of the GNU General Public License as published by
// the Free Software Foundation, either version 3 of the License, or
// (at your option) any later version.
//
// This program is distributed in the hope that it will be useful,
// but WITHOUT ANY WARRANTY; without even the implied warranty of
// MERCHANTABILITY or FITNESS FOR A PARTICULAR PURPOSE. See the
// GNU General Public License for more details.
//
// You should have received a copy of the GNU General Public License
// along with this program. If not, see http://www.gnu.org/licenses/.
//

import Foundation

import XCTest
@testable import WireSyncEngine

extension ZMUserSessionTestsBase {
    
    @objc
    public func createCallCenter() -> WireCallCenterV3Mock {
        let selfUser = ZMUser.selfUser(in: self.syncMOC)
        return WireCallCenterV3Factory.callCenter(withUserId: selfUser.remoteIdentifier!, clientId: selfUser.selfClient()!.remoteIdentifier!, uiMOC: uiMOC, flowManager: FlowManagerMock(), transport: WireCallCenterTransportMock()) as! WireCallCenterV3Mock
    }
    
    @objc
    public func simulateIncomingCall(fromUser user: ZMUser, conversation: ZMConversation) {
<<<<<<< HEAD
        guard let callCenter = WireCallCenterV3.activeInstance as? WireCallCenterV3Mock else { XCTFail(); return }
        callCenter.mockCallState = .incoming(video: false, shouldRing: true, degraded: false)
=======
        guard let callCenter = user.managedObjectContext?.zm_callCenter as? WireCallCenterV3Mock else { XCTFail(); return }
        callCenter.mockCallState = .incoming(video: false, shouldRing: true)
>>>>>>> 86766531
    }
    
}<|MERGE_RESOLUTION|>--- conflicted
+++ resolved
@@ -31,13 +31,8 @@
     
     @objc
     public func simulateIncomingCall(fromUser user: ZMUser, conversation: ZMConversation) {
-<<<<<<< HEAD
-        guard let callCenter = WireCallCenterV3.activeInstance as? WireCallCenterV3Mock else { XCTFail(); return }
+        guard let callCenter = user.managedObjectContext?.zm_callCenter as? WireCallCenterV3Mock else { XCTFail(); return }
         callCenter.mockCallState = .incoming(video: false, shouldRing: true, degraded: false)
-=======
-        guard let callCenter = user.managedObjectContext?.zm_callCenter as? WireCallCenterV3Mock else { XCTFail(); return }
-        callCenter.mockCallState = .incoming(video: false, shouldRing: true)
->>>>>>> 86766531
     }
     
 }