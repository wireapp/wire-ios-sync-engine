// 
// Wire
// Copyright (C) 2016 Wire Swiss GmbH
// 
// This program is free software: you can redistribute it and/or modify
// it under the terms of the GNU General Public License as published by
// the Free Software Foundation, either version 3 of the License, or
// (at your option) any later version.
// 
// This program is distributed in the hope that it will be useful,
// but WITHOUT ANY WARRANTY; without even the implied warranty of
// MERCHANTABILITY or FITNESS FOR A PARTICULAR PURPOSE. See the
// GNU General Public License for more details.
// 
// You should have received a copy of the GNU General Public License
// along with this program. If not, see http://www.gnu.org/licenses/.
// 


@import PushKit;
@import WireMockTransport;
@import WireSyncEngine;

#include "ZMUserSessionTestsBase.h"
#import "ZMPushToken.h"
#import "UILocalNotification+UserInfo.h"
#import "ZMUserSession+UserNotificationCategories.h"
#import "WireSyncEngine_iOS_Tests-Swift.h"

@interface ZMUserSessionTests : ZMUserSessionTestsBase

@property (nonatomic) NSNotification *lastReceivedNotification;

- (void)didReceiveNotification:(NSNotification *)notification;
- (void)simulateLoggedInUser;

@end

@implementation ZMUserSessionTests

- (void)simulateLoggedInUser
{
    [self.syncMOC setPersistentStoreMetadata:@"foooooo" forKey:ZMPersistedClientIdKey];
    [ZMUser selfUserInContext:self.syncMOC].remoteIdentifier = [NSUUID createUUID];
    [self.cookieStorage setAuthenticationCookieData:self.validCookie];
}

- (void)tearDown
{
    self.lastReceivedNotification = nil;
    [super tearDown];
}

- (void)didReceiveNotification:(NSNotification *)notification
{
    self.lastReceivedNotification = notification;
}

- (void)testThatItInitializesTheBackendEnvironments
{
    // given
    ZMBackendEnvironment *prod = [ZMBackendEnvironment environmentWithType:ZMBackendEnvironmentTypeProduction];
    ZMBackendEnvironment *staging = [ZMBackendEnvironment environmentWithType:ZMBackendEnvironmentTypeStaging];
    
    // then
    XCTAssertEqualObjects(prod.backendURL, [NSURL URLWithString:@"https://prod-nginz-https.wire.com"]);
    XCTAssertEqualObjects(staging.backendURL, [NSURL URLWithString:@"https://staging-nginz-https.zinfra.io"]);
    
    XCTAssertEqualObjects(prod.backendWSURL, [NSURL URLWithString:@"https://prod-nginz-ssl.wire.com"]);
    XCTAssertEqualObjects(staging.backendWSURL, [NSURL URLWithString:@"https://staging-nginz-ssl.zinfra.io"]);
    
    XCTAssertEqualObjects(prod.blackListURL, [NSURL URLWithString:@"https://clientblacklist.wire.com/prod/ios"]);
    XCTAssertEqualObjects(staging.blackListURL, [NSURL URLWithString:@"https://clientblacklist.wire.com/staging/ios"]);
}

- (void)testThatItSetsTheUserAgentOnStart;
{
    // given
    NSString *version = @"The-version-123";
    id transportSession = [OCMockObject niceMockForClass:ZMTransportSession.class];
    [[[transportSession stub] andReturn:[OCMockObject niceMockForClass:[ZMPersistentCookieStorage class]]] cookieStorage];
    
    // expect
    id userAgent = [OCMockObject mockForClass:ZMUserAgent.class];
    [[[userAgent expect] classMethod] setWireAppVersion:version];

    // when

    ZMUserSession *session = [[ZMUserSession alloc] initWithMediaManager:nil
                                                             flowManager:self.flowManagerMock
                                                               analytics:nil
                                                        transportSession:transportSession
                                                         apnsEnvironment:nil
                                                             application:self.application
                                                              appVersion:version
                                                           storeProvider:self.storeProvider];
    XCTAssertNotNil(session);
    
    // then
    [userAgent verify];
    [userAgent stopMocking];
    [session tearDown];
    [transportSession stopMocking];
}

- (void)testThatWeCanGetAManagedObjectContext
{

    // when
    NSManagedObjectContext *moc = [self.sut managedObjectContext];
    NSManagedObjectContext *moc2 = [self.sut managedObjectContext];

    // then
    XCTAssertNotNil(moc);
    XCTAssertNotNil(moc2);
    XCTAssertEqual(moc, moc2);
}

- (void)testThatSyncContextReturnsSelfForLinkedSyncContext
{
    // given
    XCTAssertNotNil(self.sut.syncManagedObjectContext);
    // when & then
    XCTAssertEqual(self.sut.syncManagedObjectContext, self.sut.syncManagedObjectContext.zm_syncContext);
}

- (void)testThatUIContextReturnsSelfForLinkedUIContext
{
    // given
    XCTAssertNotNil(self.sut.managedObjectContext);
    // when & then
    XCTAssertEqual(self.sut.managedObjectContext, self.sut.managedObjectContext.zm_userInterfaceContext);
}

- (void)testThatSyncContextReturnsLinkedUIContext
{
    // given
    XCTAssertNotNil(self.sut.syncManagedObjectContext);
    // when & then
    XCTAssertEqual(self.sut.syncManagedObjectContext.zm_userInterfaceContext, self.sut.managedObjectContext);
}

- (void)testThatUIContextReturnsLinkedSyncContext
{
    // given
    XCTAssertNotNil(self.sut.managedObjectContext);
    // when & then
    XCTAssertEqual(self.sut.managedObjectContext.zm_syncContext, self.sut.syncManagedObjectContext);
}

- (void)testThatLinkedUIContextIsNotStrongReferenced
{
    NSManagedObjectContext *mocSync = nil;
    @autoreleasepool {
        // given
        NSManagedObjectContext *mocUI = [[NSManagedObjectContext alloc] initWithConcurrencyType:NSMainQueueConcurrencyType];

        mocSync = [[NSManagedObjectContext alloc] initWithConcurrencyType:NSPrivateQueueConcurrencyType];
        
        mocUI.zm_syncContext = mocSync;
        mocSync.zm_userInterfaceContext = mocUI;
        
        XCTAssertNotNil(mocUI.zm_syncContext);
        XCTAssertNotNil(mocSync.zm_userInterfaceContext);
        
        // when
        mocUI = nil;
    }
    
    // then
    XCTAssertNotNil(mocSync);
    XCTAssertNil(mocSync.zm_userInterfaceContext);
}

- (void)testThatLinkedSyncContextIsNotStrongReferenced
{
    NSManagedObjectContext *mocUI = nil;
    @autoreleasepool {
        // given
        mocUI = [[NSManagedObjectContext alloc] initWithConcurrencyType:NSMainQueueConcurrencyType];
        
        NSManagedObjectContext *mocSync = [[NSManagedObjectContext alloc] initWithConcurrencyType:NSPrivateQueueConcurrencyType];
        
        mocUI.zm_syncContext = mocSync;
        mocSync.zm_userInterfaceContext = mocUI;
        
        XCTAssertNotNil(mocUI.zm_syncContext);
        XCTAssertNotNil(mocSync.zm_userInterfaceContext);
        
        // when
        mocSync = nil;
    }
    
    // then
    XCTAssertNotNil(mocUI);
    XCTAssertNil(mocUI.zm_syncContext);
}

- (void)testThatIsLoggedInIsFalseAtStartup
{
    // then
    XCTAssertFalse([self.sut isLoggedIn]);
}


- (void)testThatIsLoggedInIsTrueIfItHasACookieAndSelfUserRemoteIdAndRegisteredClientID
{
    // when
    [self simulateLoggedInUser];
    
    // then
    XCTAssertTrue([self.sut isLoggedIn]);
}

@end


@implementation ZMUserSessionTests (ZMClientRegistrationStatusDelegate)

- (void)testThatItNotfiesTheTransportSessionWhenSelfUserClientIsRegistered
{
    // given
    UserClient *userClient = [self createSelfClient];
    id pushChannel = [OCMockObject niceMockForProtocol:@protocol(ZMPushChannel)];
    id transportSession = [OCMockObject niceMockForClass:ZMTransportSession.class];
    id cookieStorage = [OCMockObject niceMockForClass:ZMPersistentCookieStorage.class];
    
    // expect
    [[pushChannel expect] setClientID:userClient.remoteIdentifier];
    [[[transportSession stub] andReturn:pushChannel] pushChannel];
    [[[transportSession stub] andReturn:cookieStorage] cookieStorage];
    
    // when
    ZMUserSession *userSession = [[ZMUserSession alloc] initWithTransportSession:transportSession
                                                                    mediaManager:self.mediaManager
                                                                     flowManager:self.flowManagerMock
                                                                 apnsEnvironment:self.apnsEnvironment
                                                                   operationLoop:nil
                                                                     application:self.application
                                                                      appVersion:@"00000"
                                                                   storeProvider:self.storeProvider];
    [userSession didRegisterUserClient:userClient];
    
    // then
    [pushChannel verify];
    [transportSession verify];
    [userSession tearDown];
}

- (void)testThatItReturnsTheFingerprintForSelfUserClient
{
    // given
    UserClient *userClient = [self createSelfClient];
    
    // when & then
    XCTAssertNotNil(userClient.fingerprint);
}

- (void)testThatItReturnsTheFingerprintForUserClient
{
    // given
    UserClient *selfUser = [self createSelfClient];
    
    ZMUser *user1 = [ZMUser insertNewObjectInManagedObjectContext:self.syncMOC];
    user1.remoteIdentifier = [NSUUID createUUID];
    UserClient *user1Client1 = [UserClient insertNewObjectInManagedObjectContext:self.syncMOC];
    user1Client1.user = user1;
    user1Client1.remoteIdentifier = @"aabbccdd11";
    [self.syncMOC saveOrRollback];
    
    // when
    NOT_USED([selfUser establishSessionWithClient:user1Client1 usingPreKey:@"pQABAQICoQBYIGnflzMYd4OvMaHKfcIJzlb1fvEIhBx4qN545db7ZDBrA6EAoQBYIH7q8TQbCCuaMLYW6yW7NzLsU/OA7ea7Xs/hAyXK1jETBPY="]);
    
    // then
    XCTAssertNotNil(user1Client1.fingerprint);
}

- (void)testThatFingerprintIsMissingForUnknownClient
{
    // given
    [self createSelfClient];
    ZMUser *user1 = [ZMUser insertNewObjectInManagedObjectContext:self.syncMOC];
    UserClient *user1Client1 = [UserClient insertNewObjectInManagedObjectContext:self.syncMOC];
    user1Client1.user = user1;
    user1Client1.remoteIdentifier = @"aabbccdd11";
    
    // when & then
    XCTAssertNil(user1Client1.fingerprint);
}

@end


@implementation ZMUserSessionTests (PerformChanges)

- (void)testThatPerformChangesAreDoneSynchronouslyOnTheMainQueue
{
    // given
    __block BOOL executed = NO;
    __block BOOL contextSaved = NO;
    
    // expect
    [[NSNotificationCenter defaultCenter] addObserverForName:NSManagedObjectContextDidSaveNotification object:self.uiMOC queue:nil usingBlock:^(NSNotification *note) {
        NOT_USED(note);
        contextSaved = YES;
    }];
    
    // when
    [self.sut performChanges:^{
        XCTAssertEqual([NSOperationQueue currentQueue], [NSOperationQueue mainQueue]);
        XCTAssertFalse(executed);
        XCTAssertFalse(contextSaved);
        executed = YES;
        [ZMConversation insertNewObjectInManagedObjectContext:self.uiMOC]; // force a save
    }];
    
    // then
    XCTAssertTrue(contextSaved);
    XCTAssertTrue(executed);
}

- (void)testThatEnqueueChangesAreDoneAsynchronouslyOnTheMainQueue
{
    // given
    __block BOOL executed = NO;
    __block BOOL contextSaved = NO;
    
    // expect
    [[NSNotificationCenter defaultCenter] addObserverForName:NSManagedObjectContextDidSaveNotification object:self.uiMOC queue:nil usingBlock:^(NSNotification *note) {
        NOT_USED(note);
        contextSaved = YES;
    }];
    
    // when
    [self.sut enqueueChanges:^{
        XCTAssertEqual([NSOperationQueue currentQueue], [NSOperationQueue mainQueue]);
        XCTAssertFalse(executed);
        XCTAssertFalse(contextSaved);
        executed = YES;
        [ZMConversation insertNewObjectInManagedObjectContext:self.uiMOC]; // force a save
    }];
    
    // then
    XCTAssertFalse(executed);
    XCTAssertFalse(contextSaved);

    // and when
    [self spinMainQueueWithTimeout:0.05];
    
    // then
    XCTAssertTrue(contextSaved);
    XCTAssertTrue(executed);
}


- (void)testThatEnqueueChangesAreDoneAsynchronouslyOnTheMainQueueWithCompletionHandler
{
    // given
    __block BOOL executed = NO;
    __block BOOL blockExecuted = NO;
    __block BOOL contextSaved = NO;
    
    // expect
    [[NSNotificationCenter defaultCenter] addObserverForName:NSManagedObjectContextDidSaveNotification object:self.uiMOC queue:nil usingBlock:^(NSNotification *note) {
        NOT_USED(note);
        contextSaved = YES;
    }];
    
    // when
    [self.sut enqueueChanges:^{
        XCTAssertEqual([NSOperationQueue currentQueue], [NSOperationQueue mainQueue]);
        XCTAssertFalse(executed);
        XCTAssertFalse(contextSaved);
        executed = YES;
        [ZMConversation insertNewObjectInManagedObjectContext:self.uiMOC]; // force a save
    } completionHandler:^{
        XCTAssertTrue(executed);
        XCTAssertEqual([NSOperationQueue currentQueue], [NSOperationQueue mainQueue]);
        XCTAssertFalse(blockExecuted);
        XCTAssertTrue(contextSaved);
        blockExecuted = YES;
    }];
    
    // then
    XCTAssertFalse(executed);
    XCTAssertFalse(blockExecuted);
    XCTAssertFalse(contextSaved);

    // and when
    [self spinMainQueueWithTimeout:0.05];
    
    // then
    XCTAssertTrue(executed);
    XCTAssertTrue(blockExecuted);
    XCTAssertTrue(contextSaved);
}

@end


@implementation ZMUserSessionTests (PushToken)

- (void)testThatItSetsThePushToken;
{
    // given
    uint8_t const tokenData[] = {
        0xc5, 0xe2, 0x4e, 0x41, 0xe4, 0xd4, 0x32, 0x90, 0x37, 0x92, 0x84, 0x49, 0x34, 0x94, 0x87, 0x54, 0x7e, 0xf1, 0x4f, 0x16, 0x2c, 0x77, 0xae, 0xe3, 0xaa, 0x8e, 0x12, 0xa3, 0x9c, 0x8d, 0xb1, 0xd5,
    };
    NSData * const deviceToken = [NSData dataWithBytes:tokenData length:sizeof(tokenData)];
    XCTAssertNil(self.sut.managedObjectContext.pushToken);
    [[self.transportSession stub] attemptToEnqueueSyncRequestWithGenerator:OCMOCK_ANY];
    
    // when
    [self.sut setPushToken:deviceToken];
    ZMPushToken *pushToken = self.sut.managedObjectContext.pushToken;
    
    // then
    XCTAssertNotNil(pushToken);
    XCTAssertEqualObjects(pushToken.deviceToken, deviceToken);
    XCTAssertNotNil(pushToken.appIdentifier);
    XCTAssertTrue([pushToken.appIdentifier hasPrefix:@"com.wire."]);
    XCTAssertFalse(pushToken.isRegistered);
}

- (void)testThatItResetsThePushTokensWhenNotificationIsFired
{
    // given
    id partialSessionMock = [OCMockObject partialMockForObject:self.sut];
    
    // expect
    [[partialSessionMock expect] resetPushTokens];
    
    // when
    [[NSNotificationCenter defaultCenter] postNotificationName:ZMUserSessionResetPushTokensNotificationName object:nil];
    
    // then
    [partialSessionMock verify];
    [partialSessionMock stopMocking];
}

@end


@implementation ZMUserSessionTests (NetworkState)

- (void)testThatItSetsItselfAsADelegateOfTheTransportSessionAndForwardsUserClientID
{
    // given
    id transportSession = [OCMockObject mockForClass:ZMTransportSession.class];
    id pushChannel = [OCMockObject mockForProtocol:@protocol(ZMPushChannel)];
    
    [[[transportSession stub] andReturn:pushChannel] pushChannel];

    [[transportSession stub] configurePushChannelWithConsumer:OCMOCK_ANY groupQueue:OCMOCK_ANY];
    self.cookieStorage = [ZMPersistentCookieStorage storageForServerName:@"usersessiontest.example.com" userIdentifier:NSUUID.createUUID];

    [[[transportSession stub] andReturn:self.cookieStorage] cookieStorage];
    [[transportSession stub] setAccessTokenRenewalFailureHandler:[OCMArg checkWithBlock:^BOOL(ZMCompletionHandlerBlock obj) {
        self.authFailHandler = obj;
        return YES;
    }]];
    [[transportSession stub] setAccessTokenRenewalSuccessHandler:[OCMArg checkWithBlock:^BOOL(ZMAccessTokenHandlerBlock obj) {
        self.tokenSuccessHandler = obj;
        return YES;
    }]];
    
    [[transportSession stub] attemptToEnqueueSyncRequestWithGenerator:OCMOCK_ANY];

    // expect
    [[transportSession expect] setNetworkStateDelegate:OCMOCK_ANY];
    [[pushChannel expect] setKeepOpen:YES];
    [[pushChannel expect] setClientID:OCMOCK_ANY];
    

    // when
    ZMUserSession *testSession = [[ZMUserSession alloc] initWithTransportSession:transportSession
                                                                    mediaManager:self.mediaManager
                                                                     flowManager:self.flowManagerMock
                                                                 apnsEnvironment:self.apnsEnvironment
                                                                   operationLoop:nil
                                                                     application:self.application
                                                                      appVersion:@"00000"
                                                                   storeProvider:self.storeProvider];
    WaitForAllGroupsToBeEmpty(0.5);
    
    // then
    [pushChannel verify];
    [transportSession verify];
    [testSession tearDown];
}

- (BOOL)waitForStatus:(ZMNetworkState)state
{
    return ([self waitOnMainLoopUntilBlock:^BOOL{
        return self.sut.networkState == state;
    } timeout:0.5]);
}

- (BOOL)waitForOfflineStatus
{
    return [self waitForStatus:ZMNetworkStateOffline];
}

- (BOOL)waitForOnlineStatus
{
    return [self waitForStatus:ZMNetworkStateOnline];
}

- (void)testThatWeSetUserSessionToOnlineWhenWeDidReceiveData
{
    // when
    [self.sut didGoOffline];
    [self.sut didReceiveData];

    // then
    XCTAssertTrue([self waitForOnlineStatus]);

}

- (void)testThatWeSetUserSessionToOfflineWhenARequestFails
{
    // when
    [self.sut didGoOffline];
    
    // then
    XCTAssertTrue([self waitForOfflineStatus]);
}

- (void)testThatWeSetUserSessionToSyncDoneWhenSyncIsDone
{
    // when
    [self.sut didStartSync];
    [self.sut didFinishSync];
    
    // then
    XCTAssertTrue([self waitForStatus:ZMNetworkStateOnline]);
}

- (void)testThatItNotifiesThirdPartyServicesWhenSyncIsDone
{
    // given
    XCTAssertEqual(self.thirdPartyServices.uploadCount, 0u);
    
    // when
    [self.sut didFinishSync];
    WaitForAllGroupsToBeEmpty(0.5);
    
    // then
    XCTAssertEqual(self.thirdPartyServices.uploadCount, 1u);
}

- (void)testThatItOnlyNotifiesThirdPartyServicesOne
{
    // given
    XCTAssertEqual(self.thirdPartyServices.uploadCount, 0u);
    
    // when
    [self.sut didFinishSync];
    [self.sut didStartSync];
    [self.sut didFinishSync];
    WaitForAllGroupsToBeEmpty(0.5);
    
    // then
    XCTAssertEqual(self.thirdPartyServices.uploadCount, 1u);
}

#if TARGET_OS_IPHONE
- (void)testThatItNotifiesThirdPartyServicesWhenEnteringBackground;
{
    // given
    XCTAssertEqual(self.thirdPartyServices.uploadCount, 0u);
    
    // when
    [self.sut applicationDidEnterBackground:nil];
    
    // then
    XCTAssertEqual(self.thirdPartyServices.uploadCount, 1u);
}

- (void)testThatItNotifiesThirdPartyServicesAgainAfterEnteringForeground_1;
{
    // given
    XCTAssertEqual(self.thirdPartyServices.uploadCount, 0u);
    
    // when
    [self.sut applicationDidEnterBackground:nil];
    [self.sut applicationWillEnterForeground:nil];
    [self.sut applicationDidEnterBackground:nil];
    
    // then
    XCTAssertEqual(self.thirdPartyServices.uploadCount, 2u);
}

- (void)testThatItNotifiesThirdPartyServicesAgainAfterEnteringForeground_2;
{
    // given
    XCTAssertEqual(self.thirdPartyServices.uploadCount, 0u);
    
    // when
    [self.sut didFinishSync];
    [self.sut applicationDidEnterBackground:nil];
    WaitForAllGroupsToBeEmpty(0.5);
    
    // then
    XCTAssertEqual(self.thirdPartyServices.uploadCount, 1u);

    [self.sut applicationWillEnterForeground:nil];
    [self.sut didStartSync];
    [self.sut didFinishSync];
    [self.sut applicationDidEnterBackground:nil];
    
    // then
    XCTAssertEqual(self.thirdPartyServices.uploadCount, 2u);
}

#endif

- (void)testThatWeDoNotSetUserSessionToSyncDoneWhenSyncIsDoneIfWeWereNotSynchronizing
{
    // when
    [self.sut didGoOffline];
    [self.sut didFinishSync];
    
    // then
    XCTAssertTrue([self waitForOfflineStatus]);
}


- (void)testThatWeSetUserSessionToSynchronizingWhenSyncIsStarted
{
    // when
    [self.sut didStartSync];
    
    // then
    XCTAssertTrue([self waitForStatus:ZMNetworkStateOnlineSynchronizing]);
}

- (void)testThatWeCanGoBackOnlineAfterGoingOffline
{
    // when
    [self.sut didGoOffline];
    
    // then
    XCTAssertTrue([self waitForOfflineStatus]);
    
    // when
    [self.sut didReceiveData];
    
    // then
    XCTAssertTrue([self waitForOnlineStatus]);

}

- (void)testThatWeCanGoBackOfflineAfterGoingOnline
{
    // when
    [self.sut didGoOffline];
    
    // then
    XCTAssertTrue([self waitForOfflineStatus]);
    
    // when
    [self.sut didReceiveData];
    
    // then
    XCTAssertTrue([self waitForOnlineStatus]);

    // when
    [self.sut didGoOffline];
    
    // then
    XCTAssertTrue([self waitForOfflineStatus]);

}


- (void)testThatItNotifiesObserversWhenTheNetworkStatusBecomesOnline
{
    // given
    NetworkStateRecorder *stateRecorder = [[NetworkStateRecorder alloc] init];
    [self.sut didGoOffline];
    XCTAssertTrue([self waitForOfflineStatus]);
    XCTAssertEqual(self.sut.networkState, ZMNetworkStateOffline);
    
    // when
    id token = [ZMNetworkAvailabilityChangeNotification addNetworkAvailabilityObserver:stateRecorder userSession:self.sut];
    [self.sut didReceiveData];
    
    // then
    WaitForAllGroupsToBeEmpty(0.5);
    XCTAssertEqual(stateRecorder.stateChanges.count, 1u);
    XCTAssertEqual((ZMNetworkState)[stateRecorder.stateChanges.firstObject intValue], ZMNetworkStateOnline);
    
    // after
    token = nil;
}

- (void)testThatItDoesNotNotifiesObserversWhenTheNetworkStatusWasAlreadyOnline
{
    // given
    NetworkStateRecorder *stateRecorder = [[NetworkStateRecorder alloc] init];
    
    // when
    id token = [ZMNetworkAvailabilityChangeNotification addNetworkAvailabilityObserver:stateRecorder userSession:self.sut];
    [self.sut didReceiveData];
    
    // then
    WaitForAllGroupsToBeEmpty(0.5);
    XCTAssertEqual(stateRecorder.stateChanges.count, 0u);
    
    // after
    token = nil;
    
}

- (void)testThatItNotifiesObserversWhenTheNetworkStatusBecomesOffline
{
    // given
    NetworkStateRecorder *stateRecorder = [[NetworkStateRecorder alloc] init];
    
    // when
    id token = [ZMNetworkAvailabilityChangeNotification addNetworkAvailabilityObserver:stateRecorder userSession:self.sut];
    [self.sut didGoOffline];
    
    // then
    WaitForAllGroupsToBeEmpty(0.5);
    XCTAssertEqual(stateRecorder.stateChanges.count, 1u);
    XCTAssertEqual((ZMNetworkState)[stateRecorder.stateChanges.firstObject intValue], ZMNetworkStateOffline);
    
    // after
    token = nil;
}

- (void)testThatItDoesNotNotifiesObserversWhenTheNetworkStatusWasAlreadyOffline
{
    // given
    NetworkStateRecorder *stateRecorder = [[NetworkStateRecorder alloc] init];
    [self.sut didGoOffline];
    XCTAssertTrue([self waitForOfflineStatus]);
    
    // when
    id token = [ZMNetworkAvailabilityChangeNotification addNetworkAvailabilityObserver:stateRecorder userSession:self.sut];
    [self.sut didGoOffline];
    
    // then
    WaitForAllGroupsToBeEmpty(0.5);
    XCTAssertEqual(stateRecorder.stateChanges.count, 0u);
    
    // after
    token = nil;
    
}

@end

#if TARGET_OS_IPHONE

@implementation ZMUserSessionTests (RemoteNotifications)

- (UILocalNotification *)notificationWithConversationForCategory:(NSString *)category
{
    __block ZMConversation *conversation;
    [self.syncMOC performGroupedBlockAndWait:^{
        conversation = [ZMConversation insertNewObjectInManagedObjectContext:self.syncMOC];
        conversation.conversationType = ZMConversationTypeOneOnOne;
        conversation.remoteIdentifier = [NSUUID UUID];
        
        ZMUser *sender = [ZMUser insertNewObjectInManagedObjectContext:self.syncMOC];
        sender.remoteIdentifier = [NSUUID UUID];
        
        ZMConnection *connection = [ZMConnection insertNewObjectInManagedObjectContext:self.syncMOC];
        connection.conversation = conversation;
        connection.to = sender;
        connection.status = ZMConnectionStatusAccepted;
        
        [self.syncMOC saveOrRollback];
    }];
    
    UILocalNotification *note = [[UILocalNotification alloc] init];
    note.category = category;
    note.userInfo = @{@"conversationIDString": conversation.remoteIdentifier.transportString};
    
    return note;
}

- (UILocalNotification *)notificationWithConnectionRequestFromSender:(ZMUser *)sender
{
    ZMConversation *conversation = [ZMConversation insertNewObjectInManagedObjectContext:self.uiMOC];
    conversation.conversationType = ZMConversationTypeConnection;
    conversation.remoteIdentifier = [NSUUID createUUID];
    ZMConnection *connection = [ZMConnection insertNewObjectInManagedObjectContext:self.uiMOC];
    connection.conversation = conversation;
    connection.to = sender;
    connection.status = ZMConnectionStatusPending;
    
    [self.uiMOC saveOrRollback];
    
    UILocalNotification *note = [[UILocalNotification alloc] init];
    note.category = ZMConnectCategory;
    note.userInfo = @{@"conversationIDString": conversation.remoteIdentifier.transportString,
                      @"senderIDString" : sender.remoteIdentifier.transportString};
    
    return note;
}

- (UILocalNotification *)notificationMessageConversationForCategory:(NSString *)category
{
    __block ZMConversation *conversation;
    __block ZMMessage *message;
    [self.syncMOC performGroupedBlockAndWait:^{
        conversation = [ZMConversation insertNewObjectInManagedObjectContext:self.syncMOC];
        conversation.conversationType = ZMConversationTypeOneOnOne;
        conversation.remoteIdentifier = [NSUUID UUID];
        
        ZMUser *sender = [ZMUser insertNewObjectInManagedObjectContext:self.syncMOC];
        sender.remoteIdentifier = [NSUUID UUID];
        
        ZMConnection *connection = [ZMConnection insertNewObjectInManagedObjectContext:self.syncMOC];
        connection.conversation = conversation;
        connection.to = sender;
        connection.status = ZMConnectionStatusAccepted;
        
        message = (ZMMessage *)[conversation appendMessageWithText:@"Test message"];
        [message markAsSent];
        
        [self.syncMOC saveOrRollback];
    }];
    
    UILocalNotification *note = [[UILocalNotification alloc] init];
    note.category = category;
    note.userInfo = @{@"conversationIDString": conversation.remoteIdentifier.transportString,
                      @"messageNonceString": message.nonce.transportString};
    
    return note;
}

- (void)testThatItMarksThePushTokenAsNotRegisteredAfterResetting
{
    // given
    NSData *deviceToken = [NSData dataWithBytes:@"bla" length:3];
    ZMPushToken *pushToken = [[ZMPushToken alloc] initWithDeviceToken:deviceToken
                                                           identifier:@"com.wire.ent"
                                                        transportType:@"APNS"
                                                             fallback:@"APNS"
                                                         isRegistered:YES];
    self.uiMOC.pushToken = pushToken;
    
    // when
    [self performIgnoringZMLogError:^{
        [self.sut resetPushTokens];
        WaitForAllGroupsToBeEmpty(0.5);
    }];
    
    // then
    XCTAssertFalse(self.uiMOC.pushToken.isRegistered);
}

- (void)testThatItCallsRegisterForPushNotificationsIfNoPushTokenIsSet
{
    // given
    XCTAssertNil(self.uiMOC.pushToken);
    
    // when
    [self performIgnoringZMLogError:^{
        [self.sut resetPushTokens];
        WaitForAllGroupsToBeEmpty(0.5);
    }];

    // then
    XCTAssertEqual(self.application.registerForRemoteNotificationCount, 1u);
}

- (void)testThatItCallsRegisterForPushNotificationsAgainIfNoPushTokenIsSet
{
    // given
    XCTAssertNil(self.uiMOC.pushToken);

    // when
    [self performIgnoringZMLogError:^{
        [self.sut resetPushTokens];
        [self.sut resetPushTokens];
        WaitForAllGroupsToBeEmpty(0.5);
    }];
    
    // then
    XCTAssertEqual(self.application.registerForRemoteNotificationCount, 2u);
}

- (void)testThatItMarksPushTokenAsNotRegisteredWhenResettingEvenIfItHasSameData
{
    // given
    NSData *deviceToken = [NSData dataWithBytes:@"bla" length:3];
    ZMPushToken *pushToken = [[ZMPushToken alloc] initWithDeviceToken:deviceToken
                                                           identifier:@"com.wire.ent"
                                                        transportType:@"APNS_VOIP"
                                                             fallback:@"APNS"
                                                         isRegistered:YES];
    self.uiMOC.pushKitToken = pushToken;
    
    // when
    [self performIgnoringZMLogError:^{
        self.uiMOC.pushKitToken = nil;
        [self.sut setPushKitToken:deviceToken];
        [self.sut resetPushTokens];
        WaitForAllGroupsToBeEmpty(0.5);
    }];
    
    // then
    XCTAssertEqual(self.application.registerForRemoteNotificationCount, 1u);
    XCTAssertFalse(self.uiMOC.pushKitToken.isRegistered);
}

- (void)testThatItStoresThePushKitToken
{
    // given
    NSData *deviceToken = [NSData dataWithBytes:@"bla" length:3];
    ZMPushToken *pushToken = [[ZMPushToken alloc] initWithDeviceToken:deviceToken
                                                           identifier:@"com.wire.ent"
                                                        transportType:@"APNS_VOIP"
                                                             fallback:@"APNS"
                                                         isRegistered:YES];
    self.uiMOC.pushToken = pushToken;
    
    // when
    [self performIgnoringZMLogError:^{
        [self.sut resetPushTokens];
        WaitForAllGroupsToBeEmpty(0.5);
    }];
    
    // then
    XCTAssertFalse(self.uiMOC.pushToken.isRegistered);
}

- (void)testThatIt_DoesNot_ForwardsRemoteNotificationsWhileRunning_WhenNotLoggedIn;
{
    // expect
    NSDictionary *remoteNotification = @{@"a": @"b"};
    [[self.operationLoop reject] saveEventsAndSendNotificationForPayload:remoteNotification fetchCompletionHandler:OCMOCK_ANY source:ZMPushNotficationTypeAlert];
    
    // when
    [self.sut application:OCMOCK_ANY didReceiveRemoteNotification:remoteNotification fetchCompletionHandler:^(UIBackgroundFetchResult result) {
        XCTAssertNotEqual(result, UIBackgroundFetchResultFailed);
    }];
    
    [self.operationLoop verify];
}

- (void)checkThatItCallsTheDelegateForNotification:(UILocalNotification *)notification responseInfo:(NSDictionary *)responseInfo actionIdentifier:(NSString *)actionIdentifier withBlock:(void (^)(id mockDelegate))block
{
    id mockDelegate = [OCMockObject mockForProtocol:@protocol(ZMRequestsToOpenViewsDelegate)];
    
    // expect
    block(mockDelegate);
    
    // when
    __block BOOL didCallCompletionHandler = NO;
    self.sut.requestToOpenViewDelegate = mockDelegate;
    [self.sut handleActionWithApplication:self.application with:actionIdentifier for:notification with:responseInfo completionHandler:^{
        didCallCompletionHandler = YES;
    }];
    
    WaitForAllGroupsToBeEmpty(0.5);
    [self.sut didFinishSync];
    WaitForAllGroupsToBeEmpty(0.5);
    
    [mockDelegate verify];
    XCTAssertTrue(didCallCompletionHandler);
}

- (void)checkThatItCallsOnLaunchTheDelegateForNotification:(UILocalNotification *)notification withBlock:(void (^)(id mockDelegate))block
{
    id mockDelegate = [OCMockObject mockForProtocol:@protocol(ZMRequestsToOpenViewsDelegate)];
    
    NSDictionary *launchOptions = @{UIApplicationLaunchOptionsLocalNotificationKey: notification};
    
    // expect
    block(mockDelegate);
    
    // when
    self.sut.requestToOpenViewDelegate = mockDelegate;
    [self.sut application:self.application didFinishLaunchingWithOptions:launchOptions];
    
    WaitForAllGroupsToBeEmpty(0.5);
    [self.sut didFinishSync];
    WaitForAllGroupsToBeEmpty(0.5);
    
    [mockDelegate verify];
}


- (void)testThatItCalls_DelegateShowConversationList_ForZMConversationCategory_NoConversation
{
    // given
    UILocalNotification *note = [[UILocalNotification alloc] init];
    note.category = ZMConversationCategory;
    
    // expect
    [self.application setInactive];

    [self checkThatItCallsTheDelegateForNotification:note responseInfo:nil actionIdentifier:nil withBlock:^(id mockDelegate) {
        [[mockDelegate expect] showConversationListForUserSession:self.sut];
    }];
}

- (void)testThat_OnLaunch_ItCalls_DelegateShowConversationList_ForZMConversationCategory_NoConversation_LoggedIn
{
    // given
    [self simulateLoggedInUser];
    
    UILocalNotification *note = [[UILocalNotification alloc] init];
    note.category = ZMConversationCategory;
    
    // expect
    [self.application setInactive];
    
    [self checkThatItCallsOnLaunchTheDelegateForNotification:note withBlock:^(id mockDelegate) {
        [[mockDelegate expect] showConversationListForUserSession:self.sut];
    }];
}

- (void)testThat_OnLaunch_ItDoesNotCall_DelegateShowConversationList_WhenNotLoggedIn
{
    // given
    UILocalNotification *note = [[UILocalNotification alloc] init];
    note.category = ZMConversationCategory;
    
    // expect
    [self checkThatItCallsOnLaunchTheDelegateForNotification:note withBlock:^(id mockDelegate) {
        [[mockDelegate reject] showConversationListForUserSession:self.sut];
        [[mockDelegate reject] userSession:self.sut showMessage:OCMOCK_ANY inConversation:OCMOCK_ANY];
        [[mockDelegate reject] userSession:self.sut showConversation:OCMOCK_ANY];
    }];
}


- (void)testThatItCalls_DelegateShowConversation_ForZMConversationCategory
{
    //given
    [[[self.transportSession stub] andReturn:nil] attemptToEnqueueSyncRequestWithGenerator:OCMOCK_ANY];
    UILocalNotification *note = [self notificationWithConversationForCategory:ZMConversationCategory];
    
    // expect
    [self.application setInactive];

    [self checkThatItCallsTheDelegateForNotification:note responseInfo:nil actionIdentifier:nil withBlock:^(id mockDelegate) {
        [[mockDelegate expect] userSession:self.sut showConversation:OCMOCK_ANY];
    }];
}


- (void)testThatItMutesAndDoesNotCall_DelegateShowConversation_ForZMConversationCategory_ZMConversationMuteAction
{
    //given
    [self simulateLoggedInUser];

    [[[self.transportSession stub] andReturn:nil] attemptToEnqueueSyncRequestWithGenerator:OCMOCK_ANY];
    UILocalNotification *note = [self notificationWithConversationForCategory:ZMConversationCategory];
    ZMConversation *conversation = [note conversationInManagedObjectContext:self.uiMOC];
    
    // expect
    [self.application setInactive];
    
    [self checkThatItCallsTheDelegateForNotification:note responseInfo:nil actionIdentifier:ZMConversationMuteAction withBlock:^(id mockDelegate) {
        [[mockDelegate reject] userSession:self.sut showConversation:OCMOCK_ANY];
    }];
    
    //then
    XCTAssertTrue(conversation.isSilenced);
}

- (void)testThatItAddsLike_ForZMConversationCategory_ZMMessageLikeAction
{
    //given
    [self simulateLoggedInUser];
    
    [[[self.transportSession stub] andReturn:nil] attemptToEnqueueSyncRequestWithGenerator:OCMOCK_ANY];
    UILocalNotification *note = [self notificationMessageConversationForCategory:ZMConversationCategory];
    NSString *conversationIDString = note.userInfo[@"conversationIDString"];
    ZMConversation *conversation = [ZMConversation conversationWithRemoteID:[NSUUID uuidWithTransportString:conversationIDString]
                                                             createIfNeeded:NO
                                                                  inContext:self.uiMOC];
    
    // expect
    [self.sut handleActionWithApplication:self.application
                                     with:ZMMessageLikeAction
                                      for:note
                                     with:[NSDictionary dictionary]
                        completionHandler:^{}];
    
    WaitForAllGroupsToBeEmpty(0.5);
    //then
    ZMMessage *lastMessage = conversation.messages.lastObject;
    XCTAssertNotNil(lastMessage.reactions);
    XCTAssertEqual((int)lastMessage.reactions.count, 1);
}

- (void)testThat_OnLaunch_ItCalls_DelegateShowConversation_ForZMConversationCategory
{
    // given
    [self simulateLoggedInUser];

    [[[self.transportSession stub] andReturn:nil] attemptToEnqueueSyncRequestWithGenerator:OCMOCK_ANY];
    
    UILocalNotification *note = [self notificationWithConversationForCategory:ZMConversationCategory];
    
    // expect
    [self.application setInactive];

    [self checkThatItCallsOnLaunchTheDelegateForNotification:note withBlock:^(id mockDelegate) {
        [[mockDelegate expect] userSession:self.sut showConversation:OCMOCK_ANY];
    }];
}


- (void)testThatItCalls_DelegateShowConversation_ZMConnectCategory
{
    // given
    [self simulateLoggedInUser];
    
    [[[self.transportSession stub] andReturn:nil] attemptToEnqueueSyncRequestWithGenerator:OCMOCK_ANY];
    
    ZMUser *sender = [ZMUser insertNewObjectInManagedObjectContext:self.uiMOC];
    sender.remoteIdentifier = NSUUID.createUUID;
    
    UILocalNotification *note = [self notificationWithConnectionRequestFromSender:sender];
    ZMConversation *conversation = [note conversationInManagedObjectContext:self.uiMOC];

    // expect
    [self.application setInactive];

    [self checkThatItCallsTheDelegateForNotification:note responseInfo:nil actionIdentifier:nil withBlock:^(id mockDelegate) {
        [[mockDelegate expect] userSession:self.sut showConversation:conversation];
    }];
    
    // then
    XCTAssertFalse(sender.isConnected);
}

- (void)testThatItCalls_DelegateShowConversation_AndConnectsTheUser_ZMConnectCategory_AcceptAction
{
    // given
    [self simulateLoggedInUser];
    
    [[[self.transportSession stub] andReturn:nil] attemptToEnqueueSyncRequestWithGenerator:OCMOCK_ANY];
    
    ZMUser *sender = [ZMUser insertNewObjectInManagedObjectContext:self.uiMOC];
    sender.remoteIdentifier = NSUUID.createUUID;
    XCTAssertFalse(sender.isConnected);

    UILocalNotification *note = [self notificationWithConnectionRequestFromSender:sender];
    ZMConversation *conversation = [note conversationInManagedObjectContext:self.uiMOC];
    
    // expect
    [self.application setInactive];

    [self checkThatItCallsTheDelegateForNotification:note responseInfo:nil actionIdentifier:ZMConnectAcceptAction withBlock:^(id mockDelegate) {
        [[mockDelegate expect] userSession:self.sut showConversation:conversation];
    }];

    // then
    XCTAssertTrue(sender.isConnected);
}

- (void)testThatItCalls_DelegateShowConversationAndAcceptsCall_ZMConnectCategory
{
    // given
    [self simulateLoggedInUser];
    [self createSelfClient];
    
    WireCallCenterV3Mock *callCenter = [self createCallCenter];
    
    [[[self.transportSession stub] andReturn:nil] attemptToEnqueueSyncRequestWithGenerator:OCMOCK_ANY];

    UILocalNotification *note = [self notificationWithConversationForCategory:ZMIncomingCallCategory];
    ZMConversation *conversation = [note conversationInManagedObjectContext:self.uiMOC];
    
    [self.uiMOC saveOrRollback];
    
    [self simulateIncomingCallFromUser:conversation.connectedUser conversation:conversation];
    
    
    // expect
    [self.application setInactive];

<<<<<<< HEAD
    [self checkThatItCallsTheDelegateForNotification:note responseInfo:nil actionIdentifier:ZMCallAcceptAction withBlock:^(id mockDelegate) {
        [[mockDelegate expect] showConversation:conversation];
=======
    [self checkThatItCallsTheDelegateForNotification:note responseInfo:nil actionIdentifier:nil withBlock:^(id mockDelegate) {
        [[mockDelegate expect] userSession:self.sut showConversation:conversation];
>>>>>>> 86766531
    }];
    
    // then
    XCTAssertTrue(callCenter.didCallAnswerCall);
}

- (void)testThatIt_DoesNotCall_DelegateShowConversationAndIgnoresCall_ZMIncomingCallCategory_IgnoreAction
{
    // given
    [self simulateLoggedInUser];
    [self createSelfClient];
    
    WireCallCenterV3Mock *callCenter = [self createCallCenter];
    
    [[[self.transportSession stub] andReturn:nil] attemptToEnqueueSyncRequestWithGenerator:OCMOCK_ANY];

    UILocalNotification *note = [self notificationWithConversationForCategory:ZMIncomingCallCategory];
    ZMConversation *conversation = [note conversationInManagedObjectContext:self.uiMOC];
    
    [self simulateIncomingCallFromUser: conversation.connectedUser conversation:conversation];
    
    // expect
    [self.application setInactive];
    
    [self checkThatItCallsTheDelegateForNotification:note responseInfo:nil actionIdentifier:ZMCallIgnoreAction withBlock:^(id mockDelegate) {
        [[mockDelegate reject] userSession:self.sut showConversation:OCMOCK_ANY];
    }];
    WaitForAllGroupsToBeEmpty(0.5);
    
    // then
    XCTAssertTrue(callCenter.didCallRejectCall);
}

- (void)testThatItCalls_DelegateShowConversationButDoesNotCallBack_ZMMissedCallCategory_CallBackAction
{
    // given
    [self simulateLoggedInUser];
    [self createSelfClient];
    
    WireCallCenterV3Mock *callCenter = [self createCallCenter];
    
    [[[self.transportSession stub] andReturn:nil] attemptToEnqueueSyncRequestWithGenerator:OCMOCK_ANY];
    
    UILocalNotification *note = [self notificationWithConversationForCategory:ZMMissedCallCategory];
    ZMConversation *conversation = [note conversationInManagedObjectContext:self.uiMOC];
    
    // expect
    [self.application setInactive];

    [self checkThatItCallsTheDelegateForNotification:note responseInfo:nil actionIdentifier:ZMCallAcceptAction withBlock:^(id mockDelegate) {
        [[mockDelegate expect] userSession:self.sut showConversation:conversation];
    }];
    
    // then
    XCTAssertFalse(callCenter.didCallStartCall);

}

- (void)testThatItDoesNotCall_DelegateShowConversationAndAppendsAMessage_ZMConversationCategory_DirectReplyAction
{
    // given
    [self simulateLoggedInUser];
    
    [[[self.transportSession stub] andReturn:nil] attemptToEnqueueSyncRequestWithGenerator:OCMOCK_ANY];
    
    UILocalNotification *note = [self notificationWithConversationForCategory:ZMConversationCategory];
    ZMConversation *conversation = [note conversationInManagedObjectContext:self.uiMOC];
    NSDictionary *responseInfo = @{UIUserNotificationActionResponseTypedTextKey: @"Hello hello"};
    XCTAssertEqual(conversation.messages.count, 0u);
    __block BOOL didCallCompletionHandler = NO;
    
    [self.sut handleActionWithApplication:self.application with:ZMConversationDirectReplyAction for:note with:responseInfo completionHandler:^{
        didCallCompletionHandler = YES;
    }];
    
    // Fake message was sent
    [[[[self.operationLoop syncStrategy] applicationStatusDirectory] operationStatus] finishBackgroundTaskWithTaskResult:ZMBackgroundTaskResultFinished];
    WaitForAllGroupsToBeEmpty(0.5);
    
    // then
    XCTAssertTrue(didCallCompletionHandler);
    XCTAssertEqual(conversation.messages.count, 1u);
}

@end
#endif



#if TARGET_OS_IPHONE
@implementation ZMUserSessionTests (BackgroundFetch)

- (void)testThatItSetsTheMinimumBackgroundFetchInterval;
{
    XCTAssertNotEqual(self.application.minimumBackgroundFetchInverval, UIApplicationBackgroundFetchIntervalNever);
    XCTAssertGreaterThanOrEqual(self.application.minimumBackgroundFetchInverval, UIApplicationBackgroundFetchIntervalMinimum);
    XCTAssertLessThanOrEqual(self.application.minimumBackgroundFetchInverval, (NSTimeInterval) (20 * 60));
}

@end
#endif



@implementation ZMUserSessionTests (LaunchOptions)

- (void)testThatItSendsNotificationIfLaunchedWithPhoneVerficationURL
{
    // given
    NSURL *verificationURL = [NSURL URLWithString:@"wire://verify-phone/123456"];
    [[NSNotificationCenter defaultCenter] addObserver:self selector:@selector(didReceiveNotification:) name:ZMLaunchedWithPhoneVerificationCodeNotificationName object:nil];
    
    // when
    [self.sut didLaunchWithURL:verificationURL];
    
    // then
    XCTAssertEqualObjects(self.lastReceivedNotification.name, ZMLaunchedWithPhoneVerificationCodeNotificationName);
    XCTAssertEqualObjects([self.lastReceivedNotification.userInfo objectForKey:ZMPhoneVerificationCodeKey], @"123456");
    [[NSNotificationCenter defaultCenter] removeObserver:self name:ZMLaunchedWithPhoneVerificationCodeNotificationName object:nil];
}

@end




@implementation ZMUserSessionTests (RequestToOpenConversation)

- (void)testThatItCallsTheDelegateWhenRequestedToOpenAConversation
{
    // given
    [[[self.transportSession stub] andReturn:nil] attemptToEnqueueSyncRequestWithGenerator:OCMOCK_ANY];
    id mockDelegate = [OCMockObject mockForProtocol:@protocol(ZMRequestsToOpenViewsDelegate)];
    self.sut.requestToOpenViewDelegate = mockDelegate;
    __block NSManagedObjectID *conversationID;
    __block ZMConversation *requestedConversation;
    
    // expect
    [[mockDelegate expect] userSession:self.sut showConversation:ZM_ARG_SAVE(requestedConversation)];
    
    // when
    [self.syncMOC performGroupedBlockAndWait:^{
        ZMConversation *conversation = [ZMConversation insertNewObjectInManagedObjectContext:self.syncMOC];
        [self.syncMOC saveOrRollback];
        
        conversationID = conversation.objectID;
        [ZMUserSession requestToOpenSyncConversationOnUI:conversation];
    }];
    
    // then
    [self spinMainQueueWithTimeout:0.1];
    [mockDelegate verify];
    XCTAssertEqualObjects(requestedConversation.objectID, conversationID);
    XCTAssertEqual(requestedConversation.managedObjectContext, self.uiMOC);
    
}

@end

@interface ZMCallFlowRequestStrategy (FlowManagerDelegate) <AVSFlowManagerDelegate>
@end

@implementation ZMUserSessionTests (AVSLogObserver)

- (void)testThatSubscriberIsNotRetained
{
    // given
    id token = nil;
    id __weak weakLogObserver = nil;
    @autoreleasepool {
        id logObserver = [OCMockObject mockForProtocol:@protocol(ZMAVSLogObserver)];
        
        token = [ZMUserSession addAVSLogObserver:logObserver];
        
        // when
        weakLogObserver = logObserver;
        XCTAssertNotNil(weakLogObserver);
        logObserver = nil;
    }
    // then
    XCTAssertNil(weakLogObserver);
    [ZMUserSession removeAVSLogObserver:token];
}

- (void)testThatLogCallbackIsNotTriggeredAfterUnsubscribe
{
    // given
    __block ZMConversation *conversation;
    [self.syncMOC performGroupedBlockAndWait:^{
        conversation = [ZMConversation insertNewObjectInManagedObjectContext:self.syncMOC];
        [self.syncMOC saveOrRollback];
    }];
    
    NSString *testMessage = @"Sample AVS Log";
    id logObserver = [OCMockObject mockForProtocol:@protocol(ZMAVSLogObserver)];
    [[logObserver reject] logMessage:nil];
    
    id token = [ZMUserSession addAVSLogObserver:logObserver];
    [ZMUserSession removeAVSLogObserver:token];
    
    // when
    [ZMUserSession appendAVSLogMessageForConversation:conversation withMessage:testMessage];
    
    // then
    [logObserver verify];
}

@end

@implementation ZMUserSessionTests (Transport)

- (void)testThatItCallsTheTransportSessionWithTheIdentifierAndHandlerIf_AddCompletionHandlerForBackgroundSessionWithIdentifier_IsCalled
{
    // given
    dispatch_block_t handler = ^{};
    NSString * const identifier = @"com.wearezeta.background_session";
    
    // expect
    [[self.transportSession expect] addCompletionHandlerForBackgroundSessionWithIdentifier:identifier handler:handler];
    
    // when
    [self.sut addCompletionHandlerForBackgroundURLSessionWithIdentifier:identifier handler:handler];
}

@end<|MERGE_RESOLUTION|>--- conflicted
+++ resolved
@@ -1182,13 +1182,9 @@
     // expect
     [self.application setInactive];
 
-<<<<<<< HEAD
     [self checkThatItCallsTheDelegateForNotification:note responseInfo:nil actionIdentifier:ZMCallAcceptAction withBlock:^(id mockDelegate) {
-        [[mockDelegate expect] showConversation:conversation];
-=======
-    [self checkThatItCallsTheDelegateForNotification:note responseInfo:nil actionIdentifier:nil withBlock:^(id mockDelegate) {
         [[mockDelegate expect] userSession:self.sut showConversation:conversation];
->>>>>>> 86766531
+
     }];
     
     // then
