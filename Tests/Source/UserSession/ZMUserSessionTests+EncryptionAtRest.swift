--- conflicted
+++ resolved
@@ -74,13 +74,8 @@
     }
 
     // MARK: - Database migration
-<<<<<<< HEAD
-    
-    // @SF.Storage @TSFI.UserInterface @S0.1 @S0.2
-=======
-
-    // @SF.Storage @TSFI.UserInterface
->>>>>>> 3e831724
+ 
+    // @SF.Storage @TSFI.UserInterface @S0.1 @S0.2
     func testThatDelegateIsCalled_WhenEncryptionAtRestIsEnabled() throws {
         // given
         simulateLoggedInUser()
@@ -95,13 +90,8 @@
         XCTAssertNotNil(userSessionDelegate.calledSetEncryptionAtRest)
         XCTAssertEqual(userSessionDelegate.calledSetEncryptionAtRest?.0, true)
     }
-<<<<<<< HEAD
-    
-    // @SF.Storage @TSFI.UserInterface @S0.1 @S0.2
-=======
-
-    // @SF.Storage @TSFI.UserInterface
->>>>>>> 3e831724
+
+    // @SF.Storage @TSFI.UserInterface @S0.1 @S0.2
     func testThatDelegateIsCalled_WhenEncryptionAtRestIsDisabled() throws {
         // given
         simulateLoggedInUser()
@@ -173,13 +163,8 @@
         // then
         XCTAssertFalse(sut.isDatabaseLocked)
     }
-<<<<<<< HEAD
-    
-    // @SF.Storage @TSFI.UserInterface @S0.1 @S0.2
-=======
-
-    // @SF.Storage @TSFI.UserInterface
->>>>>>> 3e831724
+
+    // @SF.Storage @TSFI.UserInterface @S0.1 @S0.2
     func testThatDatabaseIsLocked_AfterEnteringBackground() throws {
         // given
         simulateLoggedInUser()
@@ -248,13 +233,8 @@
     }
 
     // MARK: - Database lock handler/observer
-<<<<<<< HEAD
-    
-    // @SF.Storage @TSFI.UserInterface @S0.1 @S0.2
-=======
-
-    // @SF.Storage @TSFI.UserInterface
->>>>>>> 3e831724
+
+    // @SF.Storage @TSFI.UserInterface @S0.1 @S0.2
     func testThatDatabaseLockedHandlerIsCalled_AfterDatabaseIsLocked() throws {
         // given
         simulateLoggedInUser()
