--- conflicted
+++ resolved
@@ -44,26 +44,21 @@
 final class MockAuthenticationStatusDelegate: NSObject, ZMAuthenticationStatusDelegate {
     public var authenticationDidSucceedEvents: Int = 0
     public var authenticationDidFailEvents: [Error] = []
-<<<<<<< HEAD
     public var authenticationDidBecomeAvailableEvents: Int = 0
     public var receivedSSOCode: UUID? = nil
     
-=======
-    public var receivedSSOCode: UUID?
-
->>>>>>> e0094cb8
     func authenticationDidFail(_ error: Error!) {
         authenticationDidFailEvents.append(error)
     }
-
+    
     func authenticationReadyImportingBackup(_ existingAccount: Bool) {
         authenticationDidSucceedEvents += 1
     }
-
+    
     func authenticationDidSucceed() {
         authenticationDidSucceedEvents += 1
     }
-
+    
     func loginCodeRequestDidFail(_ error: Error!) {
         authenticationDidFailEvents.append(error)
     }
@@ -107,7 +102,7 @@
         didUpdateCredentials = true
         return willAcceptUpdatedCredentials
     }
-
+    
     func sessionIsAllowedToCreateNewAccount(_ session: UnauthenticatedSession) -> Bool {
         return isAllowedToCreatingNewAccounts
     }
@@ -120,7 +115,7 @@
     var mockDelegate: MockUnauthenticatedSessionDelegate!
     var reachability: MockReachability!
     var mockAuthenticationStatusDelegate: MockAuthenticationStatusDelegate!
-
+    
     public override func setUp() {
         super.setUp()
         transportSession = TestUnauthenticatedTransportSession()
@@ -133,7 +128,7 @@
                                      authenticationStatusDelegate: mockAuthenticationStatusDelegate)
         sut.groupQueue.add(dispatchGroup)
     }
-
+    
     public override func tearDown() {
         sut.tearDown()
         sut = nil
@@ -142,31 +137,31 @@
         reachability = nil
         super.tearDown()
     }
-
+    
     func testThatTriesToUpdateCredentials() {
         // given
         let emailCredentials = ZMEmailCredentials(email: "hello@email.com", password: "123456")
         mockDelegate.willAcceptUpdatedCredentials = true
-
+        
         // when
         sut.login(with: emailCredentials)
-
+        
         // then
         XCTAssertTrue(mockDelegate.didUpdateCredentials)
     }
-
+    
     func testThatDuringLoginItThrowsErrorWhenNoCredentials() {
         // given
         reachability.mayBeReachable = false
         // when
         sut.login(with: ZMCredentials())
         XCTAssertTrue(waitForAllGroupsToBeEmpty(withTimeout: 0.5))
-
+        
         // then
         XCTAssertEqual(mockAuthenticationStatusDelegate.authenticationDidFailEvents.count, 1)
         XCTAssertEqual(mockAuthenticationStatusDelegate.authenticationDidFailEvents[0].localizedDescription, NSError(code: .needsCredentials, userInfo: nil).localizedDescription)
     }
-
+    
     func testThatDuringLoginWithEmailItThrowsErrorWhenOffline() {
         // given
         reachability.mayBeReachable = false
@@ -205,7 +200,7 @@
         XCTAssertTrue(exists)
         XCTAssertEqual(mockDelegate.existingAccountsCalled, 1)
     }
-
+    
     func testThatItParsesCookieDataAndDoesCallTheDelegateIfTheCookieIsValidAndThereIsAUserIdKeyUser() throws {
         // given
         let userId = UUID.create()
