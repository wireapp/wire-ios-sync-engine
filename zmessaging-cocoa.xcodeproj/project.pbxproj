--- conflicted
+++ resolved
@@ -2586,11 +2586,8 @@
 				54D175211ADE8B18001AA338 /* ZMUserSession+Registration.m in Sources */,
 				549816291A432BC800A7CE2E /* ZMConnectionTranscoder.m in Sources */,
 				F9B71F401CB28449001DB03F /* ZMNotifications+UserSession.m in Sources */,
-<<<<<<< HEAD
 				5498162A1A432BC800A7CE2E /* ZMConversationEventsTranscoder.m in Sources */,
-=======
 				5442AE551BD6497E0035AD51 /* Settings.swift in Sources */,
->>>>>>> 20bf01b0
 				5498162B1A432BC800A7CE2E /* ZMConversationTranscoder.m in Sources */,
 				F98EDCED1D82B924001E65CB /* UILocalNotification+StringProcessing.m in Sources */,
 				F93A75F21C1F219800252586 /* ConversationStatusStrategy.swift in Sources */,
