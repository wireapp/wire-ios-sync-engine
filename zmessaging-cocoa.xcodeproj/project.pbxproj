--- conflicted
+++ resolved
@@ -1530,11 +1530,8 @@
 				0920833F1BA95EE100F82B29 /* UserClientRequestFactory.swift */,
 				8798607A1C3D48A400218A3E /* DeleteAccountRequestStrategy.swift */,
 				549AEA3A1D6340BC003C0BEC /* AddressBookUploadRequestStrategy.swift */,
-<<<<<<< HEAD
 				16DABFAD1DCF98D3001973E3 /* CallingRequestStrategy.swift */,
-=======
 				549F61BC1E27F58A005E402F /* SelfContactCardUploadStrategy.swift */,
->>>>>>> fe2bbe04
 				547E5B591DDB67390038D936 /* UserProfileUpdateRequestStrategy.swift */,
 				543BC3371DF57C8E00C5C353 /* TopConversationsRequestStrategy.swift */,
 			);
