// !$*UTF8*$!
{
	archiveVersion = 1;
	classes = {
	};
	objectVersion = 46;
	objects = {

/* Begin PBXBuildFile section */
		092083401BA95EE100F82B29 /* UserClientRequestFactory.swift in Sources */ = {isa = PBXBuildFile; fileRef = 0920833F1BA95EE100F82B29 /* UserClientRequestFactory.swift */; };
		0920C4DA1B305FF500C55728 /* UserSessionGiphyRequestStateTests.swift in Sources */ = {isa = PBXBuildFile; fileRef = 0920C4D81B305FF500C55728 /* UserSessionGiphyRequestStateTests.swift */; };
		0932EA461AE5514100D1BFD1 /* ZMPhoneNumberVerificationTranscoder.h in Headers */ = {isa = PBXBuildFile; fileRef = 0932EA431AE5514100D1BFD1 /* ZMPhoneNumberVerificationTranscoder.h */; };
		0932EA481AE5514100D1BFD1 /* ZMPhoneNumberVerificationTranscoder.m in Sources */ = {isa = PBXBuildFile; fileRef = 0932EA441AE5514100D1BFD1 /* ZMPhoneNumberVerificationTranscoder.m */; };
		0932EA4D1AE6952A00D1BFD1 /* ZMAuthenticationStatus.h in Headers */ = {isa = PBXBuildFile; fileRef = 54F7217319A5F0C5009A8AF5 /* ZMAuthenticationStatus.h */; settings = {ATTRIBUTES = (Public, ); }; };
		093694451BA9633300F36B3A /* UserClientRequestFactoryTests.swift in Sources */ = {isa = PBXBuildFile; fileRef = 093694441BA9633300F36B3A /* UserClientRequestFactoryTests.swift */; };
		094CDBED1B84D0A1004AD7BF /* ZMUnauthenticatedBackgroundState.h in Headers */ = {isa = PBXBuildFile; fileRef = 3EDDBB9B1A5ACEDE00A87E06 /* ZMUnauthenticatedBackgroundState.h */; };
		094CDBEE1B84D0A1004AD7BF /* ZMBackgroundFetch.h in Headers */ = {isa = PBXBuildFile; fileRef = 3E4844BD1A94D74E00EF1E27 /* ZMBackgroundFetch.h */; };
		09531F161AE960E300B8556A /* ZMLoginCodeRequestTranscoder.h in Headers */ = {isa = PBXBuildFile; fileRef = 09531F131AE960E300B8556A /* ZMLoginCodeRequestTranscoder.h */; };
		09531F181AE960E300B8556A /* ZMLoginCodeRequestTranscoder.m in Sources */ = {isa = PBXBuildFile; fileRef = 09531F141AE960E300B8556A /* ZMLoginCodeRequestTranscoder.m */; };
		09531F1C1AE9644800B8556A /* ZMLoginCodeRequestTranscoderTests.m in Sources */ = {isa = PBXBuildFile; fileRef = 09531F1A1AE9644800B8556A /* ZMLoginCodeRequestTranscoderTests.m */; };
		097E36AA1B7A58570039CC4C /* ZMCSystem.framework in Frameworks */ = {isa = PBXBuildFile; fileRef = 097E36A91B7A58280039CC4C /* ZMCSystem.framework */; };
		098CFBB81B7B9B47000B02B1 /* ZMTesting.framework in Frameworks */ = {isa = PBXBuildFile; fileRef = 098CFBB71B7B9B3F000B02B1 /* ZMTesting.framework */; };
		098CFBB91B7B9B61000B02B1 /* ZMTesting.framework in Frameworks */ = {isa = PBXBuildFile; fileRef = 098CFBB71B7B9B3F000B02B1 /* ZMTesting.framework */; };
		098CFBBB1B7B9C94000B02B1 /* BaseTestSwiftHelpers.swift in Sources */ = {isa = PBXBuildFile; fileRef = 098CFBBA1B7B9C94000B02B1 /* BaseTestSwiftHelpers.swift */; };
		09914E531BD6613D00C10BF8 /* ZMDecodedAPSMessageTest.m in Sources */ = {isa = PBXBuildFile; fileRef = 09914E521BD6613D00C10BF8 /* ZMDecodedAPSMessageTest.m */; };
		0994E1D61B8354E400A51721 /* ZMLocalizable.strings in Resources */ = {isa = PBXBuildFile; fileRef = 3E4CE69219657F0100939CEF /* ZMLocalizable.strings */; };
		09B7308D1B301F0200A5CCC9 /* ZMUserSession+Proxy.m in Sources */ = {isa = PBXBuildFile; fileRef = 09B730891B301F0200A5CCC9 /* ZMUserSession+Proxy.m */; };
		09B730961B3045E400A5CCC9 /* ProxiedRequestStatusTests.swift in Sources */ = {isa = PBXBuildFile; fileRef = 09B730941B3045E400A5CCC9 /* ProxiedRequestStatusTests.swift */; };
		09B978FE1B679F4B00A30B38 /* OCMock.framework in Frameworks */ = {isa = PBXBuildFile; fileRef = 09B978F31B679B6200A30B38 /* OCMock.framework */; };
		09B978FF1B679F5D00A30B38 /* OCMock.framework in Frameworks */ = {isa = PBXBuildFile; fileRef = 09B978F31B679B6200A30B38 /* OCMock.framework */; };
		09BA924C1BD55FA5000DC962 /* UserClientRequestStrategyTests.swift in Sources */ = {isa = PBXBuildFile; fileRef = 0920833C1BA84F3100F82B29 /* UserClientRequestStrategyTests.swift */; };
		09BCDB8E1BCE7F000020DCC7 /* ZMAPSMessageDecoder.h in Headers */ = {isa = PBXBuildFile; fileRef = 09BCDB8C1BCE7F000020DCC7 /* ZMAPSMessageDecoder.h */; settings = {ATTRIBUTES = (Public, ); }; };
		09BCDB8F1BCE7F000020DCC7 /* ZMAPSMessageDecoder.m in Sources */ = {isa = PBXBuildFile; fileRef = 09BCDB8D1BCE7F000020DCC7 /* ZMAPSMessageDecoder.m */; };
		09C77C531BA6C77000E2163F /* UserClientRequestStrategy.swift in Sources */ = {isa = PBXBuildFile; fileRef = 09C77C521BA6C77000E2163F /* UserClientRequestStrategy.swift */; };
		09CC4AAA1B7C884900201C63 /* libz.dylib in Frameworks */ = {isa = PBXBuildFile; fileRef = 09CC4AA91B7C884900201C63 /* libz.dylib */; };
		09CC4AAC1B7C885100201C63 /* libbz2.dylib in Frameworks */ = {isa = PBXBuildFile; fileRef = 09CC4AAB1B7C885100201C63 /* libbz2.dylib */; };
		09CC4AAE1B7C885800201C63 /* libc++.dylib in Frameworks */ = {isa = PBXBuildFile; fileRef = 09CC4AAD1B7C885800201C63 /* libc++.dylib */; };
		09CC4ADE1B7D076700201C63 /* ZMEnvironmentsSetup.h in Headers */ = {isa = PBXBuildFile; fileRef = 09CC4ADC1B7D076700201C63 /* ZMEnvironmentsSetup.h */; };
		09CC4ADF1B7D076700201C63 /* ZMEnvironmentsSetup.m in Sources */ = {isa = PBXBuildFile; fileRef = 09CC4ADD1B7D076700201C63 /* ZMEnvironmentsSetup.m */; };
		09D7A88A1AE7E591008F190C /* ZMPhoneNumberVerificationTranscoderTests.m in Sources */ = {isa = PBXBuildFile; fileRef = 09D7A8881AE7E591008F190C /* ZMPhoneNumberVerificationTranscoderTests.m */; };
		09D7CE641AE94D4200CC5F45 /* ZMCredentials+Internal.h in Headers */ = {isa = PBXBuildFile; fileRef = 09D7CE621AE94D4200CC5F45 /* ZMCredentials+Internal.h */; };
		09E393B31BAAABCC00F3EA1B /* ZMAuthenticationStatus_Internal.h in Headers */ = {isa = PBXBuildFile; fileRef = 09E393B21BAAABCC00F3EA1B /* ZMAuthenticationStatus_Internal.h */; };
		09E393BB1BAB0BB500F3EA1B /* ZMUserSession+OTR.h in Headers */ = {isa = PBXBuildFile; fileRef = 09E393B91BAB0BB500F3EA1B /* ZMUserSession+OTR.h */; settings = {ATTRIBUTES = (Public, ); }; };
		09E393BE1BAB0C2A00F3EA1B /* ZMUserSession+OTR.m in Sources */ = {isa = PBXBuildFile; fileRef = 09E393BD1BAB0C2A00F3EA1B /* ZMUserSession+OTR.m */; };
		160195611E30C9CF00ACBFAC /* ZMLocalNotificationDispatcherCallingTests.swift in Sources */ = {isa = PBXBuildFile; fileRef = 160195601E30C9CF00ACBFAC /* ZMLocalNotificationDispatcherCallingTests.swift */; };
		16063CED1BD11FC90097F62C /* ZMSearchRequest.h in Headers */ = {isa = PBXBuildFile; fileRef = 16063CEC1BD11F450097F62C /* ZMSearchRequest.h */; settings = {ATTRIBUTES = (Public, ); }; };
		16063CEF1BD120180097F62C /* ZMSearchRequest.m in Sources */ = {isa = PBXBuildFile; fileRef = 16063CEE1BD120180097F62C /* ZMSearchRequest.m */; };
		16063CF21BD4F46B0097F62C /* ZMSearchRequest+Internal.h in Headers */ = {isa = PBXBuildFile; fileRef = 16063CF01BD4F46B0097F62C /* ZMSearchRequest+Internal.h */; };
		1618B40F1DE5F0A6003F015C /* VoiceChannelV2+CallActionsInternal.swift in Sources */ = {isa = PBXBuildFile; fileRef = 1618B40E1DE5F0A6003F015C /* VoiceChannelV2+CallActionsInternal.swift */; };
		1618B4101DE5FAD4003F015C /* ZMUserSession+Internal.h in Headers */ = {isa = PBXBuildFile; fileRef = 3EC2357F192B617700B72C21 /* ZMUserSession+Internal.h */; };
		1621D2711D770FB1007108C2 /* ZMSyncStateDelegate.h in Headers */ = {isa = PBXBuildFile; fileRef = 1621D2701D770FB1007108C2 /* ZMSyncStateDelegate.h */; settings = {ATTRIBUTES = (Public, ); }; };
		164B8C211E254AD00060AB26 /* WireCallCenterV3Mock.swift in Sources */ = {isa = PBXBuildFile; fileRef = 165D3A1A1E1D43870052E654 /* WireCallCenterV3Mock.swift */; };
		1659114D1DEF1DA3007FA847 /* ZMLocalNotificationForCallState.swift in Sources */ = {isa = PBXBuildFile; fileRef = 1659114C1DEF1DA3007FA847 /* ZMLocalNotificationForCallState.swift */; };
		1659114F1DEF1F6E007FA847 /* ZMLocalNotificationDispatcher+Calling.swift in Sources */ = {isa = PBXBuildFile; fileRef = 1659114E1DEF1F6E007FA847 /* ZMLocalNotificationDispatcher+Calling.swift */; };
		165911531DEF38EC007FA847 /* CallStateObserver.swift in Sources */ = {isa = PBXBuildFile; fileRef = 165911521DEF38EC007FA847 /* CallStateObserver.swift */; };
		165911571DF18B37007FA847 /* ZMCallKitDelegate+WireCallCenter.swift in Sources */ = {isa = PBXBuildFile; fileRef = 165911561DF18B37007FA847 /* ZMCallKitDelegate+WireCallCenter.swift */; };
		165911591DF18E9A007FA847 /* ZMCallKitDelegate+Internal.h in Headers */ = {isa = PBXBuildFile; fileRef = 165911581DF18DBA007FA847 /* ZMCallKitDelegate+Internal.h */; settings = {ATTRIBUTES = (Public, ); }; };
		165D3A151E1D3EF30052E654 /* WireCallCenterV3.swift in Sources */ = {isa = PBXBuildFile; fileRef = 165D3A141E1D3EF30052E654 /* WireCallCenterV3.swift */; };
		165D3A211E1D43870052E654 /* VoiceChannelV3.swift in Sources */ = {isa = PBXBuildFile; fileRef = 165D3A171E1D43870052E654 /* VoiceChannelV3.swift */; };
		165D3A221E1D43870052E654 /* VoiceChannel.swift in Sources */ = {isa = PBXBuildFile; fileRef = 165D3A181E1D43870052E654 /* VoiceChannel.swift */; };
		165D3A231E1D43870052E654 /* VoiceChannelRouter.swift in Sources */ = {isa = PBXBuildFile; fileRef = 165D3A191E1D43870052E654 /* VoiceChannelRouter.swift */; };
		165D3A251E1D43870052E654 /* VoiceChannelV2.m in Sources */ = {isa = PBXBuildFile; fileRef = 165D3A1B1E1D43870052E654 /* VoiceChannelV2.m */; };
		165D3A261E1D43870052E654 /* VoiceChannelV2+Internal.h in Headers */ = {isa = PBXBuildFile; fileRef = 165D3A1C1E1D43870052E654 /* VoiceChannelV2+Internal.h */; settings = {ATTRIBUTES = (Public, ); }; };
		165D3A281E1D43870052E654 /* CallingInitialisationNotification.swift in Sources */ = {isa = PBXBuildFile; fileRef = 165D3A1E1E1D43870052E654 /* CallingInitialisationNotification.swift */; };
		165D3A291E1D43870052E654 /* VoiceChannelV2+Testing.h in Headers */ = {isa = PBXBuildFile; fileRef = 165D3A1F1E1D43870052E654 /* VoiceChannelV2+Testing.h */; };
		165D3A3D1E1D60520052E654 /* ZMConversation+VoiceChannel.swift in Sources */ = {isa = PBXBuildFile; fileRef = 165D3A3C1E1D60520052E654 /* ZMConversation+VoiceChannel.swift */; };
		165D3A421E1E94490052E654 /* VoiceChannelRouterTests.swift in Sources */ = {isa = PBXBuildFile; fileRef = 165D3A3F1E1E64580052E654 /* VoiceChannelRouterTests.swift */; };
		165D3A431E1E94890052E654 /* CallingInitalisationNotificationTests.swift in Sources */ = {isa = PBXBuildFile; fileRef = 165D3A3E1E1E64580052E654 /* CallingInitalisationNotificationTests.swift */; };
		166A8BF31E015F3B00F5EEEA /* WireCallCenterV3Factory.swift in Sources */ = {isa = PBXBuildFile; fileRef = 166A8BF21E015F3B00F5EEEA /* WireCallCenterV3Factory.swift */; };
		166A8BF91E02C7D500F5EEEA /* ZMHotFix+PendingChanges.swift in Sources */ = {isa = PBXBuildFile; fileRef = 166A8BF81E02C7D500F5EEEA /* ZMHotFix+PendingChanges.swift */; };
		166A8C001E0941DB00F5EEEA /* WireCallCenterV2.swift in Sources */ = {isa = PBXBuildFile; fileRef = 166A8BFF1E0941DB00F5EEEA /* WireCallCenterV2.swift */; };
		166A8C021E0D634700F5EEEA /* WireCallCenter.swift in Sources */ = {isa = PBXBuildFile; fileRef = 166A8C011E0D634700F5EEEA /* WireCallCenter.swift */; };
		1671F9FF1E2FAF50009F3150 /* ZMLocalNotificationForCallEventTests.swift in Sources */ = {isa = PBXBuildFile; fileRef = 1671F9FE1E2FAF50009F3150 /* ZMLocalNotificationForCallEventTests.swift */; };
		16C22BA41BF4D5D7007099D9 /* NSError+ZMUserSessionInternal.h in Headers */ = {isa = PBXBuildFile; fileRef = 3E05F254192A50CC00F22D80 /* NSError+ZMUserSessionInternal.h */; settings = {ATTRIBUTES = (Public, ); }; };
		16D3FCDD1E323D180052A535 /* WireCallCenterV2Tests.swift in Sources */ = {isa = PBXBuildFile; fileRef = 16D3FCDC1E323D180052A535 /* WireCallCenterV2Tests.swift */; };
		16D3FCDF1E365ABC0052A535 /* CallStateObserverTests.swift in Sources */ = {isa = PBXBuildFile; fileRef = 16D3FCDE1E365ABC0052A535 /* CallStateObserverTests.swift */; };
		16D3FCE31E37582E0052A535 /* CallingProtocolStrategy.h in Headers */ = {isa = PBXBuildFile; fileRef = 16D3FCE21E3757CA0052A535 /* CallingProtocolStrategy.h */; settings = {ATTRIBUTES = (Public, ); }; };
		16D3FCE51E37A8050052A535 /* NSManagedObjectContext+ServerTimeDelta.swift in Sources */ = {isa = PBXBuildFile; fileRef = 16D3FCE41E37A8050052A535 /* NSManagedObjectContext+ServerTimeDelta.swift */; };
		16D3FCFE1E3932FD0052A535 /* VoiceChannelV2.h in Headers */ = {isa = PBXBuildFile; fileRef = 16D3FCFB1E3932FD0052A535 /* VoiceChannelV2.h */; settings = {ATTRIBUTES = (Public, ); }; };
		16D3FCFF1E3932FD0052A535 /* VoiceChannelV2+CallFlow.h in Headers */ = {isa = PBXBuildFile; fileRef = 16D3FCFC1E3932FD0052A535 /* VoiceChannelV2+CallFlow.h */; settings = {ATTRIBUTES = (Public, ); }; };
		16D3FD001E3932FD0052A535 /* VoiceChannelV2+VideoCalling.h in Headers */ = {isa = PBXBuildFile; fileRef = 16D3FCFD1E3932FD0052A535 /* VoiceChannelV2+VideoCalling.h */; settings = {ATTRIBUTES = (Public, ); }; };
		16D3FD021E3A5C0D0052A535 /* ZMConversationVoiceChannelRouterTests.swift in Sources */ = {isa = PBXBuildFile; fileRef = 16D3FD011E3A5C0D0052A535 /* ZMConversationVoiceChannelRouterTests.swift */; };
		16DABFAE1DCF98D3001973E3 /* CallingRequestStrategy.swift in Sources */ = {isa = PBXBuildFile; fileRef = 16DABFAD1DCF98D3001973E3 /* CallingRequestStrategy.swift */; };
		16DCAD671B0F9447008C1DD9 /* NSURL+LaunchOptions.h in Headers */ = {isa = PBXBuildFile; fileRef = 16DCAD641B0F9447008C1DD9 /* NSURL+LaunchOptions.h */; };
		16DCAD691B0F9447008C1DD9 /* NSURL+LaunchOptions.m in Sources */ = {isa = PBXBuildFile; fileRef = 16DCAD651B0F9447008C1DD9 /* NSURL+LaunchOptions.m */; };
		16DCAD6F1B147706008C1DD9 /* NSURL+LaunchOptionsTests.m in Sources */ = {isa = PBXBuildFile; fileRef = 16DCAD6D1B1476FE008C1DD9 /* NSURL+LaunchOptionsTests.m */; };
		16F5F16C1E4092C00062F0AE /* NSManagedObjectContext+CTCallCenter.swift in Sources */ = {isa = PBXBuildFile; fileRef = 16F5F16B1E4092C00062F0AE /* NSManagedObjectContext+CTCallCenter.swift */; };
		1E16CE841BF4BC1800336616 /* ZMProtos.framework in Frameworks */ = {isa = PBXBuildFile; fileRef = 1E16CE831BF4BC1800336616 /* ZMProtos.framework */; };
		1E16CE871BF4BC5F00336616 /* ProtocolBuffers.framework in Frameworks */ = {isa = PBXBuildFile; fileRef = 1E16CE861BF4BC5F00336616 /* ProtocolBuffers.framework */; };
		1E16CE881BF4BC5F00336616 /* ProtocolBuffers.framework in Frameworks */ = {isa = PBXBuildFile; fileRef = 1E16CE861BF4BC5F00336616 /* ProtocolBuffers.framework */; };
		1EB871501BF502A000AF5CE1 /* ZMUserTranscoder.h in Headers */ = {isa = PBXBuildFile; fileRef = 54F8D6EC19AB535700146664 /* ZMUserTranscoder.h */; settings = {ATTRIBUTES = (Public, ); }; };
		3E05F252192A4FBD00F22D80 /* UserSessionErrorTests.m in Sources */ = {isa = PBXBuildFile; fileRef = 3E05F250192A4FBD00F22D80 /* UserSessionErrorTests.m */; };
		3E08B5631A67EDF800F23B9E /* zmessaging.framework in Embed Framework */ = {isa = PBXBuildFile; fileRef = 549815931A43232400A7CE2E /* zmessaging.framework */; settings = {ATTRIBUTES = (CodeSignOnCopy, RemoveHeadersOnCopy, ); }; };
		3E17FA671A6690AA00DFA12F /* ZMPushRegistrant.h in Headers */ = {isa = PBXBuildFile; fileRef = 3E17FA611A66881900DFA12F /* ZMPushRegistrant.h */; settings = {ATTRIBUTES = (Public, ); }; };
		3E1858BC1951D6DA005FE78F /* MemoryLeaksObserver.m in Sources */ = {isa = PBXBuildFile; fileRef = 3E1858B31951D69B005FE78F /* MemoryLeaksObserver.m */; };
		3E1860BA191A5D99000FE027 /* TestHost-main.m in Sources */ = {isa = PBXBuildFile; fileRef = 3E1860B6191A5D99000FE027 /* TestHost-main.m */; };
		3E1860BB191A5D99000FE027 /* TestHostAppDelegate.m in Sources */ = {isa = PBXBuildFile; fileRef = 3E1860B8191A5D99000FE027 /* TestHostAppDelegate.m */; };
		3E26BED51A4037370071B4C9 /* IsTypingTests.m in Sources */ = {isa = PBXBuildFile; fileRef = 3E26BED31A4037370071B4C9 /* IsTypingTests.m */; };
		3E26BEE91A408F590071B4C9 /* ZMTypingUsersTests.m in Sources */ = {isa = PBXBuildFile; fileRef = 3E26BEE71A408F590071B4C9 /* ZMTypingUsersTests.m */; };
		3E27131F1A8A68BF008EE50F /* Push.strings in Resources */ = {isa = PBXBuildFile; fileRef = 3E27131A1A8A68BF008EE50F /* Push.strings */; };
		3E2713211A8A68BF008EE50F /* Push.stringsdict in Resources */ = {isa = PBXBuildFile; fileRef = 3E27131C1A8A68BF008EE50F /* Push.stringsdict */; };
		3E288A6C19C859210031CFCE /* NotificationObservers.m in Sources */ = {isa = PBXBuildFile; fileRef = 3E288A6A19C859210031CFCE /* NotificationObservers.m */; };
		3E3C00D21A2358CF00D02D21 /* ZMTypingTests.m in Sources */ = {isa = PBXBuildFile; fileRef = 3E3C00D01A2358CF00D02D21 /* ZMTypingTests.m */; };
		3E3C00DB1A235F6000D02D21 /* ZMTypingUsersTimeoutTests.m in Sources */ = {isa = PBXBuildFile; fileRef = 3E3C00D91A235F6000D02D21 /* ZMTypingUsersTimeoutTests.m */; };
		3E5286BD1AD3DB8A00B1AB1C /* KeySetTests.swift in Sources */ = {isa = PBXBuildFile; fileRef = 3E5286BB1AD3DB8A00B1AB1C /* KeySetTests.swift */; };
		3E887BA51ABC51880022797E /* ZMPushKitLogging.m in Sources */ = {isa = PBXBuildFile; fileRef = 3E887BA31ABC51880022797E /* ZMPushKitLogging.m */; };
		3E9848BD1A65253000F7B050 /* Hack.swift in Sources */ = {isa = PBXBuildFile; fileRef = 3E9848BC1A65253000F7B050 /* Hack.swift */; };
		3EA1EC6D19BDE4C800AA1384 /* ZMPushTokenTests.m in Sources */ = {isa = PBXBuildFile; fileRef = 3EA1EC6B19BDE4C800AA1384 /* ZMPushTokenTests.m */; };
		3EC499941A92463D003F9E32 /* ZMBackgroundFetchState.m in Sources */ = {isa = PBXBuildFile; fileRef = 3EC499901A92463D003F9E32 /* ZMBackgroundFetchState.m */; };
		3EC499971A9246DE003F9E32 /* ZMBackgroundFetchStateTests.m in Sources */ = {isa = PBXBuildFile; fileRef = 3EC499951A9246DE003F9E32 /* ZMBackgroundFetchStateTests.m */; };
		3ED972FB1A0A65D800BAFC61 /* ZMBlacklistVerificatorTest.m in Sources */ = {isa = PBXBuildFile; fileRef = F9F11A061A0A630900F1DCEE /* ZMBlacklistVerificatorTest.m */; };
		3EDBFD781A65200F0095E2DD /* ZMPushRegistrant.swift in Sources */ = {isa = PBXBuildFile; fileRef = 3EDBFD761A65200F0095E2DD /* ZMPushRegistrant.swift */; };
		3EDDBBA21A5ACEF400A87E06 /* ZMUnauthenticatedBackgroundStateTests.m in Sources */ = {isa = PBXBuildFile; fileRef = 3EDDBBA01A5ACEF400A87E06 /* ZMUnauthenticatedBackgroundStateTests.m */; };
		3EDDBBA41A5ACF0400A87E06 /* ZMUnauthenticatedBackgroundState.m in Sources */ = {isa = PBXBuildFile; fileRef = 3EDDBB9C1A5ACEDE00A87E06 /* ZMUnauthenticatedBackgroundState.m */; };
		3EEA678C199D079600AF7665 /* UserTests.m in Sources */ = {isa = PBXBuildFile; fileRef = 3EEA678A199D079600AF7665 /* UserTests.m */; };
		54034F381BB1A6D900F4ED62 /* ZMUserSession+Logs.swift in Sources */ = {isa = PBXBuildFile; fileRef = 54034F371BB1A6D900F4ED62 /* ZMUserSession+Logs.swift */; };
		540818A61BCA647D00257CA7 /* ZMBlacklistVerificator+Testing.h in Headers */ = {isa = PBXBuildFile; fileRef = 540818A51BCA647D00257CA7 /* ZMBlacklistVerificator+Testing.h */; };
		540A0BA51954859E00FB7D61 /* ZMSyncStrategyTests.m in Sources */ = {isa = PBXBuildFile; fileRef = 85D85104C6D06FA902E3253C /* ZMSyncStrategyTests.m */; };
		540B0DF719D1B81300E1573D /* ZMLastUpdateEventIDTranscoderTests.m in Sources */ = {isa = PBXBuildFile; fileRef = 54188DCA19D19DE200DA40E4 /* ZMLastUpdateEventIDTranscoderTests.m */; };
		541228451AEE422C00D9ED1C /* ZMAuthenticationStatusTests.m in Sources */ = {isa = PBXBuildFile; fileRef = 541228431AEE422C00D9ED1C /* ZMAuthenticationStatusTests.m */; };
		541918ED195AD9D100A5023D /* SendAndReceiveMessagesTests.m in Sources */ = {isa = PBXBuildFile; fileRef = 541918EB195AD9D100A5023D /* SendAndReceiveMessagesTests.m */; };
		541DD5B819EBBC0600C02EC2 /* ZMSearchDirectoryTests.m in Sources */ = {isa = PBXBuildFile; fileRef = 541DD5AC19EBBBFD00C02EC2 /* ZMSearchDirectoryTests.m */; };
		541DD5BB19EBBC0600C02EC2 /* ZMUserIDsForSearchDirectoryTableTests.m in Sources */ = {isa = PBXBuildFile; fileRef = 541DD5AF19EBBBFD00C02EC2 /* ZMUserIDsForSearchDirectoryTableTests.m */; };
		5422E9701BD5A5D0005A7C77 /* OTRTests.swift in Sources */ = {isa = PBXBuildFile; fileRef = 5422E96E1BD5A4FD005A7C77 /* OTRTests.swift */; };
		54257C081DF1C94200107FE7 /* TopConversationsDirectory.swift in Sources */ = {isa = PBXBuildFile; fileRef = 54257C071DF1C94200107FE7 /* TopConversationsDirectory.swift */; };
		542DFEE61DDCA452000F5B95 /* UserProfileUpdateStatusTests.swift in Sources */ = {isa = PBXBuildFile; fileRef = 542DFEE51DDCA452000F5B95 /* UserProfileUpdateStatusTests.swift */; };
		542DFEE81DDCA4FD000F5B95 /* UserProfileUpdateRequestStrategyTests.swift in Sources */ = {isa = PBXBuildFile; fileRef = 542DFEE71DDCA4FD000F5B95 /* UserProfileUpdateRequestStrategyTests.swift */; };
		543095931DE76B170065367F /* random1.txt in Resources */ = {isa = PBXBuildFile; fileRef = 543095921DE76B170065367F /* random1.txt */; };
		543095951DE76B270065367F /* random2.txt in Resources */ = {isa = PBXBuildFile; fileRef = 543095941DE76B270065367F /* random2.txt */; };
		5430E9251BAA0D9F00395E05 /* ZMessagingLogs.h in Headers */ = {isa = PBXBuildFile; fileRef = 5430E9231BAA0D9F00395E05 /* ZMessagingLogs.h */; };
		5430FF151CE4A359004ECFFE /* FileTransferTests.m in Sources */ = {isa = PBXBuildFile; fileRef = 5430FF141CE4A359004ECFFE /* FileTransferTests.m */; };
		543236431AF90735003A54CE /* ZMUnauthenticatedState.m in Sources */ = {isa = PBXBuildFile; fileRef = 54B717FA19408B6900B798FA /* ZMUnauthenticatedState.m */; };
		5435C5551E13D9A0002D9766 /* NSManagedObjectContext+KeyValueStore.swift in Sources */ = {isa = PBXBuildFile; fileRef = 5435C5541E13D9A0002D9766 /* NSManagedObjectContext+KeyValueStore.swift */; };
		54386A631A248E44001AD795 /* ZMPreBackgroundStateTest.m in Sources */ = {isa = PBXBuildFile; fileRef = 54386A611A248E44001AD795 /* ZMPreBackgroundStateTest.m */; };
		543ED0011D79E0EE00A9CDF3 /* ApplicationMock.swift in Sources */ = {isa = PBXBuildFile; fileRef = 543ED0001D79E0EE00A9CDF3 /* ApplicationMock.swift */; };
		5442A7321E42244C00415104 /* libPhoneNumberiOS.framework in Frameworks */ = {isa = PBXBuildFile; fileRef = 5442A7311E42244C00415104 /* libPhoneNumberiOS.framework */; };
		5447E4631AECDC2E00411FCD /* ZMUserSessionRegistrationTests.m in Sources */ = {isa = PBXBuildFile; fileRef = 5447E4611AECDC2E00411FCD /* ZMUserSessionRegistrationTests.m */; };
		5447E4681AECDE6500411FCD /* ZMUserSessionTestsBase.m in Sources */ = {isa = PBXBuildFile; fileRef = 5447E4661AECDE6500411FCD /* ZMUserSessionTestsBase.m */; };
		544913B41B0247700044DE36 /* ZMCredentialsTests.m in Sources */ = {isa = PBXBuildFile; fileRef = 544913B21B0247700044DE36 /* ZMCredentialsTests.m */; };
		544A08D51AED8A0500F65877 /* ZMAuthenticationStatus.m in Sources */ = {isa = PBXBuildFile; fileRef = 544A08D31AED8A0500F65877 /* ZMAuthenticationStatus.m */; };
		544BA11A1A433DE400D3B852 /* zmessaging.h in Headers */ = {isa = PBXBuildFile; fileRef = 542049EF196AB84B000D8A94 /* zmessaging.h */; settings = {ATTRIBUTES = (Public, ); }; };
		544BA1231A433DE400D3B852 /* ZMUserSession.h in Headers */ = {isa = PBXBuildFile; fileRef = 54BAF1B119212E51008042FB /* ZMUserSession.h */; settings = {ATTRIBUTES = (Public, ); }; };
		544BA1241A433DE400D3B852 /* ZMUserSession+Background.h in Headers */ = {isa = PBXBuildFile; fileRef = 3E4F727C19EC0868002FE184 /* ZMUserSession+Background.h */; settings = {ATTRIBUTES = (Public, ); }; };
		544BA1271A433DE400D3B852 /* NSError+ZMUserSession.h in Headers */ = {isa = PBXBuildFile; fileRef = 3E05F247192A4F8900F22D80 /* NSError+ZMUserSession.h */; settings = {ATTRIBUTES = (Public, ); }; };
		544BA12B1A433DE400D3B852 /* ZMSearchDirectory.h in Headers */ = {isa = PBXBuildFile; fileRef = 54BE367A196C10CB00D15ECF /* ZMSearchDirectory.h */; settings = {ATTRIBUTES = (Public, ); }; };
		544BA1311A433DE400D3B852 /* ZMNetworkState.h in Headers */ = {isa = PBXBuildFile; fileRef = 546D45FD19E29D92004C478D /* ZMNetworkState.h */; settings = {ATTRIBUTES = (Public, ); }; };
		544BA1361A43401400D3B852 /* ZMCallFlowRequestStrategyTests.m in Sources */ = {isa = PBXBuildFile; fileRef = 3EAD6A10199BBEE200D519DB /* ZMCallFlowRequestStrategyTests.m */; };
		544BA1571A43424F00D3B852 /* zmessaging.framework in Frameworks */ = {isa = PBXBuildFile; fileRef = 549815931A43232400A7CE2E /* zmessaging.framework */; };
		544D1C281DF95224003B2FC8 /* AddressBookIOS8.swift in Sources */ = {isa = PBXBuildFile; fileRef = 544D1C271DF95224003B2FC8 /* AddressBookIOS8.swift */; };
		544F8FF31DDCD34600D1AB04 /* UserProfileUpdateNotifications.swift in Sources */ = {isa = PBXBuildFile; fileRef = 544F8FF21DDCD34600D1AB04 /* UserProfileUpdateNotifications.swift */; };
		545434A219AB6975003892D9 /* ZMRegistrationTranscoderTests.m in Sources */ = {isa = PBXBuildFile; fileRef = 54F8D73019AB677400146664 /* ZMRegistrationTranscoderTests.m */; };
		545434A719AB6ADA003892D9 /* ZMConnectionTranscoderTest.m in Sources */ = {isa = PBXBuildFile; fileRef = 54F8D72B19AB677300146664 /* ZMConnectionTranscoderTest.m */; };
		545434A919AB6ADA003892D9 /* ZMConversationTranscoderTests.m in Sources */ = {isa = PBXBuildFile; fileRef = 54F8D72D19AB677300146664 /* ZMConversationTranscoderTests.m */; };
		545434AB19AB6ADA003892D9 /* ZMMissingUpdateEventsTranscoderTests.m in Sources */ = {isa = PBXBuildFile; fileRef = 54F8D72F19AB677300146664 /* ZMMissingUpdateEventsTranscoderTests.m */; };
		545434AC19AB6ADA003892D9 /* ZMSelfTranscoderTests.m in Sources */ = {isa = PBXBuildFile; fileRef = 54F8D73119AB677400146664 /* ZMSelfTranscoderTests.m */; };
		545434AE19AB6ADA003892D9 /* ZMUserTranscoderTests.m in Sources */ = {isa = PBXBuildFile; fileRef = 54F8D73319AB677400146664 /* ZMUserTranscoderTests.m */; };
		5454A69D1AEFA01D0022AFA4 /* EmailRegistrationTests.m in Sources */ = {isa = PBXBuildFile; fileRef = 5454A69B1AEFA01D0022AFA4 /* EmailRegistrationTests.m */; };
		5454A6A11AEFA0A70022AFA4 /* PhoneRegistrationTests.m in Sources */ = {isa = PBXBuildFile; fileRef = 5454A69F1AEFA0A70022AFA4 /* PhoneRegistrationTests.m */; };
		545643D31C62C12E00A2129C /* ConversationTests+OTR.m in Sources */ = {isa = PBXBuildFile; fileRef = 09914E501BD6613600C10BF8 /* ConversationTests+OTR.m */; };
		545643D61C62C1A800A2129C /* ConversationTestsBase.m in Sources */ = {isa = PBXBuildFile; fileRef = 545643D51C62C1A800A2129C /* ConversationTestsBase.m */; };
		545F601C1D6C336D00C2C55B /* AddressBookSearchTests.swift in Sources */ = {isa = PBXBuildFile; fileRef = 545F601B1D6C336D00C2C55B /* AddressBookSearchTests.swift */; };
		545FC3341A5B003A005EEA26 /* ObjectTranscoderTests.m in Sources */ = {isa = PBXBuildFile; fileRef = 54F8D74919AB67B300146664 /* ObjectTranscoderTests.m */; };
		546392721D79D5210094EC66 /* Application.swift in Sources */ = {isa = PBXBuildFile; fileRef = 546392711D79D5210094EC66 /* Application.swift */; };
		5463C897193F3C74006799DE /* ZMTimingTests.m in Sources */ = {isa = PBXBuildFile; fileRef = 5463C890193F38A6006799DE /* ZMTimingTests.m */; };
		5467F1C41E0AE2EF008C1745 /* KeyValueStore.swift in Sources */ = {isa = PBXBuildFile; fileRef = 5467F1C31E0AE2EF008C1745 /* KeyValueStore.swift */; };
		5467F1C61E0AE421008C1745 /* KeyValueStore+AccessToken.swift in Sources */ = {isa = PBXBuildFile; fileRef = 5467F1C51E0AE421008C1745 /* KeyValueStore+AccessToken.swift */; };
		546D700619C70F71005883E9 /* CallingTests.m in Sources */ = {isa = PBXBuildFile; fileRef = 546D700419C70F71005883E9 /* CallingTests.m */; };
		546E73EC1ADFD9F200AFF9BE /* ZMUserSessionAuthenticationNotification.h in Headers */ = {isa = PBXBuildFile; fileRef = 546E73E91ADFD9F200AFF9BE /* ZMUserSessionAuthenticationNotification.h */; settings = {ATTRIBUTES = (Public, ); }; };
		546E73EE1ADFD9F200AFF9BE /* ZMUserSessionAuthenticationNotification.m in Sources */ = {isa = PBXBuildFile; fileRef = 546E73EA1ADFD9F200AFF9BE /* ZMUserSessionAuthenticationNotification.m */; };
		546E73F21ADFDDFE00AFF9BE /* ZMUserSessionRegistrationNotification.h in Headers */ = {isa = PBXBuildFile; fileRef = 546E73EF1ADFDDFE00AFF9BE /* ZMUserSessionRegistrationNotification.h */; settings = {ATTRIBUTES = (Public, ); }; };
		546E73F41ADFDDFE00AFF9BE /* ZMUserSessionRegistrationNotification.m in Sources */ = {isa = PBXBuildFile; fileRef = 546E73F01ADFDDFE00AFF9BE /* ZMUserSessionRegistrationNotification.m */; };
		5474C80A1921309400185A3A /* MessagingTest.m in Sources */ = {isa = PBXBuildFile; fileRef = 5474C8061921309400185A3A /* MessagingTest.m */; };
		5474C80C1921309400185A3A /* MessagingTestTests.m in Sources */ = {isa = PBXBuildFile; fileRef = 5474C8081921309400185A3A /* MessagingTestTests.m */; };
		54764B961C92FDC100BD25E3 /* 1900x1500.jpg in Resources */ = {isa = PBXBuildFile; fileRef = 54DFAE211C92D979004B1D15 /* 1900x1500.jpg */; };
		54764B991C9303D600BD25E3 /* medium.jpg in Resources */ = {isa = PBXBuildFile; fileRef = 54764B971C9303D600BD25E3 /* medium.jpg */; };
		54764B9A1C9303D600BD25E3 /* tiny.jpg in Resources */ = {isa = PBXBuildFile; fileRef = 54764B981C9303D600BD25E3 /* tiny.jpg */; };
		54764B9C1C930AEB00BD25E3 /* Lorem Ipsum.txt in Resources */ = {isa = PBXBuildFile; fileRef = 54764B9B1C930AEB00BD25E3 /* Lorem Ipsum.txt */; };
		54764B9F1C931E9400BD25E3 /* animated.gif in Resources */ = {isa = PBXBuildFile; fileRef = 54764B9D1C931E9400BD25E3 /* animated.gif */; };
		54764BA01C931E9400BD25E3 /* not_animated.gif in Resources */ = {isa = PBXBuildFile; fileRef = 54764B9E1C931E9400BD25E3 /* not_animated.gif */; };
		5476E3BD19A77C6900E68BAD /* PushChannelTests.m in Sources */ = {isa = PBXBuildFile; fileRef = 5476E3BB19A77C6900E68BAD /* PushChannelTests.m */; };
		54773ABD1DF093AC00B484AF /* ZMSearchDirectoryAddressBookTests.swift in Sources */ = {isa = PBXBuildFile; fileRef = 54773ABC1DF093AC00B484AF /* ZMSearchDirectoryAddressBookTests.swift */; };
		5478A1411DEC4048006F7268 /* UserProfile.swift in Sources */ = {isa = PBXBuildFile; fileRef = 5478A1401DEC4048006F7268 /* UserProfile.swift */; };
		547E5B581DDB4B800038D936 /* UserProfileUpdateStatus.swift in Sources */ = {isa = PBXBuildFile; fileRef = 547E5B571DDB4B800038D936 /* UserProfileUpdateStatus.swift */; };
		547E5B5A1DDB67390038D936 /* UserProfileUpdateRequestStrategy.swift in Sources */ = {isa = PBXBuildFile; fileRef = 547E5B591DDB67390038D936 /* UserProfileUpdateRequestStrategy.swift */; };
		548214071A025C54001AA4E0 /* ZMSimpleListRequestPaginatorTests.m in Sources */ = {isa = PBXBuildFile; fileRef = 548214051A025C54001AA4E0 /* ZMSimpleListRequestPaginatorTests.m */; };
		548241F01AB09C1500E0ED07 /* APNSTests.m in Sources */ = {isa = PBXBuildFile; fileRef = 545F3DBA1AAF64FB00BF817B /* APNSTests.m */; };
		54839E0A19F7EC8300762058 /* ZMBackgroundStateTests.m in Sources */ = {isa = PBXBuildFile; fileRef = 54839E0819F7EC8300762058 /* ZMBackgroundStateTests.m */; };
		54877C9619922C0B0097FB58 /* UserProfileTests.m in Sources */ = {isa = PBXBuildFile; fileRef = 54877C9419922C0B0097FB58 /* UserProfileTests.m */; };
		54880E3D194B5845007271AA /* ZMOperationLoopTests.m in Sources */ = {isa = PBXBuildFile; fileRef = 85D858D72B109C5D9A85645B /* ZMOperationLoopTests.m */; };
		548BBA1C195071E30041945E /* ZMUserSessionTests.m in Sources */ = {isa = PBXBuildFile; fileRef = 54610D32192C9D7200FE7201 /* ZMUserSessionTests.m */; };
		5490F8ED1AEFD2B3004696F4 /* ZMUserSessionAuthenticationTests.m in Sources */ = {isa = PBXBuildFile; fileRef = 5490F8EB1AEFD2B3004696F4 /* ZMUserSessionAuthenticationTests.m */; };
		5490F8F11AF00B50004696F4 /* ZMAuthenticationStatus+Testing.h in Headers */ = {isa = PBXBuildFile; fileRef = 5490F8EF1AF00B50004696F4 /* ZMAuthenticationStatus+Testing.h */; settings = {ATTRIBUTES = (Public, ); }; };
		5490F9031AF021EB004696F4 /* ZMUserProfileUpdateStatus.m in Sources */ = {isa = PBXBuildFile; fileRef = 5490F8FF1AF021EB004696F4 /* ZMUserProfileUpdateStatus.m */; };
		5492C6C519ACCCA8008F41E2 /* ConnectionTests.m in Sources */ = {isa = PBXBuildFile; fileRef = 5492C6C319ACCCA8008F41E2 /* ConnectionTests.m */; };
		549552541D645683004F21F6 /* AddressBookTests.swift in Sources */ = {isa = PBXBuildFile; fileRef = 549552511D64567C004F21F6 /* AddressBookTests.swift */; };
		54973A361DD48CAB007F8702 /* NSManagedObject+EncryptionContext.swift in Sources */ = {isa = PBXBuildFile; fileRef = 54973A351DD48CAB007F8702 /* NSManagedObject+EncryptionContext.swift */; };
		549815BE1A432BC700A7CE2E /* ZMLocalNotificationDispatcher.m in Sources */ = {isa = PBXBuildFile; fileRef = F9B53ED119F7F59F00C82A43 /* ZMLocalNotificationDispatcher.m */; };
		549815CD1A432BC700A7CE2E /* ZMBlacklistDownloader.m in Sources */ = {isa = PBXBuildFile; fileRef = F9FD798619EE742600D70FCD /* ZMBlacklistDownloader.m */; };
		549815CE1A432BC700A7CE2E /* ZMBlacklistVerificator.m in Sources */ = {isa = PBXBuildFile; fileRef = F9FD798C19EE9B9A00D70FCD /* ZMBlacklistVerificator.m */; };
		549815CF1A432BC700A7CE2E /* ZMSearchResult.m in Sources */ = {isa = PBXBuildFile; fileRef = A9BABE6C19BA1F2A00E9E5A3 /* ZMSearchResult.m */; };
		549815D01A432BC700A7CE2E /* ZMSearchRequestCodec.m in Sources */ = {isa = PBXBuildFile; fileRef = A9BABE7619BA1F5900E9E5A3 /* ZMSearchRequestCodec.m */; };
		549815D11A432BC700A7CE2E /* ZMSearch.m in Sources */ = {isa = PBXBuildFile; fileRef = A9BABE7C19BA1FE500E9E5A3 /* ZMSearch.m */; };
		549815D31A432BC700A7CE2E /* ZMSearchDirectory.m in Sources */ = {isa = PBXBuildFile; fileRef = A9BABE6019BA1F2300E9E5A3 /* ZMSearchDirectory.m */; };
		549815D41A432BC700A7CE2E /* ZMSearchUser+UserSession.m in Sources */ = {isa = PBXBuildFile; fileRef = A9BABE6219BA1F2300E9E5A3 /* ZMSearchUser+UserSession.m */; };
		549815D71A432BC700A7CE2E /* ZMCommonContactsSearch.m in Sources */ = {isa = PBXBuildFile; fileRef = 54A1BE3A19E69A3400B68A76 /* ZMCommonContactsSearch.m */; };
		549815D81A432BC700A7CE2E /* ZMUserIDsForSearchDirectoryTable.m in Sources */ = {isa = PBXBuildFile; fileRef = 549127DE19E7FAFF005871F5 /* ZMUserIDsForSearchDirectoryTable.m */; };
		549815D91A432BC700A7CE2E /* ZMUserSession.m in Sources */ = {isa = PBXBuildFile; fileRef = 54BAF1BC19212EBA008042FB /* ZMUserSession.m */; };
		549815DA1A432BC700A7CE2E /* ZMUserSession+Background.m in Sources */ = {isa = PBXBuildFile; fileRef = 3E4F728219EC0D76002FE184 /* ZMUserSession+Background.m */; };
		549815DC1A432BC700A7CE2E /* NSError+ZMUserSession.m in Sources */ = {isa = PBXBuildFile; fileRef = 3E05F253192A50CC00F22D80 /* NSError+ZMUserSession.m */; };
		5498161B1A432BC800A7CE2E /* ZMTyping.m in Sources */ = {isa = PBXBuildFile; fileRef = 3E3C00CA1A2358BA00D02D21 /* ZMTyping.m */; };
		5498161C1A432BC800A7CE2E /* ZMTypingUsersTimeout.m in Sources */ = {isa = PBXBuildFile; fileRef = 3E3C00D41A235C5300D02D21 /* ZMTypingUsersTimeout.m */; };
		5498161D1A432BC800A7CE2E /* ZMTypingUsers.m in Sources */ = {isa = PBXBuildFile; fileRef = 3E26BEE11A408DBE0071B4C9 /* ZMTypingUsers.m */; };
		5498161E1A432BC800A7CE2E /* ZMPushToken.m in Sources */ = {isa = PBXBuildFile; fileRef = 3EA1EC6619BDE3F400AA1384 /* ZMPushToken.m */; };
		549816251A432BC800A7CE2E /* ZMSimpleListRequestPaginator.m in Sources */ = {isa = PBXBuildFile; fileRef = 548213FF1A0253CC001AA4E0 /* ZMSimpleListRequestPaginator.m */; };
		549816271A432BC800A7CE2E /* ZMCallStateRequestStrategy.m in Sources */ = {isa = PBXBuildFile; fileRef = 54224B6019B0795200666125 /* ZMCallStateRequestStrategy.m */; };
		549816291A432BC800A7CE2E /* ZMConnectionTranscoder.m in Sources */ = {isa = PBXBuildFile; fileRef = 54F8D6DE19AB535700146664 /* ZMConnectionTranscoder.m */; };
		5498162B1A432BC800A7CE2E /* ZMConversationTranscoder.m in Sources */ = {isa = PBXBuildFile; fileRef = 54294A2019472D4E007BE3CE /* ZMConversationTranscoder.m */; };
		5498162D1A432BC800A7CE2E /* ZMMissingUpdateEventsTranscoder.m in Sources */ = {isa = PBXBuildFile; fileRef = 54F8D6E519AB535700146664 /* ZMMissingUpdateEventsTranscoder.m */; };
		5498162E1A432BC800A7CE2E /* ZMLastUpdateEventIDTranscoder.m in Sources */ = {isa = PBXBuildFile; fileRef = 5427B34E19D195A100CC18DC /* ZMLastUpdateEventIDTranscoder.m */; };
		5498162F1A432BC800A7CE2E /* ZMRegistrationTranscoder.m in Sources */ = {isa = PBXBuildFile; fileRef = 54F8D71A19AB541400146664 /* ZMRegistrationTranscoder.m */; };
		549816301A432BC800A7CE2E /* ZMSelfStrategy.m in Sources */ = {isa = PBXBuildFile; fileRef = 54F8D6E919AB535700146664 /* ZMSelfStrategy.m */; };
		549816321A432BC800A7CE2E /* ZMUserTranscoder.m in Sources */ = {isa = PBXBuildFile; fileRef = 54F8D6ED19AB535700146664 /* ZMUserTranscoder.m */; };
		549816351A432BC800A7CE2E /* ZMLoginTranscoder.m in Sources */ = {isa = PBXBuildFile; fileRef = 54C11B9F19D1E4A100576A96 /* ZMLoginTranscoder.m */; };
		549816391A432BC800A7CE2E /* ZMSyncState.m in Sources */ = {isa = PBXBuildFile; fileRef = 54B717EF1940788E00B798FA /* ZMSyncState.m */; };
		5498163B1A432BC800A7CE2E /* ZMEventProcessingState.m in Sources */ = {isa = PBXBuildFile; fileRef = 54B7180719408CD600B798FA /* ZMEventProcessingState.m */; };
		5498163F1A432BC800A7CE2E /* ZMSyncStateMachine.m in Sources */ = {isa = PBXBuildFile; fileRef = 54FB94B819A4C5CD00BA9965 /* ZMSyncStateMachine.m */; };
		549816431A432BC800A7CE2E /* ZMBackgroundState.m in Sources */ = {isa = PBXBuildFile; fileRef = 54839E0219F7E7A000762058 /* ZMBackgroundState.m */; };
		549816441A432BC800A7CE2E /* ZMPreBackgroundState.m in Sources */ = {isa = PBXBuildFile; fileRef = 54386A5B1A248CE4001AD795 /* ZMPreBackgroundState.m */; };
		549816451A432BC800A7CE2E /* ZMOperationLoop.m in Sources */ = {isa = PBXBuildFile; fileRef = 85D8502FFC4412F91D0CC1A4 /* ZMOperationLoop.m */; };
		549816461A432BC800A7CE2E /* ZMOperationLoop+Background.m in Sources */ = {isa = PBXBuildFile; fileRef = F962A8E919FFC06E00FD0F80 /* ZMOperationLoop+Background.m */; };
		549816471A432BC800A7CE2E /* ZMSyncStrategy.m in Sources */ = {isa = PBXBuildFile; fileRef = 85D859D47B6EBF09E4137658 /* ZMSyncStrategy.m */; };
		5498165A1A432BC800A7CE2E /* ZMUpdateEventsBuffer.m in Sources */ = {isa = PBXBuildFile; fileRef = 54F7217919A611DE009A8AF5 /* ZMUpdateEventsBuffer.m */; };
		549816601A432BC800A7CE2E /* ZMCallFlowRequestStrategy.m in Sources */ = {isa = PBXBuildFile; fileRef = 3EAD6A0A199BB79200D519DB /* ZMCallFlowRequestStrategy.m */; };
		549816611A432BC800A7CE2E /* VoiceChannelV2+CallFlow.m in Sources */ = {isa = PBXBuildFile; fileRef = 3ED03B75196C212D00B40DB0 /* VoiceChannelV2+CallFlow.m */; };
		54991D581DEDCF2B007E282F /* AddressBook.swift in Sources */ = {isa = PBXBuildFile; fileRef = 54991D571DEDCF2B007E282F /* AddressBook.swift */; };
		54991D5A1DEDD07E007E282F /* AddressBookIOS9.swift in Sources */ = {isa = PBXBuildFile; fileRef = 54991D591DEDD07E007E282F /* AddressBookIOS9.swift */; };
		549AEA3B1D6340BC003C0BEC /* AddressBookUploadRequestStrategy.swift in Sources */ = {isa = PBXBuildFile; fileRef = 549AEA3A1D6340BC003C0BEC /* AddressBookUploadRequestStrategy.swift */; };
		549AEA3D1D6365C1003C0BEC /* ZMUserSession+AddressBook.swift in Sources */ = {isa = PBXBuildFile; fileRef = 549AEA3C1D6365C1003C0BEC /* ZMUserSession+AddressBook.swift */; };
		549AEA3F1D636EF3003C0BEC /* AddressBookUploadRequestStrategyTest.swift in Sources */ = {isa = PBXBuildFile; fileRef = 549AEA3E1D636EF3003C0BEC /* AddressBookUploadRequestStrategyTest.swift */; };
		549F61BD1E27F58A005E402F /* SelfContactCardUploadStrategy.swift in Sources */ = {isa = PBXBuildFile; fileRef = 549F61BC1E27F58A005E402F /* SelfContactCardUploadStrategy.swift */; };
		549F61C01E27FDF9005E402F /* SelfContactCardUploadStrategyTests.swift in Sources */ = {isa = PBXBuildFile; fileRef = 549F61BE1E27FD90005E402F /* SelfContactCardUploadStrategyTests.swift */; };
		54A0A6311BCE9864001A3A4C /* ZMHotFix.m in Sources */ = {isa = PBXBuildFile; fileRef = F95ECF4D1B94A553009F91BA /* ZMHotFix.m */; };
		54A0A6321BCE9867001A3A4C /* ZMHotFixDirectory.m in Sources */ = {isa = PBXBuildFile; fileRef = 54DE26B21BC56E62002B5FBC /* ZMHotFixDirectory.m */; };
		54A170651B300696001B41A5 /* ProxiedRequestStrategy.swift in Sources */ = {isa = PBXBuildFile; fileRef = 54A170631B300696001B41A5 /* ProxiedRequestStrategy.swift */; };
		54A170691B300717001B41A5 /* ProxiedRequestStrategyTests.swift in Sources */ = {isa = PBXBuildFile; fileRef = 54A170671B300717001B41A5 /* ProxiedRequestStrategyTests.swift */; };
		54A1BE4519E6B79000B68A76 /* ZMCommonContactsSearchTests.m in Sources */ = {isa = PBXBuildFile; fileRef = 54A1BE4319E6B79000B68A76 /* ZMCommonContactsSearchTests.m */; };
		54A227D61D6604A5009414C0 /* SynchronizationMocks.swift in Sources */ = {isa = PBXBuildFile; fileRef = 54A227D51D6604A5009414C0 /* SynchronizationMocks.swift */; };
		54A2C9F31DAFBA3300FFD2A0 /* NSManagedObjectContext+EventDecoder.swift in Sources */ = {isa = PBXBuildFile; fileRef = 54A2C9F21DAFBA3300FFD2A0 /* NSManagedObjectContext+EventDecoder.swift */; };
		54A343471D6B589A004B65EA /* AddressBookSearch.swift in Sources */ = {isa = PBXBuildFile; fileRef = 54A343461D6B589A004B65EA /* AddressBookSearch.swift */; };
		54A3ACC31A261603008AF8DF /* BackgroundTests.m in Sources */ = {isa = PBXBuildFile; fileRef = 54A3ACC21A261603008AF8DF /* BackgroundTests.m */; };
		54A3F24F1C08523500FE3A6B /* ZMOperationLoop.h in Headers */ = {isa = PBXBuildFile; fileRef = 85D85F3EC8565FD102AC0E5B /* ZMOperationLoop.h */; settings = {ATTRIBUTES = (Public, ); }; };
		54AB428E1DF5C5B400381F2C /* TopConversationsDirectoryTests.swift in Sources */ = {isa = PBXBuildFile; fileRef = 54AB428D1DF5C5B400381F2C /* TopConversationsDirectoryTests.swift */; };
		54ADA7631E3B3D8E00B90C7D /* IntegrationTestBase+Encryption.swift in Sources */ = {isa = PBXBuildFile; fileRef = 54ADA7611E3B3CBE00B90C7D /* IntegrationTestBase+Encryption.swift */; };
		54B2A0891DAE71F100BB40B1 /* AddressBookTracker.swift in Sources */ = {isa = PBXBuildFile; fileRef = 54B2A0831DAE71F100BB40B1 /* AddressBookTracker.swift */; };
		54B2A08B1DAE71F100BB40B1 /* APNSPerformanceTracker.swift in Sources */ = {isa = PBXBuildFile; fileRef = 54B2A0851DAE71F100BB40B1 /* APNSPerformanceTracker.swift */; };
		54B2A08C1DAE71F100BB40B1 /* Clusterizer+VOIP.swift in Sources */ = {isa = PBXBuildFile; fileRef = 54B2A0861DAE71F100BB40B1 /* Clusterizer+VOIP.swift */; };
		54B2A08D1DAE71F100BB40B1 /* Clusterizer.swift in Sources */ = {isa = PBXBuildFile; fileRef = 54B2A0871DAE71F100BB40B1 /* Clusterizer.swift */; };
		54B717F6194078CA00B798FA /* ZMSyncStateTests.m in Sources */ = {isa = PBXBuildFile; fileRef = 54B717F4194078CA00B798FA /* ZMSyncStateTests.m */; };
		54B7181719409A4600B798FA /* ZMEventProcessingStateTests.m in Sources */ = {isa = PBXBuildFile; fileRef = 54B7181519409A4600B798FA /* ZMEventProcessingStateTests.m */; };
		54B9D9791AF9202A00F6DDF1 /* ZMUnauthenticatedStateTests.m in Sources */ = {isa = PBXBuildFile; fileRef = 54B717FE19408BAD00B798FA /* ZMUnauthenticatedStateTests.m */; };
		54BABB1E19B7541700E65E74 /* StateBaseTest.m in Sources */ = {isa = PBXBuildFile; fileRef = 54177D2A19A4DDF00037A220 /* StateBaseTest.m */; };
		54BFDF681BDA6F9A0034A3DB /* HistorySynchronizationStatus.swift in Sources */ = {isa = PBXBuildFile; fileRef = 54BFDF671BDA6F9A0034A3DB /* HistorySynchronizationStatus.swift */; };
		54BFDF6A1BDA87D20034A3DB /* HistorySynchronizationStatusTests.swift in Sources */ = {isa = PBXBuildFile; fileRef = 54BFDF691BDA87D20034A3DB /* HistorySynchronizationStatusTests.swift */; };
		54C11BAD19D1EB7500576A96 /* ZMLoginTranscoderTests.m in Sources */ = {isa = PBXBuildFile; fileRef = 54C11BAB19D1EB7500576A96 /* ZMLoginTranscoderTests.m */; };
		54C2F6971A6FA988003D09D9 /* ZMLocalNotificationDispatcherTest.m in Sources */ = {isa = PBXBuildFile; fileRef = 54C2F6801A6FA988003D09D9 /* ZMLocalNotificationDispatcherTest.m */; };
		54C2F6991A6FA988003D09D9 /* ZMLocalNotificationForEventTest.m in Sources */ = {isa = PBXBuildFile; fileRef = 54C2F6811A6FA988003D09D9 /* ZMLocalNotificationForEventTest.m */; };
		54C2F69B1A6FA988003D09D9 /* ZMLocalNotificationForExpiredMessageTest.m in Sources */ = {isa = PBXBuildFile; fileRef = 54C2F6821A6FA988003D09D9 /* ZMLocalNotificationForExpiredMessageTest.m */; };
		54C2F69F1A6FA988003D09D9 /* ZMSpellOutSmallNumbersFormatterTests.m in Sources */ = {isa = PBXBuildFile; fileRef = 54C2F6841A6FA988003D09D9 /* ZMSpellOutSmallNumbersFormatterTests.m */; };
		54CB7B861C3BA7890090EB05 /* ZMCallStateLogger.h in Headers */ = {isa = PBXBuildFile; fileRef = F9771AD21B6661B400BB04EC /* ZMCallStateLogger.h */; };
		54D1751A1ADE8AA2001AA338 /* ZMUserSession+Registration.h in Headers */ = {isa = PBXBuildFile; fileRef = 54D175181ADE8AA2001AA338 /* ZMUserSession+Registration.h */; settings = {ATTRIBUTES = (Public, ); }; };
		54D175211ADE8B18001AA338 /* ZMUserSession+Registration.m in Sources */ = {isa = PBXBuildFile; fileRef = 54D1751F1ADE8B18001AA338 /* ZMUserSession+Registration.m */; };
		54D175241ADE9449001AA338 /* ZMUserSession+Authentication.h in Headers */ = {isa = PBXBuildFile; fileRef = 54D175221ADE9449001AA338 /* ZMUserSession+Authentication.h */; settings = {ATTRIBUTES = (Public, ); }; };
		54D175271ADE9EC9001AA338 /* ZMUserSession+Authentication.m in Sources */ = {isa = PBXBuildFile; fileRef = 54D175251ADE9EC9001AA338 /* ZMUserSession+Authentication.m */; };
		54D785011A37256C00F47798 /* ZMEncodedNSUUIDWithTimestampTests.m in Sources */ = {isa = PBXBuildFile; fileRef = 54D784FD1A37248000F47798 /* ZMEncodedNSUUIDWithTimestampTests.m */; };
		54D9331E1AE1643A00C0B91C /* ZMCredentials.h in Headers */ = {isa = PBXBuildFile; fileRef = 54D9331C1AE1643A00C0B91C /* ZMCredentials.h */; settings = {ATTRIBUTES = (Public, ); }; };
		54D933211AE1653000C0B91C /* ZMCredentials.m in Sources */ = {isa = PBXBuildFile; fileRef = 54D9331F1AE1653000C0B91C /* ZMCredentials.m */; };
		54DE26B31BC56E62002B5FBC /* ZMHotFixDirectory.h in Headers */ = {isa = PBXBuildFile; fileRef = 54DE26B11BC56E62002B5FBC /* ZMHotFixDirectory.h */; settings = {ATTRIBUTES = (Public, ); }; };
		54DE9BEB1DE74FFB00EFFB9C /* RandomHandleGenerator.swift in Sources */ = {isa = PBXBuildFile; fileRef = 54DE9BEA1DE74FFB00EFFB9C /* RandomHandleGenerator.swift */; };
		54DE9BEF1DE760A900EFFB9C /* RandomHandleGeneratorTests.swift in Sources */ = {isa = PBXBuildFile; fileRef = 54DE9BEC1DE75D4900EFFB9C /* RandomHandleGeneratorTests.swift */; };
		54DFB8F01B30649000F1C736 /* GiphyTests.m in Sources */ = {isa = PBXBuildFile; fileRef = 54DFB8EE1B30649000F1C736 /* GiphyTests.m */; };
		54E4DD0F1DE4A9C500FEF192 /* UserHandleTests.swift in Sources */ = {isa = PBXBuildFile; fileRef = 54E4DD0D1DE4A9A200FEF192 /* UserHandleTests.swift */; };
		54EFF35D1D6D6CE9005DED56 /* ZMSearchResult+AddressBook.swift in Sources */ = {isa = PBXBuildFile; fileRef = 54EFF35C1D6D6CE9005DED56 /* ZMSearchResult+AddressBook.swift */; };
		54EFF35F1D6D9B3D005DED56 /* InvitationTests.swift in Sources */ = {isa = PBXBuildFile; fileRef = 54EFF35E1D6D9B3D005DED56 /* InvitationTests.swift */; };
		54F0A0951B3018D7003386BC /* ProxiedRequestsStatus.swift in Sources */ = {isa = PBXBuildFile; fileRef = 54F0A0931B3018D7003386BC /* ProxiedRequestsStatus.swift */; };
		54F428CE19A5154700036D6D /* ZMSyncStateMachineTests.m in Sources */ = {isa = PBXBuildFile; fileRef = 54F428CC19A5154700036D6D /* ZMSyncStateMachineTests.m */; };
		54F4DC5A1A4438B300FDB6EA /* zmessaging.framework in Frameworks */ = {isa = PBXBuildFile; fileRef = 549815931A43232400A7CE2E /* zmessaging.framework */; };
		54F7217E19A62225009A8AF5 /* ZMUpdateEventsBufferTests.m in Sources */ = {isa = PBXBuildFile; fileRef = 54F7217C19A62225009A8AF5 /* ZMUpdateEventsBufferTests.m */; };
		54FC8A11192CD55000D3C016 /* LoginFlowTests.m in Sources */ = {isa = PBXBuildFile; fileRef = 54FC8A0F192CD55000D3C016 /* LoginFlowTests.m */; };
		54FEAAA91BC7BB9C002DE521 /* ZMBlacklistDownloader+Testing.h in Headers */ = {isa = PBXBuildFile; fileRef = 54FEAAA81BC7BB9C002DE521 /* ZMBlacklistDownloader+Testing.h */; };
		85D8522CF8DE246DDD5BD12C /* MockEntity.m in Sources */ = {isa = PBXBuildFile; fileRef = 85D85AAE7FA09852AB9B0D6A /* MockEntity.m */; };
		85D85B0D7E5F7D9A55B5E07B /* IntegrationTestBase.m in Sources */ = {isa = PBXBuildFile; fileRef = 85D85FD47DF54EE1F532B5BE /* IntegrationTestBase.m */; };
		85D85EAFA1CB6E457D14E3B7 /* MockEntity2.m in Sources */ = {isa = PBXBuildFile; fileRef = 85D85C9E7A2AAAE14D4BC2CC /* MockEntity2.m */; };
		85D85EEDD5DD19FB747ED4A5 /* MockModelObjectContextFactory.m in Sources */ = {isa = PBXBuildFile; fileRef = 85D852DA0CD2C94CADB3B6FE /* MockModelObjectContextFactory.m */; };
		871667FA1BB2AE9C009C6EEA /* APSSignalingKeysStore.swift in Sources */ = {isa = PBXBuildFile; fileRef = 871667F91BB2AE9C009C6EEA /* APSSignalingKeysStore.swift */; };
		872C99531DB525A1006A3BDE /* ZMCallKitDelegateTests.swift in Sources */ = {isa = PBXBuildFile; fileRef = 872C99511DB5256E006A3BDE /* ZMCallKitDelegateTests.swift */; };
		872C99591DB659E6006A3BDE /* ringing_from_them_long.caf in Resources */ = {isa = PBXBuildFile; fileRef = 872C99571DB659E6006A3BDE /* ringing_from_them_long.caf */; };
		872C995B1DB65D0D006A3BDE /* harp.m4a in Resources */ = {isa = PBXBuildFile; fileRef = 872C995A1DB65D0D006A3BDE /* harp.m4a */; };
		872C99601DB6722C006A3BDE /* ZMCallKitDelegateTests+Mocking.m in Sources */ = {isa = PBXBuildFile; fileRef = 872C995F1DB6722C006A3BDE /* ZMCallKitDelegateTests+Mocking.m */; };
		874F142D1C16FD9700C15118 /* Device.swift in Sources */ = {isa = PBXBuildFile; fileRef = 874F142C1C16FD9700C15118 /* Device.swift */; };
		87508EA01D08264000162483 /* ZMSound.swift in Sources */ = {isa = PBXBuildFile; fileRef = 87508E9F1D08264000162483 /* ZMSound.swift */; };
		8795A3D51B2EDE030047A067 /* ZMAVSBridge.h in Headers */ = {isa = PBXBuildFile; fileRef = 8795A3D21B2EDE030047A067 /* ZMAVSBridge.h */; settings = {ATTRIBUTES = (Public, ); }; };
		8795A3D71B2EDE030047A067 /* ZMAVSBridge.m in Sources */ = {isa = PBXBuildFile; fileRef = 8795A3D31B2EDE030047A067 /* ZMAVSBridge.m */; };
		8798607B1C3D48A400218A3E /* DeleteAccountRequestStrategy.swift in Sources */ = {isa = PBXBuildFile; fileRef = 8798607A1C3D48A400218A3E /* DeleteAccountRequestStrategy.swift */; };
		879861C81DA7E11E00152584 /* VoiceChannelV2+VideoCalling.m in Sources */ = {isa = PBXBuildFile; fileRef = 879861C71DA7E11E00152584 /* VoiceChannelV2+VideoCalling.m */; };
		87ADCE3B1DA6539F00CC06DC /* ZMCallKitDelegate.h in Headers */ = {isa = PBXBuildFile; fileRef = 87ADCE391DA6539F00CC06DC /* ZMCallKitDelegate.h */; settings = {ATTRIBUTES = (Public, ); }; };
		87ADCE3C1DA6539F00CC06DC /* ZMCallKitDelegate.m in Sources */ = {isa = PBXBuildFile; fileRef = 87ADCE3A1DA6539F00CC06DC /* ZMCallKitDelegate.m */; };
		87D003FF1BB5810D00472E06 /* APSSignalingKeyStoreTests.swift in Sources */ = {isa = PBXBuildFile; fileRef = 87D003FE1BB5810D00472E06 /* APSSignalingKeyStoreTests.swift */; };
		87D4625D1C3D526D00433469 /* DeleteAccountRequestStrategyTests.swift in Sources */ = {isa = PBXBuildFile; fileRef = 87D4625C1C3D526D00433469 /* DeleteAccountRequestStrategyTests.swift */; };
		87DC8A0F1C57979B00B7B4F2 /* ZMOnDemandFlowManager.h in Headers */ = {isa = PBXBuildFile; fileRef = 87DC8A0D1C57979B00B7B4F2 /* ZMOnDemandFlowManager.h */; settings = {ATTRIBUTES = (Public, ); }; };
		87DC8A101C57979B00B7B4F2 /* ZMOnDemandFlowManager.m in Sources */ = {isa = PBXBuildFile; fileRef = 87DC8A0E1C57979B00B7B4F2 /* ZMOnDemandFlowManager.m */; };
		87DC8A151C57B3D600B7B4F2 /* VoiceChannelV2Tests+VideoCalling.m in Sources */ = {isa = PBXBuildFile; fileRef = 87DC8A121C57A8B300B7B4F2 /* VoiceChannelV2Tests+VideoCalling.m */; };
		A907771A192E33A500141F13 /* SlowSyncTests.m in Sources */ = {isa = PBXBuildFile; fileRef = 85D85D997334755E841D13EA /* SlowSyncTests.m */; };
		A9692F8A1986476900849241 /* NSString_NormalizationTests.m in Sources */ = {isa = PBXBuildFile; fileRef = A9692F881986476900849241 /* NSString_NormalizationTests.m */; };
		A9A3CA10198A9967007F7BDB /* SearchTests.m in Sources */ = {isa = PBXBuildFile; fileRef = A9A3CA0E198A9967007F7BDB /* SearchTests.m */; };
		A9E522BF195DD8FA00CFB8E8 /* ConversationsTests.m in Sources */ = {isa = PBXBuildFile; fileRef = 3E6CD176194F435F00BAE83E /* ConversationsTests.m */; };
		A9FD58B419B4B69900DB7A50 /* ZMCallStateRequestStrategyTests.m in Sources */ = {isa = PBXBuildFile; fileRef = A9FD58B219B4B69900DB7A50 /* ZMCallStateRequestStrategyTests.m */; };
		AF6415A41C9C17FF00A535F5 /* EncryptedBase64EncondedExternalMessageTestFixture.txt in Resources */ = {isa = PBXBuildFile; fileRef = AF6415A01C9C151700A535F5 /* EncryptedBase64EncondedExternalMessageTestFixture.txt */; };
		AF6415A51C9C180200A535F5 /* ExternalMessageTextFixture.txt in Resources */ = {isa = PBXBuildFile; fileRef = AF6415A11C9C151700A535F5 /* ExternalMessageTextFixture.txt */; };
		BF00441B1C737CE9007A6EA4 /* BackgroundAPNSPingBackStatus.swift in Sources */ = {isa = PBXBuildFile; fileRef = BF00441A1C737CE9007A6EA4 /* BackgroundAPNSPingBackStatus.swift */; };
		BF158D2F1CE087D8007C6F8A /* video.mp4 in Resources */ = {isa = PBXBuildFile; fileRef = BF158D2E1CE087D8007C6F8A /* video.mp4 */; };
		BF2A9D511D6B536E00FA7DBC /* EventDecoder.swift in Sources */ = {isa = PBXBuildFile; fileRef = BF2A9D501D6B536E00FA7DBC /* EventDecoder.swift */; };
		BF2A9D551D6B5B9700FA7DBC /* EventDecoderTests.swift in Sources */ = {isa = PBXBuildFile; fileRef = BF2A9D541D6B5B9700FA7DBC /* EventDecoderTests.swift */; };
		BF2A9D581D6B5BDB00FA7DBC /* StoreUpdateEventTests.swift in Sources */ = {isa = PBXBuildFile; fileRef = BF2A9D571D6B5BDB00FA7DBC /* StoreUpdateEventTests.swift */; };
		BF2A9D5D1D6B63DB00FA7DBC /* StoreUpdateEvent.swift in Sources */ = {isa = PBXBuildFile; fileRef = BF2A9D5A1D6B63DB00FA7DBC /* StoreUpdateEvent.swift */; };
		BF2A9D611D6C70EA00FA7DBC /* ZMEventModel.xcdatamodeld in Sources */ = {isa = PBXBuildFile; fileRef = BF2A9D5F1D6C70EA00FA7DBC /* ZMEventModel.xcdatamodeld */; };
		BF44A3511C71D5FC00C6928E /* store127.wiredatabase in Resources */ = {isa = PBXBuildFile; fileRef = BF44A3501C71D5FC00C6928E /* store127.wiredatabase */; };
		BF4D9D081C85C65A008B9076 /* ZMLocalNotificationDispatcher.h in Headers */ = {isa = PBXBuildFile; fileRef = F9B53ED019F7F59F00C82A43 /* ZMLocalNotificationDispatcher.h */; settings = {ATTRIBUTES = (Public, ); }; };
		BF6D5D031C4948830049F712 /* zmessaging124.momd in Resources */ = {isa = PBXBuildFile; fileRef = BF6D5D021C4948830049F712 /* zmessaging124.momd */; };
		BF6D5D051C494D730049F712 /* zmessaging125.momd in Resources */ = {isa = PBXBuildFile; fileRef = BF6D5D041C494D730049F712 /* zmessaging125.momd */; };
		BF7D39D61E5DA4F30004C7C0 /* ZMUserSession+MessageLikeAction.swift in Sources */ = {isa = PBXBuildFile; fileRef = BF7D39D51E5DA4F30004C7C0 /* ZMUserSession+MessageLikeAction.swift */; };
		BF7ED2E21DF6BD16003A4397 /* Analytics+HandleSuggestions.swift in Sources */ = {isa = PBXBuildFile; fileRef = BF7ED2E11DF6BD16003A4397 /* Analytics+HandleSuggestions.swift */; };
		BF8367311C52651900364B37 /* store125.wiredatabase in Resources */ = {isa = PBXBuildFile; fileRef = BF8367301C52651900364B37 /* store125.wiredatabase */; };
		BF838F051C6A4885001C5BF7 /* ZMCookie.h in Headers */ = {isa = PBXBuildFile; fileRef = BF838F031C6A4885001C5BF7 /* ZMCookie.h */; settings = {ATTRIBUTES = (Public, ); }; };
		BF838F061C6A4885001C5BF7 /* ZMCookie.m in Sources */ = {isa = PBXBuildFile; fileRef = BF838F041C6A4885001C5BF7 /* ZMCookie.m */; };
		BF8899931DC7AD9F00187CBD /* ZMTransport.framework in Frameworks */ = {isa = PBXBuildFile; fileRef = 09CC4AB91B7CCA0F00201C63 /* ZMTransport.framework */; };
		BF889DC61D0ADE110031F3E6 /* AnalyticsTests.swift in Sources */ = {isa = PBXBuildFile; fileRef = BF40AC711D096A0E00287E29 /* AnalyticsTests.swift */; };
		BF889DC71D0ADE150031F3E6 /* ClusterizerTests.swift in Sources */ = {isa = PBXBuildFile; fileRef = BF40AC7D1D0990A900287E29 /* ClusterizerTests.swift */; };
		BFAB67B01E535B4B00D67C1A /* TextSearchTests.swift in Sources */ = {isa = PBXBuildFile; fileRef = BFAB67AF1E535B4B00D67C1A /* TextSearchTests.swift */; };
		BFB524CE1C7722EC006BCE23 /* BackgroundAPNSPingBackStatusTests.swift in Sources */ = {isa = PBXBuildFile; fileRef = BFB524CD1C7722EC006BCE23 /* BackgroundAPNSPingBackStatusTests.swift */; };
		BFC747BA1CE0975D00F74333 /* zimages.framework in Frameworks */ = {isa = PBXBuildFile; fileRef = BFC747B91CE0975D00F74333 /* zimages.framework */; };
		BFCE9A5B1C4E4C4D00951B3D /* store124.wiredatabase in Resources */ = {isa = PBXBuildFile; fileRef = BFCE9A581C4E4C4D00951B3D /* store124.wiredatabase */; };
		BFE53F551D5A2F7000398378 /* DeleteMessagesTests.swift in Sources */ = {isa = PBXBuildFile; fileRef = BFE53F541D5A2F7000398378 /* DeleteMessagesTests.swift */; };
		CE35B7F71D353CC4007CF3F8 /* LinkPreviewTests.m in Sources */ = {isa = PBXBuildFile; fileRef = CE35B7F61D353CC4007CF3F8 /* LinkPreviewTests.m */; };
		CE5DC1A11DDA09F000D24DBA /* avs.framework in Frameworks */ = {isa = PBXBuildFile; fileRef = CE5DC1A01DDA09F000D24DBA /* avs.framework */; };
		CE99C4A01D378C5D0001D297 /* MockLinkPreviewDetector.m in Sources */ = {isa = PBXBuildFile; fileRef = CE99C49F1D378C5D0001D297 /* MockLinkPreviewDetector.m */; };
		CEE02E461DDA0F4D00BA2BE2 /* avs.framework in Frameworks */ = {isa = PBXBuildFile; fileRef = CE5DC1A01DDA09F000D24DBA /* avs.framework */; };
		CEF2DE7F1DB778F300451642 /* RequestLoopAnalyticsTracker.swift in Sources */ = {isa = PBXBuildFile; fileRef = CEF2DE7E1DB778F300451642 /* RequestLoopAnalyticsTracker.swift */; };
		F920F4D61DA3DCF8002B860B /* ConversationTests+Ephemeral.swift in Sources */ = {isa = PBXBuildFile; fileRef = F920F4D51DA3DCF8002B860B /* ConversationTests+Ephemeral.swift */; };
		F9245BED1CBF95A8009D1E85 /* ZMHotFixDirectory+Swift.swift in Sources */ = {isa = PBXBuildFile; fileRef = F9245BEC1CBF95A8009D1E85 /* ZMHotFixDirectory+Swift.swift */; };
		F925468B1C62882500CE2D7C /* ZMCallStateRequestStrategyTests+VideoCalling.m in Sources */ = {isa = PBXBuildFile; fileRef = F925468A1C62882500CE2D7C /* ZMCallStateRequestStrategyTests+VideoCalling.m */; };
		F925468E1C63B61000CE2D7C /* MessagingTest+EventFactory.m in Sources */ = {isa = PBXBuildFile; fileRef = F925468D1C63B61000CE2D7C /* MessagingTest+EventFactory.m */; };
		F929C18F1E433FFB0018ADA4 /* CallingV2+Notifications.swift in Sources */ = {isa = PBXBuildFile; fileRef = F929C18E1E433FFB0018ADA4 /* CallingV2+Notifications.swift */; };
		F929C1A01E4A074F0018ADA4 /* ZMCDataModel.framework in Frameworks */ = {isa = PBXBuildFile; fileRef = F929C19F1E4A074F0018ADA4 /* ZMCDataModel.framework */; };
		F9331C8A1CB41C6000139ECC /* ZMUserTests+UserSession.m in Sources */ = {isa = PBXBuildFile; fileRef = F9331C891CB41C6000139ECC /* ZMUserTests+UserSession.m */; };
		F93667061D79724200E15420 /* ZMLocalNotificationForEventTests+Reactions.swift in Sources */ = {isa = PBXBuildFile; fileRef = F93667041D79723100E15420 /* ZMLocalNotificationForEventTests+Reactions.swift */; };
		F936DB2A1C11DF40005E93AE /* ZMClientUpdateNotification.h in Headers */ = {isa = PBXBuildFile; fileRef = F936DB281C11DF40005E93AE /* ZMClientUpdateNotification.h */; settings = {ATTRIBUTES = (Public, ); }; };
		F936DB2B1C11DF40005E93AE /* ZMClientUpdateNotification.m in Sources */ = {isa = PBXBuildFile; fileRef = F936DB291C11DF40005E93AE /* ZMClientUpdateNotification.m */; };
		F936DB2D1C11E52B005E93AE /* ZMClientUpdateNotification+Internal.h in Headers */ = {isa = PBXBuildFile; fileRef = F936DB2C1C11E4CB005E93AE /* ZMClientUpdateNotification+Internal.h */; settings = {ATTRIBUTES = (Public, ); }; };
		F93A75F21C1F219800252586 /* ConversationStatusStrategy.swift in Sources */ = {isa = PBXBuildFile; fileRef = F93A75F11C1F219800252586 /* ConversationStatusStrategy.swift */; };
		F93C4C701E1E8B77007E9CEE /* Cartfile.resolved in Resources */ = {isa = PBXBuildFile; fileRef = F93C4C6F1E1E8B77007E9CEE /* Cartfile.resolved */; };
		F93C4C731E1E8EA3007E9CEE /* ZMSyncStateManager.h in Headers */ = {isa = PBXBuildFile; fileRef = F93C4C711E1E8EA3007E9CEE /* ZMSyncStateManager.h */; };
		F93C4C741E1E8EA3007E9CEE /* ZMSyncStateManager.m in Sources */ = {isa = PBXBuildFile; fileRef = F93C4C721E1E8EA3007E9CEE /* ZMSyncStateManager.m */; };
		F9410F631DE44C2E007451FF /* TypingStrategyTests.swift in Sources */ = {isa = PBXBuildFile; fileRef = F9410F621DE44C2E007451FF /* TypingStrategyTests.swift */; };
		F9410F651DE49C13007451FF /* PushTokenStrategy.swift in Sources */ = {isa = PBXBuildFile; fileRef = F9410F641DE49C13007451FF /* PushTokenStrategy.swift */; };
		F9410F661DE4A01F007451FF /* ZMPushToken.h in Headers */ = {isa = PBXBuildFile; fileRef = 3EA1EC6519BDE3F400AA1384 /* ZMPushToken.h */; settings = {ATTRIBUTES = (Public, ); }; };
		F9410F681DE4BE42007451FF /* PushTokenStrategyTests.swift in Sources */ = {isa = PBXBuildFile; fileRef = F9410F671DE4BE42007451FF /* PushTokenStrategyTests.swift */; };
		F94E39241E4CE2CA0072D71C /* VoiceChannelStateSnapshotTests.swift in Sources */ = {isa = PBXBuildFile; fileRef = F94E39231E4CE2CA0072D71C /* VoiceChannelStateSnapshotTests.swift */; };
		F94F6B331E54B9C000D46A29 /* CallingRequestStrategyTests.swift in Sources */ = {isa = PBXBuildFile; fileRef = F94F6B321E54B9C000D46A29 /* CallingRequestStrategyTests.swift */; };
		F95373F41C7C70D000BE6427 /* ZMLocalNotificationForEventTest+CallEvents.m in Sources */ = {isa = PBXBuildFile; fileRef = F95373F31C7C70D000BE6427 /* ZMLocalNotificationForEventTest+CallEvents.m */; };
		F95557021A1CAECD0035F0C8 /* ZMSearchRequestCodecTests.m in Sources */ = {isa = PBXBuildFile; fileRef = F95556FE1A1CA1580035F0C8 /* ZMSearchRequestCodecTests.m */; };
		F95706541DE5D1CC0087442C /* SearchUserImageStrategy.swift in Sources */ = {isa = PBXBuildFile; fileRef = F95706531DE5D1CC0087442C /* SearchUserImageStrategy.swift */; };
		F95706551DE5D6D50087442C /* ZMUserIDsForSearchDirectoryTable.h in Headers */ = {isa = PBXBuildFile; fileRef = 549127DD19E7FAFF005871F5 /* ZMUserIDsForSearchDirectoryTable.h */; settings = {ATTRIBUTES = (Public, ); }; };
		F95706561DE5D7EA0087442C /* ZMSearchDirectory+Internal.h in Headers */ = {isa = PBXBuildFile; fileRef = A9BABE6119BA1F2300E9E5A3 /* ZMSearchDirectory+Internal.h */; settings = {ATTRIBUTES = (Public, ); }; };
		F95706591DE5F6D40087442C /* SearchUserImageStrategyTests.swift in Sources */ = {isa = PBXBuildFile; fileRef = F95706581DE5F6D40087442C /* SearchUserImageStrategyTests.swift */; };
		F959F3121C5B6B9E00820A21 /* ZMBackgroundTaskState.h in Headers */ = {isa = PBXBuildFile; fileRef = F959F3101C5B6B9E00820A21 /* ZMBackgroundTaskState.h */; };
		F959F3131C5B6B9E00820A21 /* ZMBackgroundTaskState.m in Sources */ = {isa = PBXBuildFile; fileRef = F959F3111C5B6B9E00820A21 /* ZMBackgroundTaskState.m */; };
		F95ECF4E1B94A553009F91BA /* ZMHotFix.h in Headers */ = {isa = PBXBuildFile; fileRef = F95ECF4C1B94A553009F91BA /* ZMHotFix.h */; };
		F95ECF511B94BD05009F91BA /* ZMHotFixTests.m in Sources */ = {isa = PBXBuildFile; fileRef = F95ECF501B94BD05009F91BA /* ZMHotFixTests.m */; };
		F964700C1D5C720D00A81A92 /* ConversationTests+MessageEditing.m in Sources */ = {isa = PBXBuildFile; fileRef = F964700B1D5C720D00A81A92 /* ConversationTests+MessageEditing.m */; };
		F96C8E7A1D7DCCE8004B6D87 /* ZMLocalNotificationDispatcher+Messages.swift in Sources */ = {isa = PBXBuildFile; fileRef = F96C8E791D7DCCE8004B6D87 /* ZMLocalNotificationDispatcher+Messages.swift */; };
		F96C8E821D7ECECF004B6D87 /* ZMLocalNotificationForMessageTests.swift in Sources */ = {isa = PBXBuildFile; fileRef = F96C8E811D7ECECF004B6D87 /* ZMLocalNotificationForMessageTests.swift */; };
		F96C8E8A1D7F6F8C004B6D87 /* ZMLocalNotificationForSystemMessageTests.swift in Sources */ = {isa = PBXBuildFile; fileRef = F96C8E891D7F6F8C004B6D87 /* ZMLocalNotificationForSystemMessageTests.swift */; };
		F96DBEEA1DF9A570008FE832 /* ZMSyncStrategy+ManagedObjectChanges.h in Headers */ = {isa = PBXBuildFile; fileRef = F96DBEE81DF9A570008FE832 /* ZMSyncStrategy+ManagedObjectChanges.h */; };
		F96DBEEB1DF9A570008FE832 /* ZMSyncStrategy+ManagedObjectChanges.m in Sources */ = {isa = PBXBuildFile; fileRef = F96DBEE91DF9A570008FE832 /* ZMSyncStrategy+ManagedObjectChanges.m */; };
		F96DBEEE1DF9A79F008FE832 /* ZMSyncStrategy+EventProcessing.h in Headers */ = {isa = PBXBuildFile; fileRef = F96DBEEC1DF9A79F008FE832 /* ZMSyncStrategy+EventProcessing.h */; };
		F96DBEEF1DF9A79F008FE832 /* ZMSyncStrategy+EventProcessing.m in Sources */ = {isa = PBXBuildFile; fileRef = F96DBEED1DF9A79F008FE832 /* ZMSyncStrategy+EventProcessing.m */; };
		F97180531A9E18B5002CEAF8 /* ZMCallFlowRequestStrategy.h in Headers */ = {isa = PBXBuildFile; fileRef = 3EAD6A09199BB79200D519DB /* ZMCallFlowRequestStrategy.h */; };
		F97678FA1D76D11400CC075D /* BackgroundAPNSConfirmationStatus.swift in Sources */ = {isa = PBXBuildFile; fileRef = F97678F91D76D11400CC075D /* BackgroundAPNSConfirmationStatus.swift */; };
		F976790A1D771B3900CC075D /* BackgroundAPNSConfirmationStatusTests.swift in Sources */ = {isa = PBXBuildFile; fileRef = F97679081D771B2700CC075D /* BackgroundAPNSConfirmationStatusTests.swift */; };
		F9771ACA1B664D1A00BB04EC /* ZMGSMCallHandler.h in Headers */ = {isa = PBXBuildFile; fileRef = F9771AC71B664D1A00BB04EC /* ZMGSMCallHandler.h */; };
		F9771ACC1B664D1A00BB04EC /* ZMGSMCallHandler.m in Sources */ = {isa = PBXBuildFile; fileRef = F9771AC81B664D1A00BB04EC /* ZMGSMCallHandler.m */; };
		F9771AD11B664D3D00BB04EC /* ZMGSMCallHandlerTest.m in Sources */ = {isa = PBXBuildFile; fileRef = F9771AD01B664D3D00BB04EC /* ZMGSMCallHandlerTest.m */; };
		F9771AD71B6661B400BB04EC /* ZMCallStateLogger.m in Sources */ = {isa = PBXBuildFile; fileRef = F9771AD31B6661B400BB04EC /* ZMCallStateLogger.m */; };
		F9771ADC1B677BAF00BB04EC /* ZMCallStateLoggerTests.m in Sources */ = {isa = PBXBuildFile; fileRef = F9771ADA1B677BAF00BB04EC /* ZMCallStateLoggerTests.m */; };
		F98DD6D31ABB2F7C001D58CF /* ZMUserSession+UserNotificationCategories.h in Headers */ = {isa = PBXBuildFile; fileRef = F98DD6D01ABB2F7C001D58CF /* ZMUserSession+UserNotificationCategories.h */; settings = {ATTRIBUTES = (Public, ); }; };
		F98DD6D51ABB2F7C001D58CF /* ZMUserSession+UserNotificationCategories.m in Sources */ = {isa = PBXBuildFile; fileRef = F98DD6D11ABB2F7C001D58CF /* ZMUserSession+UserNotificationCategories.m */; };
		F98EDCD31D82B913001E65CB /* ZMLocalNotificationForCallEvent.swift in Sources */ = {isa = PBXBuildFile; fileRef = F98EDCC81D82B913001E65CB /* ZMLocalNotificationForCallEvent.swift */; };
		F98EDCD41D82B913001E65CB /* ZMLocalNotificationForConnectionEvent.swift in Sources */ = {isa = PBXBuildFile; fileRef = F98EDCC91D82B913001E65CB /* ZMLocalNotificationForConnectionEvent.swift */; };
		F98EDCD51D82B913001E65CB /* ZMLocalNotificationForEvent.swift in Sources */ = {isa = PBXBuildFile; fileRef = F98EDCCA1D82B913001E65CB /* ZMLocalNotificationForEvent.swift */; };
		F98EDCD61D82B913001E65CB /* ZMLocalNotificationForReactions.swift in Sources */ = {isa = PBXBuildFile; fileRef = F98EDCCB1D82B913001E65CB /* ZMLocalNotificationForReactions.swift */; };
		F98EDCD71D82B913001E65CB /* ZMLocalNotificationContentType.swift in Sources */ = {isa = PBXBuildFile; fileRef = F98EDCCD1D82B913001E65CB /* ZMLocalNotificationContentType.swift */; };
		F98EDCD81D82B913001E65CB /* ZMLocalNotificationForMessage.swift in Sources */ = {isa = PBXBuildFile; fileRef = F98EDCCE1D82B913001E65CB /* ZMLocalNotificationForMessage.swift */; };
		F98EDCD91D82B913001E65CB /* ZMLocalNotificationForSystemMessage.swift in Sources */ = {isa = PBXBuildFile; fileRef = F98EDCCF1D82B913001E65CB /* ZMLocalNotificationForSystemMessage.swift */; };
		F98EDCDA1D82B913001E65CB /* ZMLocalNotification+Internal.h in Headers */ = {isa = PBXBuildFile; fileRef = F98EDCD01D82B913001E65CB /* ZMLocalNotification+Internal.h */; };
		F98EDCDB1D82B913001E65CB /* ZMLocalNotification.h in Headers */ = {isa = PBXBuildFile; fileRef = F98EDCD11D82B913001E65CB /* ZMLocalNotification.h */; settings = {ATTRIBUTES = (Public, ); }; };
		F98EDCDC1D82B913001E65CB /* ZMLocalNotification.m in Sources */ = {isa = PBXBuildFile; fileRef = F98EDCD21D82B913001E65CB /* ZMLocalNotification.m */; };
		F98EDCEA1D82B924001E65CB /* SessionTracker.swift in Sources */ = {isa = PBXBuildFile; fileRef = F98EDCDE1D82B924001E65CB /* SessionTracker.swift */; };
		F98EDCEB1D82B924001E65CB /* NotificationSounds.swift in Sources */ = {isa = PBXBuildFile; fileRef = F98EDCDF1D82B924001E65CB /* NotificationSounds.swift */; };
		F98EDCEC1D82B924001E65CB /* UILocalNotification+StringProcessing.h in Headers */ = {isa = PBXBuildFile; fileRef = F98EDCE01D82B924001E65CB /* UILocalNotification+StringProcessing.h */; settings = {ATTRIBUTES = (Public, ); }; };
		F98EDCED1D82B924001E65CB /* UILocalNotification+StringProcessing.m in Sources */ = {isa = PBXBuildFile; fileRef = F98EDCE11D82B924001E65CB /* UILocalNotification+StringProcessing.m */; };
		F98EDCEE1D82B924001E65CB /* UILocalNotification+UserInfo.h in Headers */ = {isa = PBXBuildFile; fileRef = F98EDCE21D82B924001E65CB /* UILocalNotification+UserInfo.h */; settings = {ATTRIBUTES = (Public, ); }; };
		F98EDCEF1D82B924001E65CB /* UILocalNotification+UserInfo.m in Sources */ = {isa = PBXBuildFile; fileRef = F98EDCE31D82B924001E65CB /* UILocalNotification+UserInfo.m */; };
		F98EDCF01D82B924001E65CB /* ZMLocalNotificationLocalization+Components.swift in Sources */ = {isa = PBXBuildFile; fileRef = F98EDCE41D82B924001E65CB /* ZMLocalNotificationLocalization+Components.swift */; };
		F98EDCF11D82B924001E65CB /* ZMLocalNotificationLocalization.h in Headers */ = {isa = PBXBuildFile; fileRef = F98EDCE51D82B924001E65CB /* ZMLocalNotificationLocalization.h */; settings = {ATTRIBUTES = (Public, ); }; };
		F98EDCF21D82B924001E65CB /* ZMLocalNotificationLocalization.m in Sources */ = {isa = PBXBuildFile; fileRef = F98EDCE61D82B924001E65CB /* ZMLocalNotificationLocalization.m */; };
		F98EDCF31D82B924001E65CB /* ZMLocalNotificationSet.swift in Sources */ = {isa = PBXBuildFile; fileRef = F98EDCE71D82B924001E65CB /* ZMLocalNotificationSet.swift */; };
		F98EDCF41D82B924001E65CB /* ZMSpellOutSmallNumbersFormatter.h in Headers */ = {isa = PBXBuildFile; fileRef = F98EDCE81D82B924001E65CB /* ZMSpellOutSmallNumbersFormatter.h */; };
		F98EDCF51D82B924001E65CB /* ZMSpellOutSmallNumbersFormatter.m in Sources */ = {isa = PBXBuildFile; fileRef = F98EDCE91D82B924001E65CB /* ZMSpellOutSmallNumbersFormatter.m */; };
		F98EDCF81D82EB1D001E65CB /* SessionTrackerTest.swift in Sources */ = {isa = PBXBuildFile; fileRef = F98EDCF61D82EAFD001E65CB /* SessionTrackerTest.swift */; };
		F991C0A91CB5391C004D8465 /* ZMCallTimer.swift in Sources */ = {isa = PBXBuildFile; fileRef = F991C0A81CB5391C004D8465 /* ZMCallTimer.swift */; };
		F991C0AC1CB53A80004D8465 /* ZMCallTimerTests.swift in Sources */ = {isa = PBXBuildFile; fileRef = F991C0AA1CB53A7B004D8465 /* ZMCallTimerTests.swift */; };
		F991C0AE1CB548A3004D8465 /* VoiceChannelV2+CallTimer.swift in Sources */ = {isa = PBXBuildFile; fileRef = F991C0AD1CB548A3004D8465 /* VoiceChannelV2+CallTimer.swift */; };
		F991CE151CB55512004D8465 /* ZMConversation+Testing.m in Sources */ = {isa = PBXBuildFile; fileRef = F991CE121CB55512004D8465 /* ZMConversation+Testing.m */; };
		F991CE161CB55512004D8465 /* ZMUser+Testing.m in Sources */ = {isa = PBXBuildFile; fileRef = F991CE141CB55512004D8465 /* ZMUser+Testing.m */; };
		F991CE1E1CB65F08004D8465 /* ZMTypingUsers.h in Headers */ = {isa = PBXBuildFile; fileRef = 3E26BEE01A408DBE0071B4C9 /* ZMTypingUsers.h */; settings = {ATTRIBUTES = (Public, ); }; };
		F99298591BE110490058D42F /* ZMClientRegistrationStatusTests.m in Sources */ = {isa = PBXBuildFile; fileRef = F99298581BE110490058D42F /* ZMClientRegistrationStatusTests.m */; };
		F992985B1BE143570058D42F /* ZMClientRegistrationStatus+Internal.h in Headers */ = {isa = PBXBuildFile; fileRef = F992985A1BE1404D0058D42F /* ZMClientRegistrationStatus+Internal.h */; settings = {ATTRIBUTES = (Public, ); }; };
		F9A754121DA3D44900094937 /* ZMProtos.framework in Frameworks */ = {isa = PBXBuildFile; fileRef = 0960829F1B8F0581001176DB /* ZMProtos.framework */; };
		F9A754161DA3D48800094937 /* ZMProtos.framework in Frameworks */ = {isa = PBXBuildFile; fileRef = 0960829F1B8F0581001176DB /* ZMProtos.framework */; };
		F9ABDF411CECBD8A008461B2 /* ZMAccountStatus.swift in Sources */ = {isa = PBXBuildFile; fileRef = F9ABDF401CECBD8A008461B2 /* ZMAccountStatus.swift */; };
		F9ABDF441CECC6C0008461B2 /* ZMAccountStatusTests.swift in Sources */ = {isa = PBXBuildFile; fileRef = F9ABDF421CECC69C008461B2 /* ZMAccountStatusTests.swift */; };
		F9B171F61C0EF21100E6EEC6 /* ClientUpdateStatus.swift in Sources */ = {isa = PBXBuildFile; fileRef = F9B171F51C0EF21100E6EEC6 /* ClientUpdateStatus.swift */; };
		F9B171F81C0F00E700E6EEC6 /* ClientUpdateStatusTests.swift in Sources */ = {isa = PBXBuildFile; fileRef = F9B171F71C0F00E700E6EEC6 /* ClientUpdateStatusTests.swift */; };
		F9B171FA1C0F320200E6EEC6 /* ClientManagementTests.m in Sources */ = {isa = PBXBuildFile; fileRef = F9B171F91C0F320200E6EEC6 /* ClientManagementTests.m */; };
		F9B20D581C58C8C800F2CDEC /* CallingTests+VideoCalling.m in Sources */ = {isa = PBXBuildFile; fileRef = F9B20D571C58C8C800F2CDEC /* CallingTests+VideoCalling.m */; };
		F9B71F401CB28449001DB03F /* ZMNotifications+UserSession.m in Sources */ = {isa = PBXBuildFile; fileRef = F9B71F3E1CB28449001DB03F /* ZMNotifications+UserSession.m */; };
		F9B71F411CB28449001DB03F /* ZMNotifications+UserSessionInternal.h in Headers */ = {isa = PBXBuildFile; fileRef = F9B71F3F1CB28449001DB03F /* ZMNotifications+UserSessionInternal.h */; settings = {ATTRIBUTES = (Public, ); }; };
		F9B71F431CB284CC001DB03F /* ZMNotifications+UserSession.h in Headers */ = {isa = PBXBuildFile; fileRef = F9B71F421CB284CC001DB03F /* ZMNotifications+UserSession.h */; settings = {ATTRIBUTES = (Public, ); }; };
		F9B71F471CB29600001DB03F /* ZMBareUser+UserSession.h in Headers */ = {isa = PBXBuildFile; fileRef = F9B71F461CB29600001DB03F /* ZMBareUser+UserSession.h */; settings = {ATTRIBUTES = (Public, ); }; };
		F9B71F491CB297ED001DB03F /* ZMUser+UserSession.m in Sources */ = {isa = PBXBuildFile; fileRef = F9B71F481CB297ED001DB03F /* ZMUser+UserSession.m */; };
		F9B71F4C1CB2B841001DB03F /* NSManagedObjectContext+TestHelpers.m in Sources */ = {isa = PBXBuildFile; fileRef = F9B71F4B1CB2B841001DB03F /* NSManagedObjectContext+TestHelpers.m */; };
		F9B71FAB1CB2C0FA001DB03F /* ZMCallStateTests+VideoCalling.swift in Sources */ = {isa = PBXBuildFile; fileRef = F9B71FAA1CB2C0FA001DB03F /* ZMCallStateTests+VideoCalling.swift */; };
		F9B71FAE1CB2C20D001DB03F /* VoiceChannelV2Tests.m in Sources */ = {isa = PBXBuildFile; fileRef = F9B71FAD1CB2C20D001DB03F /* VoiceChannelV2Tests.m */; };
		F9B8305D1DEC6A2500FF6FE7 /* UserImageStrategy.swift in Sources */ = {isa = PBXBuildFile; fileRef = F9B8305C1DEC6A2500FF6FE7 /* UserImageStrategy.swift */; };
		F9B8305F1DEC86E700FF6FE7 /* UserImageStrategyTests.swift in Sources */ = {isa = PBXBuildFile; fileRef = F9B8305E1DEC86E700FF6FE7 /* UserImageStrategyTests.swift */; };
		F9B8308C1DEEDC2900FF6FE7 /* SyncStatus.swift in Sources */ = {isa = PBXBuildFile; fileRef = F9B8308B1DEEDC2900FF6FE7 /* SyncStatus.swift */; };
		F9C598AD1A0947B300B1F760 /* ZMBlacklistDownloaderTest.m in Sources */ = {isa = PBXBuildFile; fileRef = F9FD798919EE962F00D70FCD /* ZMBlacklistDownloaderTest.m */; };
		F9C9A4F01CAD29190039E10C /* store128.wiredatabase in Resources */ = {isa = PBXBuildFile; fileRef = F9C9A4ED1CAD290B0039E10C /* store128.wiredatabase */; };
		F9CA51B71B345F39003AA83A /* ZMStoredLocalNotification.h in Headers */ = {isa = PBXBuildFile; fileRef = F9CA51B41B345F39003AA83A /* ZMStoredLocalNotification.h */; };
		F9CA51B91B345F39003AA83A /* ZMStoredLocalNotification.m in Sources */ = {isa = PBXBuildFile; fileRef = F9CA51B51B345F39003AA83A /* ZMStoredLocalNotification.m */; };
		F9CA51BE1B3460B2003AA83A /* ZMStoredLocalNotificationTests.m in Sources */ = {isa = PBXBuildFile; fileRef = F9CA51BD1B3460B2003AA83A /* ZMStoredLocalNotificationTests.m */; };
		F9D1CD141DF6C131002F6E80 /* SyncStatusTests.swift in Sources */ = {isa = PBXBuildFile; fileRef = F9D1CD131DF6C131002F6E80 /* SyncStatusTests.swift */; };
		F9D25DB11C5BB991002D18B3 /* ZMBackgroundTaskStateTests.m in Sources */ = {isa = PBXBuildFile; fileRef = F9D25DB01C5BB991002D18B3 /* ZMBackgroundTaskStateTests.m */; };
		F9D32EA91C6D071F0049136A /* CallingTests+PushNotifications.m in Sources */ = {isa = PBXBuildFile; fileRef = F9D32EA81C6D071F0049136A /* CallingTests+PushNotifications.m */; };
		F9DAC54F1C2035660001F11E /* ConversationStatusStrategyTests.swift in Sources */ = {isa = PBXBuildFile; fileRef = F9DAC54D1C2034E70001F11E /* ConversationStatusStrategyTests.swift */; };
		F9E462DA1D7043C60036CFA7 /* ConversationTests+Confirmation.swift in Sources */ = {isa = PBXBuildFile; fileRef = F9E462D91D7043C60036CFA7 /* ConversationTests+Confirmation.swift */; };
		F9E4779F1D216467003A99AC /* ZMLocalNotificationSetTests.swift in Sources */ = {isa = PBXBuildFile; fileRef = F9E4779D1D21640E003A99AC /* ZMLocalNotificationSetTests.swift */; };
		F9F631421DE3524100416938 /* TypingStrategy.swift in Sources */ = {isa = PBXBuildFile; fileRef = F9F631411DE3524100416938 /* TypingStrategy.swift */; };
		F9F631431DE3534F00416938 /* ZMTyping.h in Headers */ = {isa = PBXBuildFile; fileRef = 3E3C00C91A2358BA00D02D21 /* ZMTyping.h */; settings = {ATTRIBUTES = (Public, ); }; };
		F9F9F5621D75D62100AE6499 /* RequestStrategyTestBase.swift in Sources */ = {isa = PBXBuildFile; fileRef = F9F9F5611D75D62100AE6499 /* RequestStrategyTestBase.swift */; };
		F9FD167B1BDFCDAD00725F5C /* ZMClientRegistrationStatus.h in Headers */ = {isa = PBXBuildFile; fileRef = F9FD16791BDFCDAD00725F5C /* ZMClientRegistrationStatus.h */; settings = {ATTRIBUTES = (Public, ); }; };
		F9FD167C1BDFCDAD00725F5C /* ZMClientRegistrationStatus.m in Sources */ = {isa = PBXBuildFile; fileRef = F9FD167A1BDFCDAD00725F5C /* ZMClientRegistrationStatus.m */; };
/* End PBXBuildFile section */

/* Begin PBXContainerItemProxy section */
		3E1860D0191A649D000FE027 /* PBXContainerItemProxy */ = {
			isa = PBXContainerItemProxy;
			containerPortal = 540029AB1918CA8500578793 /* Project object */;
			proxyType = 1;
			remoteGlobalIDString = 3E186087191A56F6000FE027;
			remoteInfo = "zmessaging Test Host";
		};
		54F4DC571A4438AC00FDB6EA /* PBXContainerItemProxy */ = {
			isa = PBXContainerItemProxy;
			containerPortal = 540029AB1918CA8500578793 /* Project object */;
			proxyType = 1;
			remoteGlobalIDString = 549815921A43232400A7CE2E;
			remoteInfo = "zmessaging-ios.framework";
		};
		A9FF8088195B17B3002CD44B /* PBXContainerItemProxy */ = {
			isa = PBXContainerItemProxy;
			containerPortal = 540029AB1918CA8500578793 /* Project object */;
			proxyType = 1;
			remoteGlobalIDString = 3E186087191A56F6000FE027;
			remoteInfo = "zmessaging Test Host";
		};
/* End PBXContainerItemProxy section */

/* Begin PBXCopyFilesBuildPhase section */
		5405FF3B1A6005A100CB012B /* Embed Framework */ = {
			isa = PBXCopyFilesBuildPhase;
			buildActionMask = 2147483647;
			dstPath = "";
			dstSubfolderSpec = 10;
			files = (
				3E08B5631A67EDF800F23B9E /* zmessaging.framework in Embed Framework */,
			);
			name = "Embed Framework";
			runOnlyForDeploymentPostprocessing = 0;
		};
/* End PBXCopyFilesBuildPhase section */

/* Begin PBXFileReference section */
		0920833C1BA84F3100F82B29 /* UserClientRequestStrategyTests.swift */ = {isa = PBXFileReference; fileEncoding = 4; lastKnownFileType = sourcecode.swift; path = UserClientRequestStrategyTests.swift; sourceTree = "<group>"; };
		0920833F1BA95EE100F82B29 /* UserClientRequestFactory.swift */ = {isa = PBXFileReference; fileEncoding = 4; lastKnownFileType = sourcecode.swift; path = UserClientRequestFactory.swift; sourceTree = "<group>"; };
		0920C4D81B305FF500C55728 /* UserSessionGiphyRequestStateTests.swift */ = {isa = PBXFileReference; fileEncoding = 4; lastKnownFileType = sourcecode.swift; path = UserSessionGiphyRequestStateTests.swift; sourceTree = "<group>"; };
		09284B6A1B8272C300EEE10E /* zmessaging Test Host.entitlements */ = {isa = PBXFileReference; lastKnownFileType = text.xml; path = "zmessaging Test Host.entitlements"; sourceTree = "<group>"; };
		0928E2631BA07EE80057232E /* Cryptobox.framework */ = {isa = PBXFileReference; lastKnownFileType = wrapper.framework; name = Cryptobox.framework; path = Carthage/Build/iOS/Cryptobox.framework; sourceTree = "<group>"; };
		0932EA431AE5514100D1BFD1 /* ZMPhoneNumberVerificationTranscoder.h */ = {isa = PBXFileReference; fileEncoding = 4; lastKnownFileType = sourcecode.c.h; path = ZMPhoneNumberVerificationTranscoder.h; sourceTree = "<group>"; };
		0932EA441AE5514100D1BFD1 /* ZMPhoneNumberVerificationTranscoder.m */ = {isa = PBXFileReference; fileEncoding = 4; lastKnownFileType = sourcecode.c.objc; path = ZMPhoneNumberVerificationTranscoder.m; sourceTree = "<group>"; };
		093694441BA9633300F36B3A /* UserClientRequestFactoryTests.swift */ = {isa = PBXFileReference; fileEncoding = 4; lastKnownFileType = sourcecode.swift; path = UserClientRequestFactoryTests.swift; sourceTree = "<group>"; };
		094CDBEB1B84CFC8004AD7BF /* zmessaging-ios-test-target.xcconfig */ = {isa = PBXFileReference; lastKnownFileType = text.xcconfig; path = "zmessaging-ios-test-target.xcconfig"; sourceTree = "<group>"; };
		094CDBEC1B84CFDB004AD7BF /* libs.xcconfig */ = {isa = PBXFileReference; lastKnownFileType = text.xcconfig; path = libs.xcconfig; sourceTree = "<group>"; };
		09531F131AE960E300B8556A /* ZMLoginCodeRequestTranscoder.h */ = {isa = PBXFileReference; fileEncoding = 4; lastKnownFileType = sourcecode.c.h; path = ZMLoginCodeRequestTranscoder.h; sourceTree = "<group>"; };
		09531F141AE960E300B8556A /* ZMLoginCodeRequestTranscoder.m */ = {isa = PBXFileReference; fileEncoding = 4; lastKnownFileType = sourcecode.c.objc; path = ZMLoginCodeRequestTranscoder.m; sourceTree = "<group>"; };
		09531F1A1AE9644800B8556A /* ZMLoginCodeRequestTranscoderTests.m */ = {isa = PBXFileReference; fileEncoding = 4; lastKnownFileType = sourcecode.c.objc; path = ZMLoginCodeRequestTranscoderTests.m; sourceTree = "<group>"; };
		0960829F1B8F0581001176DB /* ZMProtos.framework */ = {isa = PBXFileReference; lastKnownFileType = wrapper.framework; name = ZMProtos.framework; path = Carthage/Build/iOS/ZMProtos.framework; sourceTree = "<group>"; };
		097E36A91B7A58280039CC4C /* ZMCSystem.framework */ = {isa = PBXFileReference; lastKnownFileType = wrapper.framework; name = ZMCSystem.framework; path = Carthage/Build/iOS/ZMCSystem.framework; sourceTree = "<group>"; };
		098CFBB71B7B9B3F000B02B1 /* ZMTesting.framework */ = {isa = PBXFileReference; lastKnownFileType = wrapper.framework; name = ZMTesting.framework; path = Carthage/Build/iOS/ZMTesting.framework; sourceTree = "<group>"; };
		098CFBBA1B7B9C94000B02B1 /* BaseTestSwiftHelpers.swift */ = {isa = PBXFileReference; fileEncoding = 4; lastKnownFileType = sourcecode.swift; path = BaseTestSwiftHelpers.swift; sourceTree = "<group>"; };
		09914E501BD6613600C10BF8 /* ConversationTests+OTR.m */ = {isa = PBXFileReference; fileEncoding = 4; lastKnownFileType = sourcecode.c.objc; name = "ConversationTests+OTR.m"; path = "../E2EE/ConversationTests+OTR.m"; sourceTree = "<group>"; };
		09914E521BD6613D00C10BF8 /* ZMDecodedAPSMessageTest.m */ = {isa = PBXFileReference; fileEncoding = 4; lastKnownFileType = sourcecode.c.objc; path = ZMDecodedAPSMessageTest.m; sourceTree = "<group>"; };
		0994E1DD1B835C4900A51721 /* ios-test-host.xcconfig */ = {isa = PBXFileReference; lastKnownFileType = text.xcconfig; path = "ios-test-host.xcconfig"; sourceTree = "<group>"; };
		0994E1DE1B835C4900A51721 /* ios-test-target.xcconfig */ = {isa = PBXFileReference; lastKnownFileType = text.xcconfig; path = "ios-test-target.xcconfig"; sourceTree = "<group>"; };
		0994E1DF1B835C4900A51721 /* ios.xcconfig */ = {isa = PBXFileReference; lastKnownFileType = text.xcconfig; path = ios.xcconfig; sourceTree = "<group>"; };
		0994E1E01B835C4900A51721 /* osx-test-target.xcconfig */ = {isa = PBXFileReference; lastKnownFileType = text.xcconfig; path = "osx-test-target.xcconfig"; sourceTree = "<group>"; };
		0994E1E11B835C4900A51721 /* osx.xcconfig */ = {isa = PBXFileReference; lastKnownFileType = text.xcconfig; path = osx.xcconfig; sourceTree = "<group>"; };
		0994E1E21B835C4900A51721 /* project-common.xcconfig */ = {isa = PBXFileReference; lastKnownFileType = text.xcconfig; path = "project-common.xcconfig"; sourceTree = "<group>"; };
		0994E1E31B835C4900A51721 /* project-debug.xcconfig */ = {isa = PBXFileReference; lastKnownFileType = text.xcconfig; path = "project-debug.xcconfig"; sourceTree = "<group>"; };
		0994E1E41B835C4900A51721 /* project.xcconfig */ = {isa = PBXFileReference; lastKnownFileType = text.xcconfig; path = project.xcconfig; sourceTree = "<group>"; };
		0994E1E61B835C4900A51721 /* simulator.xcconfig */ = {isa = PBXFileReference; lastKnownFileType = text.xcconfig; path = simulator.xcconfig; sourceTree = "<group>"; };
		0994E1E71B835C4900A51721 /* swift.xcconfig */ = {isa = PBXFileReference; lastKnownFileType = text.xcconfig; path = swift.xcconfig; sourceTree = "<group>"; };
		0994E1E81B835C4900A51721 /* tests.xcconfig */ = {isa = PBXFileReference; lastKnownFileType = text.xcconfig; path = tests.xcconfig; sourceTree = "<group>"; };
		0994E1E91B835C4900A51721 /* warnings-debug.xcconfig */ = {isa = PBXFileReference; lastKnownFileType = text.xcconfig; path = "warnings-debug.xcconfig"; sourceTree = "<group>"; };
		0994E1EA1B835C4900A51721 /* warnings.xcconfig */ = {isa = PBXFileReference; lastKnownFileType = text.xcconfig; path = warnings.xcconfig; sourceTree = "<group>"; };
		0994E1EE1B835C4900A51721 /* zmessaging-ios.xcconfig */ = {isa = PBXFileReference; lastKnownFileType = text.xcconfig; path = "zmessaging-ios.xcconfig"; sourceTree = "<group>"; };
		0994E1EF1B835C4900A51721 /* zmessaging-osx.xcconfig */ = {isa = PBXFileReference; lastKnownFileType = text.xcconfig; path = "zmessaging-osx.xcconfig"; sourceTree = "<group>"; };
		0994E1F01B835C4900A51721 /* zmessaging.xcconfig */ = {isa = PBXFileReference; lastKnownFileType = text.xcconfig; path = zmessaging.xcconfig; sourceTree = "<group>"; };
		0994E1F11B835D1100A51721 /* version.xcconfig */ = {isa = PBXFileReference; lastKnownFileType = text.xcconfig; path = version.xcconfig; sourceTree = "<group>"; };
		09B730891B301F0200A5CCC9 /* ZMUserSession+Proxy.m */ = {isa = PBXFileReference; fileEncoding = 4; lastKnownFileType = sourcecode.c.objc; path = "ZMUserSession+Proxy.m"; sourceTree = "<group>"; };
		09B730941B3045E400A5CCC9 /* ProxiedRequestStatusTests.swift */ = {isa = PBXFileReference; fileEncoding = 4; lastKnownFileType = sourcecode.swift; path = ProxiedRequestStatusTests.swift; sourceTree = "<group>"; };
		09B978F31B679B6200A30B38 /* OCMock.framework */ = {isa = PBXFileReference; lastKnownFileType = wrapper.framework; name = OCMock.framework; path = Carthage/Build/iOS/OCMock.framework; sourceTree = "<group>"; };
		09BCDB8C1BCE7F000020DCC7 /* ZMAPSMessageDecoder.h */ = {isa = PBXFileReference; fileEncoding = 4; lastKnownFileType = sourcecode.c.h; path = ZMAPSMessageDecoder.h; sourceTree = "<group>"; };
		09BCDB8D1BCE7F000020DCC7 /* ZMAPSMessageDecoder.m */ = {isa = PBXFileReference; fileEncoding = 4; lastKnownFileType = sourcecode.c.objc; path = ZMAPSMessageDecoder.m; sourceTree = "<group>"; };
		09C77C431BA2FB8E00E2163F /* libcryptobox.a */ = {isa = PBXFileReference; lastKnownFileType = archive.ar; name = libcryptobox.a; path = "Carthage/Checkouts/cryptobox-ios/build/lib/libcryptobox.a"; sourceTree = "<group>"; };
		09C77C441BA2FB8E00E2163F /* libsodium.a */ = {isa = PBXFileReference; lastKnownFileType = archive.ar; name = libsodium.a; path = "Carthage/Checkouts/cryptobox-ios/build/lib/libsodium.a"; sourceTree = "<group>"; };
		09C77C521BA6C77000E2163F /* UserClientRequestStrategy.swift */ = {isa = PBXFileReference; fileEncoding = 4; lastKnownFileType = sourcecode.swift; path = UserClientRequestStrategy.swift; sourceTree = "<group>"; };
		09CC4AA91B7C884900201C63 /* libz.dylib */ = {isa = PBXFileReference; lastKnownFileType = "compiled.mach-o.dylib"; name = libz.dylib; path = Platforms/iPhoneOS.platform/Developer/SDKs/iPhoneOS8.4.sdk/usr/lib/libz.dylib; sourceTree = DEVELOPER_DIR; };
		09CC4AAB1B7C885100201C63 /* libbz2.dylib */ = {isa = PBXFileReference; lastKnownFileType = "compiled.mach-o.dylib"; name = libbz2.dylib; path = Platforms/iPhoneOS.platform/Developer/SDKs/iPhoneOS8.4.sdk/usr/lib/libbz2.dylib; sourceTree = DEVELOPER_DIR; };
		09CC4AAD1B7C885800201C63 /* libc++.dylib */ = {isa = PBXFileReference; lastKnownFileType = "compiled.mach-o.dylib"; name = "libc++.dylib"; path = "Platforms/iPhoneOS.platform/Developer/SDKs/iPhoneOS8.4.sdk/usr/lib/libc++.dylib"; sourceTree = DEVELOPER_DIR; };
		09CC4AB71B7CB8B700201C63 /* Cartfile */ = {isa = PBXFileReference; lastKnownFileType = text; path = Cartfile; sourceTree = "<group>"; };
		09CC4AB81B7CB8BF00201C63 /* Cartfile.private */ = {isa = PBXFileReference; lastKnownFileType = text; path = Cartfile.private; sourceTree = "<group>"; };
		09CC4AB91B7CCA0F00201C63 /* ZMTransport.framework */ = {isa = PBXFileReference; lastKnownFileType = wrapper.framework; name = ZMTransport.framework; path = Carthage/Build/iOS/ZMTransport.framework; sourceTree = "<group>"; };
		09CC4ADC1B7D076700201C63 /* ZMEnvironmentsSetup.h */ = {isa = PBXFileReference; fileEncoding = 4; lastKnownFileType = sourcecode.c.h; path = ZMEnvironmentsSetup.h; sourceTree = "<group>"; };
		09CC4ADD1B7D076700201C63 /* ZMEnvironmentsSetup.m */ = {isa = PBXFileReference; fileEncoding = 4; lastKnownFileType = sourcecode.c.objc; path = ZMEnvironmentsSetup.m; sourceTree = "<group>"; };
		09D7A8881AE7E591008F190C /* ZMPhoneNumberVerificationTranscoderTests.m */ = {isa = PBXFileReference; fileEncoding = 4; lastKnownFileType = sourcecode.c.objc; path = ZMPhoneNumberVerificationTranscoderTests.m; sourceTree = "<group>"; };
		09D7CE621AE94D4200CC5F45 /* ZMCredentials+Internal.h */ = {isa = PBXFileReference; fileEncoding = 4; lastKnownFileType = sourcecode.c.h; path = "ZMCredentials+Internal.h"; sourceTree = "<group>"; };
		09E393B21BAAABCC00F3EA1B /* ZMAuthenticationStatus_Internal.h */ = {isa = PBXFileReference; fileEncoding = 4; lastKnownFileType = sourcecode.c.h; path = ZMAuthenticationStatus_Internal.h; sourceTree = "<group>"; };
		09E393B91BAB0BB500F3EA1B /* ZMUserSession+OTR.h */ = {isa = PBXFileReference; fileEncoding = 4; lastKnownFileType = sourcecode.c.h; path = "ZMUserSession+OTR.h"; sourceTree = "<group>"; };
		09E393BD1BAB0C2A00F3EA1B /* ZMUserSession+OTR.m */ = {isa = PBXFileReference; fileEncoding = 4; lastKnownFileType = sourcecode.c.objc; path = "ZMUserSession+OTR.m"; sourceTree = "<group>"; };
		160195601E30C9CF00ACBFAC /* ZMLocalNotificationDispatcherCallingTests.swift */ = {isa = PBXFileReference; fileEncoding = 4; lastKnownFileType = sourcecode.swift; path = ZMLocalNotificationDispatcherCallingTests.swift; sourceTree = "<group>"; };
		16063CEC1BD11F450097F62C /* ZMSearchRequest.h */ = {isa = PBXFileReference; lastKnownFileType = sourcecode.c.h; path = ZMSearchRequest.h; sourceTree = "<group>"; };
		16063CEE1BD120180097F62C /* ZMSearchRequest.m */ = {isa = PBXFileReference; fileEncoding = 4; lastKnownFileType = sourcecode.c.objc; path = ZMSearchRequest.m; sourceTree = "<group>"; };
		16063CF01BD4F46B0097F62C /* ZMSearchRequest+Internal.h */ = {isa = PBXFileReference; fileEncoding = 4; lastKnownFileType = sourcecode.c.h; path = "ZMSearchRequest+Internal.h"; sourceTree = "<group>"; };
		1618B40E1DE5F0A6003F015C /* VoiceChannelV2+CallActionsInternal.swift */ = {isa = PBXFileReference; fileEncoding = 4; lastKnownFileType = sourcecode.swift; path = "VoiceChannelV2+CallActionsInternal.swift"; sourceTree = "<group>"; };
		1621D26E1D77098B007108C2 /* WireRequestStrategy.framework */ = {isa = PBXFileReference; lastKnownFileType = wrapper.framework; name = WireRequestStrategy.framework; path = Carthage/Build/iOS/WireRequestStrategy.framework; sourceTree = "<group>"; };
		1621D2701D770FB1007108C2 /* ZMSyncStateDelegate.h */ = {isa = PBXFileReference; fileEncoding = 4; lastKnownFileType = sourcecode.c.h; path = ZMSyncStateDelegate.h; sourceTree = "<group>"; };
		1659114C1DEF1DA3007FA847 /* ZMLocalNotificationForCallState.swift */ = {isa = PBXFileReference; fileEncoding = 4; lastKnownFileType = sourcecode.swift; path = ZMLocalNotificationForCallState.swift; sourceTree = "<group>"; };
		1659114E1DEF1F6E007FA847 /* ZMLocalNotificationDispatcher+Calling.swift */ = {isa = PBXFileReference; fileEncoding = 4; lastKnownFileType = sourcecode.swift; path = "ZMLocalNotificationDispatcher+Calling.swift"; sourceTree = "<group>"; };
		165911521DEF38EC007FA847 /* CallStateObserver.swift */ = {isa = PBXFileReference; fileEncoding = 4; lastKnownFileType = sourcecode.swift; path = CallStateObserver.swift; sourceTree = "<group>"; };
		165911561DF18B37007FA847 /* ZMCallKitDelegate+WireCallCenter.swift */ = {isa = PBXFileReference; fileEncoding = 4; lastKnownFileType = sourcecode.swift; path = "ZMCallKitDelegate+WireCallCenter.swift"; sourceTree = "<group>"; };
		165911581DF18DBA007FA847 /* ZMCallKitDelegate+Internal.h */ = {isa = PBXFileReference; lastKnownFileType = sourcecode.c.h; path = "ZMCallKitDelegate+Internal.h"; sourceTree = "<group>"; };
		165D3A141E1D3EF30052E654 /* WireCallCenterV3.swift */ = {isa = PBXFileReference; fileEncoding = 4; lastKnownFileType = sourcecode.swift; path = WireCallCenterV3.swift; sourceTree = "<group>"; };
		165D3A171E1D43870052E654 /* VoiceChannelV3.swift */ = {isa = PBXFileReference; fileEncoding = 4; lastKnownFileType = sourcecode.swift; path = VoiceChannelV3.swift; sourceTree = "<group>"; };
		165D3A181E1D43870052E654 /* VoiceChannel.swift */ = {isa = PBXFileReference; fileEncoding = 4; lastKnownFileType = sourcecode.swift; path = VoiceChannel.swift; sourceTree = "<group>"; };
		165D3A191E1D43870052E654 /* VoiceChannelRouter.swift */ = {isa = PBXFileReference; fileEncoding = 4; lastKnownFileType = sourcecode.swift; path = VoiceChannelRouter.swift; sourceTree = "<group>"; };
		165D3A1A1E1D43870052E654 /* WireCallCenterV3Mock.swift */ = {isa = PBXFileReference; fileEncoding = 4; lastKnownFileType = sourcecode.swift; path = WireCallCenterV3Mock.swift; sourceTree = "<group>"; };
		165D3A1B1E1D43870052E654 /* VoiceChannelV2.m */ = {isa = PBXFileReference; fileEncoding = 4; lastKnownFileType = sourcecode.c.objc; path = VoiceChannelV2.m; sourceTree = "<group>"; };
		165D3A1C1E1D43870052E654 /* VoiceChannelV2+Internal.h */ = {isa = PBXFileReference; fileEncoding = 4; lastKnownFileType = sourcecode.c.h; path = "VoiceChannelV2+Internal.h"; sourceTree = "<group>"; };
		165D3A1E1E1D43870052E654 /* CallingInitialisationNotification.swift */ = {isa = PBXFileReference; fileEncoding = 4; lastKnownFileType = sourcecode.swift; path = CallingInitialisationNotification.swift; sourceTree = "<group>"; };
		165D3A1F1E1D43870052E654 /* VoiceChannelV2+Testing.h */ = {isa = PBXFileReference; fileEncoding = 4; lastKnownFileType = sourcecode.c.h; path = "VoiceChannelV2+Testing.h"; sourceTree = "<group>"; };
		165D3A3C1E1D60520052E654 /* ZMConversation+VoiceChannel.swift */ = {isa = PBXFileReference; fileEncoding = 4; lastKnownFileType = sourcecode.swift; path = "ZMConversation+VoiceChannel.swift"; sourceTree = "<group>"; };
		165D3A3E1E1E64580052E654 /* CallingInitalisationNotificationTests.swift */ = {isa = PBXFileReference; fileEncoding = 4; lastKnownFileType = sourcecode.swift; path = CallingInitalisationNotificationTests.swift; sourceTree = "<group>"; };
		165D3A3F1E1E64580052E654 /* VoiceChannelRouterTests.swift */ = {isa = PBXFileReference; fileEncoding = 4; lastKnownFileType = sourcecode.swift; path = VoiceChannelRouterTests.swift; sourceTree = "<group>"; };
		166A8BF21E015F3B00F5EEEA /* WireCallCenterV3Factory.swift */ = {isa = PBXFileReference; fileEncoding = 4; lastKnownFileType = sourcecode.swift; path = WireCallCenterV3Factory.swift; sourceTree = "<group>"; };
		166A8BF81E02C7D500F5EEEA /* ZMHotFix+PendingChanges.swift */ = {isa = PBXFileReference; fileEncoding = 4; lastKnownFileType = sourcecode.swift; path = "ZMHotFix+PendingChanges.swift"; sourceTree = "<group>"; };
		166A8BFF1E0941DB00F5EEEA /* WireCallCenterV2.swift */ = {isa = PBXFileReference; fileEncoding = 4; lastKnownFileType = sourcecode.swift; path = WireCallCenterV2.swift; sourceTree = "<group>"; };
		166A8C011E0D634700F5EEEA /* WireCallCenter.swift */ = {isa = PBXFileReference; fileEncoding = 4; lastKnownFileType = sourcecode.swift; path = WireCallCenter.swift; sourceTree = "<group>"; };
		1671F9FE1E2FAF50009F3150 /* ZMLocalNotificationForCallEventTests.swift */ = {isa = PBXFileReference; fileEncoding = 4; lastKnownFileType = sourcecode.swift; path = ZMLocalNotificationForCallEventTests.swift; sourceTree = "<group>"; };
		16D3FCDC1E323D180052A535 /* WireCallCenterV2Tests.swift */ = {isa = PBXFileReference; fileEncoding = 4; lastKnownFileType = sourcecode.swift; path = WireCallCenterV2Tests.swift; sourceTree = "<group>"; };
		16D3FCDE1E365ABC0052A535 /* CallStateObserverTests.swift */ = {isa = PBXFileReference; fileEncoding = 4; lastKnownFileType = sourcecode.swift; path = CallStateObserverTests.swift; sourceTree = "<group>"; };
		16D3FCE21E3757CA0052A535 /* CallingProtocolStrategy.h */ = {isa = PBXFileReference; lastKnownFileType = sourcecode.c.h; path = CallingProtocolStrategy.h; sourceTree = "<group>"; };
		16D3FCE41E37A8050052A535 /* NSManagedObjectContext+ServerTimeDelta.swift */ = {isa = PBXFileReference; fileEncoding = 4; lastKnownFileType = sourcecode.swift; path = "NSManagedObjectContext+ServerTimeDelta.swift"; sourceTree = "<group>"; };
		16D3FCFB1E3932FD0052A535 /* VoiceChannelV2.h */ = {isa = PBXFileReference; fileEncoding = 4; lastKnownFileType = sourcecode.c.h; path = VoiceChannelV2.h; sourceTree = "<group>"; };
		16D3FCFC1E3932FD0052A535 /* VoiceChannelV2+CallFlow.h */ = {isa = PBXFileReference; fileEncoding = 4; lastKnownFileType = sourcecode.c.h; path = "VoiceChannelV2+CallFlow.h"; sourceTree = "<group>"; };
		16D3FCFD1E3932FD0052A535 /* VoiceChannelV2+VideoCalling.h */ = {isa = PBXFileReference; fileEncoding = 4; lastKnownFileType = sourcecode.c.h; path = "VoiceChannelV2+VideoCalling.h"; sourceTree = "<group>"; };
		16D3FD011E3A5C0D0052A535 /* ZMConversationVoiceChannelRouterTests.swift */ = {isa = PBXFileReference; fileEncoding = 4; lastKnownFileType = sourcecode.swift; path = ZMConversationVoiceChannelRouterTests.swift; sourceTree = "<group>"; };
		16DABFAD1DCF98D3001973E3 /* CallingRequestStrategy.swift */ = {isa = PBXFileReference; fileEncoding = 4; lastKnownFileType = sourcecode.swift; path = CallingRequestStrategy.swift; sourceTree = "<group>"; };
		16DCAD641B0F9447008C1DD9 /* NSURL+LaunchOptions.h */ = {isa = PBXFileReference; fileEncoding = 4; lastKnownFileType = sourcecode.c.h; path = "NSURL+LaunchOptions.h"; sourceTree = "<group>"; };
		16DCAD651B0F9447008C1DD9 /* NSURL+LaunchOptions.m */ = {isa = PBXFileReference; fileEncoding = 4; lastKnownFileType = sourcecode.c.objc; path = "NSURL+LaunchOptions.m"; sourceTree = "<group>"; };
		16DCAD6D1B1476FE008C1DD9 /* NSURL+LaunchOptionsTests.m */ = {isa = PBXFileReference; fileEncoding = 4; lastKnownFileType = sourcecode.c.objc; path = "NSURL+LaunchOptionsTests.m"; sourceTree = "<group>"; };
		16F5F16B1E4092C00062F0AE /* NSManagedObjectContext+CTCallCenter.swift */ = {isa = PBXFileReference; fileEncoding = 4; lastKnownFileType = sourcecode.swift; path = "NSManagedObjectContext+CTCallCenter.swift"; sourceTree = "<group>"; };
		1E16CE781BF4979600336616 /* ZMCMockTransport.framework */ = {isa = PBXFileReference; lastKnownFileType = wrapper.framework; name = ZMCMockTransport.framework; path = Carthage/Build/iOS/ZMCMockTransport.framework; sourceTree = "<group>"; };
		1E16CE831BF4BC1800336616 /* ZMProtos.framework */ = {isa = PBXFileReference; lastKnownFileType = wrapper.framework; name = ZMProtos.framework; path = Carthage/Build/iOS/ZMProtos.framework; sourceTree = "<group>"; };
		1E16CE861BF4BC5F00336616 /* ProtocolBuffers.framework */ = {isa = PBXFileReference; lastKnownFileType = wrapper.framework; name = ProtocolBuffers.framework; path = Carthage/Build/iOS/ProtocolBuffers.framework; sourceTree = "<group>"; };
		3E05F247192A4F8900F22D80 /* NSError+ZMUserSession.h */ = {isa = PBXFileReference; fileEncoding = 4; lastKnownFileType = sourcecode.c.h; path = "NSError+ZMUserSession.h"; sourceTree = "<group>"; };
		3E05F250192A4FBD00F22D80 /* UserSessionErrorTests.m */ = {isa = PBXFileReference; fileEncoding = 4; lastKnownFileType = sourcecode.c.objc; path = UserSessionErrorTests.m; sourceTree = "<group>"; };
		3E05F253192A50CC00F22D80 /* NSError+ZMUserSession.m */ = {isa = PBXFileReference; fileEncoding = 4; lastKnownFileType = sourcecode.c.objc; path = "NSError+ZMUserSession.m"; sourceTree = "<group>"; };
		3E05F254192A50CC00F22D80 /* NSError+ZMUserSessionInternal.h */ = {isa = PBXFileReference; fileEncoding = 4; lastKnownFileType = sourcecode.c.h; path = "NSError+ZMUserSessionInternal.h"; sourceTree = "<group>"; };
		3E17FA611A66881900DFA12F /* ZMPushRegistrant.h */ = {isa = PBXFileReference; lastKnownFileType = sourcecode.c.h; path = ZMPushRegistrant.h; sourceTree = "<group>"; };
		3E1858B21951D69B005FE78F /* MemoryLeaksObserver.h */ = {isa = PBXFileReference; fileEncoding = 4; lastKnownFileType = sourcecode.c.h; path = MemoryLeaksObserver.h; sourceTree = "<group>"; };
		3E1858B31951D69B005FE78F /* MemoryLeaksObserver.m */ = {isa = PBXFileReference; fileEncoding = 4; lastKnownFileType = sourcecode.c.objc; path = MemoryLeaksObserver.m; sourceTree = "<group>"; };
		3E18605C191A4F3B000FE027 /* zmessaging-iOS.pch */ = {isa = PBXFileReference; lastKnownFileType = sourcecode.c.h; path = "zmessaging-iOS.pch"; sourceTree = "<group>"; };
		3E18605F191A4F6A000FE027 /* README.md */ = {isa = PBXFileReference; lastKnownFileType = text; path = README.md; sourceTree = "<group>"; };
		3E186088191A56F6000FE027 /* zmessaging Test Host.app */ = {isa = PBXFileReference; explicitFileType = wrapper.application; includeInIndex = 0; path = "zmessaging Test Host.app"; sourceTree = BUILT_PRODUCTS_DIR; };
		3E1860B4191A5D99000FE027 /* Test-Host-Info.plist */ = {isa = PBXFileReference; fileEncoding = 4; lastKnownFileType = text.plist.xml; path = "Test-Host-Info.plist"; sourceTree = "<group>"; };
		3E1860B5191A5D99000FE027 /* Test-Host-Prefix.pch */ = {isa = PBXFileReference; fileEncoding = 4; lastKnownFileType = sourcecode.c.h; path = "Test-Host-Prefix.pch"; sourceTree = "<group>"; };
		3E1860B6191A5D99000FE027 /* TestHost-main.m */ = {isa = PBXFileReference; fileEncoding = 4; lastKnownFileType = sourcecode.c.objc; path = "TestHost-main.m"; sourceTree = "<group>"; };
		3E1860B7191A5D99000FE027 /* TestHostAppDelegate.h */ = {isa = PBXFileReference; fileEncoding = 4; lastKnownFileType = sourcecode.c.h; path = TestHostAppDelegate.h; sourceTree = "<group>"; };
		3E1860B8191A5D99000FE027 /* TestHostAppDelegate.m */ = {isa = PBXFileReference; fileEncoding = 4; lastKnownFileType = sourcecode.c.objc; path = TestHostAppDelegate.m; sourceTree = "<group>"; };
		3E1860C3191A649D000FE027 /* zmessaging-iOS-Tests.xctest */ = {isa = PBXFileReference; explicitFileType = wrapper.cfbundle; includeInIndex = 0; path = "zmessaging-iOS-Tests.xctest"; sourceTree = BUILT_PRODUCTS_DIR; };
		3E26BED31A4037370071B4C9 /* IsTypingTests.m */ = {isa = PBXFileReference; fileEncoding = 4; lastKnownFileType = sourcecode.c.objc; path = IsTypingTests.m; sourceTree = "<group>"; };
		3E26BEE01A408DBE0071B4C9 /* ZMTypingUsers.h */ = {isa = PBXFileReference; fileEncoding = 4; lastKnownFileType = sourcecode.c.h; path = ZMTypingUsers.h; sourceTree = "<group>"; };
		3E26BEE11A408DBE0071B4C9 /* ZMTypingUsers.m */ = {isa = PBXFileReference; fileEncoding = 4; lastKnownFileType = sourcecode.c.objc; path = ZMTypingUsers.m; sourceTree = "<group>"; };
		3E26BEE71A408F590071B4C9 /* ZMTypingUsersTests.m */ = {isa = PBXFileReference; fileEncoding = 4; lastKnownFileType = sourcecode.c.objc; path = ZMTypingUsersTests.m; sourceTree = "<group>"; };
		3E2712FE1A891781008EE50F /* Tests-ios-Info.plist */ = {isa = PBXFileReference; lastKnownFileType = text.plist.xml; path = "Tests-ios-Info.plist"; sourceTree = "<group>"; };
		3E288A6919C859210031CFCE /* NotificationObservers.h */ = {isa = PBXFileReference; fileEncoding = 4; lastKnownFileType = sourcecode.c.h; path = NotificationObservers.h; sourceTree = "<group>"; };
		3E288A6A19C859210031CFCE /* NotificationObservers.m */ = {isa = PBXFileReference; fileEncoding = 4; lastKnownFileType = sourcecode.c.objc; path = NotificationObservers.m; sourceTree = "<group>"; };
		3E3C00C91A2358BA00D02D21 /* ZMTyping.h */ = {isa = PBXFileReference; fileEncoding = 4; lastKnownFileType = sourcecode.c.h; path = ZMTyping.h; sourceTree = "<group>"; };
		3E3C00CA1A2358BA00D02D21 /* ZMTyping.m */ = {isa = PBXFileReference; fileEncoding = 4; lastKnownFileType = sourcecode.c.objc; path = ZMTyping.m; sourceTree = "<group>"; };
		3E3C00D01A2358CF00D02D21 /* ZMTypingTests.m */ = {isa = PBXFileReference; fileEncoding = 4; lastKnownFileType = sourcecode.c.objc; path = ZMTypingTests.m; sourceTree = "<group>"; };
		3E3C00D31A235C5300D02D21 /* ZMTypingUsersTimeout.h */ = {isa = PBXFileReference; fileEncoding = 4; lastKnownFileType = sourcecode.c.h; path = ZMTypingUsersTimeout.h; sourceTree = "<group>"; };
		3E3C00D41A235C5300D02D21 /* ZMTypingUsersTimeout.m */ = {isa = PBXFileReference; fileEncoding = 4; lastKnownFileType = sourcecode.c.objc; path = ZMTypingUsersTimeout.m; sourceTree = "<group>"; };
		3E3C00D91A235F6000D02D21 /* ZMTypingUsersTimeoutTests.m */ = {isa = PBXFileReference; fileEncoding = 4; lastKnownFileType = sourcecode.c.objc; path = ZMTypingUsersTimeoutTests.m; sourceTree = "<group>"; };
		3E4844BD1A94D74E00EF1E27 /* ZMBackgroundFetch.h */ = {isa = PBXFileReference; fileEncoding = 4; lastKnownFileType = sourcecode.c.h; path = ZMBackgroundFetch.h; sourceTree = "<group>"; };
		3E4CE69219657F0100939CEF /* ZMLocalizable.strings */ = {isa = PBXFileReference; fileEncoding = 4; lastKnownFileType = text.plist.strings; path = ZMLocalizable.strings; sourceTree = "<group>"; };
		3E4F727C19EC0868002FE184 /* ZMUserSession+Background.h */ = {isa = PBXFileReference; fileEncoding = 4; lastKnownFileType = sourcecode.c.h; path = "ZMUserSession+Background.h"; sourceTree = "<group>"; };
		3E4F728219EC0D76002FE184 /* ZMUserSession+Background.m */ = {isa = PBXFileReference; fileEncoding = 4; lastKnownFileType = sourcecode.c.objc; path = "ZMUserSession+Background.m"; sourceTree = "<group>"; };
		3E5286BB1AD3DB8A00B1AB1C /* KeySetTests.swift */ = {isa = PBXFileReference; fileEncoding = 4; lastKnownFileType = sourcecode.swift; path = KeySetTests.swift; sourceTree = "<group>"; };
		3E6CD176194F435F00BAE83E /* ConversationsTests.m */ = {isa = PBXFileReference; fileEncoding = 4; lastKnownFileType = sourcecode.c.objc; path = ConversationsTests.m; sourceTree = "<group>"; };
		3E799CF2192140300020A438 /* zmessaging-Tests.pch */ = {isa = PBXFileReference; lastKnownFileType = sourcecode.c.h; path = "zmessaging-Tests.pch"; sourceTree = "<group>"; };
		3E887BA31ABC51880022797E /* ZMPushKitLogging.m */ = {isa = PBXFileReference; fileEncoding = 4; lastKnownFileType = sourcecode.c.objc; path = ZMPushKitLogging.m; sourceTree = "<group>"; };
		3E9848BC1A65253000F7B050 /* Hack.swift */ = {isa = PBXFileReference; fileEncoding = 4; lastKnownFileType = sourcecode.swift; path = Hack.swift; sourceTree = "<group>"; };
		3EA1EC6519BDE3F400AA1384 /* ZMPushToken.h */ = {isa = PBXFileReference; fileEncoding = 4; lastKnownFileType = sourcecode.c.h; path = ZMPushToken.h; sourceTree = "<group>"; };
		3EA1EC6619BDE3F400AA1384 /* ZMPushToken.m */ = {isa = PBXFileReference; fileEncoding = 4; lastKnownFileType = sourcecode.c.objc; path = ZMPushToken.m; sourceTree = "<group>"; };
		3EA1EC6B19BDE4C800AA1384 /* ZMPushTokenTests.m */ = {isa = PBXFileReference; fileEncoding = 4; lastKnownFileType = sourcecode.c.objc; path = ZMPushTokenTests.m; sourceTree = "<group>"; };
		3EAD6A09199BB79200D519DB /* ZMCallFlowRequestStrategy.h */ = {isa = PBXFileReference; fileEncoding = 4; lastKnownFileType = sourcecode.c.h; path = ZMCallFlowRequestStrategy.h; sourceTree = "<group>"; };
		3EAD6A0A199BB79200D519DB /* ZMCallFlowRequestStrategy.m */ = {isa = PBXFileReference; fileEncoding = 4; lastKnownFileType = sourcecode.c.objc; path = ZMCallFlowRequestStrategy.m; sourceTree = "<group>"; };
		3EAD6A10199BBEE200D519DB /* ZMCallFlowRequestStrategyTests.m */ = {isa = PBXFileReference; fileEncoding = 4; lastKnownFileType = sourcecode.c.objc; path = ZMCallFlowRequestStrategyTests.m; sourceTree = "<group>"; };
		3EC2357F192B617700B72C21 /* ZMUserSession+Internal.h */ = {isa = PBXFileReference; fileEncoding = 4; lastKnownFileType = sourcecode.c.h; path = "ZMUserSession+Internal.h"; sourceTree = "<group>"; };
		3EC4998F1A92463D003F9E32 /* ZMBackgroundFetchState.h */ = {isa = PBXFileReference; fileEncoding = 4; lastKnownFileType = sourcecode.c.h; path = ZMBackgroundFetchState.h; sourceTree = "<group>"; };
		3EC499901A92463D003F9E32 /* ZMBackgroundFetchState.m */ = {isa = PBXFileReference; fileEncoding = 4; lastKnownFileType = sourcecode.c.objc; path = ZMBackgroundFetchState.m; sourceTree = "<group>"; };
		3EC499951A9246DE003F9E32 /* ZMBackgroundFetchStateTests.m */ = {isa = PBXFileReference; fileEncoding = 4; lastKnownFileType = sourcecode.c.objc; path = ZMBackgroundFetchStateTests.m; sourceTree = "<group>"; };
		3ED03B75196C212D00B40DB0 /* VoiceChannelV2+CallFlow.m */ = {isa = PBXFileReference; fileEncoding = 4; lastKnownFileType = sourcecode.c.objc; path = "VoiceChannelV2+CallFlow.m"; sourceTree = "<group>"; };
		3EDBFD761A65200F0095E2DD /* ZMPushRegistrant.swift */ = {isa = PBXFileReference; fileEncoding = 4; lastKnownFileType = sourcecode.swift; path = ZMPushRegistrant.swift; sourceTree = "<group>"; };
		3EDDBB9B1A5ACEDE00A87E06 /* ZMUnauthenticatedBackgroundState.h */ = {isa = PBXFileReference; fileEncoding = 4; lastKnownFileType = sourcecode.c.h; path = ZMUnauthenticatedBackgroundState.h; sourceTree = "<group>"; };
		3EDDBB9C1A5ACEDE00A87E06 /* ZMUnauthenticatedBackgroundState.m */ = {isa = PBXFileReference; fileEncoding = 4; lastKnownFileType = sourcecode.c.objc; path = ZMUnauthenticatedBackgroundState.m; sourceTree = "<group>"; };
		3EDDBBA01A5ACEF400A87E06 /* ZMUnauthenticatedBackgroundStateTests.m */ = {isa = PBXFileReference; fileEncoding = 4; lastKnownFileType = sourcecode.c.objc; path = ZMUnauthenticatedBackgroundStateTests.m; sourceTree = "<group>"; };
		3EEA678A199D079600AF7665 /* UserTests.m */ = {isa = PBXFileReference; fileEncoding = 4; lastKnownFileType = sourcecode.c.objc; path = UserTests.m; sourceTree = "<group>"; };
		54034F371BB1A6D900F4ED62 /* ZMUserSession+Logs.swift */ = {isa = PBXFileReference; fileEncoding = 4; lastKnownFileType = sourcecode.swift; path = "ZMUserSession+Logs.swift"; sourceTree = "<group>"; };
		540818A51BCA647D00257CA7 /* ZMBlacklistVerificator+Testing.h */ = {isa = PBXFileReference; fileEncoding = 4; lastKnownFileType = sourcecode.c.h; path = "ZMBlacklistVerificator+Testing.h"; sourceTree = "<group>"; };
		541228431AEE422C00D9ED1C /* ZMAuthenticationStatusTests.m */ = {isa = PBXFileReference; fileEncoding = 4; lastKnownFileType = sourcecode.c.objc; path = ZMAuthenticationStatusTests.m; sourceTree = "<group>"; };
		54177D1F19A4CAE70037A220 /* ZMObjectStrategyDirectory.h */ = {isa = PBXFileReference; fileEncoding = 4; lastKnownFileType = sourcecode.c.h; path = ZMObjectStrategyDirectory.h; sourceTree = "<group>"; };
		54177D2919A4DDA60037A220 /* StateBaseTest.h */ = {isa = PBXFileReference; fileEncoding = 4; lastKnownFileType = sourcecode.c.h; path = StateBaseTest.h; sourceTree = "<group>"; };
		54177D2A19A4DDF00037A220 /* StateBaseTest.m */ = {isa = PBXFileReference; fileEncoding = 4; lastKnownFileType = sourcecode.c.objc; path = StateBaseTest.m; sourceTree = "<group>"; };
		54188DCA19D19DE200DA40E4 /* ZMLastUpdateEventIDTranscoderTests.m */ = {isa = PBXFileReference; fileEncoding = 4; lastKnownFileType = sourcecode.c.objc; path = ZMLastUpdateEventIDTranscoderTests.m; sourceTree = "<group>"; };
		541918EB195AD9D100A5023D /* SendAndReceiveMessagesTests.m */ = {isa = PBXFileReference; fileEncoding = 4; lastKnownFileType = sourcecode.c.objc; path = SendAndReceiveMessagesTests.m; sourceTree = "<group>"; };
		541DD5AC19EBBBFD00C02EC2 /* ZMSearchDirectoryTests.m */ = {isa = PBXFileReference; fileEncoding = 4; lastKnownFileType = sourcecode.c.objc; name = ZMSearchDirectoryTests.m; path = Search/ZMSearchDirectoryTests.m; sourceTree = "<group>"; };
		541DD5AF19EBBBFD00C02EC2 /* ZMUserIDsForSearchDirectoryTableTests.m */ = {isa = PBXFileReference; fileEncoding = 4; lastKnownFileType = sourcecode.c.objc; name = ZMUserIDsForSearchDirectoryTableTests.m; path = Search/ZMUserIDsForSearchDirectoryTableTests.m; sourceTree = "<group>"; };
		542049EF196AB84B000D8A94 /* zmessaging.h */ = {isa = PBXFileReference; lastKnownFileType = sourcecode.c.h; path = zmessaging.h; sourceTree = "<group>"; };
		54224B5F19B0795200666125 /* ZMCallStateRequestStrategy.h */ = {isa = PBXFileReference; fileEncoding = 4; lastKnownFileType = sourcecode.c.h; name = ZMCallStateRequestStrategy.h; path = ../ZMCallStateRequestStrategy.h; sourceTree = "<group>"; };
		54224B6019B0795200666125 /* ZMCallStateRequestStrategy.m */ = {isa = PBXFileReference; fileEncoding = 4; lastKnownFileType = sourcecode.c.objc; name = ZMCallStateRequestStrategy.m; path = ../ZMCallStateRequestStrategy.m; sourceTree = "<group>"; };
		5422E96E1BD5A4FD005A7C77 /* OTRTests.swift */ = {isa = PBXFileReference; fileEncoding = 4; lastKnownFileType = sourcecode.swift; path = OTRTests.swift; sourceTree = "<group>"; };
		5423B999191A4A1B0044347D /* en */ = {isa = PBXFileReference; lastKnownFileType = text.plist.strings; name = en; path = en.lproj/InfoPlist.strings; sourceTree = "<group>"; };
		54257C071DF1C94200107FE7 /* TopConversationsDirectory.swift */ = {isa = PBXFileReference; fileEncoding = 4; lastKnownFileType = sourcecode.swift; path = TopConversationsDirectory.swift; sourceTree = "<group>"; };
		5427B34619D17ACE00CC18DC /* ZMMissingUpdateEventsTranscoder+Internal.h */ = {isa = PBXFileReference; fileEncoding = 4; lastKnownFileType = sourcecode.c.h; path = "ZMMissingUpdateEventsTranscoder+Internal.h"; sourceTree = "<group>"; };
		5427B34D19D195A100CC18DC /* ZMLastUpdateEventIDTranscoder.h */ = {isa = PBXFileReference; fileEncoding = 4; lastKnownFileType = sourcecode.c.h; path = ZMLastUpdateEventIDTranscoder.h; sourceTree = "<group>"; };
		5427B34E19D195A100CC18DC /* ZMLastUpdateEventIDTranscoder.m */ = {isa = PBXFileReference; fileEncoding = 4; lastKnownFileType = sourcecode.c.objc; path = ZMLastUpdateEventIDTranscoder.m; sourceTree = "<group>"; };
		5427B35319D1965A00CC18DC /* ZMLastUpdateEventIDTranscoder+Internal.h */ = {isa = PBXFileReference; fileEncoding = 4; lastKnownFileType = sourcecode.c.h; path = "ZMLastUpdateEventIDTranscoder+Internal.h"; sourceTree = "<group>"; };
		54294A1F19472D4E007BE3CE /* ZMConversationTranscoder.h */ = {isa = PBXFileReference; fileEncoding = 4; lastKnownFileType = sourcecode.c.h; path = ZMConversationTranscoder.h; sourceTree = "<group>"; };
		54294A2019472D4E007BE3CE /* ZMConversationTranscoder.m */ = {isa = PBXFileReference; fileEncoding = 4; lastKnownFileType = sourcecode.c.objc; path = ZMConversationTranscoder.m; sourceTree = "<group>"; };
		542DFEE51DDCA452000F5B95 /* UserProfileUpdateStatusTests.swift */ = {isa = PBXFileReference; fileEncoding = 4; lastKnownFileType = sourcecode.swift; path = UserProfileUpdateStatusTests.swift; sourceTree = "<group>"; };
		542DFEE71DDCA4FD000F5B95 /* UserProfileUpdateRequestStrategyTests.swift */ = {isa = PBXFileReference; fileEncoding = 4; lastKnownFileType = sourcecode.swift; path = UserProfileUpdateRequestStrategyTests.swift; sourceTree = "<group>"; };
		543095921DE76B170065367F /* random1.txt */ = {isa = PBXFileReference; fileEncoding = 4; lastKnownFileType = text; path = random1.txt; sourceTree = "<group>"; };
		543095941DE76B270065367F /* random2.txt */ = {isa = PBXFileReference; fileEncoding = 4; lastKnownFileType = text; path = random2.txt; sourceTree = "<group>"; };
		5430E9231BAA0D9F00395E05 /* ZMessagingLogs.h */ = {isa = PBXFileReference; fileEncoding = 4; lastKnownFileType = sourcecode.c.h; path = ZMessagingLogs.h; sourceTree = "<group>"; };
		5430FF141CE4A359004ECFFE /* FileTransferTests.m */ = {isa = PBXFileReference; fileEncoding = 4; lastKnownFileType = sourcecode.c.objc; path = FileTransferTests.m; sourceTree = "<group>"; };
		5435C5541E13D9A0002D9766 /* NSManagedObjectContext+KeyValueStore.swift */ = {isa = PBXFileReference; fileEncoding = 4; lastKnownFileType = sourcecode.swift; path = "NSManagedObjectContext+KeyValueStore.swift"; sourceTree = "<group>"; };
		54386A5A1A248CE4001AD795 /* ZMPreBackgroundState.h */ = {isa = PBXFileReference; fileEncoding = 4; lastKnownFileType = sourcecode.c.h; path = ZMPreBackgroundState.h; sourceTree = "<group>"; };
		54386A5B1A248CE4001AD795 /* ZMPreBackgroundState.m */ = {isa = PBXFileReference; fileEncoding = 4; lastKnownFileType = sourcecode.c.objc; path = ZMPreBackgroundState.m; sourceTree = "<group>"; };
		54386A611A248E44001AD795 /* ZMPreBackgroundStateTest.m */ = {isa = PBXFileReference; fileEncoding = 4; lastKnownFileType = sourcecode.c.objc; path = ZMPreBackgroundStateTest.m; sourceTree = "<group>"; };
		543993E71A14C85E00B739E0 /* ZMUnauthenticatedState+Tests.h */ = {isa = PBXFileReference; fileEncoding = 4; lastKnownFileType = sourcecode.c.h; path = "ZMUnauthenticatedState+Tests.h"; sourceTree = "<group>"; };
		543ED0001D79E0EE00A9CDF3 /* ApplicationMock.swift */ = {isa = PBXFileReference; fileEncoding = 4; lastKnownFileType = sourcecode.swift; path = ApplicationMock.swift; sourceTree = "<group>"; };
		5442A7311E42244C00415104 /* libPhoneNumberiOS.framework */ = {isa = PBXFileReference; lastKnownFileType = wrapper.framework; name = libPhoneNumberiOS.framework; path = Carthage/Build/iOS/libPhoneNumberiOS.framework; sourceTree = "<group>"; };
		5447E4611AECDC2E00411FCD /* ZMUserSessionRegistrationTests.m */ = {isa = PBXFileReference; fileEncoding = 4; lastKnownFileType = sourcecode.c.objc; path = ZMUserSessionRegistrationTests.m; sourceTree = "<group>"; };
		5447E4651AECDC5000411FCD /* ZMUserSessionTestsBase.h */ = {isa = PBXFileReference; fileEncoding = 4; lastKnownFileType = sourcecode.c.h; path = ZMUserSessionTestsBase.h; sourceTree = "<group>"; };
		5447E4661AECDE6500411FCD /* ZMUserSessionTestsBase.m */ = {isa = PBXFileReference; fileEncoding = 4; lastKnownFileType = sourcecode.c.objc; path = ZMUserSessionTestsBase.m; sourceTree = "<group>"; };
		544913B21B0247700044DE36 /* ZMCredentialsTests.m */ = {isa = PBXFileReference; fileEncoding = 4; lastKnownFileType = sourcecode.c.objc; path = ZMCredentialsTests.m; sourceTree = "<group>"; };
		544A08D31AED8A0500F65877 /* ZMAuthenticationStatus.m */ = {isa = PBXFileReference; fileEncoding = 4; lastKnownFileType = sourcecode.c.objc; path = ZMAuthenticationStatus.m; sourceTree = "<group>"; };
		544D1C271DF95224003B2FC8 /* AddressBookIOS8.swift */ = {isa = PBXFileReference; fileEncoding = 4; lastKnownFileType = sourcecode.swift; path = AddressBookIOS8.swift; sourceTree = "<group>"; };
		544F8FF21DDCD34600D1AB04 /* UserProfileUpdateNotifications.swift */ = {isa = PBXFileReference; fileEncoding = 4; lastKnownFileType = sourcecode.swift; path = UserProfileUpdateNotifications.swift; sourceTree = "<group>"; };
		5454A69B1AEFA01D0022AFA4 /* EmailRegistrationTests.m */ = {isa = PBXFileReference; fileEncoding = 4; lastKnownFileType = sourcecode.c.objc; path = EmailRegistrationTests.m; sourceTree = "<group>"; };
		5454A69F1AEFA0A70022AFA4 /* PhoneRegistrationTests.m */ = {isa = PBXFileReference; fileEncoding = 4; lastKnownFileType = sourcecode.c.objc; path = PhoneRegistrationTests.m; sourceTree = "<group>"; };
		545643D41C62C1A800A2129C /* ConversationTestsBase.h */ = {isa = PBXFileReference; fileEncoding = 4; lastKnownFileType = sourcecode.c.h; path = ConversationTestsBase.h; sourceTree = "<group>"; };
		545643D51C62C1A800A2129C /* ConversationTestsBase.m */ = {isa = PBXFileReference; fileEncoding = 4; lastKnownFileType = sourcecode.c.objc; path = ConversationTestsBase.m; sourceTree = "<group>"; };
		545F3DBA1AAF64FB00BF817B /* APNSTests.m */ = {isa = PBXFileReference; fileEncoding = 4; lastKnownFileType = sourcecode.c.objc; lineEnding = 0; path = APNSTests.m; sourceTree = "<group>"; xcLanguageSpecificationIdentifier = xcode.lang.objc; };
		545F3DBE1AAF68BB00BF817B /* ZMUserSession+Background+Testing.h */ = {isa = PBXFileReference; lastKnownFileType = sourcecode.c.h; path = "ZMUserSession+Background+Testing.h"; sourceTree = "<group>"; };
		545F601B1D6C336D00C2C55B /* AddressBookSearchTests.swift */ = {isa = PBXFileReference; fileEncoding = 4; lastKnownFileType = sourcecode.swift; path = AddressBookSearchTests.swift; sourceTree = "<group>"; };
		54610D32192C9D7200FE7201 /* ZMUserSessionTests.m */ = {isa = PBXFileReference; fileEncoding = 4; lastKnownFileType = sourcecode.c.objc; path = ZMUserSessionTests.m; sourceTree = "<group>"; };
		546392711D79D5210094EC66 /* Application.swift */ = {isa = PBXFileReference; fileEncoding = 4; lastKnownFileType = sourcecode.swift; path = Application.swift; sourceTree = "<group>"; };
		5463C88F193F38A6006799DE /* ZMTimingTests.h */ = {isa = PBXFileReference; fileEncoding = 4; lastKnownFileType = sourcecode.c.h; path = ZMTimingTests.h; sourceTree = "<group>"; };
		5463C890193F38A6006799DE /* ZMTimingTests.m */ = {isa = PBXFileReference; fileEncoding = 4; lastKnownFileType = sourcecode.c.objc; path = ZMTimingTests.m; sourceTree = "<group>"; };
		5467F1C31E0AE2EF008C1745 /* KeyValueStore.swift */ = {isa = PBXFileReference; fileEncoding = 4; lastKnownFileType = sourcecode.swift; path = KeyValueStore.swift; sourceTree = "<group>"; };
		5467F1C51E0AE421008C1745 /* KeyValueStore+AccessToken.swift */ = {isa = PBXFileReference; fileEncoding = 4; lastKnownFileType = sourcecode.swift; path = "KeyValueStore+AccessToken.swift"; sourceTree = "<group>"; };
		546BAD5F19F8149B007C4938 /* ZMSyncStrategy+Internal.h */ = {isa = PBXFileReference; fileEncoding = 4; lastKnownFileType = sourcecode.c.h; path = "ZMSyncStrategy+Internal.h"; sourceTree = "<group>"; };
		546D45FD19E29D92004C478D /* ZMNetworkState.h */ = {isa = PBXFileReference; fileEncoding = 4; lastKnownFileType = sourcecode.c.h; path = ZMNetworkState.h; sourceTree = "<group>"; };
		546D700419C70F71005883E9 /* CallingTests.m */ = {isa = PBXFileReference; fileEncoding = 4; lastKnownFileType = sourcecode.c.objc; lineEnding = 0; path = CallingTests.m; sourceTree = "<group>"; xcLanguageSpecificationIdentifier = xcode.lang.objc; };
		546E73E91ADFD9F200AFF9BE /* ZMUserSessionAuthenticationNotification.h */ = {isa = PBXFileReference; fileEncoding = 4; lastKnownFileType = sourcecode.c.h; path = ZMUserSessionAuthenticationNotification.h; sourceTree = "<group>"; };
		546E73EA1ADFD9F200AFF9BE /* ZMUserSessionAuthenticationNotification.m */ = {isa = PBXFileReference; fileEncoding = 4; lastKnownFileType = sourcecode.c.objc; path = ZMUserSessionAuthenticationNotification.m; sourceTree = "<group>"; };
		546E73EF1ADFDDFE00AFF9BE /* ZMUserSessionRegistrationNotification.h */ = {isa = PBXFileReference; fileEncoding = 4; lastKnownFileType = sourcecode.c.h; path = ZMUserSessionRegistrationNotification.h; sourceTree = "<group>"; };
		546E73F01ADFDDFE00AFF9BE /* ZMUserSessionRegistrationNotification.m */ = {isa = PBXFileReference; fileEncoding = 4; lastKnownFileType = sourcecode.c.objc; path = ZMUserSessionRegistrationNotification.m; sourceTree = "<group>"; };
		5474C8051921309400185A3A /* MessagingTest.h */ = {isa = PBXFileReference; fileEncoding = 4; lastKnownFileType = sourcecode.c.h; path = MessagingTest.h; sourceTree = "<group>"; };
		5474C8061921309400185A3A /* MessagingTest.m */ = {isa = PBXFileReference; fileEncoding = 4; lastKnownFileType = sourcecode.c.objc; path = MessagingTest.m; sourceTree = "<group>"; };
		5474C8081921309400185A3A /* MessagingTestTests.m */ = {isa = PBXFileReference; fileEncoding = 4; lastKnownFileType = sourcecode.c.objc; path = MessagingTestTests.m; sourceTree = "<group>"; };
		54764B971C9303D600BD25E3 /* medium.jpg */ = {isa = PBXFileReference; lastKnownFileType = image.jpeg; path = medium.jpg; sourceTree = "<group>"; };
		54764B981C9303D600BD25E3 /* tiny.jpg */ = {isa = PBXFileReference; lastKnownFileType = image.jpeg; path = tiny.jpg; sourceTree = "<group>"; };
		54764B9B1C930AEB00BD25E3 /* Lorem Ipsum.txt */ = {isa = PBXFileReference; fileEncoding = 4; lastKnownFileType = text; path = "Lorem Ipsum.txt"; sourceTree = "<group>"; };
		54764B9D1C931E9400BD25E3 /* animated.gif */ = {isa = PBXFileReference; lastKnownFileType = image.gif; path = animated.gif; sourceTree = "<group>"; };
		54764B9E1C931E9400BD25E3 /* not_animated.gif */ = {isa = PBXFileReference; lastKnownFileType = image.gif; path = not_animated.gif; sourceTree = "<group>"; };
		5476E3BB19A77C6900E68BAD /* PushChannelTests.m */ = {isa = PBXFileReference; fileEncoding = 4; lastKnownFileType = sourcecode.c.objc; path = PushChannelTests.m; sourceTree = "<group>"; };
		54773ABC1DF093AC00B484AF /* ZMSearchDirectoryAddressBookTests.swift */ = {isa = PBXFileReference; fileEncoding = 4; lastKnownFileType = sourcecode.swift; path = ZMSearchDirectoryAddressBookTests.swift; sourceTree = "<group>"; };
		5478A1401DEC4048006F7268 /* UserProfile.swift */ = {isa = PBXFileReference; fileEncoding = 4; lastKnownFileType = sourcecode.swift; path = UserProfile.swift; sourceTree = "<group>"; };
		547E5B571DDB4B800038D936 /* UserProfileUpdateStatus.swift */ = {isa = PBXFileReference; fileEncoding = 4; lastKnownFileType = sourcecode.swift; path = UserProfileUpdateStatus.swift; sourceTree = "<group>"; };
		547E5B591DDB67390038D936 /* UserProfileUpdateRequestStrategy.swift */ = {isa = PBXFileReference; fileEncoding = 4; lastKnownFileType = sourcecode.swift; path = UserProfileUpdateRequestStrategy.swift; sourceTree = "<group>"; };
		548213FE1A0253CC001AA4E0 /* ZMSimpleListRequestPaginator.h */ = {isa = PBXFileReference; fileEncoding = 4; lastKnownFileType = sourcecode.c.h; path = ZMSimpleListRequestPaginator.h; sourceTree = "<group>"; };
		548213FF1A0253CC001AA4E0 /* ZMSimpleListRequestPaginator.m */ = {isa = PBXFileReference; fileEncoding = 4; lastKnownFileType = sourcecode.c.objc; path = ZMSimpleListRequestPaginator.m; sourceTree = "<group>"; };
		548214051A025C54001AA4E0 /* ZMSimpleListRequestPaginatorTests.m */ = {isa = PBXFileReference; fileEncoding = 4; lastKnownFileType = sourcecode.c.objc; path = ZMSimpleListRequestPaginatorTests.m; sourceTree = "<group>"; };
		548214081A027B66001AA4E0 /* ZMSimpleListRequestPaginator+Internal.h */ = {isa = PBXFileReference; fileEncoding = 4; lastKnownFileType = sourcecode.c.h; path = "ZMSimpleListRequestPaginator+Internal.h"; sourceTree = "<group>"; };
		54839E0119F7E7A000762058 /* ZMBackgroundState.h */ = {isa = PBXFileReference; fileEncoding = 4; lastKnownFileType = sourcecode.c.h; path = ZMBackgroundState.h; sourceTree = "<group>"; };
		54839E0219F7E7A000762058 /* ZMBackgroundState.m */ = {isa = PBXFileReference; fileEncoding = 4; lastKnownFileType = sourcecode.c.objc; path = ZMBackgroundState.m; sourceTree = "<group>"; };
		54839E0819F7EC8300762058 /* ZMBackgroundStateTests.m */ = {isa = PBXFileReference; fileEncoding = 4; lastKnownFileType = sourcecode.c.objc; path = ZMBackgroundStateTests.m; sourceTree = "<group>"; };
		54877C9419922C0B0097FB58 /* UserProfileTests.m */ = {isa = PBXFileReference; fileEncoding = 4; lastKnownFileType = sourcecode.c.objc; path = UserProfileTests.m; sourceTree = "<group>"; };
		548FA98C1A1F48C20082DF32 /* ZMLocalNotificationDispatcher+Testing.h */ = {isa = PBXFileReference; fileEncoding = 4; lastKnownFileType = sourcecode.c.h; path = "ZMLocalNotificationDispatcher+Testing.h"; sourceTree = "<group>"; };
		5490F8EB1AEFD2B3004696F4 /* ZMUserSessionAuthenticationTests.m */ = {isa = PBXFileReference; fileEncoding = 4; lastKnownFileType = sourcecode.c.objc; path = ZMUserSessionAuthenticationTests.m; sourceTree = "<group>"; };
		5490F8EF1AF00B50004696F4 /* ZMAuthenticationStatus+Testing.h */ = {isa = PBXFileReference; fileEncoding = 4; lastKnownFileType = sourcecode.c.h; path = "ZMAuthenticationStatus+Testing.h"; sourceTree = "<group>"; };
		5490F8FF1AF021EB004696F4 /* ZMUserProfileUpdateStatus.m */ = {isa = PBXFileReference; fileEncoding = 4; lastKnownFileType = sourcecode.c.objc; path = ZMUserProfileUpdateStatus.m; sourceTree = "<group>"; };
		549127DD19E7FAFF005871F5 /* ZMUserIDsForSearchDirectoryTable.h */ = {isa = PBXFileReference; fileEncoding = 4; lastKnownFileType = sourcecode.c.h; path = ZMUserIDsForSearchDirectoryTable.h; sourceTree = "<group>"; };
		549127DE19E7FAFF005871F5 /* ZMUserIDsForSearchDirectoryTable.m */ = {isa = PBXFileReference; fileEncoding = 4; lastKnownFileType = sourcecode.c.objc; path = ZMUserIDsForSearchDirectoryTable.m; sourceTree = "<group>"; };
		5492C6C319ACCCA8008F41E2 /* ConnectionTests.m */ = {isa = PBXFileReference; fileEncoding = 4; lastKnownFileType = sourcecode.c.objc; lineEnding = 0; path = ConnectionTests.m; sourceTree = "<group>"; xcLanguageSpecificationIdentifier = xcode.lang.objc; };
		549552511D64567C004F21F6 /* AddressBookTests.swift */ = {isa = PBXFileReference; fileEncoding = 4; lastKnownFileType = sourcecode.swift; path = AddressBookTests.swift; sourceTree = "<group>"; };
		54973A351DD48CAB007F8702 /* NSManagedObject+EncryptionContext.swift */ = {isa = PBXFileReference; fileEncoding = 4; lastKnownFileType = sourcecode.swift; path = "NSManagedObject+EncryptionContext.swift"; sourceTree = "<group>"; };
		549815931A43232400A7CE2E /* zmessaging.framework */ = {isa = PBXFileReference; explicitFileType = wrapper.framework; includeInIndex = 0; path = zmessaging.framework; sourceTree = BUILT_PRODUCTS_DIR; };
		549815961A43232400A7CE2E /* zmessaging-ios-Info.plist */ = {isa = PBXFileReference; lastKnownFileType = text.plist.xml; path = "zmessaging-ios-Info.plist"; sourceTree = "<group>"; };
		54991D571DEDCF2B007E282F /* AddressBook.swift */ = {isa = PBXFileReference; fileEncoding = 4; lastKnownFileType = sourcecode.swift; path = AddressBook.swift; sourceTree = "<group>"; };
		54991D591DEDD07E007E282F /* AddressBookIOS9.swift */ = {isa = PBXFileReference; fileEncoding = 4; lastKnownFileType = sourcecode.swift; path = AddressBookIOS9.swift; sourceTree = "<group>"; };
		549AEA3A1D6340BC003C0BEC /* AddressBookUploadRequestStrategy.swift */ = {isa = PBXFileReference; fileEncoding = 4; lastKnownFileType = sourcecode.swift; path = AddressBookUploadRequestStrategy.swift; sourceTree = "<group>"; };
		549AEA3C1D6365C1003C0BEC /* ZMUserSession+AddressBook.swift */ = {isa = PBXFileReference; fileEncoding = 4; lastKnownFileType = sourcecode.swift; path = "ZMUserSession+AddressBook.swift"; sourceTree = "<group>"; };
		549AEA3E1D636EF3003C0BEC /* AddressBookUploadRequestStrategyTest.swift */ = {isa = PBXFileReference; fileEncoding = 4; lastKnownFileType = sourcecode.swift; path = AddressBookUploadRequestStrategyTest.swift; sourceTree = "<group>"; };
		549F61BC1E27F58A005E402F /* SelfContactCardUploadStrategy.swift */ = {isa = PBXFileReference; fileEncoding = 4; lastKnownFileType = sourcecode.swift; path = SelfContactCardUploadStrategy.swift; sourceTree = "<group>"; };
		549F61BE1E27FD90005E402F /* SelfContactCardUploadStrategyTests.swift */ = {isa = PBXFileReference; fileEncoding = 4; lastKnownFileType = sourcecode.swift; path = SelfContactCardUploadStrategyTests.swift; sourceTree = "<group>"; };
		54A170631B300696001B41A5 /* ProxiedRequestStrategy.swift */ = {isa = PBXFileReference; fileEncoding = 4; lastKnownFileType = sourcecode.swift; path = ProxiedRequestStrategy.swift; sourceTree = "<group>"; };
		54A170671B300717001B41A5 /* ProxiedRequestStrategyTests.swift */ = {isa = PBXFileReference; fileEncoding = 4; lastKnownFileType = sourcecode.swift; path = ProxiedRequestStrategyTests.swift; sourceTree = "<group>"; };
		54A1BE3919E69A3400B68A76 /* ZMCommonContactsSearch.h */ = {isa = PBXFileReference; fileEncoding = 4; lastKnownFileType = sourcecode.c.h; path = ZMCommonContactsSearch.h; sourceTree = "<group>"; };
		54A1BE3A19E69A3400B68A76 /* ZMCommonContactsSearch.m */ = {isa = PBXFileReference; fileEncoding = 4; lastKnownFileType = sourcecode.c.objc; path = ZMCommonContactsSearch.m; sourceTree = "<group>"; };
		54A1BE4319E6B79000B68A76 /* ZMCommonContactsSearchTests.m */ = {isa = PBXFileReference; fileEncoding = 4; lastKnownFileType = sourcecode.c.objc; path = ZMCommonContactsSearchTests.m; sourceTree = "<group>"; };
		54A227D51D6604A5009414C0 /* SynchronizationMocks.swift */ = {isa = PBXFileReference; fileEncoding = 4; lastKnownFileType = sourcecode.swift; path = SynchronizationMocks.swift; sourceTree = "<group>"; };
		54A2C9F21DAFBA3300FFD2A0 /* NSManagedObjectContext+EventDecoder.swift */ = {isa = PBXFileReference; fileEncoding = 4; lastKnownFileType = sourcecode.swift; path = "NSManagedObjectContext+EventDecoder.swift"; sourceTree = "<group>"; };
		54A343461D6B589A004B65EA /* AddressBookSearch.swift */ = {isa = PBXFileReference; fileEncoding = 4; lastKnownFileType = sourcecode.swift; path = AddressBookSearch.swift; sourceTree = "<group>"; };
		54A3ACC21A261603008AF8DF /* BackgroundTests.m */ = {isa = PBXFileReference; fileEncoding = 4; lastKnownFileType = sourcecode.c.objc; path = BackgroundTests.m; sourceTree = "<group>"; };
		54AB428D1DF5C5B400381F2C /* TopConversationsDirectoryTests.swift */ = {isa = PBXFileReference; fileEncoding = 4; lastKnownFileType = sourcecode.swift; path = TopConversationsDirectoryTests.swift; sourceTree = "<group>"; };
		54ADA7611E3B3CBE00B90C7D /* IntegrationTestBase+Encryption.swift */ = {isa = PBXFileReference; fileEncoding = 4; lastKnownFileType = sourcecode.swift; path = "IntegrationTestBase+Encryption.swift"; sourceTree = "<group>"; };
		54B2A0831DAE71F100BB40B1 /* AddressBookTracker.swift */ = {isa = PBXFileReference; fileEncoding = 4; lastKnownFileType = sourcecode.swift; path = AddressBookTracker.swift; sourceTree = "<group>"; };
		54B2A0851DAE71F100BB40B1 /* APNSPerformanceTracker.swift */ = {isa = PBXFileReference; fileEncoding = 4; lastKnownFileType = sourcecode.swift; path = APNSPerformanceTracker.swift; sourceTree = "<group>"; };
		54B2A0861DAE71F100BB40B1 /* Clusterizer+VOIP.swift */ = {isa = PBXFileReference; fileEncoding = 4; lastKnownFileType = sourcecode.swift; path = "Clusterizer+VOIP.swift"; sourceTree = "<group>"; };
		54B2A0871DAE71F100BB40B1 /* Clusterizer.swift */ = {isa = PBXFileReference; fileEncoding = 4; lastKnownFileType = sourcecode.swift; path = Clusterizer.swift; sourceTree = "<group>"; };
		54B717EE1940788E00B798FA /* ZMSyncState.h */ = {isa = PBXFileReference; fileEncoding = 4; lastKnownFileType = sourcecode.c.h; path = ZMSyncState.h; sourceTree = "<group>"; };
		54B717EF1940788E00B798FA /* ZMSyncState.m */ = {isa = PBXFileReference; fileEncoding = 4; lastKnownFileType = sourcecode.c.objc; path = ZMSyncState.m; sourceTree = "<group>"; };
		54B717F4194078CA00B798FA /* ZMSyncStateTests.m */ = {isa = PBXFileReference; fileEncoding = 4; lastKnownFileType = sourcecode.c.objc; path = ZMSyncStateTests.m; sourceTree = "<group>"; };
		54B717F7194079EA00B798FA /* ZMStateMachineDelegate.h */ = {isa = PBXFileReference; fileEncoding = 4; lastKnownFileType = sourcecode.c.h; path = ZMStateMachineDelegate.h; sourceTree = "<group>"; };
		54B717F919408B6900B798FA /* ZMUnauthenticatedState.h */ = {isa = PBXFileReference; fileEncoding = 4; lastKnownFileType = sourcecode.c.h; path = ZMUnauthenticatedState.h; sourceTree = "<group>"; };
		54B717FA19408B6900B798FA /* ZMUnauthenticatedState.m */ = {isa = PBXFileReference; fileEncoding = 4; lastKnownFileType = sourcecode.c.objc; path = ZMUnauthenticatedState.m; sourceTree = "<group>"; };
		54B717FE19408BAD00B798FA /* ZMUnauthenticatedStateTests.m */ = {isa = PBXFileReference; fileEncoding = 4; lastKnownFileType = sourcecode.c.objc; path = ZMUnauthenticatedStateTests.m; sourceTree = "<group>"; };
		54B7180619408CD600B798FA /* ZMEventProcessingState.h */ = {isa = PBXFileReference; fileEncoding = 4; lastKnownFileType = sourcecode.c.h; path = ZMEventProcessingState.h; sourceTree = "<group>"; };
		54B7180719408CD600B798FA /* ZMEventProcessingState.m */ = {isa = PBXFileReference; fileEncoding = 4; lastKnownFileType = sourcecode.c.objc; path = ZMEventProcessingState.m; sourceTree = "<group>"; };
		54B7181519409A4600B798FA /* ZMEventProcessingStateTests.m */ = {isa = PBXFileReference; fileEncoding = 4; lastKnownFileType = sourcecode.c.objc; path = ZMEventProcessingStateTests.m; sourceTree = "<group>"; };
		54BAF1B119212E51008042FB /* ZMUserSession.h */ = {isa = PBXFileReference; fileEncoding = 4; lastKnownFileType = sourcecode.c.h; path = ZMUserSession.h; sourceTree = "<group>"; };
		54BAF1BC19212EBA008042FB /* ZMUserSession.m */ = {isa = PBXFileReference; fileEncoding = 4; lastKnownFileType = sourcecode.c.objc; path = ZMUserSession.m; sourceTree = "<group>"; };
		54BD32D01A5ACCF9008EB1B0 /* Test-Bridging-Header.h */ = {isa = PBXFileReference; fileEncoding = 4; lastKnownFileType = sourcecode.c.h; path = "Test-Bridging-Header.h"; sourceTree = "<group>"; };
		54BDC60019C2FE4F00B22C03 /* ZMConnectionTranscoder+Internal.h */ = {isa = PBXFileReference; fileEncoding = 4; lastKnownFileType = sourcecode.c.h; path = "ZMConnectionTranscoder+Internal.h"; sourceTree = "<group>"; };
		54BE367A196C10CB00D15ECF /* ZMSearchDirectory.h */ = {isa = PBXFileReference; fileEncoding = 4; lastKnownFileType = sourcecode.c.h; path = ZMSearchDirectory.h; sourceTree = "<group>"; };
		54BFDF671BDA6F9A0034A3DB /* HistorySynchronizationStatus.swift */ = {isa = PBXFileReference; fileEncoding = 4; lastKnownFileType = sourcecode.swift; path = HistorySynchronizationStatus.swift; sourceTree = "<group>"; };
		54BFDF691BDA87D20034A3DB /* HistorySynchronizationStatusTests.swift */ = {isa = PBXFileReference; fileEncoding = 4; lastKnownFileType = sourcecode.swift; path = HistorySynchronizationStatusTests.swift; sourceTree = "<group>"; };
		54C11B9E19D1E4A100576A96 /* ZMLoginTranscoder.h */ = {isa = PBXFileReference; fileEncoding = 4; lastKnownFileType = sourcecode.c.h; path = ZMLoginTranscoder.h; sourceTree = "<group>"; };
		54C11B9F19D1E4A100576A96 /* ZMLoginTranscoder.m */ = {isa = PBXFileReference; fileEncoding = 4; lastKnownFileType = sourcecode.c.objc; path = ZMLoginTranscoder.m; sourceTree = "<group>"; };
		54C11BA819D1E70900576A96 /* ZMLoginTranscoder+Internal.h */ = {isa = PBXFileReference; fileEncoding = 4; lastKnownFileType = sourcecode.c.h; path = "ZMLoginTranscoder+Internal.h"; sourceTree = "<group>"; };
		54C11BAB19D1EB7500576A96 /* ZMLoginTranscoderTests.m */ = {isa = PBXFileReference; fileEncoding = 4; lastKnownFileType = sourcecode.c.objc; path = ZMLoginTranscoderTests.m; sourceTree = "<group>"; };
		54C2F6801A6FA988003D09D9 /* ZMLocalNotificationDispatcherTest.m */ = {isa = PBXFileReference; fileEncoding = 4; lastKnownFileType = sourcecode.c.objc; path = ZMLocalNotificationDispatcherTest.m; sourceTree = "<group>"; };
		54C2F6811A6FA988003D09D9 /* ZMLocalNotificationForEventTest.m */ = {isa = PBXFileReference; fileEncoding = 4; lastKnownFileType = sourcecode.c.objc; path = ZMLocalNotificationForEventTest.m; sourceTree = "<group>"; };
		54C2F6821A6FA988003D09D9 /* ZMLocalNotificationForExpiredMessageTest.m */ = {isa = PBXFileReference; fileEncoding = 4; lastKnownFileType = sourcecode.c.objc; path = ZMLocalNotificationForExpiredMessageTest.m; sourceTree = "<group>"; };
		54C2F6831A6FA988003D09D9 /* ZMPushRegistrantTests.m */ = {isa = PBXFileReference; fileEncoding = 4; lastKnownFileType = sourcecode.c.objc; path = ZMPushRegistrantTests.m; sourceTree = "<group>"; };
		54C2F6841A6FA988003D09D9 /* ZMSpellOutSmallNumbersFormatterTests.m */ = {isa = PBXFileReference; fileEncoding = 4; lastKnownFileType = sourcecode.c.objc; path = ZMSpellOutSmallNumbersFormatterTests.m; sourceTree = "<group>"; };
		54D175181ADE8AA2001AA338 /* ZMUserSession+Registration.h */ = {isa = PBXFileReference; fileEncoding = 4; lastKnownFileType = sourcecode.c.h; path = "ZMUserSession+Registration.h"; sourceTree = "<group>"; };
		54D1751F1ADE8B18001AA338 /* ZMUserSession+Registration.m */ = {isa = PBXFileReference; fileEncoding = 4; lastKnownFileType = sourcecode.c.objc; path = "ZMUserSession+Registration.m"; sourceTree = "<group>"; };
		54D175221ADE9449001AA338 /* ZMUserSession+Authentication.h */ = {isa = PBXFileReference; fileEncoding = 4; lastKnownFileType = sourcecode.c.h; path = "ZMUserSession+Authentication.h"; sourceTree = "<group>"; };
		54D175251ADE9EC9001AA338 /* ZMUserSession+Authentication.m */ = {isa = PBXFileReference; fileEncoding = 4; lastKnownFileType = sourcecode.c.objc; path = "ZMUserSession+Authentication.m"; sourceTree = "<group>"; };
		54D784FD1A37248000F47798 /* ZMEncodedNSUUIDWithTimestampTests.m */ = {isa = PBXFileReference; fileEncoding = 4; lastKnownFileType = sourcecode.c.objc; path = ZMEncodedNSUUIDWithTimestampTests.m; sourceTree = "<group>"; };
		54D9331C1AE1643A00C0B91C /* ZMCredentials.h */ = {isa = PBXFileReference; fileEncoding = 4; lastKnownFileType = sourcecode.c.h; path = ZMCredentials.h; sourceTree = "<group>"; };
		54D9331F1AE1653000C0B91C /* ZMCredentials.m */ = {isa = PBXFileReference; fileEncoding = 4; lastKnownFileType = sourcecode.c.objc; path = ZMCredentials.m; sourceTree = "<group>"; };
		54DE26B11BC56E62002B5FBC /* ZMHotFixDirectory.h */ = {isa = PBXFileReference; fileEncoding = 4; lastKnownFileType = sourcecode.c.h; path = ZMHotFixDirectory.h; sourceTree = "<group>"; };
		54DE26B21BC56E62002B5FBC /* ZMHotFixDirectory.m */ = {isa = PBXFileReference; fileEncoding = 4; lastKnownFileType = sourcecode.c.objc; path = ZMHotFixDirectory.m; sourceTree = "<group>"; };
		54DE9BEA1DE74FFB00EFFB9C /* RandomHandleGenerator.swift */ = {isa = PBXFileReference; fileEncoding = 4; lastKnownFileType = sourcecode.swift; path = RandomHandleGenerator.swift; sourceTree = "<group>"; };
		54DE9BEC1DE75D4900EFFB9C /* RandomHandleGeneratorTests.swift */ = {isa = PBXFileReference; fileEncoding = 4; lastKnownFileType = sourcecode.swift; path = RandomHandleGeneratorTests.swift; sourceTree = "<group>"; };
		54DFAE211C92D979004B1D15 /* 1900x1500.jpg */ = {isa = PBXFileReference; lastKnownFileType = image.jpeg; path = 1900x1500.jpg; sourceTree = "<group>"; };
		54DFB8EE1B30649000F1C736 /* GiphyTests.m */ = {isa = PBXFileReference; fileEncoding = 4; lastKnownFileType = sourcecode.c.objc; path = GiphyTests.m; sourceTree = "<group>"; };
		54E4DD0D1DE4A9A200FEF192 /* UserHandleTests.swift */ = {isa = PBXFileReference; fileEncoding = 4; lastKnownFileType = sourcecode.swift; path = UserHandleTests.swift; sourceTree = "<group>"; };
		54EBDDEA1966B2B000B23C36 /* ZMConversationTranscoder+Internal.h */ = {isa = PBXFileReference; lastKnownFileType = sourcecode.c.h; path = "ZMConversationTranscoder+Internal.h"; sourceTree = "<group>"; };
		54EFF35C1D6D6CE9005DED56 /* ZMSearchResult+AddressBook.swift */ = {isa = PBXFileReference; fileEncoding = 4; lastKnownFileType = sourcecode.swift; path = "ZMSearchResult+AddressBook.swift"; sourceTree = "<group>"; };
		54EFF35E1D6D9B3D005DED56 /* InvitationTests.swift */ = {isa = PBXFileReference; fileEncoding = 4; lastKnownFileType = sourcecode.swift; path = InvitationTests.swift; sourceTree = "<group>"; };
		54F0A0931B3018D7003386BC /* ProxiedRequestsStatus.swift */ = {isa = PBXFileReference; fileEncoding = 4; lastKnownFileType = sourcecode.swift; path = ProxiedRequestsStatus.swift; sourceTree = "<group>"; };
		54F428CC19A5154700036D6D /* ZMSyncStateMachineTests.m */ = {isa = PBXFileReference; fileEncoding = 4; lastKnownFileType = sourcecode.c.objc; path = ZMSyncStateMachineTests.m; sourceTree = "<group>"; };
		54F428D319A520FD00036D6D /* ZMSyncStateMachine+internal.h */ = {isa = PBXFileReference; fileEncoding = 4; lastKnownFileType = sourcecode.c.h; path = "ZMSyncStateMachine+internal.h"; sourceTree = "<group>"; };
		54F7217319A5F0C5009A8AF5 /* ZMAuthenticationStatus.h */ = {isa = PBXFileReference; fileEncoding = 4; lastKnownFileType = sourcecode.c.h; path = ZMAuthenticationStatus.h; sourceTree = "<group>"; };
		54F7217619A60E88009A8AF5 /* ZMUpdateEventsBuffer.h */ = {isa = PBXFileReference; fileEncoding = 4; lastKnownFileType = sourcecode.c.h; path = ZMUpdateEventsBuffer.h; sourceTree = "<group>"; };
		54F7217919A611DE009A8AF5 /* ZMUpdateEventsBuffer.m */ = {isa = PBXFileReference; fileEncoding = 4; lastKnownFileType = sourcecode.c.objc; path = ZMUpdateEventsBuffer.m; sourceTree = "<group>"; };
		54F7217C19A62225009A8AF5 /* ZMUpdateEventsBufferTests.m */ = {isa = PBXFileReference; fileEncoding = 4; lastKnownFileType = sourcecode.c.objc; path = ZMUpdateEventsBufferTests.m; sourceTree = "<group>"; };
		54F8D6DD19AB535700146664 /* ZMConnectionTranscoder.h */ = {isa = PBXFileReference; fileEncoding = 4; lastKnownFileType = sourcecode.c.h; path = ZMConnectionTranscoder.h; sourceTree = "<group>"; };
		54F8D6DE19AB535700146664 /* ZMConnectionTranscoder.m */ = {isa = PBXFileReference; fileEncoding = 4; lastKnownFileType = sourcecode.c.objc; path = ZMConnectionTranscoder.m; sourceTree = "<group>"; };
		54F8D6E419AB535700146664 /* ZMMissingUpdateEventsTranscoder.h */ = {isa = PBXFileReference; fileEncoding = 4; lastKnownFileType = sourcecode.c.h; path = ZMMissingUpdateEventsTranscoder.h; sourceTree = "<group>"; };
		54F8D6E519AB535700146664 /* ZMMissingUpdateEventsTranscoder.m */ = {isa = PBXFileReference; fileEncoding = 4; lastKnownFileType = sourcecode.c.objc; path = ZMMissingUpdateEventsTranscoder.m; sourceTree = "<group>"; };
		54F8D6E819AB535700146664 /* ZMSelfStrategy.h */ = {isa = PBXFileReference; fileEncoding = 4; lastKnownFileType = sourcecode.c.h; path = ZMSelfStrategy.h; sourceTree = "<group>"; };
		54F8D6E919AB535700146664 /* ZMSelfStrategy.m */ = {isa = PBXFileReference; fileEncoding = 4; lastKnownFileType = sourcecode.c.objc; path = ZMSelfStrategy.m; sourceTree = "<group>"; };
		54F8D6EC19AB535700146664 /* ZMUserTranscoder.h */ = {isa = PBXFileReference; fileEncoding = 4; lastKnownFileType = sourcecode.c.h; path = ZMUserTranscoder.h; sourceTree = "<group>"; };
		54F8D6ED19AB535700146664 /* ZMUserTranscoder.m */ = {isa = PBXFileReference; fileEncoding = 4; lastKnownFileType = sourcecode.c.objc; path = ZMUserTranscoder.m; sourceTree = "<group>"; };
		54F8D6EE19AB535700146664 /* ZMUserTranscoder+Internal.h */ = {isa = PBXFileReference; fileEncoding = 4; lastKnownFileType = sourcecode.c.h; path = "ZMUserTranscoder+Internal.h"; sourceTree = "<group>"; };
		54F8D71919AB541400146664 /* ZMRegistrationTranscoder.h */ = {isa = PBXFileReference; fileEncoding = 4; lastKnownFileType = sourcecode.c.h; path = ZMRegistrationTranscoder.h; sourceTree = "<group>"; };
		54F8D71A19AB541400146664 /* ZMRegistrationTranscoder.m */ = {isa = PBXFileReference; fileEncoding = 4; lastKnownFileType = sourcecode.c.objc; path = ZMRegistrationTranscoder.m; sourceTree = "<group>"; };
		54F8D72B19AB677300146664 /* ZMConnectionTranscoderTest.m */ = {isa = PBXFileReference; fileEncoding = 4; lastKnownFileType = sourcecode.c.objc; path = ZMConnectionTranscoderTest.m; sourceTree = "<group>"; };
		54F8D72D19AB677300146664 /* ZMConversationTranscoderTests.m */ = {isa = PBXFileReference; fileEncoding = 4; lastKnownFileType = sourcecode.c.objc; path = ZMConversationTranscoderTests.m; sourceTree = "<group>"; };
		54F8D72F19AB677300146664 /* ZMMissingUpdateEventsTranscoderTests.m */ = {isa = PBXFileReference; fileEncoding = 4; lastKnownFileType = sourcecode.c.objc; path = ZMMissingUpdateEventsTranscoderTests.m; sourceTree = "<group>"; };
		54F8D73019AB677400146664 /* ZMRegistrationTranscoderTests.m */ = {isa = PBXFileReference; fileEncoding = 4; lastKnownFileType = sourcecode.c.objc; path = ZMRegistrationTranscoderTests.m; sourceTree = "<group>"; };
		54F8D73119AB677400146664 /* ZMSelfTranscoderTests.m */ = {isa = PBXFileReference; fileEncoding = 4; lastKnownFileType = sourcecode.c.objc; path = ZMSelfTranscoderTests.m; sourceTree = "<group>"; };
		54F8D73319AB677400146664 /* ZMUserTranscoderTests.m */ = {isa = PBXFileReference; fileEncoding = 4; lastKnownFileType = sourcecode.c.objc; path = ZMUserTranscoderTests.m; sourceTree = "<group>"; };
		54F8D74819AB67B300146664 /* ObjectTranscoderTests.h */ = {isa = PBXFileReference; fileEncoding = 4; lastKnownFileType = sourcecode.c.h; path = ObjectTranscoderTests.h; sourceTree = "<group>"; };
		54F8D74919AB67B300146664 /* ObjectTranscoderTests.m */ = {isa = PBXFileReference; fileEncoding = 4; lastKnownFileType = sourcecode.c.objc; path = ObjectTranscoderTests.m; sourceTree = "<group>"; };
		54FB94B719A4C5CD00BA9965 /* ZMSyncStateMachine.h */ = {isa = PBXFileReference; fileEncoding = 4; lastKnownFileType = sourcecode.c.h; path = ZMSyncStateMachine.h; sourceTree = "<group>"; };
		54FB94B819A4C5CD00BA9965 /* ZMSyncStateMachine.m */ = {isa = PBXFileReference; fileEncoding = 4; lastKnownFileType = sourcecode.c.objc; path = ZMSyncStateMachine.m; sourceTree = "<group>"; };
		54FC8A0F192CD55000D3C016 /* LoginFlowTests.m */ = {isa = PBXFileReference; fileEncoding = 4; lastKnownFileType = sourcecode.c.objc; path = LoginFlowTests.m; sourceTree = "<group>"; };
		54FEAAA81BC7BB9C002DE521 /* ZMBlacklistDownloader+Testing.h */ = {isa = PBXFileReference; fileEncoding = 4; lastKnownFileType = sourcecode.c.h; path = "ZMBlacklistDownloader+Testing.h"; sourceTree = "<group>"; };
		85D8502FFC4412F91D0CC1A4 /* ZMOperationLoop.m */ = {isa = PBXFileReference; fileEncoding = 4; lastKnownFileType = sourcecode.c.objc; path = ZMOperationLoop.m; sourceTree = "<group>"; };
		85D85104C6D06FA902E3253C /* ZMSyncStrategyTests.m */ = {isa = PBXFileReference; fileEncoding = 4; lastKnownFileType = sourcecode.c.objc; path = ZMSyncStrategyTests.m; sourceTree = "<group>"; };
		85D85110893896EBA6E879CE /* MockEntity2.h */ = {isa = PBXFileReference; fileEncoding = 4; lastKnownFileType = sourcecode.c.h; path = MockEntity2.h; sourceTree = "<group>"; };
		85D852DA0CD2C94CADB3B6FE /* MockModelObjectContextFactory.m */ = {isa = PBXFileReference; fileEncoding = 4; lastKnownFileType = sourcecode.c.objc; path = MockModelObjectContextFactory.m; sourceTree = "<group>"; };
		85D853338EC38D9B021D71BF /* ZMSyncStrategy.h */ = {isa = PBXFileReference; fileEncoding = 4; lastKnownFileType = sourcecode.c.h; path = ZMSyncStrategy.h; sourceTree = "<group>"; };
		85D858D72B109C5D9A85645B /* ZMOperationLoopTests.m */ = {isa = PBXFileReference; fileEncoding = 4; lastKnownFileType = sourcecode.c.objc; path = ZMOperationLoopTests.m; sourceTree = "<group>"; };
		85D859D47B6EBF09E4137658 /* ZMSyncStrategy.m */ = {isa = PBXFileReference; fileEncoding = 4; lastKnownFileType = sourcecode.c.objc; path = ZMSyncStrategy.m; sourceTree = "<group>"; };
		85D85A150524EE3BE658A112 /* IntegrationTestBase.h */ = {isa = PBXFileReference; fileEncoding = 4; lastKnownFileType = sourcecode.c.h; path = IntegrationTestBase.h; sourceTree = "<group>"; };
		85D85A3CF8F1D3B0D2532954 /* MockModelObjectContextFactory.h */ = {isa = PBXFileReference; fileEncoding = 4; lastKnownFileType = sourcecode.c.h; path = MockModelObjectContextFactory.h; sourceTree = "<group>"; };
		85D85AAE7FA09852AB9B0D6A /* MockEntity.m */ = {isa = PBXFileReference; fileEncoding = 4; lastKnownFileType = sourcecode.c.objc; path = MockEntity.m; sourceTree = "<group>"; };
		85D85BDE1EC2D916896D3132 /* MockEntity.h */ = {isa = PBXFileReference; fileEncoding = 4; lastKnownFileType = sourcecode.c.h; path = MockEntity.h; sourceTree = "<group>"; };
		85D85C9E7A2AAAE14D4BC2CC /* MockEntity2.m */ = {isa = PBXFileReference; fileEncoding = 4; lastKnownFileType = sourcecode.c.objc; path = MockEntity2.m; sourceTree = "<group>"; };
		85D85D997334755E841D13EA /* SlowSyncTests.m */ = {isa = PBXFileReference; fileEncoding = 4; lastKnownFileType = sourcecode.c.objc; path = SlowSyncTests.m; sourceTree = "<group>"; };
		85D85F3EC8565FD102AC0E5B /* ZMOperationLoop.h */ = {isa = PBXFileReference; fileEncoding = 4; lastKnownFileType = sourcecode.c.h; path = ZMOperationLoop.h; sourceTree = "<group>"; };
		85D85FD47DF54EE1F532B5BE /* IntegrationTestBase.m */ = {isa = PBXFileReference; fileEncoding = 4; lastKnownFileType = sourcecode.c.objc; path = IntegrationTestBase.m; sourceTree = "<group>"; };
		871667F91BB2AE9C009C6EEA /* APSSignalingKeysStore.swift */ = {isa = PBXFileReference; fileEncoding = 4; lastKnownFileType = sourcecode.swift; path = APSSignalingKeysStore.swift; sourceTree = "<group>"; };
		87210C1B1DCA08F500A3FA5F /* ZMCallKitDelegate+TypeConformance.h */ = {isa = PBXFileReference; lastKnownFileType = sourcecode.c.h; path = "ZMCallKitDelegate+TypeConformance.h"; sourceTree = "<group>"; };
		872C99511DB5256E006A3BDE /* ZMCallKitDelegateTests.swift */ = {isa = PBXFileReference; fileEncoding = 4; lastKnownFileType = sourcecode.swift; path = ZMCallKitDelegateTests.swift; sourceTree = "<group>"; };
		872C99571DB659E6006A3BDE /* ringing_from_them_long.caf */ = {isa = PBXFileReference; lastKnownFileType = file; path = ringing_from_them_long.caf; sourceTree = "<group>"; };
		872C995A1DB65D0D006A3BDE /* harp.m4a */ = {isa = PBXFileReference; lastKnownFileType = file; path = harp.m4a; sourceTree = "<group>"; };
		872C995E1DB6722C006A3BDE /* ZMCallKitDelegateTests+Mocking.h */ = {isa = PBXFileReference; fileEncoding = 4; lastKnownFileType = sourcecode.c.h; path = "ZMCallKitDelegateTests+Mocking.h"; sourceTree = "<group>"; };
		872C995F1DB6722C006A3BDE /* ZMCallKitDelegateTests+Mocking.m */ = {isa = PBXFileReference; fileEncoding = 4; lastKnownFileType = sourcecode.c.objc; path = "ZMCallKitDelegateTests+Mocking.m"; sourceTree = "<group>"; };
		874F142C1C16FD9700C15118 /* Device.swift */ = {isa = PBXFileReference; fileEncoding = 4; lastKnownFileType = sourcecode.swift; path = Device.swift; sourceTree = "<group>"; };
		87508E9F1D08264000162483 /* ZMSound.swift */ = {isa = PBXFileReference; fileEncoding = 4; lastKnownFileType = sourcecode.swift; path = ZMSound.swift; sourceTree = "<group>"; };
		8795A3D21B2EDE030047A067 /* ZMAVSBridge.h */ = {isa = PBXFileReference; fileEncoding = 4; lastKnownFileType = sourcecode.c.h; path = ZMAVSBridge.h; sourceTree = "<group>"; };
		8795A3D31B2EDE030047A067 /* ZMAVSBridge.m */ = {isa = PBXFileReference; fileEncoding = 4; lastKnownFileType = sourcecode.c.objc; path = ZMAVSBridge.m; sourceTree = "<group>"; };
		8798607A1C3D48A400218A3E /* DeleteAccountRequestStrategy.swift */ = {isa = PBXFileReference; fileEncoding = 4; lastKnownFileType = sourcecode.swift; path = DeleteAccountRequestStrategy.swift; sourceTree = "<group>"; };
		879861C71DA7E11E00152584 /* VoiceChannelV2+VideoCalling.m */ = {isa = PBXFileReference; fileEncoding = 4; lastKnownFileType = sourcecode.c.objc; path = "VoiceChannelV2+VideoCalling.m"; sourceTree = "<group>"; };
		87ADCE391DA6539F00CC06DC /* ZMCallKitDelegate.h */ = {isa = PBXFileReference; fileEncoding = 4; lastKnownFileType = sourcecode.c.h; path = ZMCallKitDelegate.h; sourceTree = "<group>"; };
		87ADCE3A1DA6539F00CC06DC /* ZMCallKitDelegate.m */ = {isa = PBXFileReference; fileEncoding = 4; lastKnownFileType = sourcecode.c.objc; path = ZMCallKitDelegate.m; sourceTree = "<group>"; };
		87D003FE1BB5810D00472E06 /* APSSignalingKeyStoreTests.swift */ = {isa = PBXFileReference; fileEncoding = 4; lastKnownFileType = sourcecode.swift; path = APSSignalingKeyStoreTests.swift; sourceTree = "<group>"; };
		87D4625C1C3D526D00433469 /* DeleteAccountRequestStrategyTests.swift */ = {isa = PBXFileReference; fileEncoding = 4; lastKnownFileType = sourcecode.swift; path = DeleteAccountRequestStrategyTests.swift; sourceTree = "<group>"; };
		87DC8A0D1C57979B00B7B4F2 /* ZMOnDemandFlowManager.h */ = {isa = PBXFileReference; fileEncoding = 4; lastKnownFileType = sourcecode.c.h; path = ZMOnDemandFlowManager.h; sourceTree = "<group>"; };
		87DC8A0E1C57979B00B7B4F2 /* ZMOnDemandFlowManager.m */ = {isa = PBXFileReference; fileEncoding = 4; lastKnownFileType = sourcecode.c.objc; path = ZMOnDemandFlowManager.m; sourceTree = "<group>"; };
		87DC8A121C57A8B300B7B4F2 /* VoiceChannelV2Tests+VideoCalling.m */ = {isa = PBXFileReference; fileEncoding = 4; lastKnownFileType = sourcecode.c.objc; path = "VoiceChannelV2Tests+VideoCalling.m"; sourceTree = "<group>"; };
		A9692F881986476900849241 /* NSString_NormalizationTests.m */ = {isa = PBXFileReference; fileEncoding = 4; lastKnownFileType = sourcecode.c.objc; path = NSString_NormalizationTests.m; sourceTree = "<group>"; };
		A9A3CA0E198A9967007F7BDB /* SearchTests.m */ = {isa = PBXFileReference; fileEncoding = 4; lastKnownFileType = sourcecode.c.objc; path = SearchTests.m; sourceTree = "<group>"; };
		A9BABE6019BA1F2300E9E5A3 /* ZMSearchDirectory.m */ = {isa = PBXFileReference; fileEncoding = 4; lastKnownFileType = sourcecode.c.objc; path = ZMSearchDirectory.m; sourceTree = "<group>"; };
		A9BABE6119BA1F2300E9E5A3 /* ZMSearchDirectory+Internal.h */ = {isa = PBXFileReference; fileEncoding = 4; lastKnownFileType = sourcecode.c.h; path = "ZMSearchDirectory+Internal.h"; sourceTree = "<group>"; };
		A9BABE6219BA1F2300E9E5A3 /* ZMSearchUser+UserSession.m */ = {isa = PBXFileReference; fileEncoding = 4; lastKnownFileType = sourcecode.c.objc; path = "ZMSearchUser+UserSession.m"; sourceTree = "<group>"; };
		A9BABE6C19BA1F2A00E9E5A3 /* ZMSearchResult.m */ = {isa = PBXFileReference; fileEncoding = 4; lastKnownFileType = sourcecode.c.objc; path = ZMSearchResult.m; sourceTree = "<group>"; };
		A9BABE6D19BA1F2A00E9E5A3 /* ZMSearchResult+Internal.h */ = {isa = PBXFileReference; fileEncoding = 4; lastKnownFileType = sourcecode.c.h; path = "ZMSearchResult+Internal.h"; sourceTree = "<group>"; };
		A9BABE6E19BA1F2A00E9E5A3 /* ZMSearchState.h */ = {isa = PBXFileReference; fileEncoding = 4; lastKnownFileType = sourcecode.c.h; path = ZMSearchState.h; sourceTree = "<group>"; };
		A9BABE7519BA1F5900E9E5A3 /* ZMSearchRequestCodec.h */ = {isa = PBXFileReference; fileEncoding = 4; lastKnownFileType = sourcecode.c.h; path = ZMSearchRequestCodec.h; sourceTree = "<group>"; };
		A9BABE7619BA1F5900E9E5A3 /* ZMSearchRequestCodec.m */ = {isa = PBXFileReference; fileEncoding = 4; lastKnownFileType = sourcecode.c.objc; path = ZMSearchRequestCodec.m; sourceTree = "<group>"; };
		A9BABE7B19BA1FE500E9E5A3 /* ZMSearch.h */ = {isa = PBXFileReference; fileEncoding = 4; lastKnownFileType = sourcecode.c.h; path = ZMSearch.h; sourceTree = "<group>"; };
		A9BABE7C19BA1FE500E9E5A3 /* ZMSearch.m */ = {isa = PBXFileReference; fileEncoding = 4; lastKnownFileType = sourcecode.c.objc; path = ZMSearch.m; sourceTree = "<group>"; };
		A9FD58B219B4B69900DB7A50 /* ZMCallStateRequestStrategyTests.m */ = {isa = PBXFileReference; fileEncoding = 4; lastKnownFileType = sourcecode.c.objc; path = ZMCallStateRequestStrategyTests.m; sourceTree = "<group>"; };
		AF6415A01C9C151700A535F5 /* EncryptedBase64EncondedExternalMessageTestFixture.txt */ = {isa = PBXFileReference; fileEncoding = 4; lastKnownFileType = text; path = EncryptedBase64EncondedExternalMessageTestFixture.txt; sourceTree = "<group>"; };
		AF6415A11C9C151700A535F5 /* ExternalMessageTextFixture.txt */ = {isa = PBXFileReference; fileEncoding = 4; lastKnownFileType = text; path = ExternalMessageTextFixture.txt; sourceTree = "<group>"; };
		B40964971DAD3D110098667A /* ja */ = {isa = PBXFileReference; lastKnownFileType = text.plist.strings; name = ja; path = ja.lproj/Push.strings; sourceTree = "<group>"; };
		B40964981DAD3D110098667A /* ja */ = {isa = PBXFileReference; lastKnownFileType = text.plist.stringsdict; name = ja; path = ja.lproj/Push.stringsdict; sourceTree = "<group>"; };
		B40964991DAD3D170098667A /* it */ = {isa = PBXFileReference; lastKnownFileType = text.plist.strings; name = it; path = it.lproj/Push.strings; sourceTree = "<group>"; };
		B409649A1DAD3D170098667A /* it */ = {isa = PBXFileReference; lastKnownFileType = text.plist.stringsdict; name = it; path = it.lproj/Push.stringsdict; sourceTree = "<group>"; };
		B409649B1DAD3D1E0098667A /* nl */ = {isa = PBXFileReference; lastKnownFileType = text.plist.strings; name = nl; path = nl.lproj/Push.strings; sourceTree = "<group>"; };
		B409649C1DAD3D1E0098667A /* nl */ = {isa = PBXFileReference; lastKnownFileType = text.plist.stringsdict; name = nl; path = nl.lproj/Push.stringsdict; sourceTree = "<group>"; };
		B409649D1DAD3D260098667A /* tr */ = {isa = PBXFileReference; lastKnownFileType = text.plist.strings; name = tr; path = tr.lproj/Push.strings; sourceTree = "<group>"; };
		B409649E1DAD3D260098667A /* tr */ = {isa = PBXFileReference; lastKnownFileType = text.plist.stringsdict; name = tr; path = tr.lproj/Push.stringsdict; sourceTree = "<group>"; };
		B40CD09F1DB7997E0008DA45 /* fr */ = {isa = PBXFileReference; lastKnownFileType = text.plist.strings; name = fr; path = fr.lproj/Push.strings; sourceTree = "<group>"; };
		B40CD0A01DB7997E0008DA45 /* fr */ = {isa = PBXFileReference; lastKnownFileType = text.plist.stringsdict; name = fr; path = fr.lproj/Push.stringsdict; sourceTree = "<group>"; };
		B40CD0A11DB799850008DA45 /* da */ = {isa = PBXFileReference; lastKnownFileType = text.plist.strings; name = da; path = da.lproj/Push.strings; sourceTree = "<group>"; };
		B40CD0A21DB799850008DA45 /* da */ = {isa = PBXFileReference; lastKnownFileType = text.plist.stringsdict; name = da; path = da.lproj/Push.stringsdict; sourceTree = "<group>"; };
		B40DC79C1D01A61600CEF65C /* pt-BR */ = {isa = PBXFileReference; lastKnownFileType = text.plist.strings; name = "pt-BR"; path = "pt-BR.lproj/Push.strings"; sourceTree = "<group>"; };
		B40DC79D1D01A61600CEF65C /* pt-BR */ = {isa = PBXFileReference; lastKnownFileType = text.plist.stringsdict; name = "pt-BR"; path = "pt-BR.lproj/Push.stringsdict"; sourceTree = "<group>"; };
		B422BB981DCCC3F60076EAD5 /* ar */ = {isa = PBXFileReference; lastKnownFileType = text.plist.strings; name = ar; path = ar.lproj/Push.strings; sourceTree = "<group>"; };
		B422BB991DCCC3F60076EAD5 /* ar */ = {isa = PBXFileReference; lastKnownFileType = text.plist.stringsdict; name = ar; path = ar.lproj/Push.stringsdict; sourceTree = "<group>"; };
		B42430E01E55CB6B00D73D1B /* pl */ = {isa = PBXFileReference; lastKnownFileType = text.plist.strings; name = pl; path = pl.lproj/Push.strings; sourceTree = "<group>"; };
		B42430E11E55CB6B00D73D1B /* pl */ = {isa = PBXFileReference; lastKnownFileType = text.plist.stringsdict; name = pl; path = pl.lproj/Push.stringsdict; sourceTree = "<group>"; };
		B42783671E363D3A00747363 /* fi */ = {isa = PBXFileReference; lastKnownFileType = text.plist.strings; name = fi; path = fi.lproj/Push.strings; sourceTree = "<group>"; };
		B42783681E363D3A00747363 /* fi */ = {isa = PBXFileReference; lastKnownFileType = text.plist.stringsdict; name = fi; path = fi.lproj/Push.stringsdict; sourceTree = "<group>"; };
		B432ADBF1E02DE9500147768 /* et */ = {isa = PBXFileReference; lastKnownFileType = text.plist.strings; name = et; path = et.lproj/Push.strings; sourceTree = "<group>"; };
		B432ADC01E02DE9500147768 /* et */ = {isa = PBXFileReference; lastKnownFileType = text.plist.stringsdict; name = et; path = et.lproj/Push.stringsdict; sourceTree = "<group>"; };
		B49AFC271DCCCB3D006B753B /* zh-Hans */ = {isa = PBXFileReference; lastKnownFileType = text.plist.strings; name = "zh-Hans"; path = "zh-Hans.lproj/Push.strings"; sourceTree = "<group>"; };
		B49AFC281DCCCB3D006B753B /* zh-Hans */ = {isa = PBXFileReference; lastKnownFileType = text.plist.stringsdict; name = "zh-Hans"; path = "zh-Hans.lproj/Push.stringsdict"; sourceTree = "<group>"; };
		B4A124851DDCB58900FD9D66 /* sl */ = {isa = PBXFileReference; lastKnownFileType = text.plist.strings; name = sl; path = sl.lproj/Push.strings; sourceTree = "<group>"; };
		B4A124861DDCB58A00FD9D66 /* sl */ = {isa = PBXFileReference; lastKnownFileType = text.plist.stringsdict; name = sl; path = sl.lproj/Push.stringsdict; sourceTree = "<group>"; };
		B4D37F921D7EEA3F00D0C1BC /* es */ = {isa = PBXFileReference; lastKnownFileType = text.plist.strings; name = es; path = es.lproj/Push.strings; sourceTree = "<group>"; };
		B4D37F931D7EEA3F00D0C1BC /* es */ = {isa = PBXFileReference; lastKnownFileType = text.plist.stringsdict; name = es; path = es.lproj/Push.stringsdict; sourceTree = "<group>"; };
		B4D37F941D7EEA5100D0C1BC /* uk */ = {isa = PBXFileReference; lastKnownFileType = text.plist.strings; name = uk; path = uk.lproj/Push.strings; sourceTree = "<group>"; };
		B4D37F951D7EEA5100D0C1BC /* uk */ = {isa = PBXFileReference; lastKnownFileType = text.plist.stringsdict; name = uk; path = uk.lproj/Push.stringsdict; sourceTree = "<group>"; };
		B4D37F961D7EEA5B00D0C1BC /* ru */ = {isa = PBXFileReference; lastKnownFileType = text.plist.strings; name = ru; path = ru.lproj/Push.strings; sourceTree = "<group>"; };
		B4D37F971D7EEA5B00D0C1BC /* ru */ = {isa = PBXFileReference; lastKnownFileType = text.plist.stringsdict; name = ru; path = ru.lproj/Push.stringsdict; sourceTree = "<group>"; };
		BF00441A1C737CE9007A6EA4 /* BackgroundAPNSPingBackStatus.swift */ = {isa = PBXFileReference; fileEncoding = 4; lastKnownFileType = sourcecode.swift; path = BackgroundAPNSPingBackStatus.swift; sourceTree = "<group>"; };
		BF158D2E1CE087D8007C6F8A /* video.mp4 */ = {isa = PBXFileReference; lastKnownFileType = file; path = video.mp4; sourceTree = "<group>"; };
		BF2A9D501D6B536E00FA7DBC /* EventDecoder.swift */ = {isa = PBXFileReference; fileEncoding = 4; lastKnownFileType = sourcecode.swift; name = EventDecoder.swift; path = Decoding/EventDecoder.swift; sourceTree = "<group>"; };
		BF2A9D541D6B5B9700FA7DBC /* EventDecoderTests.swift */ = {isa = PBXFileReference; fileEncoding = 4; lastKnownFileType = sourcecode.swift; path = EventDecoderTests.swift; sourceTree = "<group>"; };
		BF2A9D571D6B5BDB00FA7DBC /* StoreUpdateEventTests.swift */ = {isa = PBXFileReference; fileEncoding = 4; lastKnownFileType = sourcecode.swift; path = StoreUpdateEventTests.swift; sourceTree = "<group>"; };
		BF2A9D5A1D6B63DB00FA7DBC /* StoreUpdateEvent.swift */ = {isa = PBXFileReference; fileEncoding = 4; lastKnownFileType = sourcecode.swift; name = StoreUpdateEvent.swift; path = Decoding/StoreUpdateEvent.swift; sourceTree = "<group>"; };
		BF2A9D601D6C70EA00FA7DBC /* ZMEventModel.xcdatamodel */ = {isa = PBXFileReference; lastKnownFileType = wrapper.xcdatamodel; path = ZMEventModel.xcdatamodel; sourceTree = "<group>"; };
		BF40AC711D096A0E00287E29 /* AnalyticsTests.swift */ = {isa = PBXFileReference; fileEncoding = 4; lastKnownFileType = sourcecode.swift; path = AnalyticsTests.swift; sourceTree = "<group>"; };
		BF40AC7D1D0990A900287E29 /* ClusterizerTests.swift */ = {isa = PBXFileReference; fileEncoding = 4; lastKnownFileType = sourcecode.swift; path = ClusterizerTests.swift; sourceTree = "<group>"; };
		BF44A3501C71D5FC00C6928E /* store127.wiredatabase */ = {isa = PBXFileReference; lastKnownFileType = file; path = store127.wiredatabase; sourceTree = "<group>"; };
		BF6D5D021C4948830049F712 /* zmessaging124.momd */ = {isa = PBXFileReference; lastKnownFileType = folder; path = zmessaging124.momd; sourceTree = "<group>"; };
		BF6D5D041C494D730049F712 /* zmessaging125.momd */ = {isa = PBXFileReference; lastKnownFileType = folder; path = zmessaging125.momd; sourceTree = "<group>"; };
		BF7D39D51E5DA4F30004C7C0 /* ZMUserSession+MessageLikeAction.swift */ = {isa = PBXFileReference; fileEncoding = 4; lastKnownFileType = sourcecode.swift; path = "ZMUserSession+MessageLikeAction.swift"; sourceTree = "<group>"; };
		BF7ED2E11DF6BD16003A4397 /* Analytics+HandleSuggestions.swift */ = {isa = PBXFileReference; fileEncoding = 4; lastKnownFileType = sourcecode.swift; path = "Analytics+HandleSuggestions.swift"; sourceTree = "<group>"; };
		BF8367301C52651900364B37 /* store125.wiredatabase */ = {isa = PBXFileReference; lastKnownFileType = file; path = store125.wiredatabase; sourceTree = "<group>"; };
		BF838F031C6A4885001C5BF7 /* ZMCookie.h */ = {isa = PBXFileReference; fileEncoding = 4; lastKnownFileType = sourcecode.c.h; path = ZMCookie.h; sourceTree = "<group>"; };
		BF838F041C6A4885001C5BF7 /* ZMCookie.m */ = {isa = PBXFileReference; fileEncoding = 4; lastKnownFileType = sourcecode.c.objc; path = ZMCookie.m; sourceTree = "<group>"; };
		BF8899911DC7882F00187CBD /* ZMTransport.framework */ = {isa = PBXFileReference; lastKnownFileType = wrapper.framework; name = ZMTransport.framework; path = "../wire-ios-transport/build/Debug-iphoneos/ZMTransport.framework"; sourceTree = "<group>"; };
		BFAB67AF1E535B4B00D67C1A /* TextSearchTests.swift */ = {isa = PBXFileReference; fileEncoding = 4; lastKnownFileType = sourcecode.swift; path = TextSearchTests.swift; sourceTree = "<group>"; };
		BFB524CD1C7722EC006BCE23 /* BackgroundAPNSPingBackStatusTests.swift */ = {isa = PBXFileReference; fileEncoding = 4; lastKnownFileType = sourcecode.swift; path = BackgroundAPNSPingBackStatusTests.swift; sourceTree = "<group>"; };
		BFC747B91CE0975D00F74333 /* zimages.framework */ = {isa = PBXFileReference; lastKnownFileType = wrapper.framework; name = zimages.framework; path = "../zmc-images/build/Debug-iphoneos/zimages.framework"; sourceTree = "<group>"; };
		BFCE9A581C4E4C4D00951B3D /* store124.wiredatabase */ = {isa = PBXFileReference; lastKnownFileType = file; path = store124.wiredatabase; sourceTree = "<group>"; };
		BFE53F541D5A2F7000398378 /* DeleteMessagesTests.swift */ = {isa = PBXFileReference; fileEncoding = 4; lastKnownFileType = sourcecode.swift; path = DeleteMessagesTests.swift; sourceTree = "<group>"; };
		CE35B7F61D353CC4007CF3F8 /* LinkPreviewTests.m */ = {isa = PBXFileReference; fileEncoding = 4; lastKnownFileType = sourcecode.c.objc; path = LinkPreviewTests.m; sourceTree = "<group>"; };
		CE59DD7B1CFC7D6C0009F8FD /* ZMCDataModel.framework */ = {isa = PBXFileReference; lastKnownFileType = wrapper.framework; name = ZMCDataModel.framework; path = "../../../../Library/Developer/Xcode/DerivedData/ZClient-iOS-dkzruzvfpikqstehiyrcjhyckwcj/Build/Products/Debug-iphonesimulator/ZMCDataModel.framework"; sourceTree = "<group>"; };
		CE5DC1A01DDA09F000D24DBA /* avs.framework */ = {isa = PBXFileReference; lastKnownFileType = wrapper.framework; name = avs.framework; path = Carthage/Build/iOS/avs.framework; sourceTree = "<group>"; };
		CE99C49E1D378C5D0001D297 /* MockLinkPreviewDetector.h */ = {isa = PBXFileReference; fileEncoding = 4; lastKnownFileType = sourcecode.c.h; path = MockLinkPreviewDetector.h; sourceTree = "<group>"; };
		CE99C49F1D378C5D0001D297 /* MockLinkPreviewDetector.m */ = {isa = PBXFileReference; fileEncoding = 4; lastKnownFileType = sourcecode.c.objc; path = MockLinkPreviewDetector.m; sourceTree = "<group>"; };
		CE99C4A11D37ACC60001D297 /* Ono.framework */ = {isa = PBXFileReference; lastKnownFileType = wrapper.framework; name = Ono.framework; path = Carthage/Build/iOS/Ono.framework; sourceTree = "<group>"; };
		CEE02EA71DDDC49300BA2BE2 /* WireMessageStrategy.framework */ = {isa = PBXFileReference; lastKnownFileType = wrapper.framework; name = WireMessageStrategy.framework; path = "../wire-ios-message-strategy/build/Debug-iphoneos/WireMessageStrategy.framework"; sourceTree = "<group>"; };
		CEF2DE7E1DB778F300451642 /* RequestLoopAnalyticsTracker.swift */ = {isa = PBXFileReference; fileEncoding = 4; lastKnownFileType = sourcecode.swift; path = RequestLoopAnalyticsTracker.swift; sourceTree = "<group>"; };
		F91CA6AC1BECBD3F000EE5C2 /* Base */ = {isa = PBXFileReference; lastKnownFileType = text.plist.strings; name = Base; path = Base.lproj/Push.strings; sourceTree = "<group>"; };
		F91CA6AD1BECBD46000EE5C2 /* Base */ = {isa = PBXFileReference; lastKnownFileType = text.plist.stringsdict; name = Base; path = Base.lproj/Push.stringsdict; sourceTree = "<group>"; };
		F91CA6AE1BECBD51000EE5C2 /* de */ = {isa = PBXFileReference; lastKnownFileType = text.plist.strings; name = de; path = de.lproj/Push.strings; sourceTree = "<group>"; };
		F91CA6AF1BECBD51000EE5C2 /* de */ = {isa = PBXFileReference; lastKnownFileType = text.plist.stringsdict; name = de; path = de.lproj/Push.stringsdict; sourceTree = "<group>"; };
		F920F4D51DA3DCF8002B860B /* ConversationTests+Ephemeral.swift */ = {isa = PBXFileReference; fileEncoding = 4; lastKnownFileType = sourcecode.swift; path = "ConversationTests+Ephemeral.swift"; sourceTree = "<group>"; };
		F9245BEC1CBF95A8009D1E85 /* ZMHotFixDirectory+Swift.swift */ = {isa = PBXFileReference; fileEncoding = 4; lastKnownFileType = sourcecode.swift; path = "ZMHotFixDirectory+Swift.swift"; sourceTree = "<group>"; };
		F92546891C6287AB00CE2D7C /* ZMCallStateRequestStrategyTests.h */ = {isa = PBXFileReference; fileEncoding = 4; lastKnownFileType = sourcecode.c.h; path = ZMCallStateRequestStrategyTests.h; sourceTree = "<group>"; };
		F925468A1C62882500CE2D7C /* ZMCallStateRequestStrategyTests+VideoCalling.m */ = {isa = PBXFileReference; fileEncoding = 4; lastKnownFileType = sourcecode.c.objc; path = "ZMCallStateRequestStrategyTests+VideoCalling.m"; sourceTree = "<group>"; };
		F925468C1C63B61000CE2D7C /* MessagingTest+EventFactory.h */ = {isa = PBXFileReference; fileEncoding = 4; lastKnownFileType = sourcecode.c.h; path = "MessagingTest+EventFactory.h"; sourceTree = "<group>"; };
		F925468D1C63B61000CE2D7C /* MessagingTest+EventFactory.m */ = {isa = PBXFileReference; fileEncoding = 4; lastKnownFileType = sourcecode.c.objc; path = "MessagingTest+EventFactory.m"; sourceTree = "<group>"; };
		F929C18E1E433FFB0018ADA4 /* CallingV2+Notifications.swift */ = {isa = PBXFileReference; fileEncoding = 4; lastKnownFileType = sourcecode.swift; path = "CallingV2+Notifications.swift"; sourceTree = "<group>"; };
		F929C19F1E4A074F0018ADA4 /* ZMCDataModel.framework */ = {isa = PBXFileReference; lastKnownFileType = wrapper.framework; name = ZMCDataModel.framework; path = Carthage/Build/iOS/ZMCDataModel.framework; sourceTree = "<group>"; };
		F9331C891CB41C6000139ECC /* ZMUserTests+UserSession.m */ = {isa = PBXFileReference; fileEncoding = 4; lastKnownFileType = sourcecode.c.objc; path = "ZMUserTests+UserSession.m"; sourceTree = "<group>"; };
		F93667041D79723100E15420 /* ZMLocalNotificationForEventTests+Reactions.swift */ = {isa = PBXFileReference; fileEncoding = 4; lastKnownFileType = sourcecode.swift; path = "ZMLocalNotificationForEventTests+Reactions.swift"; sourceTree = "<group>"; };
		F936DB281C11DF40005E93AE /* ZMClientUpdateNotification.h */ = {isa = PBXFileReference; fileEncoding = 4; lastKnownFileType = sourcecode.c.h; path = ZMClientUpdateNotification.h; sourceTree = "<group>"; };
		F936DB291C11DF40005E93AE /* ZMClientUpdateNotification.m */ = {isa = PBXFileReference; fileEncoding = 4; lastKnownFileType = sourcecode.c.objc; path = ZMClientUpdateNotification.m; sourceTree = "<group>"; };
		F936DB2C1C11E4CB005E93AE /* ZMClientUpdateNotification+Internal.h */ = {isa = PBXFileReference; lastKnownFileType = sourcecode.c.h; path = "ZMClientUpdateNotification+Internal.h"; sourceTree = "<group>"; };
		F93A75F11C1F219800252586 /* ConversationStatusStrategy.swift */ = {isa = PBXFileReference; fileEncoding = 4; lastKnownFileType = sourcecode.swift; path = ConversationStatusStrategy.swift; sourceTree = "<group>"; };
		F93C4C6F1E1E8B77007E9CEE /* Cartfile.resolved */ = {isa = PBXFileReference; fileEncoding = 4; lastKnownFileType = text; path = Cartfile.resolved; sourceTree = "<group>"; };
		F93C4C711E1E8EA3007E9CEE /* ZMSyncStateManager.h */ = {isa = PBXFileReference; fileEncoding = 4; lastKnownFileType = sourcecode.c.h; path = ZMSyncStateManager.h; sourceTree = "<group>"; };
		F93C4C721E1E8EA3007E9CEE /* ZMSyncStateManager.m */ = {isa = PBXFileReference; fileEncoding = 4; lastKnownFileType = sourcecode.c.objc; path = ZMSyncStateManager.m; sourceTree = "<group>"; };
		F9410F621DE44C2E007451FF /* TypingStrategyTests.swift */ = {isa = PBXFileReference; fileEncoding = 4; lastKnownFileType = sourcecode.swift; path = TypingStrategyTests.swift; sourceTree = "<group>"; };
		F9410F641DE49C13007451FF /* PushTokenStrategy.swift */ = {isa = PBXFileReference; fileEncoding = 4; lastKnownFileType = sourcecode.swift; name = PushTokenStrategy.swift; path = Source/Synchronization/Strategies/PushTokenStrategy.swift; sourceTree = SOURCE_ROOT; };
		F9410F671DE4BE42007451FF /* PushTokenStrategyTests.swift */ = {isa = PBXFileReference; fileEncoding = 4; lastKnownFileType = sourcecode.swift; path = PushTokenStrategyTests.swift; sourceTree = "<group>"; };
		F94E39231E4CE2CA0072D71C /* VoiceChannelStateSnapshotTests.swift */ = {isa = PBXFileReference; fileEncoding = 4; lastKnownFileType = sourcecode.swift; path = VoiceChannelStateSnapshotTests.swift; sourceTree = "<group>"; };
		F94F6B321E54B9C000D46A29 /* CallingRequestStrategyTests.swift */ = {isa = PBXFileReference; fileEncoding = 4; lastKnownFileType = sourcecode.swift; path = CallingRequestStrategyTests.swift; sourceTree = "<group>"; };
		F95373F01C7C6FF500BE6427 /* ZMLocalNotificationForEventTest.h */ = {isa = PBXFileReference; lastKnownFileType = sourcecode.c.h; path = ZMLocalNotificationForEventTest.h; sourceTree = "<group>"; };
		F95373F31C7C70D000BE6427 /* ZMLocalNotificationForEventTest+CallEvents.m */ = {isa = PBXFileReference; fileEncoding = 4; lastKnownFileType = sourcecode.c.objc; path = "ZMLocalNotificationForEventTest+CallEvents.m"; sourceTree = "<group>"; };
		F95556FE1A1CA1580035F0C8 /* ZMSearchRequestCodecTests.m */ = {isa = PBXFileReference; fileEncoding = 4; lastKnownFileType = sourcecode.c.objc; name = ZMSearchRequestCodecTests.m; path = Search/ZMSearchRequestCodecTests.m; sourceTree = "<group>"; };
		F95706531DE5D1CC0087442C /* SearchUserImageStrategy.swift */ = {isa = PBXFileReference; fileEncoding = 4; lastKnownFileType = sourcecode.swift; path = SearchUserImageStrategy.swift; sourceTree = "<group>"; };
		F95706581DE5F6D40087442C /* SearchUserImageStrategyTests.swift */ = {isa = PBXFileReference; fileEncoding = 4; lastKnownFileType = sourcecode.swift; path = SearchUserImageStrategyTests.swift; sourceTree = "<group>"; };
		F959F3101C5B6B9E00820A21 /* ZMBackgroundTaskState.h */ = {isa = PBXFileReference; fileEncoding = 4; lastKnownFileType = sourcecode.c.h; path = ZMBackgroundTaskState.h; sourceTree = "<group>"; };
		F959F3111C5B6B9E00820A21 /* ZMBackgroundTaskState.m */ = {isa = PBXFileReference; fileEncoding = 4; lastKnownFileType = sourcecode.c.objc; path = ZMBackgroundTaskState.m; sourceTree = "<group>"; };
		F95ECF4C1B94A553009F91BA /* ZMHotFix.h */ = {isa = PBXFileReference; fileEncoding = 4; lastKnownFileType = sourcecode.c.h; path = ZMHotFix.h; sourceTree = "<group>"; };
		F95ECF4D1B94A553009F91BA /* ZMHotFix.m */ = {isa = PBXFileReference; fileEncoding = 4; lastKnownFileType = sourcecode.c.objc; path = ZMHotFix.m; sourceTree = "<group>"; };
		F95ECF501B94BD05009F91BA /* ZMHotFixTests.m */ = {isa = PBXFileReference; fileEncoding = 4; lastKnownFileType = sourcecode.c.objc; path = ZMHotFixTests.m; sourceTree = "<group>"; };
		F962A8E819FFC06E00FD0F80 /* ZMOperationLoop+Background.h */ = {isa = PBXFileReference; fileEncoding = 4; lastKnownFileType = sourcecode.c.h; path = "ZMOperationLoop+Background.h"; sourceTree = "<group>"; };
		F962A8E919FFC06E00FD0F80 /* ZMOperationLoop+Background.m */ = {isa = PBXFileReference; fileEncoding = 4; lastKnownFileType = sourcecode.c.objc; path = "ZMOperationLoop+Background.m"; sourceTree = "<group>"; };
		F962A8EF19FFD4DC00FD0F80 /* ZMOperationLoop+Private.h */ = {isa = PBXFileReference; lastKnownFileType = sourcecode.c.h; path = "ZMOperationLoop+Private.h"; sourceTree = "<group>"; };
		F964700B1D5C720D00A81A92 /* ConversationTests+MessageEditing.m */ = {isa = PBXFileReference; fileEncoding = 4; lastKnownFileType = sourcecode.c.objc; path = "ConversationTests+MessageEditing.m"; sourceTree = "<group>"; };
		F96C8E791D7DCCE8004B6D87 /* ZMLocalNotificationDispatcher+Messages.swift */ = {isa = PBXFileReference; fileEncoding = 4; lastKnownFileType = sourcecode.swift; path = "ZMLocalNotificationDispatcher+Messages.swift"; sourceTree = "<group>"; };
		F96C8E811D7ECECF004B6D87 /* ZMLocalNotificationForMessageTests.swift */ = {isa = PBXFileReference; fileEncoding = 4; lastKnownFileType = sourcecode.swift; path = ZMLocalNotificationForMessageTests.swift; sourceTree = "<group>"; };
		F96C8E891D7F6F8C004B6D87 /* ZMLocalNotificationForSystemMessageTests.swift */ = {isa = PBXFileReference; fileEncoding = 4; lastKnownFileType = sourcecode.swift; path = ZMLocalNotificationForSystemMessageTests.swift; sourceTree = "<group>"; };
		F96DBEE81DF9A570008FE832 /* ZMSyncStrategy+ManagedObjectChanges.h */ = {isa = PBXFileReference; fileEncoding = 4; lastKnownFileType = sourcecode.c.h; path = "ZMSyncStrategy+ManagedObjectChanges.h"; sourceTree = "<group>"; };
		F96DBEE91DF9A570008FE832 /* ZMSyncStrategy+ManagedObjectChanges.m */ = {isa = PBXFileReference; fileEncoding = 4; lastKnownFileType = sourcecode.c.objc; path = "ZMSyncStrategy+ManagedObjectChanges.m"; sourceTree = "<group>"; };
		F96DBEEC1DF9A79F008FE832 /* ZMSyncStrategy+EventProcessing.h */ = {isa = PBXFileReference; fileEncoding = 4; lastKnownFileType = sourcecode.c.h; path = "ZMSyncStrategy+EventProcessing.h"; sourceTree = "<group>"; };
		F96DBEED1DF9A79F008FE832 /* ZMSyncStrategy+EventProcessing.m */ = {isa = PBXFileReference; fileEncoding = 4; lastKnownFileType = sourcecode.c.objc; path = "ZMSyncStrategy+EventProcessing.m"; sourceTree = "<group>"; };
		F97678F91D76D11400CC075D /* BackgroundAPNSConfirmationStatus.swift */ = {isa = PBXFileReference; fileEncoding = 4; lastKnownFileType = sourcecode.swift; path = BackgroundAPNSConfirmationStatus.swift; sourceTree = "<group>"; };
		F97679081D771B2700CC075D /* BackgroundAPNSConfirmationStatusTests.swift */ = {isa = PBXFileReference; fileEncoding = 4; lastKnownFileType = sourcecode.swift; path = BackgroundAPNSConfirmationStatusTests.swift; sourceTree = "<group>"; };
		F9771AC71B664D1A00BB04EC /* ZMGSMCallHandler.h */ = {isa = PBXFileReference; fileEncoding = 4; lastKnownFileType = sourcecode.c.h; path = ZMGSMCallHandler.h; sourceTree = "<group>"; };
		F9771AC81B664D1A00BB04EC /* ZMGSMCallHandler.m */ = {isa = PBXFileReference; fileEncoding = 4; lastKnownFileType = sourcecode.c.objc; path = ZMGSMCallHandler.m; sourceTree = "<group>"; };
		F9771AD01B664D3D00BB04EC /* ZMGSMCallHandlerTest.m */ = {isa = PBXFileReference; fileEncoding = 4; lastKnownFileType = sourcecode.c.objc; path = ZMGSMCallHandlerTest.m; sourceTree = "<group>"; };
		F9771AD21B6661B400BB04EC /* ZMCallStateLogger.h */ = {isa = PBXFileReference; fileEncoding = 4; lastKnownFileType = sourcecode.c.h; path = ZMCallStateLogger.h; sourceTree = "<group>"; };
		F9771AD31B6661B400BB04EC /* ZMCallStateLogger.m */ = {isa = PBXFileReference; fileEncoding = 4; lastKnownFileType = sourcecode.c.objc; path = ZMCallStateLogger.m; sourceTree = "<group>"; };
		F9771ADA1B677BAF00BB04EC /* ZMCallStateLoggerTests.m */ = {isa = PBXFileReference; fileEncoding = 4; lastKnownFileType = sourcecode.c.objc; path = ZMCallStateLoggerTests.m; sourceTree = "<group>"; };
		F98DD6D01ABB2F7C001D58CF /* ZMUserSession+UserNotificationCategories.h */ = {isa = PBXFileReference; fileEncoding = 4; lastKnownFileType = sourcecode.c.h; path = "ZMUserSession+UserNotificationCategories.h"; sourceTree = "<group>"; };
		F98DD6D11ABB2F7C001D58CF /* ZMUserSession+UserNotificationCategories.m */ = {isa = PBXFileReference; fileEncoding = 4; lastKnownFileType = sourcecode.c.objc; path = "ZMUserSession+UserNotificationCategories.m"; sourceTree = "<group>"; };
		F98EDCC81D82B913001E65CB /* ZMLocalNotificationForCallEvent.swift */ = {isa = PBXFileReference; fileEncoding = 4; lastKnownFileType = sourcecode.swift; path = ZMLocalNotificationForCallEvent.swift; sourceTree = "<group>"; };
		F98EDCC91D82B913001E65CB /* ZMLocalNotificationForConnectionEvent.swift */ = {isa = PBXFileReference; fileEncoding = 4; lastKnownFileType = sourcecode.swift; path = ZMLocalNotificationForConnectionEvent.swift; sourceTree = "<group>"; };
		F98EDCCA1D82B913001E65CB /* ZMLocalNotificationForEvent.swift */ = {isa = PBXFileReference; fileEncoding = 4; lastKnownFileType = sourcecode.swift; path = ZMLocalNotificationForEvent.swift; sourceTree = "<group>"; };
		F98EDCCB1D82B913001E65CB /* ZMLocalNotificationForReactions.swift */ = {isa = PBXFileReference; fileEncoding = 4; lastKnownFileType = sourcecode.swift; path = ZMLocalNotificationForReactions.swift; sourceTree = "<group>"; };
		F98EDCCD1D82B913001E65CB /* ZMLocalNotificationContentType.swift */ = {isa = PBXFileReference; fileEncoding = 4; lastKnownFileType = sourcecode.swift; path = ZMLocalNotificationContentType.swift; sourceTree = "<group>"; };
		F98EDCCE1D82B913001E65CB /* ZMLocalNotificationForMessage.swift */ = {isa = PBXFileReference; fileEncoding = 4; lastKnownFileType = sourcecode.swift; path = ZMLocalNotificationForMessage.swift; sourceTree = "<group>"; };
		F98EDCCF1D82B913001E65CB /* ZMLocalNotificationForSystemMessage.swift */ = {isa = PBXFileReference; fileEncoding = 4; lastKnownFileType = sourcecode.swift; path = ZMLocalNotificationForSystemMessage.swift; sourceTree = "<group>"; };
		F98EDCD01D82B913001E65CB /* ZMLocalNotification+Internal.h */ = {isa = PBXFileReference; fileEncoding = 4; lastKnownFileType = sourcecode.c.h; path = "ZMLocalNotification+Internal.h"; sourceTree = "<group>"; };
		F98EDCD11D82B913001E65CB /* ZMLocalNotification.h */ = {isa = PBXFileReference; fileEncoding = 4; lastKnownFileType = sourcecode.c.h; path = ZMLocalNotification.h; sourceTree = "<group>"; };
		F98EDCD21D82B913001E65CB /* ZMLocalNotification.m */ = {isa = PBXFileReference; fileEncoding = 4; lastKnownFileType = sourcecode.c.objc; path = ZMLocalNotification.m; sourceTree = "<group>"; };
		F98EDCDE1D82B924001E65CB /* SessionTracker.swift */ = {isa = PBXFileReference; fileEncoding = 4; lastKnownFileType = sourcecode.swift; path = SessionTracker.swift; sourceTree = "<group>"; };
		F98EDCDF1D82B924001E65CB /* NotificationSounds.swift */ = {isa = PBXFileReference; fileEncoding = 4; lastKnownFileType = sourcecode.swift; path = NotificationSounds.swift; sourceTree = "<group>"; };
		F98EDCE01D82B924001E65CB /* UILocalNotification+StringProcessing.h */ = {isa = PBXFileReference; fileEncoding = 4; lastKnownFileType = sourcecode.c.h; path = "UILocalNotification+StringProcessing.h"; sourceTree = "<group>"; };
		F98EDCE11D82B924001E65CB /* UILocalNotification+StringProcessing.m */ = {isa = PBXFileReference; fileEncoding = 4; lastKnownFileType = sourcecode.c.objc; path = "UILocalNotification+StringProcessing.m"; sourceTree = "<group>"; };
		F98EDCE21D82B924001E65CB /* UILocalNotification+UserInfo.h */ = {isa = PBXFileReference; fileEncoding = 4; lastKnownFileType = sourcecode.c.h; path = "UILocalNotification+UserInfo.h"; sourceTree = "<group>"; };
		F98EDCE31D82B924001E65CB /* UILocalNotification+UserInfo.m */ = {isa = PBXFileReference; fileEncoding = 4; lastKnownFileType = sourcecode.c.objc; path = "UILocalNotification+UserInfo.m"; sourceTree = "<group>"; };
		F98EDCE41D82B924001E65CB /* ZMLocalNotificationLocalization+Components.swift */ = {isa = PBXFileReference; fileEncoding = 4; lastKnownFileType = sourcecode.swift; path = "ZMLocalNotificationLocalization+Components.swift"; sourceTree = "<group>"; };
		F98EDCE51D82B924001E65CB /* ZMLocalNotificationLocalization.h */ = {isa = PBXFileReference; fileEncoding = 4; lastKnownFileType = sourcecode.c.h; path = ZMLocalNotificationLocalization.h; sourceTree = "<group>"; };
		F98EDCE61D82B924001E65CB /* ZMLocalNotificationLocalization.m */ = {isa = PBXFileReference; fileEncoding = 4; lastKnownFileType = sourcecode.c.objc; path = ZMLocalNotificationLocalization.m; sourceTree = "<group>"; };
		F98EDCE71D82B924001E65CB /* ZMLocalNotificationSet.swift */ = {isa = PBXFileReference; fileEncoding = 4; lastKnownFileType = sourcecode.swift; path = ZMLocalNotificationSet.swift; sourceTree = "<group>"; };
		F98EDCE81D82B924001E65CB /* ZMSpellOutSmallNumbersFormatter.h */ = {isa = PBXFileReference; fileEncoding = 4; lastKnownFileType = sourcecode.c.h; path = ZMSpellOutSmallNumbersFormatter.h; sourceTree = "<group>"; };
		F98EDCE91D82B924001E65CB /* ZMSpellOutSmallNumbersFormatter.m */ = {isa = PBXFileReference; fileEncoding = 4; lastKnownFileType = sourcecode.c.objc; path = ZMSpellOutSmallNumbersFormatter.m; sourceTree = "<group>"; };
		F98EDCF61D82EAFD001E65CB /* SessionTrackerTest.swift */ = {isa = PBXFileReference; fileEncoding = 4; lastKnownFileType = sourcecode.swift; path = SessionTrackerTest.swift; sourceTree = "<group>"; };
		F991C0A81CB5391C004D8465 /* ZMCallTimer.swift */ = {isa = PBXFileReference; fileEncoding = 4; lastKnownFileType = sourcecode.swift; path = ZMCallTimer.swift; sourceTree = "<group>"; };
		F991C0AA1CB53A7B004D8465 /* ZMCallTimerTests.swift */ = {isa = PBXFileReference; fileEncoding = 4; lastKnownFileType = sourcecode.swift; path = ZMCallTimerTests.swift; sourceTree = "<group>"; };
		F991C0AD1CB548A3004D8465 /* VoiceChannelV2+CallTimer.swift */ = {isa = PBXFileReference; fileEncoding = 4; lastKnownFileType = sourcecode.swift; path = "VoiceChannelV2+CallTimer.swift"; sourceTree = "<group>"; };
		F991CE111CB55512004D8465 /* ZMConversation+Testing.h */ = {isa = PBXFileReference; fileEncoding = 4; lastKnownFileType = sourcecode.c.h; path = "ZMConversation+Testing.h"; sourceTree = "<group>"; };
		F991CE121CB55512004D8465 /* ZMConversation+Testing.m */ = {isa = PBXFileReference; fileEncoding = 4; lastKnownFileType = sourcecode.c.objc; path = "ZMConversation+Testing.m"; sourceTree = "<group>"; };
		F991CE131CB55512004D8465 /* ZMUser+Testing.h */ = {isa = PBXFileReference; fileEncoding = 4; lastKnownFileType = sourcecode.c.h; path = "ZMUser+Testing.h"; sourceTree = "<group>"; };
		F991CE141CB55512004D8465 /* ZMUser+Testing.m */ = {isa = PBXFileReference; fileEncoding = 4; lastKnownFileType = sourcecode.c.objc; path = "ZMUser+Testing.m"; sourceTree = "<group>"; };
		F99298581BE110490058D42F /* ZMClientRegistrationStatusTests.m */ = {isa = PBXFileReference; fileEncoding = 4; lastKnownFileType = sourcecode.c.objc; path = ZMClientRegistrationStatusTests.m; sourceTree = "<group>"; };
		F992985A1BE1404D0058D42F /* ZMClientRegistrationStatus+Internal.h */ = {isa = PBXFileReference; lastKnownFileType = sourcecode.c.h; path = "ZMClientRegistrationStatus+Internal.h"; sourceTree = "<group>"; };
		F9ABDF401CECBD8A008461B2 /* ZMAccountStatus.swift */ = {isa = PBXFileReference; fileEncoding = 4; lastKnownFileType = sourcecode.swift; path = ZMAccountStatus.swift; sourceTree = "<group>"; };
		F9ABDF421CECC69C008461B2 /* ZMAccountStatusTests.swift */ = {isa = PBXFileReference; fileEncoding = 4; lastKnownFileType = sourcecode.swift; path = ZMAccountStatusTests.swift; sourceTree = "<group>"; };
		F9B171F51C0EF21100E6EEC6 /* ClientUpdateStatus.swift */ = {isa = PBXFileReference; fileEncoding = 4; lastKnownFileType = sourcecode.swift; path = ClientUpdateStatus.swift; sourceTree = "<group>"; };
		F9B171F71C0F00E700E6EEC6 /* ClientUpdateStatusTests.swift */ = {isa = PBXFileReference; fileEncoding = 4; lastKnownFileType = sourcecode.swift; path = ClientUpdateStatusTests.swift; sourceTree = "<group>"; };
		F9B171F91C0F320200E6EEC6 /* ClientManagementTests.m */ = {isa = PBXFileReference; fileEncoding = 4; lastKnownFileType = sourcecode.c.objc; path = ClientManagementTests.m; sourceTree = "<group>"; };
		F9B20D561C58C7B900F2CDEC /* CallingTests.h */ = {isa = PBXFileReference; lastKnownFileType = sourcecode.c.h; path = CallingTests.h; sourceTree = "<group>"; };
		F9B20D571C58C8C800F2CDEC /* CallingTests+VideoCalling.m */ = {isa = PBXFileReference; fileEncoding = 4; lastKnownFileType = sourcecode.c.objc; path = "CallingTests+VideoCalling.m"; sourceTree = "<group>"; };
		F9B53ED019F7F59F00C82A43 /* ZMLocalNotificationDispatcher.h */ = {isa = PBXFileReference; fileEncoding = 4; lastKnownFileType = sourcecode.c.h; path = ZMLocalNotificationDispatcher.h; sourceTree = "<group>"; };
		F9B53ED119F7F59F00C82A43 /* ZMLocalNotificationDispatcher.m */ = {isa = PBXFileReference; fileEncoding = 4; lastKnownFileType = sourcecode.c.objc; path = ZMLocalNotificationDispatcher.m; sourceTree = "<group>"; };
		F9B71F361CB26FB2001DB03F /* ZMUtilities.framework */ = {isa = PBXFileReference; lastKnownFileType = wrapper.framework; name = ZMUtilities.framework; path = Carthage/Build/iOS/ZMUtilities.framework; sourceTree = "<group>"; };
		F9B71F3E1CB28449001DB03F /* ZMNotifications+UserSession.m */ = {isa = PBXFileReference; fileEncoding = 4; lastKnownFileType = sourcecode.c.objc; path = "ZMNotifications+UserSession.m"; sourceTree = "<group>"; };
		F9B71F3F1CB28449001DB03F /* ZMNotifications+UserSessionInternal.h */ = {isa = PBXFileReference; fileEncoding = 4; lastKnownFileType = sourcecode.c.h; path = "ZMNotifications+UserSessionInternal.h"; sourceTree = "<group>"; };
		F9B71F421CB284CC001DB03F /* ZMNotifications+UserSession.h */ = {isa = PBXFileReference; fileEncoding = 4; lastKnownFileType = sourcecode.c.h; path = "ZMNotifications+UserSession.h"; sourceTree = "<group>"; };
		F9B71F461CB29600001DB03F /* ZMBareUser+UserSession.h */ = {isa = PBXFileReference; fileEncoding = 4; lastKnownFileType = sourcecode.c.h; path = "ZMBareUser+UserSession.h"; sourceTree = "<group>"; };
		F9B71F481CB297ED001DB03F /* ZMUser+UserSession.m */ = {isa = PBXFileReference; fileEncoding = 4; lastKnownFileType = sourcecode.c.objc; name = "ZMUser+UserSession.m"; path = "Source/Data Model/ZMUser+UserSession.m"; sourceTree = SOURCE_ROOT; };
		F9B71F4A1CB2B841001DB03F /* NSManagedObjectContext+TestHelpers.h */ = {isa = PBXFileReference; fileEncoding = 4; lastKnownFileType = sourcecode.c.h; path = "NSManagedObjectContext+TestHelpers.h"; sourceTree = "<group>"; };
		F9B71F4B1CB2B841001DB03F /* NSManagedObjectContext+TestHelpers.m */ = {isa = PBXFileReference; fileEncoding = 4; lastKnownFileType = sourcecode.c.objc; path = "NSManagedObjectContext+TestHelpers.m"; sourceTree = "<group>"; };
		F9B71FAA1CB2C0FA001DB03F /* ZMCallStateTests+VideoCalling.swift */ = {isa = PBXFileReference; fileEncoding = 4; lastKnownFileType = sourcecode.swift; path = "ZMCallStateTests+VideoCalling.swift"; sourceTree = "<group>"; };
		F9B71FAC1CB2C20D001DB03F /* VoiceChannelV2Tests.h */ = {isa = PBXFileReference; fileEncoding = 4; lastKnownFileType = sourcecode.c.h; path = VoiceChannelV2Tests.h; sourceTree = "<group>"; };
		F9B71FAD1CB2C20D001DB03F /* VoiceChannelV2Tests.m */ = {isa = PBXFileReference; fileEncoding = 4; lastKnownFileType = sourcecode.c.objc; path = VoiceChannelV2Tests.m; sourceTree = "<group>"; };
		F9B8305C1DEC6A2500FF6FE7 /* UserImageStrategy.swift */ = {isa = PBXFileReference; fileEncoding = 4; lastKnownFileType = sourcecode.swift; path = UserImageStrategy.swift; sourceTree = "<group>"; };
		F9B8305E1DEC86E700FF6FE7 /* UserImageStrategyTests.swift */ = {isa = PBXFileReference; fileEncoding = 4; lastKnownFileType = sourcecode.swift; path = UserImageStrategyTests.swift; sourceTree = "<group>"; };
		F9B8308B1DEEDC2900FF6FE7 /* SyncStatus.swift */ = {isa = PBXFileReference; fileEncoding = 4; lastKnownFileType = sourcecode.swift; path = SyncStatus.swift; sourceTree = "<group>"; };
		F9C9A4ED1CAD290B0039E10C /* store128.wiredatabase */ = {isa = PBXFileReference; lastKnownFileType = file; path = store128.wiredatabase; sourceTree = "<group>"; };
		F9CA51B41B345F39003AA83A /* ZMStoredLocalNotification.h */ = {isa = PBXFileReference; fileEncoding = 4; lastKnownFileType = sourcecode.c.h; path = ZMStoredLocalNotification.h; sourceTree = "<group>"; };
		F9CA51B51B345F39003AA83A /* ZMStoredLocalNotification.m */ = {isa = PBXFileReference; fileEncoding = 4; lastKnownFileType = sourcecode.c.objc; path = ZMStoredLocalNotification.m; sourceTree = "<group>"; };
		F9CA51BD1B3460B2003AA83A /* ZMStoredLocalNotificationTests.m */ = {isa = PBXFileReference; fileEncoding = 4; lastKnownFileType = sourcecode.c.objc; path = ZMStoredLocalNotificationTests.m; sourceTree = "<group>"; };
		F9D1CD131DF6C131002F6E80 /* SyncStatusTests.swift */ = {isa = PBXFileReference; fileEncoding = 4; lastKnownFileType = sourcecode.swift; path = SyncStatusTests.swift; sourceTree = "<group>"; };
		F9D25DB01C5BB991002D18B3 /* ZMBackgroundTaskStateTests.m */ = {isa = PBXFileReference; fileEncoding = 4; lastKnownFileType = sourcecode.c.objc; path = ZMBackgroundTaskStateTests.m; sourceTree = "<group>"; };
		F9D32EA81C6D071F0049136A /* CallingTests+PushNotifications.m */ = {isa = PBXFileReference; fileEncoding = 4; lastKnownFileType = sourcecode.c.objc; path = "CallingTests+PushNotifications.m"; sourceTree = "<group>"; };
		F9DAC54D1C2034E70001F11E /* ConversationStatusStrategyTests.swift */ = {isa = PBXFileReference; fileEncoding = 4; lastKnownFileType = sourcecode.swift; path = ConversationStatusStrategyTests.swift; sourceTree = "<group>"; };
		F9E3AB511BEA017300C1A6AA /* ZMSelfStrategy+Internal.h */ = {isa = PBXFileReference; fileEncoding = 4; lastKnownFileType = sourcecode.c.h; path = "ZMSelfStrategy+Internal.h"; sourceTree = "<group>"; };
		F9E462D91D7043C60036CFA7 /* ConversationTests+Confirmation.swift */ = {isa = PBXFileReference; fileEncoding = 4; lastKnownFileType = sourcecode.swift; path = "ConversationTests+Confirmation.swift"; sourceTree = "<group>"; };
		F9E4779D1D21640E003A99AC /* ZMLocalNotificationSetTests.swift */ = {isa = PBXFileReference; fileEncoding = 4; lastKnownFileType = sourcecode.swift; path = ZMLocalNotificationSetTests.swift; sourceTree = "<group>"; };
		F9F11A061A0A630900F1DCEE /* ZMBlacklistVerificatorTest.m */ = {isa = PBXFileReference; fileEncoding = 4; lastKnownFileType = sourcecode.c.objc; path = ZMBlacklistVerificatorTest.m; sourceTree = "<group>"; };
		F9F631411DE3524100416938 /* TypingStrategy.swift */ = {isa = PBXFileReference; fileEncoding = 4; lastKnownFileType = sourcecode.swift; path = TypingStrategy.swift; sourceTree = "<group>"; };
		F9F9F5611D75D62100AE6499 /* RequestStrategyTestBase.swift */ = {isa = PBXFileReference; fileEncoding = 4; lastKnownFileType = sourcecode.swift; path = RequestStrategyTestBase.swift; sourceTree = "<group>"; };
		F9FD16791BDFCDAD00725F5C /* ZMClientRegistrationStatus.h */ = {isa = PBXFileReference; fileEncoding = 4; lastKnownFileType = sourcecode.c.h; path = ZMClientRegistrationStatus.h; sourceTree = "<group>"; };
		F9FD167A1BDFCDAD00725F5C /* ZMClientRegistrationStatus.m */ = {isa = PBXFileReference; fileEncoding = 4; lastKnownFileType = sourcecode.c.objc; path = ZMClientRegistrationStatus.m; sourceTree = "<group>"; };
		F9FD798519EE742600D70FCD /* ZMBlacklistDownloader.h */ = {isa = PBXFileReference; fileEncoding = 4; lastKnownFileType = sourcecode.c.h; path = ZMBlacklistDownloader.h; sourceTree = "<group>"; };
		F9FD798619EE742600D70FCD /* ZMBlacklistDownloader.m */ = {isa = PBXFileReference; fileEncoding = 4; lastKnownFileType = sourcecode.c.objc; path = ZMBlacklistDownloader.m; sourceTree = "<group>"; };
		F9FD798919EE962F00D70FCD /* ZMBlacklistDownloaderTest.m */ = {isa = PBXFileReference; fileEncoding = 4; lastKnownFileType = sourcecode.c.objc; path = ZMBlacklistDownloaderTest.m; sourceTree = "<group>"; };
		F9FD798B19EE9B9A00D70FCD /* ZMBlacklistVerificator.h */ = {isa = PBXFileReference; fileEncoding = 4; lastKnownFileType = sourcecode.c.h; path = ZMBlacklistVerificator.h; sourceTree = "<group>"; };
		F9FD798C19EE9B9A00D70FCD /* ZMBlacklistVerificator.m */ = {isa = PBXFileReference; fileEncoding = 4; lastKnownFileType = sourcecode.c.objc; path = ZMBlacklistVerificator.m; sourceTree = "<group>"; };
/* End PBXFileReference section */

/* Begin PBXFrameworksBuildPhase section */
		3E186085191A56F6000FE027 /* Frameworks */ = {
			isa = PBXFrameworksBuildPhase;
			buildActionMask = 2147483647;
			files = (
				F9A754161DA3D48800094937 /* ZMProtos.framework in Frameworks */,
				09B978FE1B679F4B00A30B38 /* OCMock.framework in Frameworks */,
				544BA1571A43424F00D3B852 /* zmessaging.framework in Frameworks */,
				098CFBB91B7B9B61000B02B1 /* ZMTesting.framework in Frameworks */,
				1E16CE881BF4BC5F00336616 /* ProtocolBuffers.framework in Frameworks */,
			);
			runOnlyForDeploymentPostprocessing = 0;
		};
		3E1860C0191A649D000FE027 /* Frameworks */ = {
			isa = PBXFrameworksBuildPhase;
			buildActionMask = 2147483647;
			files = (
				1E16CE841BF4BC1800336616 /* ZMProtos.framework in Frameworks */,
				09B978FF1B679F5D00A30B38 /* OCMock.framework in Frameworks */,
				098CFBB81B7B9B47000B02B1 /* ZMTesting.framework in Frameworks */,
				1E16CE871BF4BC5F00336616 /* ProtocolBuffers.framework in Frameworks */,
				54F4DC5A1A4438B300FDB6EA /* zmessaging.framework in Frameworks */,
				CEE02E461DDA0F4D00BA2BE2 /* avs.framework in Frameworks */,
			);
			runOnlyForDeploymentPostprocessing = 0;
		};
		5498158F1A43232400A7CE2E /* Frameworks */ = {
			isa = PBXFrameworksBuildPhase;
			buildActionMask = 2147483647;
			files = (
				CE5DC1A11DDA09F000D24DBA /* avs.framework in Frameworks */,
				BF8899931DC7AD9F00187CBD /* ZMTransport.framework in Frameworks */,
				09CC4AAE1B7C885800201C63 /* libc++.dylib in Frameworks */,
				09CC4AAC1B7C885100201C63 /* libbz2.dylib in Frameworks */,
				09CC4AAA1B7C884900201C63 /* libz.dylib in Frameworks */,
				5442A7321E42244C00415104 /* libPhoneNumberiOS.framework in Frameworks */,
				BFC747BA1CE0975D00F74333 /* zimages.framework in Frameworks */,
				F9A754121DA3D44900094937 /* ZMProtos.framework in Frameworks */,
				097E36AA1B7A58570039CC4C /* ZMCSystem.framework in Frameworks */,
				F929C1A01E4A074F0018ADA4 /* ZMCDataModel.framework in Frameworks */,
			);
			runOnlyForDeploymentPostprocessing = 0;
		};
/* End PBXFrameworksBuildPhase section */

/* Begin PBXGroup section */
		0928E38F1BA2CFF60057232E /* E2EE */ = {
			isa = PBXGroup;
			children = (
				09E393BD1BAB0C2A00F3EA1B /* ZMUserSession+OTR.m */,
				871667F91BB2AE9C009C6EEA /* APSSignalingKeysStore.swift */,
				09BCDB8C1BCE7F000020DCC7 /* ZMAPSMessageDecoder.h */,
				09BCDB8D1BCE7F000020DCC7 /* ZMAPSMessageDecoder.m */,
			);
			path = E2EE;
			sourceTree = "<group>";
		};
		0994E1DB1B835C4900A51721 /* zmc-config */ = {
			isa = PBXGroup;
			children = (
				0994E1DD1B835C4900A51721 /* ios-test-host.xcconfig */,
				0994E1DE1B835C4900A51721 /* ios-test-target.xcconfig */,
				0994E1DF1B835C4900A51721 /* ios.xcconfig */,
				0994E1E01B835C4900A51721 /* osx-test-target.xcconfig */,
				0994E1E11B835C4900A51721 /* osx.xcconfig */,
				0994E1E21B835C4900A51721 /* project-common.xcconfig */,
				0994E1E31B835C4900A51721 /* project-debug.xcconfig */,
				0994E1E41B835C4900A51721 /* project.xcconfig */,
				0994E1E61B835C4900A51721 /* simulator.xcconfig */,
				0994E1E71B835C4900A51721 /* swift.xcconfig */,
				0994E1E81B835C4900A51721 /* tests.xcconfig */,
				0994E1E91B835C4900A51721 /* warnings-debug.xcconfig */,
				0994E1EA1B835C4900A51721 /* warnings.xcconfig */,
			);
			path = "zmc-config";
			sourceTree = "<group>";
		};
		09C77C3C1BA2E38D00E2163F /* E2EE */ = {
			isa = PBXGroup;
			children = (
				F9F9F5611D75D62100AE6499 /* RequestStrategyTestBase.swift */,
				0920833C1BA84F3100F82B29 /* UserClientRequestStrategyTests.swift */,
				093694441BA9633300F36B3A /* UserClientRequestFactoryTests.swift */,
				87D003FE1BB5810D00472E06 /* APSSignalingKeyStoreTests.swift */,
				09914E521BD6613D00C10BF8 /* ZMDecodedAPSMessageTest.m */,
			);
			path = E2EE;
			sourceTree = "<group>";
		};
		3E18605A191A4EF8000FE027 /* Resources */ = {
			isa = PBXGroup;
			children = (
				54764B9D1C931E9400BD25E3 /* animated.gif */,
				54764B9E1C931E9400BD25E3 /* not_animated.gif */,
				54764B971C9303D600BD25E3 /* medium.jpg */,
				54764B981C9303D600BD25E3 /* tiny.jpg */,
				AF6415A01C9C151700A535F5 /* EncryptedBase64EncondedExternalMessageTestFixture.txt */,
				AF6415A11C9C151700A535F5 /* ExternalMessageTextFixture.txt */,
				BF158D2E1CE087D8007C6F8A /* video.mp4 */,
				54DFAE211C92D979004B1D15 /* 1900x1500.jpg */,
				F9C9A4F11CAD2A200039E10C /* DB Ficture 1.28 */,
				BF44A3521C71D60100C6928E /* DB Fixture 1.27 */,
				BF72DF111C4D257C002B324F /* DB Fixture 1.24 */,
				BF72DF101C4D256B002B324F /* DB Fixture 1.25 / 1.26 */,
				5423B998191A4A1B0044347D /* InfoPlist.strings */,
				3E2712FE1A891781008EE50F /* Tests-ios-Info.plist */,
				54764B9B1C930AEB00BD25E3 /* Lorem Ipsum.txt */,
			);
			path = Resources;
			sourceTree = "<group>";
		};
		3E18605B191A4F28000FE027 /* Public */ = {
			isa = PBXGroup;
			children = (
				16D3FCE21E3757CA0052A535 /* CallingProtocolStrategy.h */,
				F9B71F461CB29600001DB03F /* ZMBareUser+UserSession.h */,
				F9B71F421CB284CC001DB03F /* ZMNotifications+UserSession.h */,
				542049EF196AB84B000D8A94 /* zmessaging.h */,
				54BAF1B119212E51008042FB /* ZMUserSession.h */,
				3E4F727C19EC0868002FE184 /* ZMUserSession+Background.h */,
				54D175181ADE8AA2001AA338 /* ZMUserSession+Registration.h */,
				54D175221ADE9449001AA338 /* ZMUserSession+Authentication.h */,
				09E393B91BAB0BB500F3EA1B /* ZMUserSession+OTR.h */,
				3E05F247192A4F8900F22D80 /* NSError+ZMUserSession.h */,
				54BE367A196C10CB00D15ECF /* ZMSearchDirectory.h */,
				54D9331C1AE1643A00C0B91C /* ZMCredentials.h */,
				546D45FD19E29D92004C478D /* ZMNetworkState.h */,
				16063CEC1BD11F450097F62C /* ZMSearchRequest.h */,
			);
			path = Public;
			sourceTree = "<group>";
		};
		3E18605E191A4F4F000FE027 /* Resources */ = {
			isa = PBXGroup;
			children = (
				3E799CC9192134900020A438 /* Configurations */,
				3E27131A1A8A68BF008EE50F /* Push.strings */,
				3E27131C1A8A68BF008EE50F /* Push.stringsdict */,
				549815961A43232400A7CE2E /* zmessaging-ios-Info.plist */,
				3E4CE69219657F0100939CEF /* ZMLocalizable.strings */,
				543095921DE76B170065367F /* random1.txt */,
				543095941DE76B270065367F /* random2.txt */,
			);
			path = Resources;
			sourceTree = "<group>";
		};
		3E1860B3191A5D1D000FE027 /* iOS Test Host */ = {
			isa = PBXGroup;
			children = (
				3E1860B4191A5D99000FE027 /* Test-Host-Info.plist */,
				3E1860B5191A5D99000FE027 /* Test-Host-Prefix.pch */,
				3E1860B6191A5D99000FE027 /* TestHost-main.m */,
				3E1860B7191A5D99000FE027 /* TestHostAppDelegate.h */,
				3E1860B8191A5D99000FE027 /* TestHostAppDelegate.m */,
				3E9848BC1A65253000F7B050 /* Hack.swift */,
				872C995A1DB65D0D006A3BDE /* harp.m4a */,
				872C99571DB659E6006A3BDE /* ringing_from_them_long.caf */,
			);
			path = "iOS Test Host";
			sourceTree = "<group>";
		};
		3E799CC9192134900020A438 /* Configurations */ = {
			isa = PBXGroup;
			children = (
				0994E1DB1B835C4900A51721 /* zmc-config */,
				0994E1EE1B835C4900A51721 /* zmessaging-ios.xcconfig */,
				0994E1EF1B835C4900A51721 /* zmessaging-osx.xcconfig */,
				0994E1F01B835C4900A51721 /* zmessaging.xcconfig */,
				0994E1F11B835D1100A51721 /* version.xcconfig */,
				094CDBEB1B84CFC8004AD7BF /* zmessaging-ios-test-target.xcconfig */,
				094CDBEC1B84CFDB004AD7BF /* libs.xcconfig */,
			);
			path = Configurations;
			sourceTree = "<group>";
		};
		3E89FFA3191B6E15002D3A3E /* Data Model */ = {
			isa = PBXGroup;
			children = (
				F9B71F481CB297ED001DB03F /* ZMUser+UserSession.m */,
				3E3C00C91A2358BA00D02D21 /* ZMTyping.h */,
				3E3C00CA1A2358BA00D02D21 /* ZMTyping.m */,
				3E3C00D31A235C5300D02D21 /* ZMTypingUsersTimeout.h */,
				3E3C00D41A235C5300D02D21 /* ZMTypingUsersTimeout.m */,
				3E26BEE01A408DBE0071B4C9 /* ZMTypingUsers.h */,
				3E26BEE11A408DBE0071B4C9 /* ZMTypingUsers.m */,
				5435C5541E13D9A0002D9766 /* NSManagedObjectContext+KeyValueStore.swift */,
				16D3FCE41E37A8050052A535 /* NSManagedObjectContext+ServerTimeDelta.swift */,
				16F5F16B1E4092C00062F0AE /* NSManagedObjectContext+CTCallCenter.swift */,
				3EFFDE481A13B01B00E80E22 /* Push Token */,
			);
			path = "Data Model";
			sourceTree = "<group>";
		};
		3EAD6A08199BB6C800D519DB /* Calling */ = {
			isa = PBXGroup;
			children = (
				165D3A181E1D43870052E654 /* VoiceChannel.swift */,
				165D3A171E1D43870052E654 /* VoiceChannelV3.swift */,
				16D3FCFB1E3932FD0052A535 /* VoiceChannelV2.h */,
				165D3A1B1E1D43870052E654 /* VoiceChannelV2.m */,
				165D3A1C1E1D43870052E654 /* VoiceChannelV2+Internal.h */,
				165D3A1F1E1D43870052E654 /* VoiceChannelV2+Testing.h */,
				F991C0AD1CB548A3004D8465 /* VoiceChannelV2+CallTimer.swift */,
				16D3FCFC1E3932FD0052A535 /* VoiceChannelV2+CallFlow.h */,
				3ED03B75196C212D00B40DB0 /* VoiceChannelV2+CallFlow.m */,
				16D3FCFD1E3932FD0052A535 /* VoiceChannelV2+VideoCalling.h */,
				879861C71DA7E11E00152584 /* VoiceChannelV2+VideoCalling.m */,
				1618B40E1DE5F0A6003F015C /* VoiceChannelV2+CallActionsInternal.swift */,
				165D3A191E1D43870052E654 /* VoiceChannelRouter.swift */,
				165D3A1E1E1D43870052E654 /* CallingInitialisationNotification.swift */,
				F991C0A81CB5391C004D8465 /* ZMCallTimer.swift */,
				3EAD6A09199BB79200D519DB /* ZMCallFlowRequestStrategy.h */,
				3EAD6A0A199BB79200D519DB /* ZMCallFlowRequestStrategy.m */,
				F9771AC71B664D1A00BB04EC /* ZMGSMCallHandler.h */,
				F9771AC81B664D1A00BB04EC /* ZMGSMCallHandler.m */,
				87DC8A0D1C57979B00B7B4F2 /* ZMOnDemandFlowManager.h */,
				87DC8A0E1C57979B00B7B4F2 /* ZMOnDemandFlowManager.m */,
				87ADCE391DA6539F00CC06DC /* ZMCallKitDelegate.h */,
				165911581DF18DBA007FA847 /* ZMCallKitDelegate+Internal.h */,
				87ADCE3A1DA6539F00CC06DC /* ZMCallKitDelegate.m */,
				165911561DF18B37007FA847 /* ZMCallKitDelegate+WireCallCenter.swift */,
				87210C1B1DCA08F500A3FA5F /* ZMCallKitDelegate+TypeConformance.h */,
				166A8C011E0D634700F5EEEA /* WireCallCenter.swift */,
				F929C18D1E433FA70018ADA4 /* Calling V2 */,
				165D3A141E1D3EF30052E654 /* WireCallCenterV3.swift */,
				166A8BF21E015F3B00F5EEEA /* WireCallCenterV3Factory.swift */,
				165D3A3C1E1D60520052E654 /* ZMConversation+VoiceChannel.swift */,
			);
			path = Calling;
			sourceTree = "<group>";
		};
		3EAD6A0F199BBE5D00D519DB /* Calling */ = {
			isa = PBXGroup;
			children = (
				165D3A3E1E1E64580052E654 /* CallingInitalisationNotificationTests.swift */,
				165D3A3F1E1E64580052E654 /* VoiceChannelRouterTests.swift */,
				16D3FCDE1E365ABC0052A535 /* CallStateObserverTests.swift */,
				F991C0AA1CB53A7B004D8465 /* ZMCallTimerTests.swift */,
				F9B71FAC1CB2C20D001DB03F /* VoiceChannelV2Tests.h */,
				F9B71FAD1CB2C20D001DB03F /* VoiceChannelV2Tests.m */,
				87DC8A121C57A8B300B7B4F2 /* VoiceChannelV2Tests+VideoCalling.m */,
				3EAD6A10199BBEE200D519DB /* ZMCallFlowRequestStrategyTests.m */,
				F9771AD01B664D3D00BB04EC /* ZMGSMCallHandlerTest.m */,
				F9B71FAA1CB2C0FA001DB03F /* ZMCallStateTests+VideoCalling.swift */,
				872C99511DB5256E006A3BDE /* ZMCallKitDelegateTests.swift */,
				872C995E1DB6722C006A3BDE /* ZMCallKitDelegateTests+Mocking.h */,
				872C995F1DB6722C006A3BDE /* ZMCallKitDelegateTests+Mocking.m */,
				165D3A1A1E1D43870052E654 /* WireCallCenterV3Mock.swift */,
				16D3FCDC1E323D180052A535 /* WireCallCenterV2Tests.swift */,
				F94E39231E4CE2CA0072D71C /* VoiceChannelStateSnapshotTests.swift */,
			);
			path = Calling;
			sourceTree = "<group>";
		};
		3EFFDE481A13B01B00E80E22 /* Push Token */ = {
			isa = PBXGroup;
			children = (
				3EA1EC6519BDE3F400AA1384 /* ZMPushToken.h */,
				3EA1EC6619BDE3F400AA1384 /* ZMPushToken.m */,
			);
			path = "Push Token";
			sourceTree = "<group>";
		};
		540029AA1918CA8500578793 = {
			isa = PBXGroup;
			children = (
				09284B6A1B8272C300EEE10E /* zmessaging Test Host.entitlements */,
				09CC4AB71B7CB8B700201C63 /* Cartfile */,
				F93C4C6F1E1E8B77007E9CEE /* Cartfile.resolved */,
				09CC4AB81B7CB8BF00201C63 /* Cartfile.private */,
				3E18605F191A4F6A000FE027 /* README.md */,
				5423B98C191A49CD0044347D /* Source */,
				3E18605E191A4F4F000FE027 /* Resources */,
				5423B997191A4A1B0044347D /* Tests */,
				540029B61918CA8500578793 /* Frameworks */,
				540029B51918CA8500578793 /* Products */,
			);
			sourceTree = "<group>";
		};
		540029B51918CA8500578793 /* Products */ = {
			isa = PBXGroup;
			children = (
				3E186088191A56F6000FE027 /* zmessaging Test Host.app */,
				3E1860C3191A649D000FE027 /* zmessaging-iOS-Tests.xctest */,
				549815931A43232400A7CE2E /* zmessaging.framework */,
			);
			name = Products;
			sourceTree = "<group>";
		};
		540029B61918CA8500578793 /* Frameworks */ = {
			isa = PBXGroup;
			children = (
				F929C19F1E4A074F0018ADA4 /* ZMCDataModel.framework */,
				CEE02EA71DDDC49300BA2BE2 /* WireMessageStrategy.framework */,
				CE5DC1A01DDA09F000D24DBA /* avs.framework */,
				5442A7311E42244C00415104 /* libPhoneNumberiOS.framework */,
				BF8899911DC7882F00187CBD /* ZMTransport.framework */,
				1621D26E1D77098B007108C2 /* WireRequestStrategy.framework */,
				CE99C4A11D37ACC60001D297 /* Ono.framework */,
				CE59DD7B1CFC7D6C0009F8FD /* ZMCDataModel.framework */,
				F9B71F361CB26FB2001DB03F /* ZMUtilities.framework */,
				09C77C431BA2FB8E00E2163F /* libcryptobox.a */,
				09C77C441BA2FB8E00E2163F /* libsodium.a */,
				09CC4AAD1B7C885800201C63 /* libc++.dylib */,
				09CC4AAB1B7C885100201C63 /* libbz2.dylib */,
				09CC4AA91B7C884900201C63 /* libz.dylib */,
				0928E2631BA07EE80057232E /* Cryptobox.framework */,
				0960829F1B8F0581001176DB /* ZMProtos.framework */,
				1E16CE861BF4BC5F00336616 /* ProtocolBuffers.framework */,
				1E16CE781BF4979600336616 /* ZMCMockTransport.framework */,
				09CC4AB91B7CCA0F00201C63 /* ZMTransport.framework */,
				098CFBB71B7B9B3F000B02B1 /* ZMTesting.framework */,
				097E36A91B7A58280039CC4C /* ZMCSystem.framework */,
				09B978F31B679B6200A30B38 /* OCMock.framework */,
			);
			name = Frameworks;
			sourceTree = "<group>";
		};
		5423B98C191A49CD0044347D /* Source */ = {
			isa = PBXGroup;
			children = (
				54B2A0821DAE71F100BB40B1 /* Analytics */,
				0928E38F1BA2CFF60057232E /* E2EE */,
				A9EADFFF19DBF20A00FD386C /* Utility */,
				A926F1E0196C12ED0045BB47 /* Registration */,
				A957B4B91962FB610060EE03 /* Notifications */,
				54BAF1BB19212EBA008042FB /* UserSession */,
				3E89FFA3191B6E15002D3A3E /* Data Model */,
				85D85DBFC1F3A95767DEEA45 /* Synchronization */,
				3EAD6A08199BB6C800D519DB /* Calling */,
				3E18605B191A4F28000FE027 /* Public */,
				3E18605C191A4F3B000FE027 /* zmessaging-iOS.pch */,
			);
			path = Source;
			sourceTree = "<group>";
		};
		5423B997191A4A1B0044347D /* Tests */ = {
			isa = PBXGroup;
			children = (
				5474C7DC1921303400185A3A /* Source */,
				3E1860B3191A5D1D000FE027 /* iOS Test Host */,
				3E18605A191A4EF8000FE027 /* Resources */,
			);
			path = Tests;
			sourceTree = "<group>";
		};
		5474C7DC1921303400185A3A /* Source */ = {
			isa = PBXGroup;
			children = (
				09C77C3C1BA2E38D00E2163F /* E2EE */,
				54C2F6751A6FA988003D09D9 /* Notifications */,
				A9EAE00A19DBF24100FD386C /* Utility */,
				54CEC9BB19AB34CE006817BB /* Registration */,
				5474C7EB1921303400185A3A /* UserSession */,
				5474C7DD1921303400185A3A /* Data Model */,
				85D850FC5E45F9F688A64419 /* Synchronization */,
				54FC8A0E192CD52800D3C016 /* Integration */,
				3EAD6A0F199BBE5D00D519DB /* Calling */,
				3E799CF2192140300020A438 /* zmessaging-Tests.pch */,
				098CFBBA1B7B9C94000B02B1 /* BaseTestSwiftHelpers.swift */,
				5474C8051921309400185A3A /* MessagingTest.h */,
				5474C8061921309400185A3A /* MessagingTest.m */,
				5474C8081921309400185A3A /* MessagingTestTests.m */,
				3E1858B21951D69B005FE78F /* MemoryLeaksObserver.h */,
				3E1858B31951D69B005FE78F /* MemoryLeaksObserver.m */,
				5463C88F193F38A6006799DE /* ZMTimingTests.h */,
				5463C890193F38A6006799DE /* ZMTimingTests.m */,
				54BD32D01A5ACCF9008EB1B0 /* Test-Bridging-Header.h */,
				CE99C49E1D378C5D0001D297 /* MockLinkPreviewDetector.h */,
				CE99C49F1D378C5D0001D297 /* MockLinkPreviewDetector.m */,
			);
			path = Source;
			sourceTree = "<group>";
		};
		5474C7DD1921303400185A3A /* Data Model */ = {
			isa = PBXGroup;
			children = (
				F991CE111CB55512004D8465 /* ZMConversation+Testing.h */,
				F991CE121CB55512004D8465 /* ZMConversation+Testing.m */,
				F991CE131CB55512004D8465 /* ZMUser+Testing.h */,
				F991CE141CB55512004D8465 /* ZMUser+Testing.m */,
				F9B71F4A1CB2B841001DB03F /* NSManagedObjectContext+TestHelpers.h */,
				F9B71F4B1CB2B841001DB03F /* NSManagedObjectContext+TestHelpers.m */,
				85D856D10F3CD0262DCB5730 /* MockDataModel */,
				3EA1EC6B19BDE4C800AA1384 /* ZMPushTokenTests.m */,
				3E3C00D01A2358CF00D02D21 /* ZMTypingTests.m */,
				3E3C00D91A235F6000D02D21 /* ZMTypingUsersTimeoutTests.m */,
				3E26BEE71A408F590071B4C9 /* ZMTypingUsersTests.m */,
				F9331C891CB41C6000139ECC /* ZMUserTests+UserSession.m */,
				16D3FD011E3A5C0D0052A535 /* ZMConversationVoiceChannelRouterTests.swift */,
			);
			path = "Data Model";
			sourceTree = "<group>";
		};
		5474C7EB1921303400185A3A /* UserSession */ = {
			isa = PBXGroup;
			children = (
				549127E819E7FDAB005871F5 /* Search */,
				5447E4651AECDC5000411FCD /* ZMUserSessionTestsBase.h */,
				5447E4661AECDE6500411FCD /* ZMUserSessionTestsBase.m */,
				54610D32192C9D7200FE7201 /* ZMUserSessionTests.m */,
				F9CA51BD1B3460B2003AA83A /* ZMStoredLocalNotificationTests.m */,
				5447E4611AECDC2E00411FCD /* ZMUserSessionRegistrationTests.m */,
				5490F8EB1AEFD2B3004696F4 /* ZMUserSessionAuthenticationTests.m */,
				0920C4D81B305FF500C55728 /* UserSessionGiphyRequestStateTests.swift */,
				541228431AEE422C00D9ED1C /* ZMAuthenticationStatusTests.m */,
				F9ABDF421CECC69C008461B2 /* ZMAccountStatusTests.swift */,
				F99298581BE110490058D42F /* ZMClientRegistrationStatusTests.m */,
				F9B171F71C0F00E700E6EEC6 /* ClientUpdateStatusTests.swift */,
				54BFDF691BDA87D20034A3DB /* HistorySynchronizationStatusTests.swift */,
				09B730941B3045E400A5CCC9 /* ProxiedRequestStatusTests.swift */,
				BFB524CD1C7722EC006BCE23 /* BackgroundAPNSPingBackStatusTests.swift */,
				F97679081D771B2700CC075D /* BackgroundAPNSConfirmationStatusTests.swift */,
				544913B21B0247700044DE36 /* ZMCredentialsTests.m */,
				542DFEE51DDCA452000F5B95 /* UserProfileUpdateStatusTests.swift */,
				3E05F250192A4FBD00F22D80 /* UserSessionErrorTests.m */,
				A9692F881986476900849241 /* NSString_NormalizationTests.m */,
				54A1BE4319E6B79000B68A76 /* ZMCommonContactsSearchTests.m */,
				F9FD798919EE962F00D70FCD /* ZMBlacklistDownloaderTest.m */,
				F9F11A061A0A630900F1DCEE /* ZMBlacklistVerificatorTest.m */,
				54D784FD1A37248000F47798 /* ZMEncodedNSUUIDWithTimestampTests.m */,
				16DCAD6D1B1476FE008C1DD9 /* NSURL+LaunchOptionsTests.m */,
				F9D1CD131DF6C131002F6E80 /* SyncStatusTests.swift */,
			);
			path = UserSession;
			sourceTree = "<group>";
		};
		549127E819E7FDAB005871F5 /* Search */ = {
			isa = PBXGroup;
			children = (
				F95556FE1A1CA1580035F0C8 /* ZMSearchRequestCodecTests.m */,
				541DD5AC19EBBBFD00C02EC2 /* ZMSearchDirectoryTests.m */,
				54773ABC1DF093AC00B484AF /* ZMSearchDirectoryAddressBookTests.swift */,
				541DD5AF19EBBBFD00C02EC2 /* ZMUserIDsForSearchDirectoryTableTests.m */,
				545F601B1D6C336D00C2C55B /* AddressBookSearchTests.swift */,
				54AB428D1DF5C5B400381F2C /* TopConversationsDirectoryTests.swift */,
			);
			name = Search;
			sourceTree = "<group>";
		};
		54A170621B30068B001B41A5 /* Strategies */ = {
			isa = PBXGroup;
			children = (
				F9B8305C1DEC6A2500FF6FE7 /* UserImageStrategy.swift */,
				F9410F641DE49C13007451FF /* PushTokenStrategy.swift */,
				F9F631411DE3524100416938 /* TypingStrategy.swift */,
				F95706531DE5D1CC0087442C /* SearchUserImageStrategy.swift */,
				54A170631B300696001B41A5 /* ProxiedRequestStrategy.swift */,
				09C77C521BA6C77000E2163F /* UserClientRequestStrategy.swift */,
				0920833F1BA95EE100F82B29 /* UserClientRequestFactory.swift */,
				8798607A1C3D48A400218A3E /* DeleteAccountRequestStrategy.swift */,
				549AEA3A1D6340BC003C0BEC /* AddressBookUploadRequestStrategy.swift */,
				16DABFAD1DCF98D3001973E3 /* CallingRequestStrategy.swift */,
				549F61BC1E27F58A005E402F /* SelfContactCardUploadStrategy.swift */,
				547E5B591DDB67390038D936 /* UserProfileUpdateRequestStrategy.swift */,
			);
			path = Strategies;
			sourceTree = "<group>";
		};
		54A170661B300700001B41A5 /* Strategies */ = {
			isa = PBXGroup;
			children = (
				F9B8305E1DEC86E700FF6FE7 /* UserImageStrategyTests.swift */,
				F94F6B321E54B9C000D46A29 /* CallingRequestStrategyTests.swift */,
				F9410F671DE4BE42007451FF /* PushTokenStrategyTests.swift */,
				F9410F621DE44C2E007451FF /* TypingStrategyTests.swift */,
				F95706581DE5F6D40087442C /* SearchUserImageStrategyTests.swift */,
				54A170671B300717001B41A5 /* ProxiedRequestStrategyTests.swift */,
				87D4625C1C3D526D00433469 /* DeleteAccountRequestStrategyTests.swift */,
				549AEA3E1D636EF3003C0BEC /* AddressBookUploadRequestStrategyTest.swift */,
				549F61BE1E27FD90005E402F /* SelfContactCardUploadStrategyTests.swift */,
			);
			path = Strategies;
			sourceTree = "<group>";
		};
		54B2A0821DAE71F100BB40B1 /* Analytics */ = {
			isa = PBXGroup;
			children = (
				54B2A0831DAE71F100BB40B1 /* AddressBookTracker.swift */,
				BF7ED2E11DF6BD16003A4397 /* Analytics+HandleSuggestions.swift */,
				54B2A0851DAE71F100BB40B1 /* APNSPerformanceTracker.swift */,
				54B2A0861DAE71F100BB40B1 /* Clusterizer+VOIP.swift */,
				54B2A0871DAE71F100BB40B1 /* Clusterizer.swift */,
				CEF2DE7E1DB778F300451642 /* RequestLoopAnalyticsTracker.swift */,
			);
			path = Analytics;
			sourceTree = "<group>";
		};
		54B717ED19406CBD00B798FA /* Sync States */ = {
			isa = PBXGroup;
			children = (
				54B717EE1940788E00B798FA /* ZMSyncState.h */,
				54B717EF1940788E00B798FA /* ZMSyncState.m */,
				54B717F7194079EA00B798FA /* ZMStateMachineDelegate.h */,
				54B717F919408B6900B798FA /* ZMUnauthenticatedState.h */,
				54B717FA19408B6900B798FA /* ZMUnauthenticatedState.m */,
				543993E71A14C85E00B739E0 /* ZMUnauthenticatedState+Tests.h */,
				3EDDBB9B1A5ACEDE00A87E06 /* ZMUnauthenticatedBackgroundState.h */,
				3EDDBB9C1A5ACEDE00A87E06 /* ZMUnauthenticatedBackgroundState.m */,
				54B7180619408CD600B798FA /* ZMEventProcessingState.h */,
				54B7180719408CD600B798FA /* ZMEventProcessingState.m */,
				54FB94B719A4C5CD00BA9965 /* ZMSyncStateMachine.h */,
				54F428D319A520FD00036D6D /* ZMSyncStateMachine+internal.h */,
				54FB94B819A4C5CD00BA9965 /* ZMSyncStateMachine.m */,
				54839E0119F7E7A000762058 /* ZMBackgroundState.h */,
				54839E0219F7E7A000762058 /* ZMBackgroundState.m */,
				54386A5A1A248CE4001AD795 /* ZMPreBackgroundState.h */,
				54386A5B1A248CE4001AD795 /* ZMPreBackgroundState.m */,
				3EC4998F1A92463D003F9E32 /* ZMBackgroundFetchState.h */,
				3EC499901A92463D003F9E32 /* ZMBackgroundFetchState.m */,
				F959F3101C5B6B9E00820A21 /* ZMBackgroundTaskState.h */,
				F959F3111C5B6B9E00820A21 /* ZMBackgroundTaskState.m */,
			);
			path = "Sync States";
			sourceTree = "<group>";
		};
		54B717F3194078B100B798FA /* Sync States */ = {
			isa = PBXGroup;
			children = (
				54177D2919A4DDA60037A220 /* StateBaseTest.h */,
				54177D2A19A4DDF00037A220 /* StateBaseTest.m */,
				54B717F4194078CA00B798FA /* ZMSyncStateTests.m */,
				54B717FE19408BAD00B798FA /* ZMUnauthenticatedStateTests.m */,
				3EDDBBA01A5ACEF400A87E06 /* ZMUnauthenticatedBackgroundStateTests.m */,
				54B7181519409A4600B798FA /* ZMEventProcessingStateTests.m */,
				54F428CC19A5154700036D6D /* ZMSyncStateMachineTests.m */,
				54839E0819F7EC8300762058 /* ZMBackgroundStateTests.m */,
				3EC499951A9246DE003F9E32 /* ZMBackgroundFetchStateTests.m */,
				F9D25DB01C5BB991002D18B3 /* ZMBackgroundTaskStateTests.m */,
				54386A611A248E44001AD795 /* ZMPreBackgroundStateTest.m */,
			);
			path = "Sync States";
			sourceTree = "<group>";
		};
		54BAF1BB19212EBA008042FB /* UserSession */ = {
			isa = PBXGroup;
			children = (
				F9FD798019EE73C500D70FCD /* VersionBlacklist */,
				A9BABE5E19BA1EF300E9E5A3 /* Search */,
				3EC2357F192B617700B72C21 /* ZMUserSession+Internal.h */,
				54BAF1BC19212EBA008042FB /* ZMUserSession.m */,
				549AEA3C1D6365C1003C0BEC /* ZMUserSession+AddressBook.swift */,
				3E4F728219EC0D76002FE184 /* ZMUserSession+Background.m */,
				BF7D39D51E5DA4F30004C7C0 /* ZMUserSession+MessageLikeAction.swift */,
				545F3DBE1AAF68BB00BF817B /* ZMUserSession+Background+Testing.h */,
				54D175251ADE9EC9001AA338 /* ZMUserSession+Authentication.m */,
				09B730891B301F0200A5CCC9 /* ZMUserSession+Proxy.m */,
				F98DD6D01ABB2F7C001D58CF /* ZMUserSession+UserNotificationCategories.h */,
				F98DD6D11ABB2F7C001D58CF /* ZMUserSession+UserNotificationCategories.m */,
				54034F371BB1A6D900F4ED62 /* ZMUserSession+Logs.swift */,
				F9CA51B41B345F39003AA83A /* ZMStoredLocalNotification.h */,
				F9CA51B51B345F39003AA83A /* ZMStoredLocalNotification.m */,
				3E4844BD1A94D74E00EF1E27 /* ZMBackgroundFetch.h */,
				3E05F253192A50CC00F22D80 /* NSError+ZMUserSession.m */,
				3E05F254192A50CC00F22D80 /* NSError+ZMUserSessionInternal.h */,
				16DCAD641B0F9447008C1DD9 /* NSURL+LaunchOptions.h */,
				16DCAD651B0F9447008C1DD9 /* NSURL+LaunchOptions.m */,
				54F7217319A5F0C5009A8AF5 /* ZMAuthenticationStatus.h */,
				165911521DEF38EC007FA847 /* CallStateObserver.swift */,
				54F0A0931B3018D7003386BC /* ProxiedRequestsStatus.swift */,
				5490F8EF1AF00B50004696F4 /* ZMAuthenticationStatus+Testing.h */,
				09E393B21BAAABCC00F3EA1B /* ZMAuthenticationStatus_Internal.h */,
				544A08D31AED8A0500F65877 /* ZMAuthenticationStatus.m */,
				F9ABDF401CECBD8A008461B2 /* ZMAccountStatus.swift */,
				54BFDF671BDA6F9A0034A3DB /* HistorySynchronizationStatus.swift */,
				F9FD16791BDFCDAD00725F5C /* ZMClientRegistrationStatus.h */,
				BF838F031C6A4885001C5BF7 /* ZMCookie.h */,
				BF838F041C6A4885001C5BF7 /* ZMCookie.m */,
				F992985A1BE1404D0058D42F /* ZMClientRegistrationStatus+Internal.h */,
				F9FD167A1BDFCDAD00725F5C /* ZMClientRegistrationStatus.m */,
				54973A351DD48CAB007F8702 /* NSManagedObject+EncryptionContext.swift */,
				F9B171F51C0EF21100E6EEC6 /* ClientUpdateStatus.swift */,
				BF00441A1C737CE9007A6EA4 /* BackgroundAPNSPingBackStatus.swift */,
				F97678F91D76D11400CC075D /* BackgroundAPNSConfirmationStatus.swift */,
				F9B8308B1DEEDC2900FF6FE7 /* SyncStatus.swift */,
				F936DB281C11DF40005E93AE /* ZMClientUpdateNotification.h */,
				F936DB291C11DF40005E93AE /* ZMClientUpdateNotification.m */,
				F936DB2C1C11E4CB005E93AE /* ZMClientUpdateNotification+Internal.h */,
				547E5B571DDB4B800038D936 /* UserProfileUpdateStatus.swift */,
				5478A1401DEC4048006F7268 /* UserProfile.swift */,
				5467F1C31E0AE2EF008C1745 /* KeyValueStore.swift */,
				5467F1C51E0AE421008C1745 /* KeyValueStore+AccessToken.swift */,
				544F8FF21DDCD34600D1AB04 /* UserProfileUpdateNotifications.swift */,
				5490F8FF1AF021EB004696F4 /* ZMUserProfileUpdateStatus.m */,
				54D1751F1ADE8B18001AA338 /* ZMUserSession+Registration.m */,
				546E73E91ADFD9F200AFF9BE /* ZMUserSessionAuthenticationNotification.h */,
				546E73EA1ADFD9F200AFF9BE /* ZMUserSessionAuthenticationNotification.m */,
				546E73EF1ADFDDFE00AFF9BE /* ZMUserSessionRegistrationNotification.h */,
				546E73F01ADFDDFE00AFF9BE /* ZMUserSessionRegistrationNotification.m */,
				54D9331F1AE1653000C0B91C /* ZMCredentials.m */,
				09D7CE621AE94D4200CC5F45 /* ZMCredentials+Internal.h */,
				8795A3D21B2EDE030047A067 /* ZMAVSBridge.h */,
				8795A3D31B2EDE030047A067 /* ZMAVSBridge.m */,
				09CC4ADC1B7D076700201C63 /* ZMEnvironmentsSetup.h */,
				09CC4ADD1B7D076700201C63 /* ZMEnvironmentsSetup.m */,
			);
			path = UserSession;
			sourceTree = "<group>";
		};
		54C2F6751A6FA988003D09D9 /* Notifications */ = {
			isa = PBXGroup;
			children = (
				54C2F67C1A6FA988003D09D9 /* PushNotifications */,
			);
			path = Notifications;
			sourceTree = "<group>";
		};
		54C2F67C1A6FA988003D09D9 /* PushNotifications */ = {
			isa = PBXGroup;
			children = (
				54C2F6801A6FA988003D09D9 /* ZMLocalNotificationDispatcherTest.m */,
				160195601E30C9CF00ACBFAC /* ZMLocalNotificationDispatcherCallingTests.swift */,
				F9E4779D1D21640E003A99AC /* ZMLocalNotificationSetTests.swift */,
				F95373F01C7C6FF500BE6427 /* ZMLocalNotificationForEventTest.h */,
				54C2F6811A6FA988003D09D9 /* ZMLocalNotificationForEventTest.m */,
				F98EDCF61D82EAFD001E65CB /* SessionTrackerTest.swift */,
				F96C8E811D7ECECF004B6D87 /* ZMLocalNotificationForMessageTests.swift */,
				1671F9FE1E2FAF50009F3150 /* ZMLocalNotificationForCallEventTests.swift */,
				F96C8E891D7F6F8C004B6D87 /* ZMLocalNotificationForSystemMessageTests.swift */,
				F93667041D79723100E15420 /* ZMLocalNotificationForEventTests+Reactions.swift */,
				F95373F31C7C70D000BE6427 /* ZMLocalNotificationForEventTest+CallEvents.m */,
				54C2F6821A6FA988003D09D9 /* ZMLocalNotificationForExpiredMessageTest.m */,
				54C2F6831A6FA988003D09D9 /* ZMPushRegistrantTests.m */,
				54C2F6841A6FA988003D09D9 /* ZMSpellOutSmallNumbersFormatterTests.m */,
			);
			path = PushNotifications;
			sourceTree = "<group>";
		};
		54CEC9BB19AB34CE006817BB /* Registration */ = {
			isa = PBXGroup;
			children = (
				549552511D64567C004F21F6 /* AddressBookTests.swift */,
				54DE9BEC1DE75D4900EFFB9C /* RandomHandleGeneratorTests.swift */,
			);
			path = Registration;
			sourceTree = "<group>";
		};
		54F8D6D619AB525400146664 /* Transcoders */ = {
			isa = PBXGroup;
			children = (
				A9AC349319C2F316003C1A5C /* Helper */,
				54224B5F19B0795200666125 /* ZMCallStateRequestStrategy.h */,
				54224B6019B0795200666125 /* ZMCallStateRequestStrategy.m */,
				F9771AD21B6661B400BB04EC /* ZMCallStateLogger.h */,
				F9771AD31B6661B400BB04EC /* ZMCallStateLogger.m */,
				54F8D6DD19AB535700146664 /* ZMConnectionTranscoder.h */,
				54F8D6DE19AB535700146664 /* ZMConnectionTranscoder.m */,
				54BDC60019C2FE4F00B22C03 /* ZMConnectionTranscoder+Internal.h */,
				54294A1F19472D4E007BE3CE /* ZMConversationTranscoder.h */,
				54EBDDEA1966B2B000B23C36 /* ZMConversationTranscoder+Internal.h */,
				54294A2019472D4E007BE3CE /* ZMConversationTranscoder.m */,
				F93A75F11C1F219800252586 /* ConversationStatusStrategy.swift */,
				54F8D6E419AB535700146664 /* ZMMissingUpdateEventsTranscoder.h */,
				5427B34619D17ACE00CC18DC /* ZMMissingUpdateEventsTranscoder+Internal.h */,
				54F8D6E519AB535700146664 /* ZMMissingUpdateEventsTranscoder.m */,
				5427B34D19D195A100CC18DC /* ZMLastUpdateEventIDTranscoder.h */,
				5427B35319D1965A00CC18DC /* ZMLastUpdateEventIDTranscoder+Internal.h */,
				5427B34E19D195A100CC18DC /* ZMLastUpdateEventIDTranscoder.m */,
				54F8D71919AB541400146664 /* ZMRegistrationTranscoder.h */,
				54F8D71A19AB541400146664 /* ZMRegistrationTranscoder.m */,
				0932EA431AE5514100D1BFD1 /* ZMPhoneNumberVerificationTranscoder.h */,
				0932EA441AE5514100D1BFD1 /* ZMPhoneNumberVerificationTranscoder.m */,
				54F8D6E819AB535700146664 /* ZMSelfStrategy.h */,
				F9E3AB511BEA017300C1A6AA /* ZMSelfStrategy+Internal.h */,
				54F8D6E919AB535700146664 /* ZMSelfStrategy.m */,
				54F8D6EC19AB535700146664 /* ZMUserTranscoder.h */,
				54F8D6ED19AB535700146664 /* ZMUserTranscoder.m */,
				54F8D6EE19AB535700146664 /* ZMUserTranscoder+Internal.h */,
				54C11B9E19D1E4A100576A96 /* ZMLoginTranscoder.h */,
				54C11BA819D1E70900576A96 /* ZMLoginTranscoder+Internal.h */,
				54C11B9F19D1E4A100576A96 /* ZMLoginTranscoder.m */,
				09531F131AE960E300B8556A /* ZMLoginCodeRequestTranscoder.h */,
				09531F141AE960E300B8556A /* ZMLoginCodeRequestTranscoder.m */,
			);
			path = Transcoders;
			sourceTree = "<group>";
		};
		54F8D72919AB66CB00146664 /* Transcoders */ = {
			isa = PBXGroup;
			children = (
				A97042E019E2BEC700FE746B /* Helper */,
				54F8D74819AB67B300146664 /* ObjectTranscoderTests.h */,
				54F8D74919AB67B300146664 /* ObjectTranscoderTests.m */,
				F92546891C6287AB00CE2D7C /* ZMCallStateRequestStrategyTests.h */,
				A9FD58B219B4B69900DB7A50 /* ZMCallStateRequestStrategyTests.m */,
				F925468A1C62882500CE2D7C /* ZMCallStateRequestStrategyTests+VideoCalling.m */,
				F9771ADA1B677BAF00BB04EC /* ZMCallStateLoggerTests.m */,
				54F8D72B19AB677300146664 /* ZMConnectionTranscoderTest.m */,
				54F8D72D19AB677300146664 /* ZMConversationTranscoderTests.m */,
				F9DAC54D1C2034E70001F11E /* ConversationStatusStrategyTests.swift */,
				54F8D72F19AB677300146664 /* ZMMissingUpdateEventsTranscoderTests.m */,
				54188DCA19D19DE200DA40E4 /* ZMLastUpdateEventIDTranscoderTests.m */,
				54F8D73019AB677400146664 /* ZMRegistrationTranscoderTests.m */,
				54F8D73119AB677400146664 /* ZMSelfTranscoderTests.m */,
				542DFEE71DDCA4FD000F5B95 /* UserProfileUpdateRequestStrategyTests.swift */,
				54F8D73319AB677400146664 /* ZMUserTranscoderTests.m */,
				54C11BAB19D1EB7500576A96 /* ZMLoginTranscoderTests.m */,
				09531F1A1AE9644800B8556A /* ZMLoginCodeRequestTranscoderTests.m */,
				09D7A8881AE7E591008F190C /* ZMPhoneNumberVerificationTranscoderTests.m */,
			);
			path = Transcoders;
			sourceTree = "<group>";
		};
		54FC8A0E192CD52800D3C016 /* Integration */ = {
			isa = PBXGroup;
			children = (
				54EFF35E1D6D9B3D005DED56 /* InvitationTests.swift */,
				85D85A150524EE3BE658A112 /* IntegrationTestBase.h */,
				85D85FD47DF54EE1F532B5BE /* IntegrationTestBase.m */,
				54ADA7611E3B3CBE00B90C7D /* IntegrationTestBase+Encryption.swift */,
				3E288A6919C859210031CFCE /* NotificationObservers.h */,
				3E288A6A19C859210031CFCE /* NotificationObservers.m */,
				54FC8A0F192CD55000D3C016 /* LoginFlowTests.m */,
				85D85D997334755E841D13EA /* SlowSyncTests.m */,
				545643D41C62C1A800A2129C /* ConversationTestsBase.h */,
				545643D51C62C1A800A2129C /* ConversationTestsBase.m */,
				3E6CD176194F435F00BAE83E /* ConversationsTests.m */,
				BFE53F541D5A2F7000398378 /* DeleteMessagesTests.swift */,
				BFAB67AF1E535B4B00D67C1A /* TextSearchTests.swift */,
				F964700B1D5C720D00A81A92 /* ConversationTests+MessageEditing.m */,
				F9E462D91D7043C60036CFA7 /* ConversationTests+Confirmation.swift */,
				F920F4D51DA3DCF8002B860B /* ConversationTests+Ephemeral.swift */,
				09914E501BD6613600C10BF8 /* ConversationTests+OTR.m */,
				5430FF141CE4A359004ECFFE /* FileTransferTests.m */,
				541918EB195AD9D100A5023D /* SendAndReceiveMessagesTests.m */,
				A9A3CA0E198A9967007F7BDB /* SearchTests.m */,
				54877C9419922C0B0097FB58 /* UserProfileTests.m */,
				5454A69B1AEFA01D0022AFA4 /* EmailRegistrationTests.m */,
				5454A69F1AEFA0A70022AFA4 /* PhoneRegistrationTests.m */,
				3EEA678A199D079600AF7665 /* UserTests.m */,
				54E4DD0D1DE4A9A200FEF192 /* UserHandleTests.swift */,
				5476E3BB19A77C6900E68BAD /* PushChannelTests.m */,
				545F3DBA1AAF64FB00BF817B /* APNSTests.m */,
				5492C6C319ACCCA8008F41E2 /* ConnectionTests.m */,
				F9B20D561C58C7B900F2CDEC /* CallingTests.h */,
				546D700419C70F71005883E9 /* CallingTests.m */,
				F9D32EA81C6D071F0049136A /* CallingTests+PushNotifications.m */,
				F9B20D571C58C8C800F2CDEC /* CallingTests+VideoCalling.m */,
				54A3ACC21A261603008AF8DF /* BackgroundTests.m */,
				3E26BED31A4037370071B4C9 /* IsTypingTests.m */,
				54DFB8EE1B30649000F1C736 /* GiphyTests.m */,
				5422E96E1BD5A4FD005A7C77 /* OTRTests.swift */,
				F9B171F91C0F320200E6EEC6 /* ClientManagementTests.m */,
				CE35B7F61D353CC4007CF3F8 /* LinkPreviewTests.m */,
			);
			path = Integration;
			sourceTree = "<group>";
		};
		85D850FC5E45F9F688A64419 /* Synchronization */ = {
			isa = PBXGroup;
			children = (
				54F8D72919AB66CB00146664 /* Transcoders */,
				54B717F3194078B100B798FA /* Sync States */,
				BF2A9D561D6B5BB000FA7DBC /* Decoding */,
				54A170661B300700001B41A5 /* Strategies */,
				85D85104C6D06FA902E3253C /* ZMSyncStrategyTests.m */,
				85D858D72B109C5D9A85645B /* ZMOperationLoopTests.m */,
				54F7217C19A62225009A8AF5 /* ZMUpdateEventsBufferTests.m */,
				F95ECF501B94BD05009F91BA /* ZMHotFixTests.m */,
				54A227D51D6604A5009414C0 /* SynchronizationMocks.swift */,
			);
			path = Synchronization;
			sourceTree = "<group>";
		};
		85D856D10F3CD0262DCB5730 /* MockDataModel */ = {
			isa = PBXGroup;
			children = (
				85D85BDE1EC2D916896D3132 /* MockEntity.h */,
				85D85AAE7FA09852AB9B0D6A /* MockEntity.m */,
				85D85110893896EBA6E879CE /* MockEntity2.h */,
				85D85C9E7A2AAAE14D4BC2CC /* MockEntity2.m */,
				85D85A3CF8F1D3B0D2532954 /* MockModelObjectContextFactory.h */,
				85D852DA0CD2C94CADB3B6FE /* MockModelObjectContextFactory.m */,
			);
			path = MockDataModel;
			sourceTree = "<group>";
		};
		85D85DBFC1F3A95767DEEA45 /* Synchronization */ = {
			isa = PBXGroup;
			children = (
				54F8D6D619AB525400146664 /* Transcoders */,
				54B717ED19406CBD00B798FA /* Sync States */,
				54A170621B30068B001B41A5 /* Strategies */,
				BF2A9D591D6B639C00FA7DBC /* Decoding */,
				85D85F3EC8565FD102AC0E5B /* ZMOperationLoop.h */,
				F962A8EF19FFD4DC00FD0F80 /* ZMOperationLoop+Private.h */,
				85D8502FFC4412F91D0CC1A4 /* ZMOperationLoop.m */,
				F962A8E819FFC06E00FD0F80 /* ZMOperationLoop+Background.h */,
				F962A8E919FFC06E00FD0F80 /* ZMOperationLoop+Background.m */,
				85D853338EC38D9B021D71BF /* ZMSyncStrategy.h */,
				546BAD5F19F8149B007C4938 /* ZMSyncStrategy+Internal.h */,
				85D859D47B6EBF09E4137658 /* ZMSyncStrategy.m */,
				F96DBEE81DF9A570008FE832 /* ZMSyncStrategy+ManagedObjectChanges.h */,
				F96DBEE91DF9A570008FE832 /* ZMSyncStrategy+ManagedObjectChanges.m */,
				F96DBEEC1DF9A79F008FE832 /* ZMSyncStrategy+EventProcessing.h */,
				F96DBEED1DF9A79F008FE832 /* ZMSyncStrategy+EventProcessing.m */,
				F93C4C711E1E8EA3007E9CEE /* ZMSyncStateManager.h */,
				F93C4C721E1E8EA3007E9CEE /* ZMSyncStateManager.m */,
				1621D2701D770FB1007108C2 /* ZMSyncStateDelegate.h */,
				54177D1F19A4CAE70037A220 /* ZMObjectStrategyDirectory.h */,
				54F7217619A60E88009A8AF5 /* ZMUpdateEventsBuffer.h */,
				54F7217919A611DE009A8AF5 /* ZMUpdateEventsBuffer.m */,
				F95ECF4C1B94A553009F91BA /* ZMHotFix.h */,
				F95ECF4D1B94A553009F91BA /* ZMHotFix.m */,
				54DE26B11BC56E62002B5FBC /* ZMHotFixDirectory.h */,
				54DE26B21BC56E62002B5FBC /* ZMHotFixDirectory.m */,
				F9245BEC1CBF95A8009D1E85 /* ZMHotFixDirectory+Swift.swift */,
				166A8BF81E02C7D500F5EEEA /* ZMHotFix+PendingChanges.swift */,
			);
			path = Synchronization;
			sourceTree = "<group>";
		};
		A926F1E0196C12ED0045BB47 /* Registration */ = {
			isa = PBXGroup;
			children = (
				544D1C271DF95224003B2FC8 /* AddressBookIOS8.swift */,
				54991D591DEDD07E007E282F /* AddressBookIOS9.swift */,
				54991D571DEDCF2B007E282F /* AddressBook.swift */,
				54DE9BEA1DE74FFB00EFFB9C /* RandomHandleGenerator.swift */,
			);
			path = Registration;
			sourceTree = "<group>";
		};
		A957B4B91962FB610060EE03 /* Notifications */ = {
			isa = PBXGroup;
			children = (
				F9B71F3E1CB28449001DB03F /* ZMNotifications+UserSession.m */,
				F9B71F3F1CB28449001DB03F /* ZMNotifications+UserSessionInternal.h */,
				F928651C19F7A3D30097539C /* Push Notifications */,
			);
			path = Notifications;
			sourceTree = "<group>";
		};
		A97042E019E2BEC700FE746B /* Helper */ = {
			isa = PBXGroup;
			children = (
				548214051A025C54001AA4E0 /* ZMSimpleListRequestPaginatorTests.m */,
				F925468C1C63B61000CE2D7C /* MessagingTest+EventFactory.h */,
				F925468D1C63B61000CE2D7C /* MessagingTest+EventFactory.m */,
			);
			path = Helper;
			sourceTree = "<group>";
		};
		A9AC349319C2F316003C1A5C /* Helper */ = {
			isa = PBXGroup;
			children = (
				548213FE1A0253CC001AA4E0 /* ZMSimpleListRequestPaginator.h */,
				548214081A027B66001AA4E0 /* ZMSimpleListRequestPaginator+Internal.h */,
				548213FF1A0253CC001AA4E0 /* ZMSimpleListRequestPaginator.m */,
			);
			path = Helper;
			sourceTree = "<group>";
		};
		A9BABE5E19BA1EF300E9E5A3 /* Search */ = {
			isa = PBXGroup;
			children = (
				A9BABE5F19BA1EF300E9E5A3 /* Internal */,
				A9BABE6019BA1F2300E9E5A3 /* ZMSearchDirectory.m */,
				54EFF35C1D6D6CE9005DED56 /* ZMSearchResult+AddressBook.swift */,
				A9BABE6119BA1F2300E9E5A3 /* ZMSearchDirectory+Internal.h */,
				A9BABE6219BA1F2300E9E5A3 /* ZMSearchUser+UserSession.m */,
				54A1BE3919E69A3400B68A76 /* ZMCommonContactsSearch.h */,
				54A1BE3A19E69A3400B68A76 /* ZMCommonContactsSearch.m */,
				549127DD19E7FAFF005871F5 /* ZMUserIDsForSearchDirectoryTable.h */,
				549127DE19E7FAFF005871F5 /* ZMUserIDsForSearchDirectoryTable.m */,
				16063CEE1BD120180097F62C /* ZMSearchRequest.m */,
				16063CF01BD4F46B0097F62C /* ZMSearchRequest+Internal.h */,
				54257C071DF1C94200107FE7 /* TopConversationsDirectory.swift */,
			);
			path = Search;
			sourceTree = "<group>";
		};
		A9BABE5F19BA1EF300E9E5A3 /* Internal */ = {
			isa = PBXGroup;
			children = (
				A9BABE6C19BA1F2A00E9E5A3 /* ZMSearchResult.m */,
				A9BABE6D19BA1F2A00E9E5A3 /* ZMSearchResult+Internal.h */,
				A9BABE6E19BA1F2A00E9E5A3 /* ZMSearchState.h */,
				54A343461D6B589A004B65EA /* AddressBookSearch.swift */,
				A9BABE7519BA1F5900E9E5A3 /* ZMSearchRequestCodec.h */,
				A9BABE7619BA1F5900E9E5A3 /* ZMSearchRequestCodec.m */,
				A9BABE7B19BA1FE500E9E5A3 /* ZMSearch.h */,
				A9BABE7C19BA1FE500E9E5A3 /* ZMSearch.m */,
			);
			path = Internal;
			sourceTree = "<group>";
		};
		A9EADFFF19DBF20A00FD386C /* Utility */ = {
			isa = PBXGroup;
			children = (
				5430E9231BAA0D9F00395E05 /* ZMessagingLogs.h */,
				874F142C1C16FD9700C15118 /* Device.swift */,
				87508E9F1D08264000162483 /* ZMSound.swift */,
				546392711D79D5210094EC66 /* Application.swift */,
			);
			path = Utility;
			sourceTree = "<group>";
		};
		A9EAE00A19DBF24100FD386C /* Utility */ = {
			isa = PBXGroup;
			children = (
				3E5286BB1AD3DB8A00B1AB1C /* KeySetTests.swift */,
				BF40AC711D096A0E00287E29 /* AnalyticsTests.swift */,
				BF40AC7D1D0990A900287E29 /* ClusterizerTests.swift */,
				543ED0001D79E0EE00A9CDF3 /* ApplicationMock.swift */,
			);
			path = Utility;
			sourceTree = "<group>";
		};
		BF2A9D561D6B5BB000FA7DBC /* Decoding */ = {
			isa = PBXGroup;
			children = (
				BF2A9D541D6B5B9700FA7DBC /* EventDecoderTests.swift */,
				BF2A9D571D6B5BDB00FA7DBC /* StoreUpdateEventTests.swift */,
			);
			name = Decoding;
			sourceTree = "<group>";
		};
		BF2A9D591D6B639C00FA7DBC /* Decoding */ = {
			isa = PBXGroup;
			children = (
				BF2A9D501D6B536E00FA7DBC /* EventDecoder.swift */,
				BF2A9D5A1D6B63DB00FA7DBC /* StoreUpdateEvent.swift */,
				BF2A9D5F1D6C70EA00FA7DBC /* ZMEventModel.xcdatamodeld */,
				54A2C9F21DAFBA3300FFD2A0 /* NSManagedObjectContext+EventDecoder.swift */,
			);
			name = Decoding;
			sourceTree = "<group>";
		};
		BF44A3521C71D60100C6928E /* DB Fixture 1.27 */ = {
			isa = PBXGroup;
			children = (
				BF44A3501C71D5FC00C6928E /* store127.wiredatabase */,
			);
			name = "DB Fixture 1.27";
			sourceTree = "<group>";
		};
		BF72DF101C4D256B002B324F /* DB Fixture 1.25 / 1.26 */ = {
			isa = PBXGroup;
			children = (
				BF8367301C52651900364B37 /* store125.wiredatabase */,
				BF6D5D041C494D730049F712 /* zmessaging125.momd */,
			);
			name = "DB Fixture 1.25 / 1.26";
			sourceTree = "<group>";
		};
		BF72DF111C4D257C002B324F /* DB Fixture 1.24 */ = {
			isa = PBXGroup;
			children = (
				BFCE9A581C4E4C4D00951B3D /* store124.wiredatabase */,
				BF6D5D021C4948830049F712 /* zmessaging124.momd */,
			);
			name = "DB Fixture 1.24";
			sourceTree = "<group>";
		};
		F928651C19F7A3D30097539C /* Push Notifications */ = {
			isa = PBXGroup;
			children = (
				F98EDCDD1D82B924001E65CB /* Helpers */,
				F98EDCC61D82B913001E65CB /* Notification Types */,
				F9B53ED019F7F59F00C82A43 /* ZMLocalNotificationDispatcher.h */,
				548FA98C1A1F48C20082DF32 /* ZMLocalNotificationDispatcher+Testing.h */,
				F9B53ED119F7F59F00C82A43 /* ZMLocalNotificationDispatcher.m */,
				F96C8E791D7DCCE8004B6D87 /* ZMLocalNotificationDispatcher+Messages.swift */,
				1659114E1DEF1F6E007FA847 /* ZMLocalNotificationDispatcher+Calling.swift */,
				3E17FA611A66881900DFA12F /* ZMPushRegistrant.h */,
				3E887BA31ABC51880022797E /* ZMPushKitLogging.m */,
				3EDBFD761A65200F0095E2DD /* ZMPushRegistrant.swift */,
			);
			name = "Push Notifications";
			path = "Push notifications";
			sourceTree = "<group>";
		};
		F929C18D1E433FA70018ADA4 /* Calling V2 */ = {
			isa = PBXGroup;
			children = (
				166A8BFF1E0941DB00F5EEEA /* WireCallCenterV2.swift */,
				F929C18E1E433FFB0018ADA4 /* CallingV2+Notifications.swift */,
			);
			name = "Calling V2";
			sourceTree = "<group>";
		};
		F98EDCC61D82B913001E65CB /* Notification Types */ = {
			isa = PBXGroup;
			children = (
				F98EDCC71D82B913001E65CB /* EventNotifications */,
				F98EDCCC1D82B913001E65CB /* MessageNotifications */,
				F98EDCD01D82B913001E65CB /* ZMLocalNotification+Internal.h */,
				1659114C1DEF1DA3007FA847 /* ZMLocalNotificationForCallState.swift */,
				F98EDCD11D82B913001E65CB /* ZMLocalNotification.h */,
				F98EDCD21D82B913001E65CB /* ZMLocalNotification.m */,
			);
			path = "Notification Types";
			sourceTree = "<group>";
		};
		F98EDCC71D82B913001E65CB /* EventNotifications */ = {
			isa = PBXGroup;
			children = (
				F98EDCC81D82B913001E65CB /* ZMLocalNotificationForCallEvent.swift */,
				F98EDCC91D82B913001E65CB /* ZMLocalNotificationForConnectionEvent.swift */,
				F98EDCCA1D82B913001E65CB /* ZMLocalNotificationForEvent.swift */,
				F98EDCCB1D82B913001E65CB /* ZMLocalNotificationForReactions.swift */,
			);
			path = EventNotifications;
			sourceTree = "<group>";
		};
		F98EDCCC1D82B913001E65CB /* MessageNotifications */ = {
			isa = PBXGroup;
			children = (
				F98EDCCD1D82B913001E65CB /* ZMLocalNotificationContentType.swift */,
				F98EDCCE1D82B913001E65CB /* ZMLocalNotificationForMessage.swift */,
				F98EDCCF1D82B913001E65CB /* ZMLocalNotificationForSystemMessage.swift */,
			);
			path = MessageNotifications;
			sourceTree = "<group>";
		};
		F98EDCDD1D82B924001E65CB /* Helpers */ = {
			isa = PBXGroup;
			children = (
				F98EDCDE1D82B924001E65CB /* SessionTracker.swift */,
				F98EDCDF1D82B924001E65CB /* NotificationSounds.swift */,
				F98EDCE01D82B924001E65CB /* UILocalNotification+StringProcessing.h */,
				F98EDCE11D82B924001E65CB /* UILocalNotification+StringProcessing.m */,
				F98EDCE21D82B924001E65CB /* UILocalNotification+UserInfo.h */,
				F98EDCE31D82B924001E65CB /* UILocalNotification+UserInfo.m */,
				F98EDCE41D82B924001E65CB /* ZMLocalNotificationLocalization+Components.swift */,
				F98EDCE51D82B924001E65CB /* ZMLocalNotificationLocalization.h */,
				F98EDCE61D82B924001E65CB /* ZMLocalNotificationLocalization.m */,
				F98EDCE71D82B924001E65CB /* ZMLocalNotificationSet.swift */,
				F98EDCE81D82B924001E65CB /* ZMSpellOutSmallNumbersFormatter.h */,
				F98EDCE91D82B924001E65CB /* ZMSpellOutSmallNumbersFormatter.m */,
			);
			path = Helpers;
			sourceTree = "<group>";
		};
		F9C9A4F11CAD2A200039E10C /* DB Ficture 1.28 */ = {
			isa = PBXGroup;
			children = (
				F9C9A4ED1CAD290B0039E10C /* store128.wiredatabase */,
			);
			name = "DB Ficture 1.28";
			sourceTree = "<group>";
		};
		F9FD798019EE73C500D70FCD /* VersionBlacklist */ = {
			isa = PBXGroup;
			children = (
				F9FD798519EE742600D70FCD /* ZMBlacklistDownloader.h */,
				54FEAAA81BC7BB9C002DE521 /* ZMBlacklistDownloader+Testing.h */,
				F9FD798619EE742600D70FCD /* ZMBlacklistDownloader.m */,
				F9FD798B19EE9B9A00D70FCD /* ZMBlacklistVerificator.h */,
				540818A51BCA647D00257CA7 /* ZMBlacklistVerificator+Testing.h */,
				F9FD798C19EE9B9A00D70FCD /* ZMBlacklistVerificator.m */,
			);
			name = VersionBlacklist;
			sourceTree = "<group>";
		};
/* End PBXGroup section */

/* Begin PBXHeadersBuildPhase section */
		549815901A43232400A7CE2E /* Headers */ = {
			isa = PBXHeadersBuildPhase;
			buildActionMask = 2147483647;
			files = (
				09E393BB1BAB0BB500F3EA1B /* ZMUserSession+OTR.h in Headers */,
				16C22BA41BF4D5D7007099D9 /* NSError+ZMUserSessionInternal.h in Headers */,
				F9FD167B1BDFCDAD00725F5C /* ZMClientRegistrationStatus.h in Headers */,
				F95706561DE5D7EA0087442C /* ZMSearchDirectory+Internal.h in Headers */,
				F9B71F411CB28449001DB03F /* ZMNotifications+UserSessionInternal.h in Headers */,
				544BA11A1A433DE400D3B852 /* zmessaging.h in Headers */,
				F991CE1E1CB65F08004D8465 /* ZMTypingUsers.h in Headers */,
				16D3FCFE1E3932FD0052A535 /* VoiceChannelV2.h in Headers */,
				1621D2711D770FB1007108C2 /* ZMSyncStateDelegate.h in Headers */,
				F936DB2D1C11E52B005E93AE /* ZMClientUpdateNotification+Internal.h in Headers */,
				F95ECF4E1B94A553009F91BA /* ZMHotFix.h in Headers */,
				16063CED1BD11FC90097F62C /* ZMSearchRequest.h in Headers */,
				8795A3D51B2EDE030047A067 /* ZMAVSBridge.h in Headers */,
				165D3A291E1D43870052E654 /* VoiceChannelV2+Testing.h in Headers */,
				F98EDCF41D82B924001E65CB /* ZMSpellOutSmallNumbersFormatter.h in Headers */,
				F95706551DE5D6D50087442C /* ZMUserIDsForSearchDirectoryTable.h in Headers */,
				094CDBEE1B84D0A1004AD7BF /* ZMBackgroundFetch.h in Headers */,
				F98EDCDA1D82B913001E65CB /* ZMLocalNotification+Internal.h in Headers */,
				54D1751A1ADE8AA2001AA338 /* ZMUserSession+Registration.h in Headers */,
				54D9331E1AE1643A00C0B91C /* ZMCredentials.h in Headers */,
				F96DBEEE1DF9A79F008FE832 /* ZMSyncStrategy+EventProcessing.h in Headers */,
				F9410F661DE4A01F007451FF /* ZMPushToken.h in Headers */,
				165D3A261E1D43870052E654 /* VoiceChannelV2+Internal.h in Headers */,
				16D3FD001E3932FD0052A535 /* VoiceChannelV2+VideoCalling.h in Headers */,
				54D175241ADE9449001AA338 /* ZMUserSession+Authentication.h in Headers */,
				F936DB2A1C11DF40005E93AE /* ZMClientUpdateNotification.h in Headers */,
				F98DD6D31ABB2F7C001D58CF /* ZMUserSession+UserNotificationCategories.h in Headers */,
				5490F8F11AF00B50004696F4 /* ZMAuthenticationStatus+Testing.h in Headers */,
				094CDBED1B84D0A1004AD7BF /* ZMUnauthenticatedBackgroundState.h in Headers */,
				09D7CE641AE94D4200CC5F45 /* ZMCredentials+Internal.h in Headers */,
				F98EDCEC1D82B924001E65CB /* UILocalNotification+StringProcessing.h in Headers */,
				0932EA461AE5514100D1BFD1 /* ZMPhoneNumberVerificationTranscoder.h in Headers */,
				BF838F051C6A4885001C5BF7 /* ZMCookie.h in Headers */,
				16D3FCFF1E3932FD0052A535 /* VoiceChannelV2+CallFlow.h in Headers */,
				F9B71F471CB29600001DB03F /* ZMBareUser+UserSession.h in Headers */,
				3E17FA671A6690AA00DFA12F /* ZMPushRegistrant.h in Headers */,
				54DE26B31BC56E62002B5FBC /* ZMHotFixDirectory.h in Headers */,
				16D3FCE31E37582E0052A535 /* CallingProtocolStrategy.h in Headers */,
				0932EA4D1AE6952A00D1BFD1 /* ZMAuthenticationStatus.h in Headers */,
				09CC4ADE1B7D076700201C63 /* ZMEnvironmentsSetup.h in Headers */,
				5430E9251BAA0D9F00395E05 /* ZMessagingLogs.h in Headers */,
				BF4D9D081C85C65A008B9076 /* ZMLocalNotificationDispatcher.h in Headers */,
				54CB7B861C3BA7890090EB05 /* ZMCallStateLogger.h in Headers */,
				1618B4101DE5FAD4003F015C /* ZMUserSession+Internal.h in Headers */,
				1EB871501BF502A000AF5CE1 /* ZMUserTranscoder.h in Headers */,
				F9F631431DE3534F00416938 /* ZMTyping.h in Headers */,
				F9771ACA1B664D1A00BB04EC /* ZMGSMCallHandler.h in Headers */,
				544BA1231A433DE400D3B852 /* ZMUserSession.h in Headers */,
				16063CF21BD4F46B0097F62C /* ZMSearchRequest+Internal.h in Headers */,
				F93C4C731E1E8EA3007E9CEE /* ZMSyncStateManager.h in Headers */,
				F959F3121C5B6B9E00820A21 /* ZMBackgroundTaskState.h in Headers */,
				87ADCE3B1DA6539F00CC06DC /* ZMCallKitDelegate.h in Headers */,
				546E73EC1ADFD9F200AFF9BE /* ZMUserSessionAuthenticationNotification.h in Headers */,
				546E73F21ADFDDFE00AFF9BE /* ZMUserSessionRegistrationNotification.h in Headers */,
				16DCAD671B0F9447008C1DD9 /* NSURL+LaunchOptions.h in Headers */,
				544BA1241A433DE400D3B852 /* ZMUserSession+Background.h in Headers */,
				09531F161AE960E300B8556A /* ZMLoginCodeRequestTranscoder.h in Headers */,
				F97180531A9E18B5002CEAF8 /* ZMCallFlowRequestStrategy.h in Headers */,
				F992985B1BE143570058D42F /* ZMClientRegistrationStatus+Internal.h in Headers */,
				F98EDCDB1D82B913001E65CB /* ZMLocalNotification.h in Headers */,
				87DC8A0F1C57979B00B7B4F2 /* ZMOnDemandFlowManager.h in Headers */,
				165911591DF18E9A007FA847 /* ZMCallKitDelegate+Internal.h in Headers */,
				544BA1271A433DE400D3B852 /* NSError+ZMUserSession.h in Headers */,
				09BCDB8E1BCE7F000020DCC7 /* ZMAPSMessageDecoder.h in Headers */,
				F9B71F431CB284CC001DB03F /* ZMNotifications+UserSession.h in Headers */,
				F98EDCEE1D82B924001E65CB /* UILocalNotification+UserInfo.h in Headers */,
				540818A61BCA647D00257CA7 /* ZMBlacklistVerificator+Testing.h in Headers */,
				54A3F24F1C08523500FE3A6B /* ZMOperationLoop.h in Headers */,
				544BA12B1A433DE400D3B852 /* ZMSearchDirectory.h in Headers */,
				54FEAAA91BC7BB9C002DE521 /* ZMBlacklistDownloader+Testing.h in Headers */,
				F96DBEEA1DF9A570008FE832 /* ZMSyncStrategy+ManagedObjectChanges.h in Headers */,
				09E393B31BAAABCC00F3EA1B /* ZMAuthenticationStatus_Internal.h in Headers */,
				F9CA51B71B345F39003AA83A /* ZMStoredLocalNotification.h in Headers */,
				544BA1311A433DE400D3B852 /* ZMNetworkState.h in Headers */,
				F98EDCF11D82B924001E65CB /* ZMLocalNotificationLocalization.h in Headers */,
			);
			runOnlyForDeploymentPostprocessing = 0;
		};
/* End PBXHeadersBuildPhase section */

/* Begin PBXNativeTarget section */
		3E186087191A56F6000FE027 /* zmessaging Test Host */ = {
			isa = PBXNativeTarget;
			buildConfigurationList = 3E1860AD191A56F7000FE027 /* Build configuration list for PBXNativeTarget "zmessaging Test Host" */;
			buildPhases = (
				3E186084191A56F6000FE027 /* Sources */,
				3E186085191A56F6000FE027 /* Frameworks */,
				3E186086191A56F6000FE027 /* Resources */,
				5405FF3B1A6005A100CB012B /* Embed Framework */,
				096960A81B6670E5006DF53B /* Copy Carthage Frameworks */,
			);
			buildRules = (
			);
			dependencies = (
			);
			name = "zmessaging Test Host";
			productName = "zmessaging Test Host";
			productReference = 3E186088191A56F6000FE027 /* zmessaging Test Host.app */;
			productType = "com.apple.product-type.application";
		};
		3E1860C2191A649D000FE027 /* zmessaging-iOS-Tests */ = {
			isa = PBXNativeTarget;
			buildConfigurationList = 3E1860D2191A649D000FE027 /* Build configuration list for PBXNativeTarget "zmessaging-iOS-Tests" */;
			buildPhases = (
				3E1860BF191A649D000FE027 /* Sources */,
				3E1860C0191A649D000FE027 /* Frameworks */,
				3E1860C1191A649D000FE027 /* Resources */,
			);
			buildRules = (
			);
			dependencies = (
				54F4DC581A4438AC00FDB6EA /* PBXTargetDependency */,
				3E1860D1191A649D000FE027 /* PBXTargetDependency */,
				A9FF8089195B17B3002CD44B /* PBXTargetDependency */,
			);
			name = "zmessaging-iOS-Tests";
			productName = "zmessaging-iOS-Tests";
			productReference = 3E1860C3191A649D000FE027 /* zmessaging-iOS-Tests.xctest */;
			productType = "com.apple.product-type.bundle.unit-test";
		};
		549815921A43232400A7CE2E /* zmessaging-ios */ = {
			isa = PBXNativeTarget;
			buildConfigurationList = 549815A61A43232500A7CE2E /* Build configuration list for PBXNativeTarget "zmessaging-ios" */;
			buildPhases = (
				5498158E1A43232400A7CE2E /* Sources */,
				5498158F1A43232400A7CE2E /* Frameworks */,
				549815901A43232400A7CE2E /* Headers */,
				549815911A43232400A7CE2E /* Resources */,
			);
			buildRules = (
			);
			dependencies = (
			);
			name = "zmessaging-ios";
			productName = "zmessaging-ios";
			productReference = 549815931A43232400A7CE2E /* zmessaging.framework */;
			productType = "com.apple.product-type.framework";
		};
/* End PBXNativeTarget section */

/* Begin PBXProject section */
		540029AB1918CA8500578793 /* Project object */ = {
			isa = PBXProject;
			attributes = {
				LastSwiftMigration = 0710;
				LastSwiftUpdateCheck = 0700;
				LastUpgradeCheck = 0820;
				ORGANIZATIONNAME = "Zeta Project Gmbh";
				TargetAttributes = {
					3E186087191A56F6000FE027 = {
						LastSwiftMigration = 0800;
						ProvisioningStyle = Manual;
						SystemCapabilities = {
							com.apple.ApplicationGroups.iOS = {
								enabled = 1;
							};
							com.apple.Keychain = {
								enabled = 1;
							};
						};
					};
					3E1860C2191A649D000FE027 = {
						LastSwiftMigration = 0800;
						ProvisioningStyle = Manual;
						TestTargetID = 3E186087191A56F6000FE027;
					};
					549815921A43232400A7CE2E = {
						CreatedOnToolsVersion = 6.2;
						LastSwiftMigration = 0800;
						ProvisioningStyle = Manual;
					};
				};
			};
			buildConfigurationList = 540029AE1918CA8500578793 /* Build configuration list for PBXProject "zmessaging-cocoa" */;
			compatibilityVersion = "Xcode 3.2";
			developmentRegion = English;
			hasScannedForEncodings = 0;
			knownRegions = (
				en,
				Base,
				de,
				"pt-BR",
				es,
				uk,
				ru,
				ja,
				it,
				nl,
				tr,
				fr,
				da,
				ar,
				"zh-Hans",
				sl,
				et,
				fi,
				pl,
			);
			mainGroup = 540029AA1918CA8500578793;
			productRefGroup = 540029B51918CA8500578793 /* Products */;
			projectDirPath = "";
			projectRoot = "";
			targets = (
				549815921A43232400A7CE2E /* zmessaging-ios */,
				3E1860C2191A649D000FE027 /* zmessaging-iOS-Tests */,
				3E186087191A56F6000FE027 /* zmessaging Test Host */,
			);
		};
/* End PBXProject section */

/* Begin PBXResourcesBuildPhase section */
		3E186086191A56F6000FE027 /* Resources */ = {
			isa = PBXResourcesBuildPhase;
			buildActionMask = 2147483647;
			files = (
				872C995B1DB65D0D006A3BDE /* harp.m4a in Resources */,
				872C99591DB659E6006A3BDE /* ringing_from_them_long.caf in Resources */,
			);
			runOnlyForDeploymentPostprocessing = 0;
		};
		3E1860C1191A649D000FE027 /* Resources */ = {
			isa = PBXResourcesBuildPhase;
			buildActionMask = 2147483647;
			files = (
				54764B961C92FDC100BD25E3 /* 1900x1500.jpg in Resources */,
				BF158D2F1CE087D8007C6F8A /* video.mp4 in Resources */,
				54764B9A1C9303D600BD25E3 /* tiny.jpg in Resources */,
				BF6D5D031C4948830049F712 /* zmessaging124.momd in Resources */,
				BF6D5D051C494D730049F712 /* zmessaging125.momd in Resources */,
				AF6415A51C9C180200A535F5 /* ExternalMessageTextFixture.txt in Resources */,
				BF44A3511C71D5FC00C6928E /* store127.wiredatabase in Resources */,
				AF6415A41C9C17FF00A535F5 /* EncryptedBase64EncondedExternalMessageTestFixture.txt in Resources */,
				54764B991C9303D600BD25E3 /* medium.jpg in Resources */,
				BF8367311C52651900364B37 /* store125.wiredatabase in Resources */,
				F9C9A4F01CAD29190039E10C /* store128.wiredatabase in Resources */,
				54764B9C1C930AEB00BD25E3 /* Lorem Ipsum.txt in Resources */,
				BFCE9A5B1C4E4C4D00951B3D /* store124.wiredatabase in Resources */,
				54764BA01C931E9400BD25E3 /* not_animated.gif in Resources */,
				54764B9F1C931E9400BD25E3 /* animated.gif in Resources */,
			);
			runOnlyForDeploymentPostprocessing = 0;
		};
		549815911A43232400A7CE2E /* Resources */ = {
			isa = PBXResourcesBuildPhase;
			buildActionMask = 2147483647;
			files = (
				3E2713211A8A68BF008EE50F /* Push.stringsdict in Resources */,
				F93C4C701E1E8B77007E9CEE /* Cartfile.resolved in Resources */,
				543095951DE76B270065367F /* random2.txt in Resources */,
				3E27131F1A8A68BF008EE50F /* Push.strings in Resources */,
				0994E1D61B8354E400A51721 /* ZMLocalizable.strings in Resources */,
				543095931DE76B170065367F /* random1.txt in Resources */,
			);
			runOnlyForDeploymentPostprocessing = 0;
		};
/* End PBXResourcesBuildPhase section */

/* Begin PBXShellScriptBuildPhase section */
		096960A81B6670E5006DF53B /* Copy Carthage Frameworks */ = {
			isa = PBXShellScriptBuildPhase;
			buildActionMask = 2147483647;
			files = (
			);
			inputPaths = (
				"$(SRCROOT)/Carthage/Build/iOS/zimages.framework",
				"$(SRCROOT)/Carthage/Build/iOS/OCMock.framework",
				"$(SRCROOT)/Carthage/Build/iOS/ZMCSystem.framework",
				"$(SRCROOT)/Carthage/Build/iOS/ZMTesting.framework",
				"$(SRCROOT)/Carthage/Build/iOS/ZMTransport.framework",
				"$(SRCROOT)/Carthage/Build/iOS/ZMCMockTransport.framework",
				"$(SRCROOT)/Carthage/Build/iOS/ZMProtos.framework",
				"$(SRCROOT)/Carthage/Build/iOS/ProtocolBuffers.framework",
				"$(SRCROOT)/Carthage/Build/iOS/Cryptobox.framework",
				"$(SRCROOT)/Carthage/Build/iOS/ZMUtilities.framework",
				"$(SRCROOT)/Carthage/Build/iOS/libPhoneNumberiOS.framework",
				"$(SRCROOT)/Carthage/Build/iOS/PINCache.framework",
				"$(SRCROOT)/Carthage/Build/iOS/ZMCDataModel.framework",
				"$(SRCROOT)/Carthage/Build/iOS/Ono.framework",
				"$(SRCROOT)/Carthage/Build/iOS/ZMCLinkPreview.framework",
				"$(SRCROOT)/Carthage/Build/iOS/WireRequestStrategy.framework",
				"$(SRCROOT)/Carthage/Build/iOS/WireMessageStrategy.framework",
				"$(SRCROOT)/Carthage/Build/iOS/avs.framework",
			);
			name = "Copy Carthage Frameworks";
			outputPaths = (
			);
			runOnlyForDeploymentPostprocessing = 0;
			shellPath = /bin/sh;
			shellScript = "# to run locally, replace with $(BUILT_PRODUCTS_DIR)/zmessaging.framework\n/usr/local/bin/carthage copy-frameworks";
		};
/* End PBXShellScriptBuildPhase section */

/* Begin PBXSourcesBuildPhase section */
		3E186084191A56F6000FE027 /* Sources */ = {
			isa = PBXSourcesBuildPhase;
			buildActionMask = 2147483647;
			files = (
				3E9848BD1A65253000F7B050 /* Hack.swift in Sources */,
				3E1860BB191A5D99000FE027 /* TestHostAppDelegate.m in Sources */,
				3E1860BA191A5D99000FE027 /* TestHost-main.m in Sources */,
			);
			runOnlyForDeploymentPostprocessing = 0;
		};
		3E1860BF191A649D000FE027 /* Sources */ = {
			isa = PBXSourcesBuildPhase;
			buildActionMask = 2147483647;
			files = (
				544BA1361A43401400D3B852 /* ZMCallFlowRequestStrategyTests.m in Sources */,
				54ADA7631E3B3D8E00B90C7D /* IntegrationTestBase+Encryption.swift in Sources */,
				F991CE161CB55512004D8465 /* ZMUser+Testing.m in Sources */,
				F9D1CD141DF6C131002F6E80 /* SyncStatusTests.swift in Sources */,
				3EEA678C199D079600AF7665 /* UserTests.m in Sources */,
				A9E522BF195DD8FA00CFB8E8 /* ConversationsTests.m in Sources */,
				54BABB1E19B7541700E65E74 /* StateBaseTest.m in Sources */,
				546D700619C70F71005883E9 /* CallingTests.m in Sources */,
				09531F1C1AE9644800B8556A /* ZMLoginCodeRequestTranscoderTests.m in Sources */,
				87D003FF1BB5810D00472E06 /* APSSignalingKeyStoreTests.swift in Sources */,
				F9B71FAB1CB2C0FA001DB03F /* ZMCallStateTests+VideoCalling.swift in Sources */,
				542DFEE61DDCA452000F5B95 /* UserProfileUpdateStatusTests.swift in Sources */,
				545434AB19AB6ADA003892D9 /* ZMMissingUpdateEventsTranscoderTests.m in Sources */,
				548BBA1C195071E30041945E /* ZMUserSessionTests.m in Sources */,
				A907771A192E33A500141F13 /* SlowSyncTests.m in Sources */,
				54BFDF6A1BDA87D20034A3DB /* HistorySynchronizationStatusTests.swift in Sources */,
				54A1BE4519E6B79000B68A76 /* ZMCommonContactsSearchTests.m in Sources */,
				F9331C8A1CB41C6000139ECC /* ZMUserTests+UserSession.m in Sources */,
				545434AC19AB6ADA003892D9 /* ZMSelfTranscoderTests.m in Sources */,
				548214071A025C54001AA4E0 /* ZMSimpleListRequestPaginatorTests.m in Sources */,
				3E5286BD1AD3DB8A00B1AB1C /* KeySetTests.swift in Sources */,
				F9771AD11B664D3D00BB04EC /* ZMGSMCallHandlerTest.m in Sources */,
				54A227D61D6604A5009414C0 /* SynchronizationMocks.swift in Sources */,
				54386A631A248E44001AD795 /* ZMPreBackgroundStateTest.m in Sources */,
				54A170691B300717001B41A5 /* ProxiedRequestStrategyTests.swift in Sources */,
				F95706591DE5F6D40087442C /* SearchUserImageStrategyTests.swift in Sources */,
				098CFBBB1B7B9C94000B02B1 /* BaseTestSwiftHelpers.swift in Sources */,
				F9D25DB11C5BB991002D18B3 /* ZMBackgroundTaskStateTests.m in Sources */,
				5447E4631AECDC2E00411FCD /* ZMUserSessionRegistrationTests.m in Sources */,
				543ED0011D79E0EE00A9CDF3 /* ApplicationMock.swift in Sources */,
				F925468B1C62882500CE2D7C /* ZMCallStateRequestStrategyTests+VideoCalling.m in Sources */,
				F976790A1D771B3900CC075D /* BackgroundAPNSConfirmationStatusTests.swift in Sources */,
				F920F4D61DA3DCF8002B860B /* ConversationTests+Ephemeral.swift in Sources */,
				54839E0A19F7EC8300762058 /* ZMBackgroundStateTests.m in Sources */,
				3E05F252192A4FBD00F22D80 /* UserSessionErrorTests.m in Sources */,
				545643D31C62C12E00A2129C /* ConversationTests+OTR.m in Sources */,
				F9B71FAE1CB2C20D001DB03F /* VoiceChannelV2Tests.m in Sources */,
				F9771ADC1B677BAF00BB04EC /* ZMCallStateLoggerTests.m in Sources */,
				545434A719AB6ADA003892D9 /* ZMConnectionTranscoderTest.m in Sources */,
				3E26BEE91A408F590071B4C9 /* ZMTypingUsersTests.m in Sources */,
				54AB428E1DF5C5B400381F2C /* TopConversationsDirectoryTests.swift in Sources */,
				CE99C4A01D378C5D0001D297 /* MockLinkPreviewDetector.m in Sources */,
				F96C8E821D7ECECF004B6D87 /* ZMLocalNotificationForMessageTests.swift in Sources */,
				F9E462DA1D7043C60036CFA7 /* ConversationTests+Confirmation.swift in Sources */,
				CE35B7F71D353CC4007CF3F8 /* LinkPreviewTests.m in Sources */,
				549F61C01E27FDF9005E402F /* SelfContactCardUploadStrategyTests.swift in Sources */,
				549552541D645683004F21F6 /* AddressBookTests.swift in Sources */,
				87DC8A151C57B3D600B7B4F2 /* VoiceChannelV2Tests+VideoCalling.m in Sources */,
				549AEA3F1D636EF3003C0BEC /* AddressBookUploadRequestStrategyTest.swift in Sources */,
				F96C8E8A1D7F6F8C004B6D87 /* ZMLocalNotificationForSystemMessageTests.swift in Sources */,
				F925468E1C63B61000CE2D7C /* MessagingTest+EventFactory.m in Sources */,
				09D7A88A1AE7E591008F190C /* ZMPhoneNumberVerificationTranscoderTests.m in Sources */,
				542DFEE81DDCA4FD000F5B95 /* UserProfileUpdateRequestStrategyTests.swift in Sources */,
				548241F01AB09C1500E0ED07 /* APNSTests.m in Sources */,
				54FC8A11192CD55000D3C016 /* LoginFlowTests.m in Sources */,
				09BA924C1BD55FA5000DC962 /* UserClientRequestStrategyTests.swift in Sources */,
				A9692F8A1986476900849241 /* NSString_NormalizationTests.m in Sources */,
				54880E3D194B5845007271AA /* ZMOperationLoopTests.m in Sources */,
				F9410F631DE44C2E007451FF /* TypingStrategyTests.swift in Sources */,
				F98EDCF81D82EB1D001E65CB /* SessionTrackerTest.swift in Sources */,
				54B717F6194078CA00B798FA /* ZMSyncStateTests.m in Sources */,
				F9B20D581C58C8C800F2CDEC /* CallingTests+VideoCalling.m in Sources */,
				16DCAD6F1B147706008C1DD9 /* NSURL+LaunchOptionsTests.m in Sources */,
				541228451AEE422C00D9ED1C /* ZMAuthenticationStatusTests.m in Sources */,
				BF2A9D551D6B5B9700FA7DBC /* EventDecoderTests.swift in Sources */,
				1671F9FF1E2FAF50009F3150 /* ZMLocalNotificationForCallEventTests.swift in Sources */,
				F9B171FA1C0F320200E6EEC6 /* ClientManagementTests.m in Sources */,
				545F601C1D6C336D00C2C55B /* AddressBookSearchTests.swift in Sources */,
				5476E3BD19A77C6900E68BAD /* PushChannelTests.m in Sources */,
				5474C80C1921309400185A3A /* MessagingTestTests.m in Sources */,
				F99298591BE110490058D42F /* ZMClientRegistrationStatusTests.m in Sources */,
				165D3A431E1E94890052E654 /* CallingInitalisationNotificationTests.swift in Sources */,
				540A0BA51954859E00FB7D61 /* ZMSyncStrategyTests.m in Sources */,
				F9E4779F1D216467003A99AC /* ZMLocalNotificationSetTests.swift in Sources */,
				F9B71F4C1CB2B841001DB03F /* NSManagedObjectContext+TestHelpers.m in Sources */,
				F991CE151CB55512004D8465 /* ZMConversation+Testing.m in Sources */,
				545434A919AB6ADA003892D9 /* ZMConversationTranscoderTests.m in Sources */,
				5454A69D1AEFA01D0022AFA4 /* EmailRegistrationTests.m in Sources */,
				54D785011A37256C00F47798 /* ZMEncodedNSUUIDWithTimestampTests.m in Sources */,
				54C2F6991A6FA988003D09D9 /* ZMLocalNotificationForEventTest.m in Sources */,
				F9ABDF441CECC6C0008461B2 /* ZMAccountStatusTests.swift in Sources */,
				F9D32EA91C6D071F0049136A /* CallingTests+PushNotifications.m in Sources */,
				5447E4681AECDE6500411FCD /* ZMUserSessionTestsBase.m in Sources */,
				54B9D9791AF9202A00F6DDF1 /* ZMUnauthenticatedStateTests.m in Sources */,
				16D3FD021E3A5C0D0052A535 /* ZMConversationVoiceChannelRouterTests.swift in Sources */,
				5492C6C519ACCCA8008F41E2 /* ConnectionTests.m in Sources */,
				3E1858BC1951D6DA005FE78F /* MemoryLeaksObserver.m in Sources */,
				3EDDBBA21A5ACEF400A87E06 /* ZMUnauthenticatedBackgroundStateTests.m in Sources */,
				5422E9701BD5A5D0005A7C77 /* OTRTests.swift in Sources */,
				872C99601DB6722C006A3BDE /* ZMCallKitDelegateTests+Mocking.m in Sources */,
				F93667061D79724200E15420 /* ZMLocalNotificationForEventTests+Reactions.swift in Sources */,
				3E3C00DB1A235F6000D02D21 /* ZMTypingUsersTimeoutTests.m in Sources */,
				54C2F69F1A6FA988003D09D9 /* ZMSpellOutSmallNumbersFormatterTests.m in Sources */,
				541DD5BB19EBBC0600C02EC2 /* ZMUserIDsForSearchDirectoryTableTests.m in Sources */,
				87D4625D1C3D526D00433469 /* DeleteAccountRequestStrategyTests.swift in Sources */,
				3E3C00D21A2358CF00D02D21 /* ZMTypingTests.m in Sources */,
				540B0DF719D1B81300E1573D /* ZMLastUpdateEventIDTranscoderTests.m in Sources */,
				BFB524CE1C7722EC006BCE23 /* BackgroundAPNSPingBackStatusTests.swift in Sources */,
				54EFF35F1D6D9B3D005DED56 /* InvitationTests.swift in Sources */,
				3EC499971A9246DE003F9E32 /* ZMBackgroundFetchStateTests.m in Sources */,
				F991C0AC1CB53A80004D8465 /* ZMCallTimerTests.swift in Sources */,
				BFAB67B01E535B4B00D67C1A /* TextSearchTests.swift in Sources */,
				5430FF151CE4A359004ECFFE /* FileTransferTests.m in Sources */,
				545434AE19AB6ADA003892D9 /* ZMUserTranscoderTests.m in Sources */,
				BF2A9D581D6B5BDB00FA7DBC /* StoreUpdateEventTests.swift in Sources */,
				0920C4DA1B305FF500C55728 /* UserSessionGiphyRequestStateTests.swift in Sources */,
				541918ED195AD9D100A5023D /* SendAndReceiveMessagesTests.m in Sources */,
				3EA1EC6D19BDE4C800AA1384 /* ZMPushTokenTests.m in Sources */,
				54773ABD1DF093AC00B484AF /* ZMSearchDirectoryAddressBookTests.swift in Sources */,
				54DE9BEF1DE760A900EFFB9C /* RandomHandleGeneratorTests.swift in Sources */,
				F9C598AD1A0947B300B1F760 /* ZMBlacklistDownloaderTest.m in Sources */,
				BFE53F551D5A2F7000398378 /* DeleteMessagesTests.swift in Sources */,
				5490F8ED1AEFD2B3004696F4 /* ZMUserSessionAuthenticationTests.m in Sources */,
				093694451BA9633300F36B3A /* UserClientRequestFactoryTests.swift in Sources */,
				5454A6A11AEFA0A70022AFA4 /* PhoneRegistrationTests.m in Sources */,
				F94F6B331E54B9C000D46A29 /* CallingRequestStrategyTests.swift in Sources */,
				545643D61C62C1A800A2129C /* ConversationTestsBase.m in Sources */,
				3E26BED51A4037370071B4C9 /* IsTypingTests.m in Sources */,
				54E4DD0F1DE4A9C500FEF192 /* UserHandleTests.swift in Sources */,
				F9DAC54F1C2035660001F11E /* ConversationStatusStrategyTests.swift in Sources */,
				54F7217E19A62225009A8AF5 /* ZMUpdateEventsBufferTests.m in Sources */,
				541DD5B819EBBC0600C02EC2 /* ZMSearchDirectoryTests.m in Sources */,
				F94E39241E4CE2CA0072D71C /* VoiceChannelStateSnapshotTests.swift in Sources */,
				5474C80A1921309400185A3A /* MessagingTest.m in Sources */,
				872C99531DB525A1006A3BDE /* ZMCallKitDelegateTests.swift in Sources */,
				BF889DC71D0ADE150031F3E6 /* ClusterizerTests.swift in Sources */,
				160195611E30C9CF00ACBFAC /* ZMLocalNotificationDispatcherCallingTests.swift in Sources */,
				A9FD58B419B4B69900DB7A50 /* ZMCallStateRequestStrategyTests.m in Sources */,
				F9B8305F1DEC86E700FF6FE7 /* UserImageStrategyTests.swift in Sources */,
				09B730961B3045E400A5CCC9 /* ProxiedRequestStatusTests.swift in Sources */,
				544913B41B0247700044DE36 /* ZMCredentialsTests.m in Sources */,
				F9B171F81C0F00E700E6EEC6 /* ClientUpdateStatusTests.swift in Sources */,
				3ED972FB1A0A65D800BAFC61 /* ZMBlacklistVerificatorTest.m in Sources */,
				54F428CE19A5154700036D6D /* ZMSyncStateMachineTests.m in Sources */,
				5463C897193F3C74006799DE /* ZMTimingTests.m in Sources */,
				54A3ACC31A261603008AF8DF /* BackgroundTests.m in Sources */,
				F9CA51BE1B3460B2003AA83A /* ZMStoredLocalNotificationTests.m in Sources */,
				BF889DC61D0ADE110031F3E6 /* AnalyticsTests.swift in Sources */,
				54877C9619922C0B0097FB58 /* UserProfileTests.m in Sources */,
				54DFB8F01B30649000F1C736 /* GiphyTests.m in Sources */,
				164B8C211E254AD00060AB26 /* WireCallCenterV3Mock.swift in Sources */,
				54C2F69B1A6FA988003D09D9 /* ZMLocalNotificationForExpiredMessageTest.m in Sources */,
				54B7181719409A4600B798FA /* ZMEventProcessingStateTests.m in Sources */,
				F95ECF511B94BD05009F91BA /* ZMHotFixTests.m in Sources */,
				54C2F6971A6FA988003D09D9 /* ZMLocalNotificationDispatcherTest.m in Sources */,
				F95557021A1CAECD0035F0C8 /* ZMSearchRequestCodecTests.m in Sources */,
				F9410F681DE4BE42007451FF /* PushTokenStrategyTests.swift in Sources */,
				85D85EAFA1CB6E457D14E3B7 /* MockEntity2.m in Sources */,
				09914E531BD6613D00C10BF8 /* ZMDecodedAPSMessageTest.m in Sources */,
				F9F9F5621D75D62100AE6499 /* RequestStrategyTestBase.swift in Sources */,
				16D3FCDD1E323D180052A535 /* WireCallCenterV2Tests.swift in Sources */,
				A9A3CA10198A9967007F7BDB /* SearchTests.m in Sources */,
				F964700C1D5C720D00A81A92 /* ConversationTests+MessageEditing.m in Sources */,
				F95373F41C7C70D000BE6427 /* ZMLocalNotificationForEventTest+CallEvents.m in Sources */,
				85D8522CF8DE246DDD5BD12C /* MockEntity.m in Sources */,
				165D3A421E1E94490052E654 /* VoiceChannelRouterTests.swift in Sources */,
				3E288A6C19C859210031CFCE /* NotificationObservers.m in Sources */,
				54C11BAD19D1EB7500576A96 /* ZMLoginTranscoderTests.m in Sources */,
				16D3FCDF1E365ABC0052A535 /* CallStateObserverTests.swift in Sources */,
				85D85EEDD5DD19FB747ED4A5 /* MockModelObjectContextFactory.m in Sources */,
				545434A219AB6975003892D9 /* ZMRegistrationTranscoderTests.m in Sources */,
				85D85B0D7E5F7D9A55B5E07B /* IntegrationTestBase.m in Sources */,
				545FC3341A5B003A005EEA26 /* ObjectTranscoderTests.m in Sources */,
			);
			runOnlyForDeploymentPostprocessing = 0;
		};
		5498158E1A43232400A7CE2E /* Sources */ = {
			isa = PBXSourcesBuildPhase;
			buildActionMask = 2147483647;
			files = (
				F98EDCD81D82B913001E65CB /* ZMLocalNotificationForMessage.swift in Sources */,
				3EC499941A92463D003F9E32 /* ZMBackgroundFetchState.m in Sources */,
				166A8BF91E02C7D500F5EEEA /* ZMHotFix+PendingChanges.swift in Sources */,
				092083401BA95EE100F82B29 /* UserClientRequestFactory.swift in Sources */,
				F936DB2B1C11DF40005E93AE /* ZMClientUpdateNotification.m in Sources */,
				F9FD167C1BDFCDAD00725F5C /* ZMClientRegistrationStatus.m in Sources */,
				BF2A9D611D6C70EA00FA7DBC /* ZMEventModel.xcdatamodeld in Sources */,
				549815DC1A432BC700A7CE2E /* NSError+ZMUserSession.m in Sources */,
				546E73F41ADFDDFE00AFF9BE /* ZMUserSessionRegistrationNotification.m in Sources */,
				87508EA01D08264000162483 /* ZMSound.swift in Sources */,
				16063CEF1BD120180097F62C /* ZMSearchRequest.m in Sources */,
				544A08D51AED8A0500F65877 /* ZMAuthenticationStatus.m in Sources */,
				F95706541DE5D1CC0087442C /* SearchUserImageStrategy.swift in Sources */,
				BF2A9D5D1D6B63DB00FA7DBC /* StoreUpdateEvent.swift in Sources */,
				F93C4C741E1E8EA3007E9CEE /* ZMSyncStateManager.m in Sources */,
				09C77C531BA6C77000E2163F /* UserClientRequestStrategy.swift in Sources */,
				549816431A432BC800A7CE2E /* ZMBackgroundState.m in Sources */,
				3EDDBBA41A5ACF0400A87E06 /* ZMUnauthenticatedBackgroundState.m in Sources */,
				165D3A251E1D43870052E654 /* VoiceChannelV2.m in Sources */,
				549815CD1A432BC700A7CE2E /* ZMBlacklistDownloader.m in Sources */,
				F96C8E7A1D7DCCE8004B6D87 /* ZMLocalNotificationDispatcher+Messages.swift in Sources */,
				549815CE1A432BC700A7CE2E /* ZMBlacklistVerificator.m in Sources */,
				166A8C001E0941DB00F5EEEA /* WireCallCenterV2.swift in Sources */,
				549816271A432BC800A7CE2E /* ZMCallStateRequestStrategy.m in Sources */,
				F98EDCF51D82B924001E65CB /* ZMSpellOutSmallNumbersFormatter.m in Sources */,
				1618B40F1DE5F0A6003F015C /* VoiceChannelV2+CallActionsInternal.swift in Sources */,
				54B2A08C1DAE71F100BB40B1 /* Clusterizer+VOIP.swift in Sources */,
				54A0A6311BCE9864001A3A4C /* ZMHotFix.m in Sources */,
				F9410F651DE49C13007451FF /* PushTokenStrategy.swift in Sources */,
				54A2C9F31DAFBA3300FFD2A0 /* NSManagedObjectContext+EventDecoder.swift in Sources */,
				54A0A6321BCE9867001A3A4C /* ZMHotFixDirectory.m in Sources */,
				F929C18F1E433FFB0018ADA4 /* CallingV2+Notifications.swift in Sources */,
				54F0A0951B3018D7003386BC /* ProxiedRequestsStatus.swift in Sources */,
				549815D71A432BC700A7CE2E /* ZMCommonContactsSearch.m in Sources */,
				549F61BD1E27F58A005E402F /* SelfContactCardUploadStrategy.swift in Sources */,
				16DCAD691B0F9447008C1DD9 /* NSURL+LaunchOptions.m in Sources */,
				F9F631421DE3524100416938 /* TypingStrategy.swift in Sources */,
				F98EDCEB1D82B924001E65CB /* NotificationSounds.swift in Sources */,
				16D3FCE51E37A8050052A535 /* NSManagedObjectContext+ServerTimeDelta.swift in Sources */,
				54D175211ADE8B18001AA338 /* ZMUserSession+Registration.m in Sources */,
				549816291A432BC800A7CE2E /* ZMConnectionTranscoder.m in Sources */,
				165911531DEF38EC007FA847 /* CallStateObserver.swift in Sources */,
				F9B71F401CB28449001DB03F /* ZMNotifications+UserSession.m in Sources */,
				5498162B1A432BC800A7CE2E /* ZMConversationTranscoder.m in Sources */,
				F98EDCED1D82B924001E65CB /* UILocalNotification+StringProcessing.m in Sources */,
				F93A75F21C1F219800252586 /* ConversationStatusStrategy.swift in Sources */,
				544F8FF31DDCD34600D1AB04 /* UserProfileUpdateNotifications.swift in Sources */,
				F98EDCD41D82B913001E65CB /* ZMLocalNotificationForConnectionEvent.swift in Sources */,
				165D3A231E1D43870052E654 /* VoiceChannelRouter.swift in Sources */,
				54A170651B300696001B41A5 /* ProxiedRequestStrategy.swift in Sources */,
				1659114D1DEF1DA3007FA847 /* ZMLocalNotificationForCallState.swift in Sources */,
				5478A1411DEC4048006F7268 /* UserProfile.swift in Sources */,
				F98EDCD71D82B913001E65CB /* ZMLocalNotificationContentType.swift in Sources */,
				87DC8A101C57979B00B7B4F2 /* ZMOnDemandFlowManager.m in Sources */,
				16F5F16C1E4092C00062F0AE /* NSManagedObjectContext+CTCallCenter.swift in Sources */,
				BF00441B1C737CE9007A6EA4 /* BackgroundAPNSPingBackStatus.swift in Sources */,
				54B2A08D1DAE71F100BB40B1 /* Clusterizer.swift in Sources */,
				09531F181AE960E300B8556A /* ZMLoginCodeRequestTranscoder.m in Sources */,
				F98DD6D51ABB2F7C001D58CF /* ZMUserSession+UserNotificationCategories.m in Sources */,
				09BCDB8F1BCE7F000020DCC7 /* ZMAPSMessageDecoder.m in Sources */,
				5498163B1A432BC800A7CE2E /* ZMEventProcessingState.m in Sources */,
				549816601A432BC800A7CE2E /* ZMCallFlowRequestStrategy.m in Sources */,
				546392721D79D5210094EC66 /* Application.swift in Sources */,
				546E73EE1ADFD9F200AFF9BE /* ZMUserSessionAuthenticationNotification.m in Sources */,
				09CC4ADF1B7D076700201C63 /* ZMEnvironmentsSetup.m in Sources */,
				5498162E1A432BC800A7CE2E /* ZMLastUpdateEventIDTranscoder.m in Sources */,
				549815BE1A432BC700A7CE2E /* ZMLocalNotificationDispatcher.m in Sources */,
				F9CA51B91B345F39003AA83A /* ZMStoredLocalNotification.m in Sources */,
				F9B171F61C0EF21100E6EEC6 /* ClientUpdateStatus.swift in Sources */,
				54D175271ADE9EC9001AA338 /* ZMUserSession+Authentication.m in Sources */,
				549816351A432BC800A7CE2E /* ZMLoginTranscoder.m in Sources */,
				874F142D1C16FD9700C15118 /* Device.swift in Sources */,
				CEF2DE7F1DB778F300451642 /* RequestLoopAnalyticsTracker.swift in Sources */,
				549AEA3D1D6365C1003C0BEC /* ZMUserSession+AddressBook.swift in Sources */,
				F9B71F491CB297ED001DB03F /* ZMUser+UserSession.m in Sources */,
				547E5B5A1DDB67390038D936 /* UserProfileUpdateRequestStrategy.swift in Sources */,
				165D3A211E1D43870052E654 /* VoiceChannelV3.swift in Sources */,
				BF7D39D61E5DA4F30004C7C0 /* ZMUserSession+MessageLikeAction.swift in Sources */,
				F9B8305D1DEC6A2500FF6FE7 /* UserImageStrategy.swift in Sources */,
				5498162D1A432BC800A7CE2E /* ZMMissingUpdateEventsTranscoder.m in Sources */,
				549816461A432BC800A7CE2E /* ZMOperationLoop+Background.m in Sources */,
				549816451A432BC800A7CE2E /* ZMOperationLoop.m in Sources */,
				549816441A432BC800A7CE2E /* ZMPreBackgroundState.m in Sources */,
				549AEA3B1D6340BC003C0BEC /* AddressBookUploadRequestStrategy.swift in Sources */,
				BF7ED2E21DF6BD16003A4397 /* Analytics+HandleSuggestions.swift in Sources */,
				166A8BF31E015F3B00F5EEEA /* WireCallCenterV3Factory.swift in Sources */,
				5498161E1A432BC800A7CE2E /* ZMPushToken.m in Sources */,
				5467F1C41E0AE2EF008C1745 /* KeyValueStore.swift in Sources */,
				F959F3131C5B6B9E00820A21 /* ZMBackgroundTaskState.m in Sources */,
				0932EA481AE5514100D1BFD1 /* ZMPhoneNumberVerificationTranscoder.m in Sources */,
				5467F1C61E0AE421008C1745 /* KeyValueStore+AccessToken.swift in Sources */,
				F98EDCF21D82B924001E65CB /* ZMLocalNotificationLocalization.m in Sources */,
				5498162F1A432BC800A7CE2E /* ZMRegistrationTranscoder.m in Sources */,
				547E5B581DDB4B800038D936 /* UserProfileUpdateStatus.swift in Sources */,
				09B7308D1B301F0200A5CCC9 /* ZMUserSession+Proxy.m in Sources */,
				09E393BE1BAB0C2A00F3EA1B /* ZMUserSession+OTR.m in Sources */,
				879861C81DA7E11E00152584 /* VoiceChannelV2+VideoCalling.m in Sources */,
				5435C5551E13D9A0002D9766 /* NSManagedObjectContext+KeyValueStore.swift in Sources */,
				BF2A9D511D6B536E00FA7DBC /* EventDecoder.swift in Sources */,
				5490F9031AF021EB004696F4 /* ZMUserProfileUpdateStatus.m in Sources */,
				549815D11A432BC700A7CE2E /* ZMSearch.m in Sources */,
				549815D31A432BC700A7CE2E /* ZMSearchDirectory.m in Sources */,
				F97678FA1D76D11400CC075D /* BackgroundAPNSConfirmationStatus.swift in Sources */,
				549815D01A432BC700A7CE2E /* ZMSearchRequestCodec.m in Sources */,
				1659114F1DEF1F6E007FA847 /* ZMLocalNotificationDispatcher+Calling.swift in Sources */,
				549815CF1A432BC700A7CE2E /* ZMSearchResult.m in Sources */,
				16DABFAE1DCF98D3001973E3 /* CallingRequestStrategy.swift in Sources */,
				54DE9BEB1DE74FFB00EFFB9C /* RandomHandleGenerator.swift in Sources */,
				549815D41A432BC700A7CE2E /* ZMSearchUser+UserSession.m in Sources */,
				549816301A432BC800A7CE2E /* ZMSelfStrategy.m in Sources */,
				165911571DF18B37007FA847 /* ZMCallKitDelegate+WireCallCenter.swift in Sources */,
				F9771ACC1B664D1A00BB04EC /* ZMGSMCallHandler.m in Sources */,
				54D933211AE1653000C0B91C /* ZMCredentials.m in Sources */,
				543236431AF90735003A54CE /* ZMUnauthenticatedState.m in Sources */,
				F98EDCD51D82B913001E65CB /* ZMLocalNotificationForEvent.swift in Sources */,
				F991C0A91CB5391C004D8465 /* ZMCallTimer.swift in Sources */,
				549816251A432BC800A7CE2E /* ZMSimpleListRequestPaginator.m in Sources */,
				F9771AD71B6661B400BB04EC /* ZMCallStateLogger.m in Sources */,
				8798607B1C3D48A400218A3E /* DeleteAccountRequestStrategy.swift in Sources */,
				165D3A281E1D43870052E654 /* CallingInitialisationNotification.swift in Sources */,
				54973A361DD48CAB007F8702 /* NSManagedObject+EncryptionContext.swift in Sources */,
				BF838F061C6A4885001C5BF7 /* ZMCookie.m in Sources */,
				F9ABDF411CECBD8A008461B2 /* ZMAccountStatus.swift in Sources */,
				165D3A3D1E1D60520052E654 /* ZMConversation+VoiceChannel.swift in Sources */,
<<<<<<< HEAD
				54B2A08A1DAE71F100BB40B1 /* AnalyticsType.swift in Sources */,
=======
				5498163D1A432BC800A7CE2E /* ZMSlowSyncPhaseOneState.m in Sources */,
>>>>>>> 6f92f8eb
				54EFF35D1D6D6CE9005DED56 /* ZMSearchResult+AddressBook.swift in Sources */,
				165D3A221E1D43870052E654 /* VoiceChannel.swift in Sources */,
				F98EDCD61D82B913001E65CB /* ZMLocalNotificationForReactions.swift in Sources */,
				F96DBEEF1DF9A79F008FE832 /* ZMSyncStrategy+EventProcessing.m in Sources */,
				54991D581DEDCF2B007E282F /* AddressBook.swift in Sources */,
				F96DBEEB1DF9A570008FE832 /* ZMSyncStrategy+ManagedObjectChanges.m in Sources */,
				166A8C021E0D634700F5EEEA /* WireCallCenter.swift in Sources */,
				3EDBFD781A65200F0095E2DD /* ZMPushRegistrant.swift in Sources */,
				F98EDCEF1D82B924001E65CB /* UILocalNotification+UserInfo.m in Sources */,
				F98EDCF01D82B924001E65CB /* ZMLocalNotificationLocalization+Components.swift in Sources */,
				F9245BED1CBF95A8009D1E85 /* ZMHotFixDirectory+Swift.swift in Sources */,
				54991D5A1DEDD07E007E282F /* AddressBookIOS9.swift in Sources */,
				549816391A432BC800A7CE2E /* ZMSyncState.m in Sources */,
				165D3A151E1D3EF30052E654 /* WireCallCenterV3.swift in Sources */,
				54034F381BB1A6D900F4ED62 /* ZMUserSession+Logs.swift in Sources */,
				5498163F1A432BC800A7CE2E /* ZMSyncStateMachine.m in Sources */,
				54B2A0891DAE71F100BB40B1 /* AddressBookTracker.swift in Sources */,
				549816471A432BC800A7CE2E /* ZMSyncStrategy.m in Sources */,
				F98EDCD31D82B913001E65CB /* ZMLocalNotificationForCallEvent.swift in Sources */,
				54B2A08B1DAE71F100BB40B1 /* APNSPerformanceTracker.swift in Sources */,
				5498161B1A432BC800A7CE2E /* ZMTyping.m in Sources */,
				54BFDF681BDA6F9A0034A3DB /* HistorySynchronizationStatus.swift in Sources */,
				5498161D1A432BC800A7CE2E /* ZMTypingUsers.m in Sources */,
				F98EDCF31D82B924001E65CB /* ZMLocalNotificationSet.swift in Sources */,
				5498161C1A432BC800A7CE2E /* ZMTypingUsersTimeout.m in Sources */,
				5498165A1A432BC800A7CE2E /* ZMUpdateEventsBuffer.m in Sources */,
				F9B8308C1DEEDC2900FF6FE7 /* SyncStatus.swift in Sources */,
				F991C0AE1CB548A3004D8465 /* VoiceChannelV2+CallTimer.swift in Sources */,
				8795A3D71B2EDE030047A067 /* ZMAVSBridge.m in Sources */,
				871667FA1BB2AE9C009C6EEA /* APSSignalingKeysStore.swift in Sources */,
				54A343471D6B589A004B65EA /* AddressBookSearch.swift in Sources */,
				549815D81A432BC700A7CE2E /* ZMUserIDsForSearchDirectoryTable.m in Sources */,
				544D1C281DF95224003B2FC8 /* AddressBookIOS8.swift in Sources */,
				F98EDCD91D82B913001E65CB /* ZMLocalNotificationForSystemMessage.swift in Sources */,
				F98EDCEA1D82B924001E65CB /* SessionTracker.swift in Sources */,
				549815DA1A432BC700A7CE2E /* ZMUserSession+Background.m in Sources */,
				3E887BA51ABC51880022797E /* ZMPushKitLogging.m in Sources */,
				549815D91A432BC700A7CE2E /* ZMUserSession.m in Sources */,
				549816321A432BC800A7CE2E /* ZMUserTranscoder.m in Sources */,
				549816611A432BC800A7CE2E /* VoiceChannelV2+CallFlow.m in Sources */,
				87ADCE3C1DA6539F00CC06DC /* ZMCallKitDelegate.m in Sources */,
				54257C081DF1C94200107FE7 /* TopConversationsDirectory.swift in Sources */,
				F98EDCDC1D82B913001E65CB /* ZMLocalNotification.m in Sources */,
			);
			runOnlyForDeploymentPostprocessing = 0;
		};
/* End PBXSourcesBuildPhase section */

/* Begin PBXTargetDependency section */
		3E1860D1191A649D000FE027 /* PBXTargetDependency */ = {
			isa = PBXTargetDependency;
			target = 3E186087191A56F6000FE027 /* zmessaging Test Host */;
			targetProxy = 3E1860D0191A649D000FE027 /* PBXContainerItemProxy */;
		};
		54F4DC581A4438AC00FDB6EA /* PBXTargetDependency */ = {
			isa = PBXTargetDependency;
			target = 549815921A43232400A7CE2E /* zmessaging-ios */;
			targetProxy = 54F4DC571A4438AC00FDB6EA /* PBXContainerItemProxy */;
		};
		A9FF8089195B17B3002CD44B /* PBXTargetDependency */ = {
			isa = PBXTargetDependency;
			target = 3E186087191A56F6000FE027 /* zmessaging Test Host */;
			targetProxy = A9FF8088195B17B3002CD44B /* PBXContainerItemProxy */;
		};
/* End PBXTargetDependency section */

/* Begin PBXVariantGroup section */
		3E27131A1A8A68BF008EE50F /* Push.strings */ = {
			isa = PBXVariantGroup;
			children = (
				F91CA6AC1BECBD3F000EE5C2 /* Base */,
				F91CA6AE1BECBD51000EE5C2 /* de */,
				B40DC79C1D01A61600CEF65C /* pt-BR */,
				B4D37F921D7EEA3F00D0C1BC /* es */,
				B4D37F941D7EEA5100D0C1BC /* uk */,
				B4D37F961D7EEA5B00D0C1BC /* ru */,
				B40964971DAD3D110098667A /* ja */,
				B40964991DAD3D170098667A /* it */,
				B409649B1DAD3D1E0098667A /* nl */,
				B409649D1DAD3D260098667A /* tr */,
				B40CD09F1DB7997E0008DA45 /* fr */,
				B40CD0A11DB799850008DA45 /* da */,
				B422BB981DCCC3F60076EAD5 /* ar */,
				B49AFC271DCCCB3D006B753B /* zh-Hans */,
				B4A124851DDCB58900FD9D66 /* sl */,
				B432ADBF1E02DE9500147768 /* et */,
				B42783671E363D3A00747363 /* fi */,
				B42430E01E55CB6B00D73D1B /* pl */,
			);
			name = Push.strings;
			sourceTree = "<group>";
		};
		3E27131C1A8A68BF008EE50F /* Push.stringsdict */ = {
			isa = PBXVariantGroup;
			children = (
				F91CA6AD1BECBD46000EE5C2 /* Base */,
				F91CA6AF1BECBD51000EE5C2 /* de */,
				B40DC79D1D01A61600CEF65C /* pt-BR */,
				B4D37F931D7EEA3F00D0C1BC /* es */,
				B4D37F951D7EEA5100D0C1BC /* uk */,
				B4D37F971D7EEA5B00D0C1BC /* ru */,
				B40964981DAD3D110098667A /* ja */,
				B409649A1DAD3D170098667A /* it */,
				B409649C1DAD3D1E0098667A /* nl */,
				B409649E1DAD3D260098667A /* tr */,
				B40CD0A01DB7997E0008DA45 /* fr */,
				B40CD0A21DB799850008DA45 /* da */,
				B422BB991DCCC3F60076EAD5 /* ar */,
				B49AFC281DCCCB3D006B753B /* zh-Hans */,
				B4A124861DDCB58A00FD9D66 /* sl */,
				B432ADC01E02DE9500147768 /* et */,
				B42783681E363D3A00747363 /* fi */,
				B42430E11E55CB6B00D73D1B /* pl */,
			);
			name = Push.stringsdict;
			sourceTree = "<group>";
		};
		5423B998191A4A1B0044347D /* InfoPlist.strings */ = {
			isa = PBXVariantGroup;
			children = (
				5423B999191A4A1B0044347D /* en */,
			);
			name = InfoPlist.strings;
			sourceTree = "<group>";
		};
/* End PBXVariantGroup section */

/* Begin XCBuildConfiguration section */
		3E1860AE191A56F7000FE027 /* Debug */ = {
			isa = XCBuildConfiguration;
			baseConfigurationReference = 0994E1DD1B835C4900A51721 /* ios-test-host.xcconfig */;
			buildSettings = {
				ALWAYS_EMBED_SWIFT_STANDARD_LIBRARIES = YES;
				ASSETCATALOG_COMPILER_APPICON_NAME = AppIcon;
				ASSETCATALOG_COMPILER_LAUNCHIMAGE_NAME = LaunchImage;
				CODE_SIGN_ENTITLEMENTS = "zmessaging Test Host.entitlements";
				CODE_SIGN_IDENTITY = "iPhone Developer";
				"CODE_SIGN_IDENTITY[sdk=iphoneos*]" = "iPhone Developer";
				DEVELOPMENT_TEAM = "";
				ENABLE_BITCODE = NO;
				FRAMEWORK_SEARCH_PATHS = (
					"$(inherited)",
					"$(PROJECT_DIR)",
					"$(PROJECT_DIR)/Carthage/Build/iOS",
				);
				GCC_PRECOMPILE_PREFIX_HEADER = YES;
				GCC_PREFIX_HEADER = "Tests/iOS Test Host/Test-Host-Prefix.pch";
				HEADER_SEARCH_PATHS = "$(SDKROOT)/usr/include/libxml2";
				INFOPLIST_FILE = "Tests/iOS Test Host/Test-Host-Info.plist";
				LD_RUNPATH_SEARCH_PATHS = "$(inherited) @executable_path/Frameworks";
				MOMC_NO_INVERSE_RELATIONSHIP_WARNINGS = YES;
				PRODUCT_BUNDLE_IDENTIFIER = "com.wire.${PRODUCT_NAME:rfc1034identifier}";
				PRODUCT_NAME = "$(TARGET_NAME)";
				PROVISIONING_PROFILE = "";
				PROVISIONING_PROFILE_SPECIFIER = "";
				SWIFT_VERSION = 3.0;
				TARGETED_DEVICE_FAMILY = "1,2";
				WRAPPER_EXTENSION = app;
			};
			name = Debug;
		};
		3E1860AF191A56F7000FE027 /* Release */ = {
			isa = XCBuildConfiguration;
			baseConfigurationReference = 0994E1DD1B835C4900A51721 /* ios-test-host.xcconfig */;
			buildSettings = {
				ALWAYS_EMBED_SWIFT_STANDARD_LIBRARIES = YES;
				ASSETCATALOG_COMPILER_APPICON_NAME = AppIcon;
				ASSETCATALOG_COMPILER_LAUNCHIMAGE_NAME = LaunchImage;
				CODE_SIGN_ENTITLEMENTS = "zmessaging Test Host.entitlements";
				CODE_SIGN_IDENTITY = "iPhone Developer";
				"CODE_SIGN_IDENTITY[sdk=iphoneos*]" = "iPhone Developer";
				DEVELOPMENT_TEAM = "";
				ENABLE_BITCODE = NO;
				FRAMEWORK_SEARCH_PATHS = (
					"$(inherited)",
					"$(PROJECT_DIR)",
					"$(PROJECT_DIR)/Carthage/Build/iOS",
				);
				GCC_PRECOMPILE_PREFIX_HEADER = YES;
				GCC_PREFIX_HEADER = "Tests/iOS Test Host/Test-Host-Prefix.pch";
				HEADER_SEARCH_PATHS = "$(SDKROOT)/usr/include/libxml2";
				INFOPLIST_FILE = "Tests/iOS Test Host/Test-Host-Info.plist";
				LD_RUNPATH_SEARCH_PATHS = "$(inherited) @executable_path/Frameworks";
				MOMC_NO_INVERSE_RELATIONSHIP_WARNINGS = YES;
				PRODUCT_BUNDLE_IDENTIFIER = "com.wire.${PRODUCT_NAME:rfc1034identifier}";
				PRODUCT_NAME = "$(TARGET_NAME)";
				PROVISIONING_PROFILE = "";
				SWIFT_VERSION = 3.0;
				TARGETED_DEVICE_FAMILY = "1,2";
				VALIDATE_PRODUCT = YES;
				WRAPPER_EXTENSION = app;
			};
			name = Release;
		};
		3E1860D3191A649D000FE027 /* Debug */ = {
			isa = XCBuildConfiguration;
			baseConfigurationReference = 094CDBEB1B84CFC8004AD7BF /* zmessaging-ios-test-target.xcconfig */;
			buildSettings = {
				ALWAYS_EMBED_SWIFT_STANDARD_LIBRARIES = YES;
				BUNDLE_LOADER = "$(BUILT_PRODUCTS_DIR)/zmessaging Test Host.app/zmessaging Test Host";
				CODE_SIGN_IDENTITY = "iPhone Developer";
				"CODE_SIGN_IDENTITY[sdk=iphoneos*]" = "iPhone Developer";
				DEVELOPMENT_TEAM = "";
				FRAMEWORK_SEARCH_PATHS = (
					"$(inherited)",
					"$(PROJECT_DIR)/Carthage/Build/iOS",
				);
				GCC_PRECOMPILE_PREFIX_HEADER = YES;
				GCC_WARN_ABOUT_MISSING_NEWLINE = NO;
				HEADER_SEARCH_PATHS = (
					"$(inherited)",
					"$(CRYPTO_INCLUDE)",
					"$(SDKROOT)/usr/include/libxml2",
				);
				INFOPLIST_FILE = "$(SRCROOT)/Tests/Resources/Tests-ios-Info.plist";
				MOMC_NO_INVERSE_RELATIONSHIP_WARNINGS = YES;
				OTHER_LDFLAGS = (
					"$(inherited)",
					"-framework",
					XCTest,
				);
				PRODUCT_BUNDLE_IDENTIFIER = "com.wire.zmessaging-Test-Host";
				PRODUCT_NAME = "$(TARGET_NAME)";
				PROVISIONING_PROFILE = "";
				SWIFT_OBJC_BRIDGING_HEADER = "$(SRCROOT)/Tests/Source/Test-Bridging-Header.h";
				SWIFT_VERSION = 3.0;
				TEST_HOST = "$(BUNDLE_LOADER)";
				WRAPPER_EXTENSION = xctest;
			};
			name = Debug;
		};
		3E1860D4191A649D000FE027 /* Release */ = {
			isa = XCBuildConfiguration;
			baseConfigurationReference = 094CDBEB1B84CFC8004AD7BF /* zmessaging-ios-test-target.xcconfig */;
			buildSettings = {
				ALWAYS_EMBED_SWIFT_STANDARD_LIBRARIES = YES;
				BUNDLE_LOADER = "$(BUILT_PRODUCTS_DIR)/zmessaging Test Host.app/zmessaging Test Host";
				CODE_SIGN_IDENTITY = "iPhone Developer";
				"CODE_SIGN_IDENTITY[sdk=iphoneos*]" = "iPhone Developer";
				DEVELOPMENT_TEAM = "";
				FRAMEWORK_SEARCH_PATHS = (
					"$(inherited)",
					"$(PROJECT_DIR)/Carthage/Build/iOS",
				);
				GCC_PRECOMPILE_PREFIX_HEADER = YES;
				GCC_WARN_ABOUT_MISSING_NEWLINE = NO;
				HEADER_SEARCH_PATHS = (
					"$(inherited)",
					"$(CRYPTO_INCLUDE)",
					"$(SDKROOT)/usr/include/libxml2",
				);
				INFOPLIST_FILE = "$(SRCROOT)/Tests/Resources/Tests-ios-Info.plist";
				MOMC_NO_INVERSE_RELATIONSHIP_WARNINGS = YES;
				OTHER_LDFLAGS = (
					"$(inherited)",
					"-framework",
					XCTest,
				);
				PRODUCT_BUNDLE_IDENTIFIER = "com.wire.zmessaging-Test-Host";
				PRODUCT_NAME = "$(TARGET_NAME)";
				PROVISIONING_PROFILE = "";
				SWIFT_OBJC_BRIDGING_HEADER = "$(SRCROOT)/Tests/Source/Test-Bridging-Header.h";
				SWIFT_VERSION = 3.0;
				TEST_HOST = "$(BUNDLE_LOADER)";
				WRAPPER_EXTENSION = xctest;
			};
			name = Release;
		};
		540029DA1918CA8500578793 /* Debug */ = {
			isa = XCBuildConfiguration;
			baseConfigurationReference = 0994E1E31B835C4900A51721 /* project-debug.xcconfig */;
			buildSettings = {
				CLANG_ANALYZER_LOCALIZABILITY_NONLOCALIZED = YES;
				CLANG_WARN_INFINITE_RECURSION = YES;
				CLANG_WARN_SUSPICIOUS_MOVE = YES;
				ENABLE_TESTABILITY = YES;
				GCC_NO_COMMON_BLOCKS = YES;
				GCC_SYMBOLS_PRIVATE_EXTERN = NO;
				ONLY_ACTIVE_ARCH = YES;
			};
			name = Debug;
		};
		540029DB1918CA8500578793 /* Release */ = {
			isa = XCBuildConfiguration;
			baseConfigurationReference = 0994E1E41B835C4900A51721 /* project.xcconfig */;
			buildSettings = {
				CLANG_ANALYZER_LOCALIZABILITY_NONLOCALIZED = YES;
				CLANG_WARN_INFINITE_RECURSION = YES;
				CLANG_WARN_SUSPICIOUS_MOVE = YES;
				GCC_NO_COMMON_BLOCKS = YES;
				SWIFT_OPTIMIZATION_LEVEL = "-Owholemodule";
			};
			name = Release;
		};
		549815A71A43232500A7CE2E /* Debug */ = {
			isa = XCBuildConfiguration;
			baseConfigurationReference = 0994E1EE1B835C4900A51721 /* zmessaging-ios.xcconfig */;
			buildSettings = {
				CODE_SIGN_IDENTITY = "iPhone Developer";
				"CODE_SIGN_IDENTITY[sdk=iphoneos*]" = "iPhone Developer";
				DEVELOPMENT_TEAM = "";
				ENABLE_BITCODE = NO;
				FRAMEWORK_SEARCH_PATHS = (
					"$(inherited)",
					"$(PROJECT_DIR)/Carthage/Build/iOS",
				);
				GCC_PREFIX_HEADER = "$(SRCROOT)/Source/zmessaging-iOS.pch";
				GCC_WARN_ABOUT_MISSING_NEWLINE = NO;
				HEADER_SEARCH_PATHS = (
					"$(inherited)",
					"$(CRYPTO_INCLUDE)",
					"$(SDKROOT)/usr/include/libxml2",
				);
				INFOPLIST_FILE = "$(SRCROOT)/Resources/zmessaging-ios-Info.plist";
				MOMC_NO_INVERSE_RELATIONSHIP_WARNINGS = YES;
				OTHER_LDFLAGS = "$(inherited)";
				PRODUCT_BUNDLE_IDENTIFIER = "com.wire.$(PRODUCT_NAME:rfc1034identifier)";
				SWIFT_INCLUDE_PATHS = "$(SRCROOT)/Source/AVS";
				SWIFT_VERSION = 3.0;
			};
			name = Debug;
		};
		549815A91A43232500A7CE2E /* Release */ = {
			isa = XCBuildConfiguration;
			baseConfigurationReference = 0994E1EE1B835C4900A51721 /* zmessaging-ios.xcconfig */;
			buildSettings = {
				CODE_SIGN_IDENTITY = "iPhone Developer";
				"CODE_SIGN_IDENTITY[sdk=iphoneos*]" = "iPhone Developer";
				DEVELOPMENT_TEAM = "";
				ENABLE_BITCODE = NO;
				FRAMEWORK_SEARCH_PATHS = (
					"$(inherited)",
					"$(PROJECT_DIR)/Carthage/Build/iOS",
				);
				GCC_PREFIX_HEADER = "$(SRCROOT)/Source/zmessaging-iOS.pch";
				GCC_WARN_ABOUT_MISSING_NEWLINE = NO;
				HEADER_SEARCH_PATHS = (
					"$(inherited)",
					"$(CRYPTO_INCLUDE)",
					"$(SDKROOT)/usr/include/libxml2",
				);
				INFOPLIST_FILE = "$(SRCROOT)/Resources/zmessaging-ios-Info.plist";
				MOMC_NO_INVERSE_RELATIONSHIP_WARNINGS = YES;
				OTHER_LDFLAGS = "$(inherited)";
				PRODUCT_BUNDLE_IDENTIFIER = "com.wire.$(PRODUCT_NAME:rfc1034identifier)";
				SWIFT_INCLUDE_PATHS = "$(SRCROOT)/Source/AVS";
				SWIFT_VERSION = 3.0;
			};
			name = Release;
		};
/* End XCBuildConfiguration section */

/* Begin XCConfigurationList section */
		3E1860AD191A56F7000FE027 /* Build configuration list for PBXNativeTarget "zmessaging Test Host" */ = {
			isa = XCConfigurationList;
			buildConfigurations = (
				3E1860AE191A56F7000FE027 /* Debug */,
				3E1860AF191A56F7000FE027 /* Release */,
			);
			defaultConfigurationIsVisible = 0;
			defaultConfigurationName = Release;
		};
		3E1860D2191A649D000FE027 /* Build configuration list for PBXNativeTarget "zmessaging-iOS-Tests" */ = {
			isa = XCConfigurationList;
			buildConfigurations = (
				3E1860D3191A649D000FE027 /* Debug */,
				3E1860D4191A649D000FE027 /* Release */,
			);
			defaultConfigurationIsVisible = 0;
			defaultConfigurationName = Release;
		};
		540029AE1918CA8500578793 /* Build configuration list for PBXProject "zmessaging-cocoa" */ = {
			isa = XCConfigurationList;
			buildConfigurations = (
				540029DA1918CA8500578793 /* Debug */,
				540029DB1918CA8500578793 /* Release */,
			);
			defaultConfigurationIsVisible = 0;
			defaultConfigurationName = Release;
		};
		549815A61A43232500A7CE2E /* Build configuration list for PBXNativeTarget "zmessaging-ios" */ = {
			isa = XCConfigurationList;
			buildConfigurations = (
				549815A71A43232500A7CE2E /* Debug */,
				549815A91A43232500A7CE2E /* Release */,
			);
			defaultConfigurationIsVisible = 0;
			defaultConfigurationName = Release;
		};
/* End XCConfigurationList section */

/* Begin XCVersionGroup section */
		BF2A9D5F1D6C70EA00FA7DBC /* ZMEventModel.xcdatamodeld */ = {
			isa = XCVersionGroup;
			children = (
				BF2A9D601D6C70EA00FA7DBC /* ZMEventModel.xcdatamodel */,
			);
			currentVersion = BF2A9D601D6C70EA00FA7DBC /* ZMEventModel.xcdatamodel */;
			name = ZMEventModel.xcdatamodeld;
			path = Decoding/ZMEventModel.xcdatamodeld;
			sourceTree = "<group>";
			versionGroupType = wrapper.xcdatamodel;
		};
/* End XCVersionGroup section */
	};
	rootObject = 540029AB1918CA8500578793 /* Project object */;
}<|MERGE_RESOLUTION|>--- conflicted
+++ resolved
@@ -2758,11 +2758,6 @@
 				BF838F061C6A4885001C5BF7 /* ZMCookie.m in Sources */,
 				F9ABDF411CECBD8A008461B2 /* ZMAccountStatus.swift in Sources */,
 				165D3A3D1E1D60520052E654 /* ZMConversation+VoiceChannel.swift in Sources */,
-<<<<<<< HEAD
-				54B2A08A1DAE71F100BB40B1 /* AnalyticsType.swift in Sources */,
-=======
-				5498163D1A432BC800A7CE2E /* ZMSlowSyncPhaseOneState.m in Sources */,
->>>>>>> 6f92f8eb
 				54EFF35D1D6D6CE9005DED56 /* ZMSearchResult+AddressBook.swift in Sources */,
 				165D3A221E1D43870052E654 /* VoiceChannel.swift in Sources */,
 				F98EDCD61D82B913001E65CB /* ZMLocalNotificationForReactions.swift in Sources */,
