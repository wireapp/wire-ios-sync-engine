// !$*UTF8*$!
{
	archiveVersion = 1;
	classes = {
	};
	objectVersion = 46;
	objects = {

/* Begin PBXBuildFile section */
		092083401BA95EE100F82B29 /* UserClientRequestFactory.swift in Sources */ = {isa = PBXBuildFile; fileRef = 0920833F1BA95EE100F82B29 /* UserClientRequestFactory.swift */; };
		0920C4DA1B305FF500C55728 /* UserSessionGiphyRequestStateTests.swift in Sources */ = {isa = PBXBuildFile; fileRef = 0920C4D81B305FF500C55728 /* UserSessionGiphyRequestStateTests.swift */; };
		0932EA461AE5514100D1BFD1 /* ZMPhoneNumberVerificationTranscoder.h in Headers */ = {isa = PBXBuildFile; fileRef = 0932EA431AE5514100D1BFD1 /* ZMPhoneNumberVerificationTranscoder.h */; };
		0932EA481AE5514100D1BFD1 /* ZMPhoneNumberVerificationTranscoder.m in Sources */ = {isa = PBXBuildFile; fileRef = 0932EA441AE5514100D1BFD1 /* ZMPhoneNumberVerificationTranscoder.m */; };
		0932EA4D1AE6952A00D1BFD1 /* ZMAuthenticationStatus.h in Headers */ = {isa = PBXBuildFile; fileRef = 54F7217319A5F0C5009A8AF5 /* ZMAuthenticationStatus.h */; settings = {ATTRIBUTES = (Public, ); }; };
		093694451BA9633300F36B3A /* UserClientRequestFactoryTests.swift in Sources */ = {isa = PBXBuildFile; fileRef = 093694441BA9633300F36B3A /* UserClientRequestFactoryTests.swift */; };
		094CDBED1B84D0A1004AD7BF /* ZMUnauthenticatedBackgroundState.h in Headers */ = {isa = PBXBuildFile; fileRef = 3EDDBB9B1A5ACEDE00A87E06 /* ZMUnauthenticatedBackgroundState.h */; };
		094CDBEE1B84D0A1004AD7BF /* ZMBackgroundFetch.h in Headers */ = {isa = PBXBuildFile; fileRef = 3E4844BD1A94D74E00EF1E27 /* ZMBackgroundFetch.h */; };
		09531F161AE960E300B8556A /* ZMLoginCodeRequestTranscoder.h in Headers */ = {isa = PBXBuildFile; fileRef = 09531F131AE960E300B8556A /* ZMLoginCodeRequestTranscoder.h */; };
		09531F181AE960E300B8556A /* ZMLoginCodeRequestTranscoder.m in Sources */ = {isa = PBXBuildFile; fileRef = 09531F141AE960E300B8556A /* ZMLoginCodeRequestTranscoder.m */; };
		09531F1C1AE9644800B8556A /* ZMLoginCodeRequestTranscoderTests.m in Sources */ = {isa = PBXBuildFile; fileRef = 09531F1A1AE9644800B8556A /* ZMLoginCodeRequestTranscoderTests.m */; };
		097E36AA1B7A58570039CC4C /* ZMCSystem.framework in Frameworks */ = {isa = PBXBuildFile; fileRef = 097E36A91B7A58280039CC4C /* ZMCSystem.framework */; };
		098CFBB81B7B9B47000B02B1 /* ZMTesting.framework in Frameworks */ = {isa = PBXBuildFile; fileRef = 098CFBB71B7B9B3F000B02B1 /* ZMTesting.framework */; };
		098CFBB91B7B9B61000B02B1 /* ZMTesting.framework in Frameworks */ = {isa = PBXBuildFile; fileRef = 098CFBB71B7B9B3F000B02B1 /* ZMTesting.framework */; };
		098CFBBB1B7B9C94000B02B1 /* BaseTestSwiftHelpers.swift in Sources */ = {isa = PBXBuildFile; fileRef = 098CFBBA1B7B9C94000B02B1 /* BaseTestSwiftHelpers.swift */; };
		09914E531BD6613D00C10BF8 /* ZMDecodedAPSMessageTest.m in Sources */ = {isa = PBXBuildFile; fileRef = 09914E521BD6613D00C10BF8 /* ZMDecodedAPSMessageTest.m */; };
		0994E1D61B8354E400A51721 /* ZMLocalizable.strings in Resources */ = {isa = PBXBuildFile; fileRef = 3E4CE69219657F0100939CEF /* ZMLocalizable.strings */; };
		09B7308D1B301F0200A5CCC9 /* ZMUserSession+Proxy.m in Sources */ = {isa = PBXBuildFile; fileRef = 09B730891B301F0200A5CCC9 /* ZMUserSession+Proxy.m */; };
		09B730961B3045E400A5CCC9 /* ProxiedRequestStatusTests.swift in Sources */ = {isa = PBXBuildFile; fileRef = 09B730941B3045E400A5CCC9 /* ProxiedRequestStatusTests.swift */; };
		09B978FD1B679F0A00A30B38 /* OCMock.framework in Embed Framework */ = {isa = PBXBuildFile; fileRef = 09B978F31B679B6200A30B38 /* OCMock.framework */; settings = {ATTRIBUTES = (CodeSignOnCopy, RemoveHeadersOnCopy, ); }; };
		09B978FE1B679F4B00A30B38 /* OCMock.framework in Frameworks */ = {isa = PBXBuildFile; fileRef = 09B978F31B679B6200A30B38 /* OCMock.framework */; };
		09B978FF1B679F5D00A30B38 /* OCMock.framework in Frameworks */ = {isa = PBXBuildFile; fileRef = 09B978F31B679B6200A30B38 /* OCMock.framework */; };
		09BA924C1BD55FA5000DC962 /* UserClientRequestStrategyTests.swift in Sources */ = {isa = PBXBuildFile; fileRef = 0920833C1BA84F3100F82B29 /* UserClientRequestStrategyTests.swift */; };
		09BCDB8E1BCE7F000020DCC7 /* ZMAPSMessageDecoder.h in Headers */ = {isa = PBXBuildFile; fileRef = 09BCDB8C1BCE7F000020DCC7 /* ZMAPSMessageDecoder.h */; settings = {ATTRIBUTES = (Public, ); }; };
		09BCDB8F1BCE7F000020DCC7 /* ZMAPSMessageDecoder.m in Sources */ = {isa = PBXBuildFile; fileRef = 09BCDB8D1BCE7F000020DCC7 /* ZMAPSMessageDecoder.m */; };
		09C77C501BA313CB00E2163F /* OtrBaseTest.swift in Sources */ = {isa = PBXBuildFile; fileRef = 09C77C4F1BA313CB00E2163F /* OtrBaseTest.swift */; };
		09C77C531BA6C77000E2163F /* UserClientRequestStrategy.swift in Sources */ = {isa = PBXBuildFile; fileRef = 09C77C521BA6C77000E2163F /* UserClientRequestStrategy.swift */; };
		09CC4AAA1B7C884900201C63 /* libz.dylib in Frameworks */ = {isa = PBXBuildFile; fileRef = 09CC4AA91B7C884900201C63 /* libz.dylib */; };
		09CC4AAC1B7C885100201C63 /* libbz2.dylib in Frameworks */ = {isa = PBXBuildFile; fileRef = 09CC4AAB1B7C885100201C63 /* libbz2.dylib */; };
		09CC4AAE1B7C885800201C63 /* libc++.dylib in Frameworks */ = {isa = PBXBuildFile; fileRef = 09CC4AAD1B7C885800201C63 /* libc++.dylib */; };
		09CC4ABB1B7CCA3200201C63 /* ZMTesting.framework in Embed Framework */ = {isa = PBXBuildFile; fileRef = 098CFBB71B7B9B3F000B02B1 /* ZMTesting.framework */; settings = {ATTRIBUTES = (CodeSignOnCopy, RemoveHeadersOnCopy, ); }; };
		09CC4ADE1B7D076700201C63 /* ZMEnvironmentsSetup.h in Headers */ = {isa = PBXBuildFile; fileRef = 09CC4ADC1B7D076700201C63 /* ZMEnvironmentsSetup.h */; };
		09CC4ADF1B7D076700201C63 /* ZMEnvironmentsSetup.m in Sources */ = {isa = PBXBuildFile; fileRef = 09CC4ADD1B7D076700201C63 /* ZMEnvironmentsSetup.m */; };
		09D7A88A1AE7E591008F190C /* ZMPhoneNumberVerificationTranscoderTests.m in Sources */ = {isa = PBXBuildFile; fileRef = 09D7A8881AE7E591008F190C /* ZMPhoneNumberVerificationTranscoderTests.m */; };
		09D7CE641AE94D4200CC5F45 /* ZMCredentials+Internal.h in Headers */ = {isa = PBXBuildFile; fileRef = 09D7CE621AE94D4200CC5F45 /* ZMCredentials+Internal.h */; };
		09E393B31BAAABCC00F3EA1B /* ZMAuthenticationStatus_Internal.h in Headers */ = {isa = PBXBuildFile; fileRef = 09E393B21BAAABCC00F3EA1B /* ZMAuthenticationStatus_Internal.h */; };
		09E393BB1BAB0BB500F3EA1B /* ZMUserSession+OTR.h in Headers */ = {isa = PBXBuildFile; fileRef = 09E393B91BAB0BB500F3EA1B /* ZMUserSession+OTR.h */; settings = {ATTRIBUTES = (Public, ); }; };
		09E393BE1BAB0C2A00F3EA1B /* ZMUserSession+OTR.m in Sources */ = {isa = PBXBuildFile; fileRef = 09E393BD1BAB0C2A00F3EA1B /* ZMUserSession+OTR.m */; };
		16063CED1BD11FC90097F62C /* ZMSearchRequest.h in Headers */ = {isa = PBXBuildFile; fileRef = 16063CEC1BD11F450097F62C /* ZMSearchRequest.h */; settings = {ATTRIBUTES = (Public, ); }; };
		16063CEF1BD120180097F62C /* ZMSearchRequest.m in Sources */ = {isa = PBXBuildFile; fileRef = 16063CEE1BD120180097F62C /* ZMSearchRequest.m */; };
		16063CF21BD4F46B0097F62C /* ZMSearchRequest+Internal.h in Headers */ = {isa = PBXBuildFile; fileRef = 16063CF01BD4F46B0097F62C /* ZMSearchRequest+Internal.h */; };
<<<<<<< HEAD
		1621D2711D770FB1007108C2 /* ZMSyncStateDelegate.h in Headers */ = {isa = PBXBuildFile; fileRef = 1621D2701D770FB1007108C2 /* ZMSyncStateDelegate.h */; settings = {ATTRIBUTES = (Public, ); }; };
		1635C6B71BA9CB4A006857A8 /* ZMSuggestionResult.h in Headers */ = {isa = PBXBuildFile; fileRef = 1635C6B51BA9CB4A006857A8 /* ZMSuggestionResult.h */; };
		1635C6B81BA9CB4A006857A8 /* ZMSuggestionResult.m in Sources */ = {isa = PBXBuildFile; fileRef = 1635C6B61BA9CB4A006857A8 /* ZMSuggestionResult.m */; };
=======
		1621D2711D770FB1007108C2 /* ZMSyncStateDelegate.h in Headers */ = {isa = PBXBuildFile; fileRef = 1621D2701D770FB1007108C2 /* ZMSyncStateDelegate.h */; };
>>>>>>> 0465d47d
		169AED7E1C8F1C2000E5F17E /* libavsobjcstub.a in Frameworks */ = {isa = PBXBuildFile; fileRef = 169AED721C8F09A700E5F17E /* libavsobjcstub.a */; };
		16C22BA41BF4D5D7007099D9 /* NSError+ZMUserSessionInternal.h in Headers */ = {isa = PBXBuildFile; fileRef = 3E05F254192A50CC00F22D80 /* NSError+ZMUserSessionInternal.h */; settings = {ATTRIBUTES = (Public, ); }; };
		16DCAD671B0F9447008C1DD9 /* NSURL+LaunchOptions.h in Headers */ = {isa = PBXBuildFile; fileRef = 16DCAD641B0F9447008C1DD9 /* NSURL+LaunchOptions.h */; };
		16DCAD691B0F9447008C1DD9 /* NSURL+LaunchOptions.m in Sources */ = {isa = PBXBuildFile; fileRef = 16DCAD651B0F9447008C1DD9 /* NSURL+LaunchOptions.m */; };
		16DCAD6F1B147706008C1DD9 /* NSURL+LaunchOptionsTests.m in Sources */ = {isa = PBXBuildFile; fileRef = 16DCAD6D1B1476FE008C1DD9 /* NSURL+LaunchOptionsTests.m */; };
		1E16CE841BF4BC1800336616 /* ZMProtos.framework in Frameworks */ = {isa = PBXBuildFile; fileRef = 1E16CE831BF4BC1800336616 /* ZMProtos.framework */; };
		1E16CE871BF4BC5F00336616 /* ProtocolBuffers.framework in Frameworks */ = {isa = PBXBuildFile; fileRef = 1E16CE861BF4BC5F00336616 /* ProtocolBuffers.framework */; };
		1E16CE881BF4BC5F00336616 /* ProtocolBuffers.framework in Frameworks */ = {isa = PBXBuildFile; fileRef = 1E16CE861BF4BC5F00336616 /* ProtocolBuffers.framework */; };
		1EB871501BF502A000AF5CE1 /* ZMUserTranscoder.h in Headers */ = {isa = PBXBuildFile; fileRef = 54F8D6EC19AB535700146664 /* ZMUserTranscoder.h */; settings = {ATTRIBUTES = (Public, ); }; };
		3E05F252192A4FBD00F22D80 /* UserSessionErrorTests.m in Sources */ = {isa = PBXBuildFile; fileRef = 3E05F250192A4FBD00F22D80 /* UserSessionErrorTests.m */; };
		3E08B5631A67EDF800F23B9E /* zmessaging.framework in Embed Framework */ = {isa = PBXBuildFile; fileRef = 549815931A43232400A7CE2E /* zmessaging.framework */; settings = {ATTRIBUTES = (CodeSignOnCopy, RemoveHeadersOnCopy, ); }; };
		3E17FA671A6690AA00DFA12F /* ZMPushRegistrant.h in Headers */ = {isa = PBXBuildFile; fileRef = 3E17FA611A66881900DFA12F /* ZMPushRegistrant.h */; settings = {ATTRIBUTES = (Public, ); }; };
		3E1858BC1951D6DA005FE78F /* MemoryLeaksObserver.m in Sources */ = {isa = PBXBuildFile; fileRef = 3E1858B31951D69B005FE78F /* MemoryLeaksObserver.m */; };
		3E1860BA191A5D99000FE027 /* TestHost-main.m in Sources */ = {isa = PBXBuildFile; fileRef = 3E1860B6191A5D99000FE027 /* TestHost-main.m */; };
		3E1860BB191A5D99000FE027 /* TestHostAppDelegate.m in Sources */ = {isa = PBXBuildFile; fileRef = 3E1860B8191A5D99000FE027 /* TestHostAppDelegate.m */; };
		3E26BED51A4037370071B4C9 /* IsTypingTests.m in Sources */ = {isa = PBXBuildFile; fileRef = 3E26BED31A4037370071B4C9 /* IsTypingTests.m */; };
		3E26BEE91A408F590071B4C9 /* ZMTypingUsersTests.m in Sources */ = {isa = PBXBuildFile; fileRef = 3E26BEE71A408F590071B4C9 /* ZMTypingUsersTests.m */; };
		3E27131F1A8A68BF008EE50F /* Push.strings in Resources */ = {isa = PBXBuildFile; fileRef = 3E27131A1A8A68BF008EE50F /* Push.strings */; };
		3E2713211A8A68BF008EE50F /* Push.stringsdict in Resources */ = {isa = PBXBuildFile; fileRef = 3E27131C1A8A68BF008EE50F /* Push.stringsdict */; };
		3E288A6C19C859210031CFCE /* NotificationObservers.m in Sources */ = {isa = PBXBuildFile; fileRef = 3E288A6A19C859210031CFCE /* NotificationObservers.m */; };
		3E3C00D21A2358CF00D02D21 /* ZMTypingTests.m in Sources */ = {isa = PBXBuildFile; fileRef = 3E3C00D01A2358CF00D02D21 /* ZMTypingTests.m */; };
		3E3C00DB1A235F6000D02D21 /* ZMTypingUsersTimeoutTests.m in Sources */ = {isa = PBXBuildFile; fileRef = 3E3C00D91A235F6000D02D21 /* ZMTypingUsersTimeoutTests.m */; };
		3E5286BD1AD3DB8A00B1AB1C /* KeySetTests.swift in Sources */ = {isa = PBXBuildFile; fileRef = 3E5286BB1AD3DB8A00B1AB1C /* KeySetTests.swift */; };
		3E887BA51ABC51880022797E /* ZMPushKitLogging.m in Sources */ = {isa = PBXBuildFile; fileRef = 3E887BA31ABC51880022797E /* ZMPushKitLogging.m */; };
		3E9848BD1A65253000F7B050 /* Hack.swift in Sources */ = {isa = PBXBuildFile; fileRef = 3E9848BC1A65253000F7B050 /* Hack.swift */; };
		3EA1EC6D19BDE4C800AA1384 /* ZMPushTokenTests.m in Sources */ = {isa = PBXBuildFile; fileRef = 3EA1EC6B19BDE4C800AA1384 /* ZMPushTokenTests.m */; };
		3EC499941A92463D003F9E32 /* ZMBackgroundFetchState.m in Sources */ = {isa = PBXBuildFile; fileRef = 3EC499901A92463D003F9E32 /* ZMBackgroundFetchState.m */; };
		3EC499971A9246DE003F9E32 /* ZMBackgroundFetchStateTests.m in Sources */ = {isa = PBXBuildFile; fileRef = 3EC499951A9246DE003F9E32 /* ZMBackgroundFetchStateTests.m */; };
		3ED972FB1A0A65D800BAFC61 /* ZMBlacklistVerificatorTest.m in Sources */ = {isa = PBXBuildFile; fileRef = F9F11A061A0A630900F1DCEE /* ZMBlacklistVerificatorTest.m */; };
		3EDBFD781A65200F0095E2DD /* ZMPushRegistrant.swift in Sources */ = {isa = PBXBuildFile; fileRef = 3EDBFD761A65200F0095E2DD /* ZMPushRegistrant.swift */; };
		3EDDBBA21A5ACEF400A87E06 /* ZMUnauthenticatedBackgroundStateTests.m in Sources */ = {isa = PBXBuildFile; fileRef = 3EDDBBA01A5ACEF400A87E06 /* ZMUnauthenticatedBackgroundStateTests.m */; };
		3EDDBBA41A5ACF0400A87E06 /* ZMUnauthenticatedBackgroundState.m in Sources */ = {isa = PBXBuildFile; fileRef = 3EDDBB9C1A5ACEDE00A87E06 /* ZMUnauthenticatedBackgroundState.m */; };
		3EEA678C199D079600AF7665 /* UserTests.m in Sources */ = {isa = PBXBuildFile; fileRef = 3EEA678A199D079600AF7665 /* UserTests.m */; };
		54034F381BB1A6D900F4ED62 /* ZMUserSession+Logs.swift in Sources */ = {isa = PBXBuildFile; fileRef = 54034F371BB1A6D900F4ED62 /* ZMUserSession+Logs.swift */; };
		540818A61BCA647D00257CA7 /* ZMBlacklistVerificator+Testing.h in Headers */ = {isa = PBXBuildFile; fileRef = 540818A51BCA647D00257CA7 /* ZMBlacklistVerificator+Testing.h */; };
		540A0BA51954859E00FB7D61 /* ZMSyncStrategyTests.m in Sources */ = {isa = PBXBuildFile; fileRef = 85D85104C6D06FA902E3253C /* ZMSyncStrategyTests.m */; };
		540B0DF719D1B81300E1573D /* ZMLastUpdateEventIDTranscoderTests.m in Sources */ = {isa = PBXBuildFile; fileRef = 54188DCA19D19DE200DA40E4 /* ZMLastUpdateEventIDTranscoderTests.m */; };
		541228451AEE422C00D9ED1C /* ZMAuthenticationStatusTests.m in Sources */ = {isa = PBXBuildFile; fileRef = 541228431AEE422C00D9ED1C /* ZMAuthenticationStatusTests.m */; };
		541918ED195AD9D100A5023D /* SendAndReceiveMessagesTests.m in Sources */ = {isa = PBXBuildFile; fileRef = 541918EB195AD9D100A5023D /* SendAndReceiveMessagesTests.m */; };
		541DD5B819EBBC0600C02EC2 /* ZMSearchDirectoryTests.m in Sources */ = {isa = PBXBuildFile; fileRef = 541DD5AC19EBBBFD00C02EC2 /* ZMSearchDirectoryTests.m */; };
		541DD5BB19EBBC0600C02EC2 /* ZMUserIDsForSearchDirectoryTableTests.m in Sources */ = {isa = PBXBuildFile; fileRef = 541DD5AF19EBBBFD00C02EC2 /* ZMUserIDsForSearchDirectoryTableTests.m */; };
		5422E9701BD5A5D0005A7C77 /* OTRTests.swift in Sources */ = {isa = PBXBuildFile; fileRef = 5422E96E1BD5A4FD005A7C77 /* OTRTests.swift */; };
<<<<<<< HEAD
=======
		54257C081DF1C94200107FE7 /* TopConversationsDirectory.swift in Sources */ = {isa = PBXBuildFile; fileRef = 54257C071DF1C94200107FE7 /* TopConversationsDirectory.swift */; };
		542DA04719B71C86008BDB92 /* ZMSlowSyncPhaseOneStateTests.m in Sources */ = {isa = PBXBuildFile; fileRef = 54B718181940A18000B798FA /* ZMSlowSyncPhaseOneStateTests.m */; };
>>>>>>> 0465d47d
		542DFEE61DDCA452000F5B95 /* UserProfileUpdateStatusTests.swift in Sources */ = {isa = PBXBuildFile; fileRef = 542DFEE51DDCA452000F5B95 /* UserProfileUpdateStatusTests.swift */; };
		542DFEE81DDCA4FD000F5B95 /* UserProfileUpdateRequestStrategyTests.swift in Sources */ = {isa = PBXBuildFile; fileRef = 542DFEE71DDCA4FD000F5B95 /* UserProfileUpdateRequestStrategyTests.swift */; };
		543095931DE76B170065367F /* random1.txt in Resources */ = {isa = PBXBuildFile; fileRef = 543095921DE76B170065367F /* random1.txt */; };
		543095951DE76B270065367F /* random2.txt in Resources */ = {isa = PBXBuildFile; fileRef = 543095941DE76B270065367F /* random2.txt */; };
		5430E9251BAA0D9F00395E05 /* ZMessagingLogs.h in Headers */ = {isa = PBXBuildFile; fileRef = 5430E9231BAA0D9F00395E05 /* ZMessagingLogs.h */; };
		5430FF151CE4A359004ECFFE /* FileTransferTests.m in Sources */ = {isa = PBXBuildFile; fileRef = 5430FF141CE4A359004ECFFE /* FileTransferTests.m */; };
		543236431AF90735003A54CE /* ZMUnauthenticatedState.m in Sources */ = {isa = PBXBuildFile; fileRef = 54B717FA19408B6900B798FA /* ZMUnauthenticatedState.m */; };
		54386A631A248E44001AD795 /* ZMPreBackgroundStateTest.m in Sources */ = {isa = PBXBuildFile; fileRef = 54386A611A248E44001AD795 /* ZMPreBackgroundStateTest.m */; };
		543BC3381DF57C8E00C5C353 /* TopConversationsRequestStrategy.swift in Sources */ = {isa = PBXBuildFile; fileRef = 543BC3371DF57C8E00C5C353 /* TopConversationsRequestStrategy.swift */; };
		543BC33B1DF59A7C00C5C353 /* TopConversationsRequestStrategyTests.swift in Sources */ = {isa = PBXBuildFile; fileRef = 543BC3391DF59A7900C5C353 /* TopConversationsRequestStrategyTests.swift */; };
		543ED0011D79E0EE00A9CDF3 /* ApplicationMock.swift in Sources */ = {isa = PBXBuildFile; fileRef = 543ED0001D79E0EE00A9CDF3 /* ApplicationMock.swift */; };
		5447E4631AECDC2E00411FCD /* ZMUserSessionRegistrationTests.m in Sources */ = {isa = PBXBuildFile; fileRef = 5447E4611AECDC2E00411FCD /* ZMUserSessionRegistrationTests.m */; };
		5447E4681AECDE6500411FCD /* ZMUserSessionTestsBase.m in Sources */ = {isa = PBXBuildFile; fileRef = 5447E4661AECDE6500411FCD /* ZMUserSessionTestsBase.m */; };
		544913B41B0247700044DE36 /* ZMCredentialsTests.m in Sources */ = {isa = PBXBuildFile; fileRef = 544913B21B0247700044DE36 /* ZMCredentialsTests.m */; };
		544A08D51AED8A0500F65877 /* ZMAuthenticationStatus.m in Sources */ = {isa = PBXBuildFile; fileRef = 544A08D31AED8A0500F65877 /* ZMAuthenticationStatus.m */; };
		544BA11A1A433DE400D3B852 /* zmessaging.h in Headers */ = {isa = PBXBuildFile; fileRef = 542049EF196AB84B000D8A94 /* zmessaging.h */; settings = {ATTRIBUTES = (Public, ); }; };
		544BA1231A433DE400D3B852 /* ZMUserSession.h in Headers */ = {isa = PBXBuildFile; fileRef = 54BAF1B119212E51008042FB /* ZMUserSession.h */; settings = {ATTRIBUTES = (Public, ); }; };
		544BA1241A433DE400D3B852 /* ZMUserSession+Background.h in Headers */ = {isa = PBXBuildFile; fileRef = 3E4F727C19EC0868002FE184 /* ZMUserSession+Background.h */; settings = {ATTRIBUTES = (Public, ); }; };
		544BA1271A433DE400D3B852 /* NSError+ZMUserSession.h in Headers */ = {isa = PBXBuildFile; fileRef = 3E05F247192A4F8900F22D80 /* NSError+ZMUserSession.h */; settings = {ATTRIBUTES = (Public, ); }; };
		544BA12B1A433DE400D3B852 /* ZMSearchDirectory.h in Headers */ = {isa = PBXBuildFile; fileRef = 54BE367A196C10CB00D15ECF /* ZMSearchDirectory.h */; settings = {ATTRIBUTES = (Public, ); }; };
		544BA1311A433DE400D3B852 /* ZMNetworkState.h in Headers */ = {isa = PBXBuildFile; fileRef = 546D45FD19E29D92004C478D /* ZMNetworkState.h */; settings = {ATTRIBUTES = (Public, ); }; };
		544BA1361A43401400D3B852 /* ZMFlowSyncTests.m in Sources */ = {isa = PBXBuildFile; fileRef = 3EAD6A10199BBEE200D519DB /* ZMFlowSyncTests.m */; };
		544BA1571A43424F00D3B852 /* zmessaging.framework in Frameworks */ = {isa = PBXBuildFile; fileRef = 549815931A43232400A7CE2E /* zmessaging.framework */; };
		544D1C281DF95224003B2FC8 /* AddressBookIOS8.swift in Sources */ = {isa = PBXBuildFile; fileRef = 544D1C271DF95224003B2FC8 /* AddressBookIOS8.swift */; };
		544F8FF31DDCD34600D1AB04 /* UserProfileUpdateNotifications.swift in Sources */ = {isa = PBXBuildFile; fileRef = 544F8FF21DDCD34600D1AB04 /* UserProfileUpdateNotifications.swift */; };
		545434A219AB6975003892D9 /* ZMRegistrationTranscoderTests.m in Sources */ = {isa = PBXBuildFile; fileRef = 54F8D73019AB677400146664 /* ZMRegistrationTranscoderTests.m */; };
		545434A719AB6ADA003892D9 /* ZMConnectionTranscoderTest.m in Sources */ = {isa = PBXBuildFile; fileRef = 54F8D72B19AB677300146664 /* ZMConnectionTranscoderTest.m */; };
		545434A919AB6ADA003892D9 /* ZMConversationTranscoderTests.m in Sources */ = {isa = PBXBuildFile; fileRef = 54F8D72D19AB677300146664 /* ZMConversationTranscoderTests.m */; };
		545434AB19AB6ADA003892D9 /* ZMMissingUpdateEventsTranscoderTests.m in Sources */ = {isa = PBXBuildFile; fileRef = 54F8D72F19AB677300146664 /* ZMMissingUpdateEventsTranscoderTests.m */; };
		545434AC19AB6ADA003892D9 /* ZMSelfTranscoderTests.m in Sources */ = {isa = PBXBuildFile; fileRef = 54F8D73119AB677400146664 /* ZMSelfTranscoderTests.m */; };
		545434AE19AB6ADA003892D9 /* ZMUserTranscoderTests.m in Sources */ = {isa = PBXBuildFile; fileRef = 54F8D73319AB677400146664 /* ZMUserTranscoderTests.m */; };
		5454A69D1AEFA01D0022AFA4 /* EmailRegistrationTests.m in Sources */ = {isa = PBXBuildFile; fileRef = 5454A69B1AEFA01D0022AFA4 /* EmailRegistrationTests.m */; };
		5454A6A11AEFA0A70022AFA4 /* PhoneRegistrationTests.m in Sources */ = {isa = PBXBuildFile; fileRef = 5454A69F1AEFA0A70022AFA4 /* PhoneRegistrationTests.m */; };
		545643D31C62C12E00A2129C /* ConversationTests+OTR.m in Sources */ = {isa = PBXBuildFile; fileRef = 09914E501BD6613600C10BF8 /* ConversationTests+OTR.m */; };
		545643D61C62C1A800A2129C /* ConversationTestsBase.m in Sources */ = {isa = PBXBuildFile; fileRef = 545643D51C62C1A800A2129C /* ConversationTestsBase.m */; };
		545F601C1D6C336D00C2C55B /* AddressBookSearchTests.swift in Sources */ = {isa = PBXBuildFile; fileRef = 545F601B1D6C336D00C2C55B /* AddressBookSearchTests.swift */; };
		545FC3341A5B003A005EEA26 /* ObjectTranscoderTests.m in Sources */ = {isa = PBXBuildFile; fileRef = 54F8D74919AB67B300146664 /* ObjectTranscoderTests.m */; };
		546392721D79D5210094EC66 /* Application.swift in Sources */ = {isa = PBXBuildFile; fileRef = 546392711D79D5210094EC66 /* Application.swift */; };
		5463C897193F3C74006799DE /* ZMTimingTests.m in Sources */ = {isa = PBXBuildFile; fileRef = 5463C890193F38A6006799DE /* ZMTimingTests.m */; };
		546D700619C70F71005883E9 /* CallingTests.m in Sources */ = {isa = PBXBuildFile; fileRef = 546D700419C70F71005883E9 /* CallingTests.m */; };
		546E73EC1ADFD9F200AFF9BE /* ZMUserSessionAuthenticationNotification.h in Headers */ = {isa = PBXBuildFile; fileRef = 546E73E91ADFD9F200AFF9BE /* ZMUserSessionAuthenticationNotification.h */; settings = {ATTRIBUTES = (Public, ); }; };
		546E73EE1ADFD9F200AFF9BE /* ZMUserSessionAuthenticationNotification.m in Sources */ = {isa = PBXBuildFile; fileRef = 546E73EA1ADFD9F200AFF9BE /* ZMUserSessionAuthenticationNotification.m */; };
		546E73F21ADFDDFE00AFF9BE /* ZMUserSessionRegistrationNotification.h in Headers */ = {isa = PBXBuildFile; fileRef = 546E73EF1ADFDDFE00AFF9BE /* ZMUserSessionRegistrationNotification.h */; settings = {ATTRIBUTES = (Public, ); }; };
		546E73F41ADFDDFE00AFF9BE /* ZMUserSessionRegistrationNotification.m in Sources */ = {isa = PBXBuildFile; fileRef = 546E73F01ADFDDFE00AFF9BE /* ZMUserSessionRegistrationNotification.m */; };
		5474C80A1921309400185A3A /* MessagingTest.m in Sources */ = {isa = PBXBuildFile; fileRef = 5474C8061921309400185A3A /* MessagingTest.m */; };
		5474C80C1921309400185A3A /* MessagingTestTests.m in Sources */ = {isa = PBXBuildFile; fileRef = 5474C8081921309400185A3A /* MessagingTestTests.m */; };
		54764B961C92FDC100BD25E3 /* 1900x1500.jpg in Resources */ = {isa = PBXBuildFile; fileRef = 54DFAE211C92D979004B1D15 /* 1900x1500.jpg */; };
		54764B991C9303D600BD25E3 /* medium.jpg in Resources */ = {isa = PBXBuildFile; fileRef = 54764B971C9303D600BD25E3 /* medium.jpg */; };
		54764B9A1C9303D600BD25E3 /* tiny.jpg in Resources */ = {isa = PBXBuildFile; fileRef = 54764B981C9303D600BD25E3 /* tiny.jpg */; };
		54764B9C1C930AEB00BD25E3 /* Lorem Ipsum.txt in Resources */ = {isa = PBXBuildFile; fileRef = 54764B9B1C930AEB00BD25E3 /* Lorem Ipsum.txt */; };
		54764B9F1C931E9400BD25E3 /* animated.gif in Resources */ = {isa = PBXBuildFile; fileRef = 54764B9D1C931E9400BD25E3 /* animated.gif */; };
		54764BA01C931E9400BD25E3 /* not_animated.gif in Resources */ = {isa = PBXBuildFile; fileRef = 54764B9E1C931E9400BD25E3 /* not_animated.gif */; };
		5476E3BD19A77C6900E68BAD /* PushChannelTests.m in Sources */ = {isa = PBXBuildFile; fileRef = 5476E3BB19A77C6900E68BAD /* PushChannelTests.m */; };
		54773ABD1DF093AC00B484AF /* ZMSearchDirectoryAddressBookTests.swift in Sources */ = {isa = PBXBuildFile; fileRef = 54773ABC1DF093AC00B484AF /* ZMSearchDirectoryAddressBookTests.swift */; };
		5478A1411DEC4048006F7268 /* UserProfile.swift in Sources */ = {isa = PBXBuildFile; fileRef = 5478A1401DEC4048006F7268 /* UserProfile.swift */; };
		547E5B581DDB4B800038D936 /* UserProfileUpdateStatus.swift in Sources */ = {isa = PBXBuildFile; fileRef = 547E5B571DDB4B800038D936 /* UserProfileUpdateStatus.swift */; };
		547E5B5A1DDB67390038D936 /* UserProfileUpdateRequestStrategy.swift in Sources */ = {isa = PBXBuildFile; fileRef = 547E5B591DDB67390038D936 /* UserProfileUpdateRequestStrategy.swift */; };
		548214071A025C54001AA4E0 /* ZMSimpleListRequestPaginatorTests.m in Sources */ = {isa = PBXBuildFile; fileRef = 548214051A025C54001AA4E0 /* ZMSimpleListRequestPaginatorTests.m */; };
		548241F01AB09C1500E0ED07 /* APNSTests.m in Sources */ = {isa = PBXBuildFile; fileRef = 545F3DBA1AAF64FB00BF817B /* APNSTests.m */; };
		54839E0A19F7EC8300762058 /* ZMBackgroundStateTests.m in Sources */ = {isa = PBXBuildFile; fileRef = 54839E0819F7EC8300762058 /* ZMBackgroundStateTests.m */; };
		54877C9619922C0B0097FB58 /* UserProfileTests.m in Sources */ = {isa = PBXBuildFile; fileRef = 54877C9419922C0B0097FB58 /* UserProfileTests.m */; };
		54880E3D194B5845007271AA /* ZMOperationLoopTests.m in Sources */ = {isa = PBXBuildFile; fileRef = 85D858D72B109C5D9A85645B /* ZMOperationLoopTests.m */; };
		548BBA1C195071E30041945E /* ZMUserSessionTests.m in Sources */ = {isa = PBXBuildFile; fileRef = 54610D32192C9D7200FE7201 /* ZMUserSessionTests.m */; };
		5490F8ED1AEFD2B3004696F4 /* ZMUserSessionAuthenticationTests.m in Sources */ = {isa = PBXBuildFile; fileRef = 5490F8EB1AEFD2B3004696F4 /* ZMUserSessionAuthenticationTests.m */; };
		5490F8F11AF00B50004696F4 /* ZMAuthenticationStatus+Testing.h in Headers */ = {isa = PBXBuildFile; fileRef = 5490F8EF1AF00B50004696F4 /* ZMAuthenticationStatus+Testing.h */; settings = {ATTRIBUTES = (Public, ); }; };
		5490F9031AF021EB004696F4 /* ZMUserProfileUpdateStatus.m in Sources */ = {isa = PBXBuildFile; fileRef = 5490F8FF1AF021EB004696F4 /* ZMUserProfileUpdateStatus.m */; };
		5492C6C519ACCCA8008F41E2 /* ConnectionTests.m in Sources */ = {isa = PBXBuildFile; fileRef = 5492C6C319ACCCA8008F41E2 /* ConnectionTests.m */; };
		549552541D645683004F21F6 /* AddressBookTests.swift in Sources */ = {isa = PBXBuildFile; fileRef = 549552511D64567C004F21F6 /* AddressBookTests.swift */; };
		549815BE1A432BC700A7CE2E /* ZMLocalNotificationDispatcher.m in Sources */ = {isa = PBXBuildFile; fileRef = F9B53ED119F7F59F00C82A43 /* ZMLocalNotificationDispatcher.m */; };
		549815CD1A432BC700A7CE2E /* ZMBlacklistDownloader.m in Sources */ = {isa = PBXBuildFile; fileRef = F9FD798619EE742600D70FCD /* ZMBlacklistDownloader.m */; };
		549815CE1A432BC700A7CE2E /* ZMBlacklistVerificator.m in Sources */ = {isa = PBXBuildFile; fileRef = F9FD798C19EE9B9A00D70FCD /* ZMBlacklistVerificator.m */; };
		549815CF1A432BC700A7CE2E /* ZMSearchResult.m in Sources */ = {isa = PBXBuildFile; fileRef = A9BABE6C19BA1F2A00E9E5A3 /* ZMSearchResult.m */; };
		549815D01A432BC700A7CE2E /* ZMSearchRequestCodec.m in Sources */ = {isa = PBXBuildFile; fileRef = A9BABE7619BA1F5900E9E5A3 /* ZMSearchRequestCodec.m */; };
		549815D11A432BC700A7CE2E /* ZMSearch.m in Sources */ = {isa = PBXBuildFile; fileRef = A9BABE7C19BA1FE500E9E5A3 /* ZMSearch.m */; };
		549815D31A432BC700A7CE2E /* ZMSearchDirectory.m in Sources */ = {isa = PBXBuildFile; fileRef = A9BABE6019BA1F2300E9E5A3 /* ZMSearchDirectory.m */; };
		549815D41A432BC700A7CE2E /* ZMSearchUser+UserSession.m in Sources */ = {isa = PBXBuildFile; fileRef = A9BABE6219BA1F2300E9E5A3 /* ZMSearchUser+UserSession.m */; };
		549815D71A432BC700A7CE2E /* ZMCommonContactsSearch.m in Sources */ = {isa = PBXBuildFile; fileRef = 54A1BE3A19E69A3400B68A76 /* ZMCommonContactsSearch.m */; };
		549815D81A432BC700A7CE2E /* ZMUserIDsForSearchDirectoryTable.m in Sources */ = {isa = PBXBuildFile; fileRef = 549127DE19E7FAFF005871F5 /* ZMUserIDsForSearchDirectoryTable.m */; };
		549815D91A432BC700A7CE2E /* ZMUserSession.m in Sources */ = {isa = PBXBuildFile; fileRef = 54BAF1BC19212EBA008042FB /* ZMUserSession.m */; };
		549815DA1A432BC700A7CE2E /* ZMUserSession+Background.m in Sources */ = {isa = PBXBuildFile; fileRef = 3E4F728219EC0D76002FE184 /* ZMUserSession+Background.m */; };
		549815DC1A432BC700A7CE2E /* NSError+ZMUserSession.m in Sources */ = {isa = PBXBuildFile; fileRef = 3E05F253192A50CC00F22D80 /* NSError+ZMUserSession.m */; };
		5498161B1A432BC800A7CE2E /* ZMTyping.m in Sources */ = {isa = PBXBuildFile; fileRef = 3E3C00CA1A2358BA00D02D21 /* ZMTyping.m */; };
		5498161C1A432BC800A7CE2E /* ZMTypingUsersTimeout.m in Sources */ = {isa = PBXBuildFile; fileRef = 3E3C00D41A235C5300D02D21 /* ZMTypingUsersTimeout.m */; };
		5498161D1A432BC800A7CE2E /* ZMTypingUsers.m in Sources */ = {isa = PBXBuildFile; fileRef = 3E26BEE11A408DBE0071B4C9 /* ZMTypingUsers.m */; };
		5498161E1A432BC800A7CE2E /* ZMPushToken.m in Sources */ = {isa = PBXBuildFile; fileRef = 3EA1EC6619BDE3F400AA1384 /* ZMPushToken.m */; };
		549816251A432BC800A7CE2E /* ZMSimpleListRequestPaginator.m in Sources */ = {isa = PBXBuildFile; fileRef = 548213FF1A0253CC001AA4E0 /* ZMSimpleListRequestPaginator.m */; };
		549816271A432BC800A7CE2E /* ZMCallStateTranscoder.m in Sources */ = {isa = PBXBuildFile; fileRef = 54224B6019B0795200666125 /* ZMCallStateTranscoder.m */; };
		549816291A432BC800A7CE2E /* ZMConnectionTranscoder.m in Sources */ = {isa = PBXBuildFile; fileRef = 54F8D6DE19AB535700146664 /* ZMConnectionTranscoder.m */; };
		5498162B1A432BC800A7CE2E /* ZMConversationTranscoder.m in Sources */ = {isa = PBXBuildFile; fileRef = 54294A2019472D4E007BE3CE /* ZMConversationTranscoder.m */; };
		5498162D1A432BC800A7CE2E /* ZMMissingUpdateEventsTranscoder.m in Sources */ = {isa = PBXBuildFile; fileRef = 54F8D6E519AB535700146664 /* ZMMissingUpdateEventsTranscoder.m */; };
		5498162E1A432BC800A7CE2E /* ZMLastUpdateEventIDTranscoder.m in Sources */ = {isa = PBXBuildFile; fileRef = 5427B34E19D195A100CC18DC /* ZMLastUpdateEventIDTranscoder.m */; };
		5498162F1A432BC800A7CE2E /* ZMRegistrationTranscoder.m in Sources */ = {isa = PBXBuildFile; fileRef = 54F8D71A19AB541400146664 /* ZMRegistrationTranscoder.m */; };
		549816301A432BC800A7CE2E /* ZMSelfTranscoder.m in Sources */ = {isa = PBXBuildFile; fileRef = 54F8D6E919AB535700146664 /* ZMSelfTranscoder.m */; };
		549816321A432BC800A7CE2E /* ZMUserTranscoder.m in Sources */ = {isa = PBXBuildFile; fileRef = 54F8D6ED19AB535700146664 /* ZMUserTranscoder.m */; };
		549816351A432BC800A7CE2E /* ZMLoginTranscoder.m in Sources */ = {isa = PBXBuildFile; fileRef = 54C11B9F19D1E4A100576A96 /* ZMLoginTranscoder.m */; };
		549816391A432BC800A7CE2E /* ZMSyncState.m in Sources */ = {isa = PBXBuildFile; fileRef = 54B717EF1940788E00B798FA /* ZMSyncState.m */; };
		5498163B1A432BC800A7CE2E /* ZMEventProcessingState.m in Sources */ = {isa = PBXBuildFile; fileRef = 54B7180719408CD600B798FA /* ZMEventProcessingState.m */; };
		5498163F1A432BC800A7CE2E /* ZMSyncStateMachine.m in Sources */ = {isa = PBXBuildFile; fileRef = 54FB94B819A4C5CD00BA9965 /* ZMSyncStateMachine.m */; };
		549816431A432BC800A7CE2E /* ZMBackgroundState.m in Sources */ = {isa = PBXBuildFile; fileRef = 54839E0219F7E7A000762058 /* ZMBackgroundState.m */; };
		549816441A432BC800A7CE2E /* ZMPreBackgroundState.m in Sources */ = {isa = PBXBuildFile; fileRef = 54386A5B1A248CE4001AD795 /* ZMPreBackgroundState.m */; };
		549816451A432BC800A7CE2E /* ZMOperationLoop.m in Sources */ = {isa = PBXBuildFile; fileRef = 85D8502FFC4412F91D0CC1A4 /* ZMOperationLoop.m */; };
		549816461A432BC800A7CE2E /* ZMOperationLoop+Background.m in Sources */ = {isa = PBXBuildFile; fileRef = F962A8E919FFC06E00FD0F80 /* ZMOperationLoop+Background.m */; };
		549816471A432BC800A7CE2E /* ZMSyncStrategy.m in Sources */ = {isa = PBXBuildFile; fileRef = 85D859D47B6EBF09E4137658 /* ZMSyncStrategy.m */; };
		549816591A432BC800A7CE2E /* ZMTestNotifications.m in Sources */ = {isa = PBXBuildFile; fileRef = A9D2478D1981522100EDFE79 /* ZMTestNotifications.m */; };
		5498165A1A432BC800A7CE2E /* ZMUpdateEventsBuffer.m in Sources */ = {isa = PBXBuildFile; fileRef = 54F7217919A611DE009A8AF5 /* ZMUpdateEventsBuffer.m */; };
		549816601A432BC800A7CE2E /* ZMFlowSync.m in Sources */ = {isa = PBXBuildFile; fileRef = 3EAD6A0A199BB79200D519DB /* ZMFlowSync.m */; };
		549816611A432BC800A7CE2E /* ZMVoiceChannel+CallFlow.m in Sources */ = {isa = PBXBuildFile; fileRef = 3ED03B75196C212D00B40DB0 /* ZMVoiceChannel+CallFlow.m */; };
		54991D581DEDCF2B007E282F /* AddressBook.swift in Sources */ = {isa = PBXBuildFile; fileRef = 54991D571DEDCF2B007E282F /* AddressBook.swift */; };
		54991D5A1DEDD07E007E282F /* AddressBookIOS9.swift in Sources */ = {isa = PBXBuildFile; fileRef = 54991D591DEDD07E007E282F /* AddressBookIOS9.swift */; };
		549AEA3B1D6340BC003C0BEC /* AddressBookUploadRequestStrategy.swift in Sources */ = {isa = PBXBuildFile; fileRef = 549AEA3A1D6340BC003C0BEC /* AddressBookUploadRequestStrategy.swift */; };
		549AEA3D1D6365C1003C0BEC /* ZMUserSession+AddressBook.swift in Sources */ = {isa = PBXBuildFile; fileRef = 549AEA3C1D6365C1003C0BEC /* ZMUserSession+AddressBook.swift */; };
		549AEA3F1D636EF3003C0BEC /* AddressBookUploadRequestStrategyTest.swift in Sources */ = {isa = PBXBuildFile; fileRef = 549AEA3E1D636EF3003C0BEC /* AddressBookUploadRequestStrategyTest.swift */; };
		54A0A6311BCE9864001A3A4C /* ZMHotFix.m in Sources */ = {isa = PBXBuildFile; fileRef = F95ECF4D1B94A553009F91BA /* ZMHotFix.m */; };
		54A0A6321BCE9867001A3A4C /* ZMHotFixDirectory.m in Sources */ = {isa = PBXBuildFile; fileRef = 54DE26B21BC56E62002B5FBC /* ZMHotFixDirectory.m */; };
		54A170651B300696001B41A5 /* ProxiedRequestStrategy.swift in Sources */ = {isa = PBXBuildFile; fileRef = 54A170631B300696001B41A5 /* ProxiedRequestStrategy.swift */; };
		54A170691B300717001B41A5 /* ProxiedRequestStrategyTests.swift in Sources */ = {isa = PBXBuildFile; fileRef = 54A170671B300717001B41A5 /* ProxiedRequestStrategyTests.swift */; };
		54A1BE4519E6B79000B68A76 /* ZMCommonContactsSearchTests.m in Sources */ = {isa = PBXBuildFile; fileRef = 54A1BE4319E6B79000B68A76 /* ZMCommonContactsSearchTests.m */; };
		54A227D61D6604A5009414C0 /* SynchronizationMocks.swift in Sources */ = {isa = PBXBuildFile; fileRef = 54A227D51D6604A5009414C0 /* SynchronizationMocks.swift */; };
		54A2C9F31DAFBA3300FFD2A0 /* NSManagedObjectContext+EventDecoder.swift in Sources */ = {isa = PBXBuildFile; fileRef = 54A2C9F21DAFBA3300FFD2A0 /* NSManagedObjectContext+EventDecoder.swift */; };
		54A343471D6B589A004B65EA /* AddressBookSearch.swift in Sources */ = {isa = PBXBuildFile; fileRef = 54A343461D6B589A004B65EA /* AddressBookSearch.swift */; };
		54A3ACC31A261603008AF8DF /* BackgroundTests.m in Sources */ = {isa = PBXBuildFile; fileRef = 54A3ACC21A261603008AF8DF /* BackgroundTests.m */; };
		54A3F24F1C08523500FE3A6B /* ZMOperationLoop.h in Headers */ = {isa = PBXBuildFile; fileRef = 85D85F3EC8565FD102AC0E5B /* ZMOperationLoop.h */; settings = {ATTRIBUTES = (Public, ); }; };
		54AB428E1DF5C5B400381F2C /* TopConversationsDirectoryTests.swift in Sources */ = {isa = PBXBuildFile; fileRef = 54AB428D1DF5C5B400381F2C /* TopConversationsDirectoryTests.swift */; };
		54B2A0891DAE71F100BB40B1 /* AddressBookTracker.swift in Sources */ = {isa = PBXBuildFile; fileRef = 54B2A0831DAE71F100BB40B1 /* AddressBookTracker.swift */; };
		54B2A08A1DAE71F100BB40B1 /* AnalyticsType.swift in Sources */ = {isa = PBXBuildFile; fileRef = 54B2A0841DAE71F100BB40B1 /* AnalyticsType.swift */; };
		54B2A08B1DAE71F100BB40B1 /* APNSPerformanceTracker.swift in Sources */ = {isa = PBXBuildFile; fileRef = 54B2A0851DAE71F100BB40B1 /* APNSPerformanceTracker.swift */; };
		54B2A08C1DAE71F100BB40B1 /* Clusterizer+VOIP.swift in Sources */ = {isa = PBXBuildFile; fileRef = 54B2A0861DAE71F100BB40B1 /* Clusterizer+VOIP.swift */; };
		54B2A08D1DAE71F100BB40B1 /* Clusterizer.swift in Sources */ = {isa = PBXBuildFile; fileRef = 54B2A0871DAE71F100BB40B1 /* Clusterizer.swift */; };
		54B2A08E1DAE71F100BB40B1 /* NSManagedObjectContext+Analytics.swift in Sources */ = {isa = PBXBuildFile; fileRef = 54B2A0881DAE71F100BB40B1 /* NSManagedObjectContext+Analytics.swift */; };
		54B717F6194078CA00B798FA /* ZMSyncStateTests.m in Sources */ = {isa = PBXBuildFile; fileRef = 54B717F4194078CA00B798FA /* ZMSyncStateTests.m */; };
		54B7181719409A4600B798FA /* ZMEventProcessingStateTests.m in Sources */ = {isa = PBXBuildFile; fileRef = 54B7181519409A4600B798FA /* ZMEventProcessingStateTests.m */; };
		54B9D9791AF9202A00F6DDF1 /* ZMUnauthenticatedStateTests.m in Sources */ = {isa = PBXBuildFile; fileRef = 54B717FE19408BAD00B798FA /* ZMUnauthenticatedStateTests.m */; };
		54BABB1E19B7541700E65E74 /* StateBaseTest.m in Sources */ = {isa = PBXBuildFile; fileRef = 54177D2A19A4DDF00037A220 /* StateBaseTest.m */; };
		54BFDF681BDA6F9A0034A3DB /* HistorySynchronizationStatus.swift in Sources */ = {isa = PBXBuildFile; fileRef = 54BFDF671BDA6F9A0034A3DB /* HistorySynchronizationStatus.swift */; };
		54BFDF6A1BDA87D20034A3DB /* HistorySynchronizationStatusTests.swift in Sources */ = {isa = PBXBuildFile; fileRef = 54BFDF691BDA87D20034A3DB /* HistorySynchronizationStatusTests.swift */; };
		54C11BAD19D1EB7500576A96 /* ZMLoginTranscoderTests.m in Sources */ = {isa = PBXBuildFile; fileRef = 54C11BAB19D1EB7500576A96 /* ZMLoginTranscoderTests.m */; };
		54C2F6971A6FA988003D09D9 /* ZMLocalNotificationDispatcherTest.m in Sources */ = {isa = PBXBuildFile; fileRef = 54C2F6801A6FA988003D09D9 /* ZMLocalNotificationDispatcherTest.m */; };
		54C2F6991A6FA988003D09D9 /* ZMLocalNotificationForEventTest.m in Sources */ = {isa = PBXBuildFile; fileRef = 54C2F6811A6FA988003D09D9 /* ZMLocalNotificationForEventTest.m */; };
		54C2F69B1A6FA988003D09D9 /* ZMLocalNotificationForExpiredMessageTest.m in Sources */ = {isa = PBXBuildFile; fileRef = 54C2F6821A6FA988003D09D9 /* ZMLocalNotificationForExpiredMessageTest.m */; };
		54C2F69F1A6FA988003D09D9 /* ZMSpellOutSmallNumbersFormatterTests.m in Sources */ = {isa = PBXBuildFile; fileRef = 54C2F6841A6FA988003D09D9 /* ZMSpellOutSmallNumbersFormatterTests.m */; };
		54CB7B861C3BA7890090EB05 /* ZMCallStateLogger.h in Headers */ = {isa = PBXBuildFile; fileRef = F9771AD21B6661B400BB04EC /* ZMCallStateLogger.h */; };
		54D1751A1ADE8AA2001AA338 /* ZMUserSession+Registration.h in Headers */ = {isa = PBXBuildFile; fileRef = 54D175181ADE8AA2001AA338 /* ZMUserSession+Registration.h */; settings = {ATTRIBUTES = (Public, ); }; };
		54D175211ADE8B18001AA338 /* ZMUserSession+Registration.m in Sources */ = {isa = PBXBuildFile; fileRef = 54D1751F1ADE8B18001AA338 /* ZMUserSession+Registration.m */; };
		54D175241ADE9449001AA338 /* ZMUserSession+Authentication.h in Headers */ = {isa = PBXBuildFile; fileRef = 54D175221ADE9449001AA338 /* ZMUserSession+Authentication.h */; settings = {ATTRIBUTES = (Public, ); }; };
		54D175271ADE9EC9001AA338 /* ZMUserSession+Authentication.m in Sources */ = {isa = PBXBuildFile; fileRef = 54D175251ADE9EC9001AA338 /* ZMUserSession+Authentication.m */; };
		54D785011A37256C00F47798 /* ZMEncodedNSUUIDWithTimestampTests.m in Sources */ = {isa = PBXBuildFile; fileRef = 54D784FD1A37248000F47798 /* ZMEncodedNSUUIDWithTimestampTests.m */; };
		54D9331E1AE1643A00C0B91C /* ZMCredentials.h in Headers */ = {isa = PBXBuildFile; fileRef = 54D9331C1AE1643A00C0B91C /* ZMCredentials.h */; settings = {ATTRIBUTES = (Public, ); }; };
		54D933211AE1653000C0B91C /* ZMCredentials.m in Sources */ = {isa = PBXBuildFile; fileRef = 54D9331F1AE1653000C0B91C /* ZMCredentials.m */; };
		54DE26B31BC56E62002B5FBC /* ZMHotFixDirectory.h in Headers */ = {isa = PBXBuildFile; fileRef = 54DE26B11BC56E62002B5FBC /* ZMHotFixDirectory.h */; settings = {ATTRIBUTES = (Public, ); }; };
		54DE9BEB1DE74FFB00EFFB9C /* RandomHandleGenerator.swift in Sources */ = {isa = PBXBuildFile; fileRef = 54DE9BEA1DE74FFB00EFFB9C /* RandomHandleGenerator.swift */; };
		54DE9BEF1DE760A900EFFB9C /* RandomHandleGeneratorTests.swift in Sources */ = {isa = PBXBuildFile; fileRef = 54DE9BEC1DE75D4900EFFB9C /* RandomHandleGeneratorTests.swift */; };
		54DFB8F01B30649000F1C736 /* GiphyTests.m in Sources */ = {isa = PBXBuildFile; fileRef = 54DFB8EE1B30649000F1C736 /* GiphyTests.m */; };
		54E4DD0F1DE4A9C500FEF192 /* UserHandleTests.swift in Sources */ = {isa = PBXBuildFile; fileRef = 54E4DD0D1DE4A9A200FEF192 /* UserHandleTests.swift */; };
		54EFF35D1D6D6CE9005DED56 /* ZMSearchResult+AddressBook.swift in Sources */ = {isa = PBXBuildFile; fileRef = 54EFF35C1D6D6CE9005DED56 /* ZMSearchResult+AddressBook.swift */; };
		54EFF35F1D6D9B3D005DED56 /* InvitationTests.swift in Sources */ = {isa = PBXBuildFile; fileRef = 54EFF35E1D6D9B3D005DED56 /* InvitationTests.swift */; };
		54F0A0951B3018D7003386BC /* ProxiedRequestsStatus.swift in Sources */ = {isa = PBXBuildFile; fileRef = 54F0A0931B3018D7003386BC /* ProxiedRequestsStatus.swift */; };
		54F428CE19A5154700036D6D /* ZMSyncStateMachineTests.m in Sources */ = {isa = PBXBuildFile; fileRef = 54F428CC19A5154700036D6D /* ZMSyncStateMachineTests.m */; };
		54F4DC5A1A4438B300FDB6EA /* zmessaging.framework in Frameworks */ = {isa = PBXBuildFile; fileRef = 549815931A43232400A7CE2E /* zmessaging.framework */; };
		54F7217E19A62225009A8AF5 /* ZMUpdateEventsBufferTests.m in Sources */ = {isa = PBXBuildFile; fileRef = 54F7217C19A62225009A8AF5 /* ZMUpdateEventsBufferTests.m */; };
		54FC8A11192CD55000D3C016 /* LoginFlowTests.m in Sources */ = {isa = PBXBuildFile; fileRef = 54FC8A0F192CD55000D3C016 /* LoginFlowTests.m */; };
		54FEAAA91BC7BB9C002DE521 /* ZMBlacklistDownloader+Testing.h in Headers */ = {isa = PBXBuildFile; fileRef = 54FEAAA81BC7BB9C002DE521 /* ZMBlacklistDownloader+Testing.h */; };
		85D8522CF8DE246DDD5BD12C /* MockEntity.m in Sources */ = {isa = PBXBuildFile; fileRef = 85D85AAE7FA09852AB9B0D6A /* MockEntity.m */; };
		85D85B0D7E5F7D9A55B5E07B /* IntegrationTestBase.m in Sources */ = {isa = PBXBuildFile; fileRef = 85D85FD47DF54EE1F532B5BE /* IntegrationTestBase.m */; };
		85D85EAFA1CB6E457D14E3B7 /* MockEntity2.m in Sources */ = {isa = PBXBuildFile; fileRef = 85D85C9E7A2AAAE14D4BC2CC /* MockEntity2.m */; };
		85D85EEDD5DD19FB747ED4A5 /* MockModelObjectContextFactory.m in Sources */ = {isa = PBXBuildFile; fileRef = 85D852DA0CD2C94CADB3B6FE /* MockModelObjectContextFactory.m */; };
		871667FA1BB2AE9C009C6EEA /* APSSignalingKeysStore.swift in Sources */ = {isa = PBXBuildFile; fileRef = 871667F91BB2AE9C009C6EEA /* APSSignalingKeysStore.swift */; };
		872C99531DB525A1006A3BDE /* ZMCallKitDelegateTests.swift in Sources */ = {isa = PBXBuildFile; fileRef = 872C99511DB5256E006A3BDE /* ZMCallKitDelegateTests.swift */; };
		872C99591DB659E6006A3BDE /* ringing_from_them_long.caf in Resources */ = {isa = PBXBuildFile; fileRef = 872C99571DB659E6006A3BDE /* ringing_from_them_long.caf */; };
		872C995B1DB65D0D006A3BDE /* harp.m4a in Resources */ = {isa = PBXBuildFile; fileRef = 872C995A1DB65D0D006A3BDE /* harp.m4a */; };
		872C99601DB6722C006A3BDE /* ZMCallKitDelegateTests+Mocking.m in Sources */ = {isa = PBXBuildFile; fileRef = 872C995F1DB6722C006A3BDE /* ZMCallKitDelegateTests+Mocking.m */; };
		874F142D1C16FD9700C15118 /* Device.swift in Sources */ = {isa = PBXBuildFile; fileRef = 874F142C1C16FD9700C15118 /* Device.swift */; };
		87508EA01D08264000162483 /* ZMSound.swift in Sources */ = {isa = PBXBuildFile; fileRef = 87508E9F1D08264000162483 /* ZMSound.swift */; };
		8785CA601C568D1F00FD671C /* ZMVoiceChannel+VideoCalling.h in Headers */ = {isa = PBXBuildFile; fileRef = 8785CA5E1C568D1F00FD671C /* ZMVoiceChannel+VideoCalling.h */; settings = {ATTRIBUTES = (Public, ); }; };
		8795A3D51B2EDE030047A067 /* ZMAVSBridge.h in Headers */ = {isa = PBXBuildFile; fileRef = 8795A3D21B2EDE030047A067 /* ZMAVSBridge.h */; };
		8795A3D71B2EDE030047A067 /* ZMAVSBridge.m in Sources */ = {isa = PBXBuildFile; fileRef = 8795A3D31B2EDE030047A067 /* ZMAVSBridge.m */; };
		8798607B1C3D48A400218A3E /* DeleteAccountRequestStrategy.swift in Sources */ = {isa = PBXBuildFile; fileRef = 8798607A1C3D48A400218A3E /* DeleteAccountRequestStrategy.swift */; };
		879861C81DA7E11E00152584 /* ZMVoiceChannel+VideoCalling.m in Sources */ = {isa = PBXBuildFile; fileRef = 879861C71DA7E11E00152584 /* ZMVoiceChannel+VideoCalling.m */; };
		879861CA1DA7E13300152584 /* ZMVoiceChannel+CallFlow.h in Headers */ = {isa = PBXBuildFile; fileRef = 879861C91DA7E12E00152584 /* ZMVoiceChannel+CallFlow.h */; settings = {ATTRIBUTES = (Public, ); }; };
		879861CC1DA7E17E00152584 /* ZMVoiceChannel+CallFlowPrivate.h in Headers */ = {isa = PBXBuildFile; fileRef = 879861CB1DA7E17E00152584 /* ZMVoiceChannel+CallFlowPrivate.h */; settings = {ATTRIBUTES = (Public, ); }; };
		87ADCE3B1DA6539F00CC06DC /* ZMCallKitDelegate.h in Headers */ = {isa = PBXBuildFile; fileRef = 87ADCE391DA6539F00CC06DC /* ZMCallKitDelegate.h */; settings = {ATTRIBUTES = (Public, ); }; };
		87ADCE3C1DA6539F00CC06DC /* ZMCallKitDelegate.m in Sources */ = {isa = PBXBuildFile; fileRef = 87ADCE3A1DA6539F00CC06DC /* ZMCallKitDelegate.m */; };
		87D003FF1BB5810D00472E06 /* APSSignalingKeyStoreTests.swift in Sources */ = {isa = PBXBuildFile; fileRef = 87D003FE1BB5810D00472E06 /* APSSignalingKeyStoreTests.swift */; };
		87D4625D1C3D526D00433469 /* DeleteAccountRequestStrategyTests.swift in Sources */ = {isa = PBXBuildFile; fileRef = 87D4625C1C3D526D00433469 /* DeleteAccountRequestStrategyTests.swift */; };
		87DC8A0F1C57979B00B7B4F2 /* ZMOnDemandFlowManager.h in Headers */ = {isa = PBXBuildFile; fileRef = 87DC8A0D1C57979B00B7B4F2 /* ZMOnDemandFlowManager.h */; settings = {ATTRIBUTES = (Public, ); }; };
		87DC8A101C57979B00B7B4F2 /* ZMOnDemandFlowManager.m in Sources */ = {isa = PBXBuildFile; fileRef = 87DC8A0E1C57979B00B7B4F2 /* ZMOnDemandFlowManager.m */; };
		87DC8A151C57B3D600B7B4F2 /* ZMVoiceChannelTests+VideoCalling.m in Sources */ = {isa = PBXBuildFile; fileRef = 87DC8A121C57A8B300B7B4F2 /* ZMVoiceChannelTests+VideoCalling.m */; };
		A907771A192E33A500141F13 /* SlowSyncTests.m in Sources */ = {isa = PBXBuildFile; fileRef = 85D85D997334755E841D13EA /* SlowSyncTests.m */; };
		A9692F8A1986476900849241 /* NSString_NormalizationTests.m in Sources */ = {isa = PBXBuildFile; fileRef = A9692F881986476900849241 /* NSString_NormalizationTests.m */; };
		A9A3CA10198A9967007F7BDB /* SearchTests.m in Sources */ = {isa = PBXBuildFile; fileRef = A9A3CA0E198A9967007F7BDB /* SearchTests.m */; };
		A9E522BF195DD8FA00CFB8E8 /* ConversationsTests.m in Sources */ = {isa = PBXBuildFile; fileRef = 3E6CD176194F435F00BAE83E /* ConversationsTests.m */; };
		A9FD58B419B4B69900DB7A50 /* ZMCallStateTranscoderTests.m in Sources */ = {isa = PBXBuildFile; fileRef = A9FD58B219B4B69900DB7A50 /* ZMCallStateTranscoderTests.m */; };
		AF6415A41C9C17FF00A535F5 /* EncryptedBase64EncondedExternalMessageTestFixture.txt in Resources */ = {isa = PBXBuildFile; fileRef = AF6415A01C9C151700A535F5 /* EncryptedBase64EncondedExternalMessageTestFixture.txt */; };
		AF6415A51C9C180200A535F5 /* ExternalMessageTextFixture.txt in Resources */ = {isa = PBXBuildFile; fileRef = AF6415A11C9C151700A535F5 /* ExternalMessageTextFixture.txt */; };
		BF00441B1C737CE9007A6EA4 /* BackgroundAPNSPingBackStatus.swift in Sources */ = {isa = PBXBuildFile; fileRef = BF00441A1C737CE9007A6EA4 /* BackgroundAPNSPingBackStatus.swift */; };
		BF0D67A41C901DEC007CE00F /* libPhoneNumber.framework in Frameworks */ = {isa = PBXBuildFile; fileRef = BF0D67A31C901DEC007CE00F /* libPhoneNumber.framework */; };
		BF0D67A51C901E28007CE00F /* libPhoneNumber.framework in Frameworks */ = {isa = PBXBuildFile; fileRef = BF0D67A31C901DEC007CE00F /* libPhoneNumber.framework */; };
		BF158D2F1CE087D8007C6F8A /* video.mp4 in Resources */ = {isa = PBXBuildFile; fileRef = BF158D2E1CE087D8007C6F8A /* video.mp4 */; };
		BF2A9D511D6B536E00FA7DBC /* EventDecoder.swift in Sources */ = {isa = PBXBuildFile; fileRef = BF2A9D501D6B536E00FA7DBC /* EventDecoder.swift */; };
		BF2A9D551D6B5B9700FA7DBC /* EventDecoderTests.swift in Sources */ = {isa = PBXBuildFile; fileRef = BF2A9D541D6B5B9700FA7DBC /* EventDecoderTests.swift */; };
		BF2A9D581D6B5BDB00FA7DBC /* StoreUpdateEventTests.swift in Sources */ = {isa = PBXBuildFile; fileRef = BF2A9D571D6B5BDB00FA7DBC /* StoreUpdateEventTests.swift */; };
		BF2A9D5D1D6B63DB00FA7DBC /* StoreUpdateEvent.swift in Sources */ = {isa = PBXBuildFile; fileRef = BF2A9D5A1D6B63DB00FA7DBC /* StoreUpdateEvent.swift */; };
		BF2A9D611D6C70EA00FA7DBC /* ZMEventModel.xcdatamodeld in Sources */ = {isa = PBXBuildFile; fileRef = BF2A9D5F1D6C70EA00FA7DBC /* ZMEventModel.xcdatamodeld */; };
		BF44A3511C71D5FC00C6928E /* store127.wiredatabase in Resources */ = {isa = PBXBuildFile; fileRef = BF44A3501C71D5FC00C6928E /* store127.wiredatabase */; };
		BF4A7CAD1C441B09006F72D3 /* ZMUser+FetchingClients.swift in Sources */ = {isa = PBXBuildFile; fileRef = BF4A7CAC1C441B09006F72D3 /* ZMUser+FetchingClients.swift */; };
		BF4D9D081C85C65A008B9076 /* ZMLocalNotificationDispatcher.h in Headers */ = {isa = PBXBuildFile; fileRef = F9B53ED019F7F59F00C82A43 /* ZMLocalNotificationDispatcher.h */; settings = {ATTRIBUTES = (Public, ); }; };
		BF6D5D031C4948830049F712 /* zmessaging124.momd in Resources */ = {isa = PBXBuildFile; fileRef = BF6D5D021C4948830049F712 /* zmessaging124.momd */; };
		BF6D5D051C494D730049F712 /* zmessaging125.momd in Resources */ = {isa = PBXBuildFile; fileRef = BF6D5D041C494D730049F712 /* zmessaging125.momd */; };
		BF7ED2E21DF6BD16003A4397 /* Analytics+HandleSuggestions.swift in Sources */ = {isa = PBXBuildFile; fileRef = BF7ED2E11DF6BD16003A4397 /* Analytics+HandleSuggestions.swift */; };
		BF8367311C52651900364B37 /* store125.wiredatabase in Resources */ = {isa = PBXBuildFile; fileRef = BF8367301C52651900364B37 /* store125.wiredatabase */; };
		BF838F051C6A4885001C5BF7 /* ZMCookie.h in Headers */ = {isa = PBXBuildFile; fileRef = BF838F031C6A4885001C5BF7 /* ZMCookie.h */; settings = {ATTRIBUTES = (Public, ); }; };
		BF838F061C6A4885001C5BF7 /* ZMCookie.m in Sources */ = {isa = PBXBuildFile; fileRef = BF838F041C6A4885001C5BF7 /* ZMCookie.m */; };
		BF8899931DC7AD9F00187CBD /* ZMTransport.framework in Frameworks */ = {isa = PBXBuildFile; fileRef = 09CC4AB91B7CCA0F00201C63 /* ZMTransport.framework */; };
		BF889DC61D0ADE110031F3E6 /* AnalyticsTests.swift in Sources */ = {isa = PBXBuildFile; fileRef = BF40AC711D096A0E00287E29 /* AnalyticsTests.swift */; };
		BF889DC71D0ADE150031F3E6 /* ClusterizerTests.swift in Sources */ = {isa = PBXBuildFile; fileRef = BF40AC7D1D0990A900287E29 /* ClusterizerTests.swift */; };
		BFB524CE1C7722EC006BCE23 /* BackgroundAPNSPingBackStatusTests.swift in Sources */ = {isa = PBXBuildFile; fileRef = BFB524CD1C7722EC006BCE23 /* BackgroundAPNSPingBackStatusTests.swift */; };
		BFC747BA1CE0975D00F74333 /* zimages.framework in Frameworks */ = {isa = PBXBuildFile; fileRef = BFC747B91CE0975D00F74333 /* zimages.framework */; };
		BFCE9A5B1C4E4C4D00951B3D /* store124.wiredatabase in Resources */ = {isa = PBXBuildFile; fileRef = BFCE9A581C4E4C4D00951B3D /* store124.wiredatabase */; };
		BFE53F551D5A2F7000398378 /* DeleteMessagesTests.swift in Sources */ = {isa = PBXBuildFile; fileRef = BFE53F541D5A2F7000398378 /* DeleteMessagesTests.swift */; };
		CE35B7F71D353CC4007CF3F8 /* LinkPreviewTests.m in Sources */ = {isa = PBXBuildFile; fileRef = CE35B7F61D353CC4007CF3F8 /* LinkPreviewTests.m */; };
		CE99C4A01D378C5D0001D297 /* MockLinkPreviewDetector.m in Sources */ = {isa = PBXBuildFile; fileRef = CE99C49F1D378C5D0001D297 /* MockLinkPreviewDetector.m */; };
		CEF2DE7F1DB778F300451642 /* RequestLoopAnalyticsTracker.swift in Sources */ = {isa = PBXBuildFile; fileRef = CEF2DE7E1DB778F300451642 /* RequestLoopAnalyticsTracker.swift */; };
		F920F4D61DA3DCF8002B860B /* ConversationTests+Ephemeral.swift in Sources */ = {isa = PBXBuildFile; fileRef = F920F4D51DA3DCF8002B860B /* ConversationTests+Ephemeral.swift */; };
		F9245BED1CBF95A8009D1E85 /* ZMHotFixDirectory+Swift.swift in Sources */ = {isa = PBXBuildFile; fileRef = F9245BEC1CBF95A8009D1E85 /* ZMHotFixDirectory+Swift.swift */; };
		F925468B1C62882500CE2D7C /* ZMCallStateTranscoderTests+VideoCalling.m in Sources */ = {isa = PBXBuildFile; fileRef = F925468A1C62882500CE2D7C /* ZMCallStateTranscoderTests+VideoCalling.m */; };
		F925468E1C63B61000CE2D7C /* MessagingTest+EventFactory.m in Sources */ = {isa = PBXBuildFile; fileRef = F925468D1C63B61000CE2D7C /* MessagingTest+EventFactory.m */; };
		F9331C8A1CB41C6000139ECC /* ZMUserTests+UserSession.m in Sources */ = {isa = PBXBuildFile; fileRef = F9331C891CB41C6000139ECC /* ZMUserTests+UserSession.m */; };
		F93667061D79724200E15420 /* ZMLocalNotificationForEventTests+Reactions.swift in Sources */ = {isa = PBXBuildFile; fileRef = F93667041D79723100E15420 /* ZMLocalNotificationForEventTests+Reactions.swift */; };
		F936DB2A1C11DF40005E93AE /* ZMClientUpdateNotification.h in Headers */ = {isa = PBXBuildFile; fileRef = F936DB281C11DF40005E93AE /* ZMClientUpdateNotification.h */; settings = {ATTRIBUTES = (Public, ); }; };
		F936DB2B1C11DF40005E93AE /* ZMClientUpdateNotification.m in Sources */ = {isa = PBXBuildFile; fileRef = F936DB291C11DF40005E93AE /* ZMClientUpdateNotification.m */; };
		F936DB2D1C11E52B005E93AE /* ZMClientUpdateNotification+Internal.h in Headers */ = {isa = PBXBuildFile; fileRef = F936DB2C1C11E4CB005E93AE /* ZMClientUpdateNotification+Internal.h */; settings = {ATTRIBUTES = (Public, ); }; };
		F93A75F21C1F219800252586 /* ConversationStatusStrategy.swift in Sources */ = {isa = PBXBuildFile; fileRef = F93A75F11C1F219800252586 /* ConversationStatusStrategy.swift */; };
		F9410F631DE44C2E007451FF /* TypingStrategyTests.swift in Sources */ = {isa = PBXBuildFile; fileRef = F9410F621DE44C2E007451FF /* TypingStrategyTests.swift */; };
		F9410F651DE49C13007451FF /* PushTokenStrategy.swift in Sources */ = {isa = PBXBuildFile; fileRef = F9410F641DE49C13007451FF /* PushTokenStrategy.swift */; };
		F9410F661DE4A01F007451FF /* ZMPushToken.h in Headers */ = {isa = PBXBuildFile; fileRef = 3EA1EC6519BDE3F400AA1384 /* ZMPushToken.h */; settings = {ATTRIBUTES = (Public, ); }; };
		F9410F681DE4BE42007451FF /* PushTokenStrategyTests.swift in Sources */ = {isa = PBXBuildFile; fileRef = F9410F671DE4BE42007451FF /* PushTokenStrategyTests.swift */; };
		F95373F41C7C70D000BE6427 /* ZMLocalNotificationForEventTest+CallEvents.m in Sources */ = {isa = PBXBuildFile; fileRef = F95373F31C7C70D000BE6427 /* ZMLocalNotificationForEventTest+CallEvents.m */; };
		F95557021A1CAECD0035F0C8 /* ZMSearchRequestCodecTests.m in Sources */ = {isa = PBXBuildFile; fileRef = F95556FE1A1CA1580035F0C8 /* ZMSearchRequestCodecTests.m */; };
		F95706541DE5D1CC0087442C /* SearchUserImageStrategy.swift in Sources */ = {isa = PBXBuildFile; fileRef = F95706531DE5D1CC0087442C /* SearchUserImageStrategy.swift */; };
		F95706551DE5D6D50087442C /* ZMUserIDsForSearchDirectoryTable.h in Headers */ = {isa = PBXBuildFile; fileRef = 549127DD19E7FAFF005871F5 /* ZMUserIDsForSearchDirectoryTable.h */; settings = {ATTRIBUTES = (Public, ); }; };
		F95706561DE5D7EA0087442C /* ZMSearchDirectory+Internal.h in Headers */ = {isa = PBXBuildFile; fileRef = A9BABE6119BA1F2300E9E5A3 /* ZMSearchDirectory+Internal.h */; settings = {ATTRIBUTES = (Public, ); }; };
		F95706591DE5F6D40087442C /* SearchUserImageStrategyTests.swift in Sources */ = {isa = PBXBuildFile; fileRef = F95706581DE5F6D40087442C /* SearchUserImageStrategyTests.swift */; };
		F959F3121C5B6B9E00820A21 /* ZMBackgroundTaskState.h in Headers */ = {isa = PBXBuildFile; fileRef = F959F3101C5B6B9E00820A21 /* ZMBackgroundTaskState.h */; };
		F959F3131C5B6B9E00820A21 /* ZMBackgroundTaskState.m in Sources */ = {isa = PBXBuildFile; fileRef = F959F3111C5B6B9E00820A21 /* ZMBackgroundTaskState.m */; };
		F95ECF4E1B94A553009F91BA /* ZMHotFix.h in Headers */ = {isa = PBXBuildFile; fileRef = F95ECF4C1B94A553009F91BA /* ZMHotFix.h */; };
		F95ECF511B94BD05009F91BA /* ZMHotFixTests.m in Sources */ = {isa = PBXBuildFile; fileRef = F95ECF501B94BD05009F91BA /* ZMHotFixTests.m */; };
		F964700C1D5C720D00A81A92 /* ConversationTests+MessageEditing.m in Sources */ = {isa = PBXBuildFile; fileRef = F964700B1D5C720D00A81A92 /* ConversationTests+MessageEditing.m */; };
		F96C8E7A1D7DCCE8004B6D87 /* ZMLocalNotificationDispatcher+Messages.swift in Sources */ = {isa = PBXBuildFile; fileRef = F96C8E791D7DCCE8004B6D87 /* ZMLocalNotificationDispatcher+Messages.swift */; };
		F96C8E821D7ECECF004B6D87 /* ZMLocalNotificationForMessageTests.swift in Sources */ = {isa = PBXBuildFile; fileRef = F96C8E811D7ECECF004B6D87 /* ZMLocalNotificationForMessageTests.swift */; };
		F96C8E8A1D7F6F8C004B6D87 /* ZMLocalNotificationForSystemMessageTests.swift in Sources */ = {isa = PBXBuildFile; fileRef = F96C8E891D7F6F8C004B6D87 /* ZMLocalNotificationForSystemMessageTests.swift */; };
		F97180531A9E18B5002CEAF8 /* ZMFlowSync.h in Headers */ = {isa = PBXBuildFile; fileRef = 3EAD6A09199BB79200D519DB /* ZMFlowSync.h */; };
		F97678FA1D76D11400CC075D /* BackgroundAPNSConfirmationStatus.swift in Sources */ = {isa = PBXBuildFile; fileRef = F97678F91D76D11400CC075D /* BackgroundAPNSConfirmationStatus.swift */; };
		F976790A1D771B3900CC075D /* BackgroundAPNSConfirmationStatusTests.swift in Sources */ = {isa = PBXBuildFile; fileRef = F97679081D771B2700CC075D /* BackgroundAPNSConfirmationStatusTests.swift */; };
		F9771ACA1B664D1A00BB04EC /* ZMGSMCallHandler.h in Headers */ = {isa = PBXBuildFile; fileRef = F9771AC71B664D1A00BB04EC /* ZMGSMCallHandler.h */; };
		F9771ACC1B664D1A00BB04EC /* ZMGSMCallHandler.m in Sources */ = {isa = PBXBuildFile; fileRef = F9771AC81B664D1A00BB04EC /* ZMGSMCallHandler.m */; };
		F9771AD11B664D3D00BB04EC /* ZMGSMCallHandlerTest.m in Sources */ = {isa = PBXBuildFile; fileRef = F9771AD01B664D3D00BB04EC /* ZMGSMCallHandlerTest.m */; };
		F9771AD71B6661B400BB04EC /* ZMCallStateLogger.m in Sources */ = {isa = PBXBuildFile; fileRef = F9771AD31B6661B400BB04EC /* ZMCallStateLogger.m */; };
		F9771ADC1B677BAF00BB04EC /* ZMCallStateLoggerTests.m in Sources */ = {isa = PBXBuildFile; fileRef = F9771ADA1B677BAF00BB04EC /* ZMCallStateLoggerTests.m */; };
		F98DD6D31ABB2F7C001D58CF /* ZMUserSession+UserNotificationCategories.h in Headers */ = {isa = PBXBuildFile; fileRef = F98DD6D01ABB2F7C001D58CF /* ZMUserSession+UserNotificationCategories.h */; settings = {ATTRIBUTES = (Public, ); }; };
		F98DD6D51ABB2F7C001D58CF /* ZMUserSession+UserNotificationCategories.m in Sources */ = {isa = PBXBuildFile; fileRef = F98DD6D11ABB2F7C001D58CF /* ZMUserSession+UserNotificationCategories.m */; };
		F98EDCD31D82B913001E65CB /* ZMLocalNotificationForCallEvent.swift in Sources */ = {isa = PBXBuildFile; fileRef = F98EDCC81D82B913001E65CB /* ZMLocalNotificationForCallEvent.swift */; };
		F98EDCD41D82B913001E65CB /* ZMLocalNotificationForConnectionEvent.swift in Sources */ = {isa = PBXBuildFile; fileRef = F98EDCC91D82B913001E65CB /* ZMLocalNotificationForConnectionEvent.swift */; };
		F98EDCD51D82B913001E65CB /* ZMLocalNotificationForEvent.swift in Sources */ = {isa = PBXBuildFile; fileRef = F98EDCCA1D82B913001E65CB /* ZMLocalNotificationForEvent.swift */; };
		F98EDCD61D82B913001E65CB /* ZMLocalNotificationForReactions.swift in Sources */ = {isa = PBXBuildFile; fileRef = F98EDCCB1D82B913001E65CB /* ZMLocalNotificationForReactions.swift */; };
		F98EDCD71D82B913001E65CB /* ZMLocalNotificationContentType.swift in Sources */ = {isa = PBXBuildFile; fileRef = F98EDCCD1D82B913001E65CB /* ZMLocalNotificationContentType.swift */; };
		F98EDCD81D82B913001E65CB /* ZMLocalNotificationForMessage.swift in Sources */ = {isa = PBXBuildFile; fileRef = F98EDCCE1D82B913001E65CB /* ZMLocalNotificationForMessage.swift */; };
		F98EDCD91D82B913001E65CB /* ZMLocalNotificationForSystemMessage.swift in Sources */ = {isa = PBXBuildFile; fileRef = F98EDCCF1D82B913001E65CB /* ZMLocalNotificationForSystemMessage.swift */; };
		F98EDCDA1D82B913001E65CB /* ZMLocalNotification+Internal.h in Headers */ = {isa = PBXBuildFile; fileRef = F98EDCD01D82B913001E65CB /* ZMLocalNotification+Internal.h */; };
		F98EDCDB1D82B913001E65CB /* ZMLocalNotification.h in Headers */ = {isa = PBXBuildFile; fileRef = F98EDCD11D82B913001E65CB /* ZMLocalNotification.h */; settings = {ATTRIBUTES = (Public, ); }; };
		F98EDCDC1D82B913001E65CB /* ZMLocalNotification.m in Sources */ = {isa = PBXBuildFile; fileRef = F98EDCD21D82B913001E65CB /* ZMLocalNotification.m */; };
		F98EDCEA1D82B924001E65CB /* SessionTracker.swift in Sources */ = {isa = PBXBuildFile; fileRef = F98EDCDE1D82B924001E65CB /* SessionTracker.swift */; };
		F98EDCEB1D82B924001E65CB /* NotificationSounds.swift in Sources */ = {isa = PBXBuildFile; fileRef = F98EDCDF1D82B924001E65CB /* NotificationSounds.swift */; };
		F98EDCEC1D82B924001E65CB /* UILocalNotification+StringProcessing.h in Headers */ = {isa = PBXBuildFile; fileRef = F98EDCE01D82B924001E65CB /* UILocalNotification+StringProcessing.h */; settings = {ATTRIBUTES = (Public, ); }; };
		F98EDCED1D82B924001E65CB /* UILocalNotification+StringProcessing.m in Sources */ = {isa = PBXBuildFile; fileRef = F98EDCE11D82B924001E65CB /* UILocalNotification+StringProcessing.m */; };
		F98EDCEE1D82B924001E65CB /* UILocalNotification+UserInfo.h in Headers */ = {isa = PBXBuildFile; fileRef = F98EDCE21D82B924001E65CB /* UILocalNotification+UserInfo.h */; settings = {ATTRIBUTES = (Public, ); }; };
		F98EDCEF1D82B924001E65CB /* UILocalNotification+UserInfo.m in Sources */ = {isa = PBXBuildFile; fileRef = F98EDCE31D82B924001E65CB /* UILocalNotification+UserInfo.m */; };
		F98EDCF01D82B924001E65CB /* ZMLocalNotificationLocalization+Components.swift in Sources */ = {isa = PBXBuildFile; fileRef = F98EDCE41D82B924001E65CB /* ZMLocalNotificationLocalization+Components.swift */; };
		F98EDCF11D82B924001E65CB /* ZMLocalNotificationLocalization.h in Headers */ = {isa = PBXBuildFile; fileRef = F98EDCE51D82B924001E65CB /* ZMLocalNotificationLocalization.h */; settings = {ATTRIBUTES = (Public, ); }; };
		F98EDCF21D82B924001E65CB /* ZMLocalNotificationLocalization.m in Sources */ = {isa = PBXBuildFile; fileRef = F98EDCE61D82B924001E65CB /* ZMLocalNotificationLocalization.m */; };
		F98EDCF31D82B924001E65CB /* ZMLocalNotificationSet.swift in Sources */ = {isa = PBXBuildFile; fileRef = F98EDCE71D82B924001E65CB /* ZMLocalNotificationSet.swift */; };
		F98EDCF41D82B924001E65CB /* ZMSpellOutSmallNumbersFormatter.h in Headers */ = {isa = PBXBuildFile; fileRef = F98EDCE81D82B924001E65CB /* ZMSpellOutSmallNumbersFormatter.h */; };
		F98EDCF51D82B924001E65CB /* ZMSpellOutSmallNumbersFormatter.m in Sources */ = {isa = PBXBuildFile; fileRef = F98EDCE91D82B924001E65CB /* ZMSpellOutSmallNumbersFormatter.m */; };
		F98EDCF81D82EB1D001E65CB /* SessionTrackerTest.swift in Sources */ = {isa = PBXBuildFile; fileRef = F98EDCF61D82EAFD001E65CB /* SessionTrackerTest.swift */; };
		F991C0A91CB5391C004D8465 /* ZMCallTimer.swift in Sources */ = {isa = PBXBuildFile; fileRef = F991C0A81CB5391C004D8465 /* ZMCallTimer.swift */; };
		F991C0AC1CB53A80004D8465 /* ZMCallTimerTests.swift in Sources */ = {isa = PBXBuildFile; fileRef = F991C0AA1CB53A7B004D8465 /* ZMCallTimerTests.swift */; };
		F991C0AE1CB548A3004D8465 /* ZMVoiceChannel+CallTimer.swift in Sources */ = {isa = PBXBuildFile; fileRef = F991C0AD1CB548A3004D8465 /* ZMVoiceChannel+CallTimer.swift */; };
		F991CE151CB55512004D8465 /* ZMConversation+Testing.m in Sources */ = {isa = PBXBuildFile; fileRef = F991CE121CB55512004D8465 /* ZMConversation+Testing.m */; };
		F991CE161CB55512004D8465 /* ZMUser+Testing.m in Sources */ = {isa = PBXBuildFile; fileRef = F991CE141CB55512004D8465 /* ZMUser+Testing.m */; };
		F991CE1E1CB65F08004D8465 /* ZMTypingUsers.h in Headers */ = {isa = PBXBuildFile; fileRef = 3E26BEE01A408DBE0071B4C9 /* ZMTypingUsers.h */; settings = {ATTRIBUTES = (Public, ); }; };
		F99298591BE110490058D42F /* ZMClientRegistrationStatusTests.m in Sources */ = {isa = PBXBuildFile; fileRef = F99298581BE110490058D42F /* ZMClientRegistrationStatusTests.m */; };
		F992985B1BE143570058D42F /* ZMClientRegistrationStatus+Internal.h in Headers */ = {isa = PBXBuildFile; fileRef = F992985A1BE1404D0058D42F /* ZMClientRegistrationStatus+Internal.h */; settings = {ATTRIBUTES = (Public, ); }; };
		F9A754121DA3D44900094937 /* ZMProtos.framework in Frameworks */ = {isa = PBXBuildFile; fileRef = 0960829F1B8F0581001176DB /* ZMProtos.framework */; };
		F9A754161DA3D48800094937 /* ZMProtos.framework in Frameworks */ = {isa = PBXBuildFile; fileRef = 0960829F1B8F0581001176DB /* ZMProtos.framework */; };
		F9ABDF411CECBD8A008461B2 /* ZMAccountStatus.swift in Sources */ = {isa = PBXBuildFile; fileRef = F9ABDF401CECBD8A008461B2 /* ZMAccountStatus.swift */; };
		F9ABDF441CECC6C0008461B2 /* ZMAccountStatusTests.swift in Sources */ = {isa = PBXBuildFile; fileRef = F9ABDF421CECC69C008461B2 /* ZMAccountStatusTests.swift */; };
		F9B171F61C0EF21100E6EEC6 /* ClientUpdateStatus.swift in Sources */ = {isa = PBXBuildFile; fileRef = F9B171F51C0EF21100E6EEC6 /* ClientUpdateStatus.swift */; };
		F9B171F81C0F00E700E6EEC6 /* ClientUpdateStatusTests.swift in Sources */ = {isa = PBXBuildFile; fileRef = F9B171F71C0F00E700E6EEC6 /* ClientUpdateStatusTests.swift */; };
		F9B171FA1C0F320200E6EEC6 /* ClientManagementTests.m in Sources */ = {isa = PBXBuildFile; fileRef = F9B171F91C0F320200E6EEC6 /* ClientManagementTests.m */; };
		F9B20D581C58C8C800F2CDEC /* CallingTests+VideoCalling.m in Sources */ = {isa = PBXBuildFile; fileRef = F9B20D571C58C8C800F2CDEC /* CallingTests+VideoCalling.m */; };
		F9B71F401CB28449001DB03F /* ZMNotifications+UserSession.m in Sources */ = {isa = PBXBuildFile; fileRef = F9B71F3E1CB28449001DB03F /* ZMNotifications+UserSession.m */; };
		F9B71F411CB28449001DB03F /* ZMNotifications+UserSessionInternal.h in Headers */ = {isa = PBXBuildFile; fileRef = F9B71F3F1CB28449001DB03F /* ZMNotifications+UserSessionInternal.h */; settings = {ATTRIBUTES = (Public, ); }; };
		F9B71F431CB284CC001DB03F /* ZMNotifications+UserSession.h in Headers */ = {isa = PBXBuildFile; fileRef = F9B71F421CB284CC001DB03F /* ZMNotifications+UserSession.h */; settings = {ATTRIBUTES = (Public, ); }; };
		F9B71F471CB29600001DB03F /* ZMBareUser+UserSession.h in Headers */ = {isa = PBXBuildFile; fileRef = F9B71F461CB29600001DB03F /* ZMBareUser+UserSession.h */; settings = {ATTRIBUTES = (Public, ); }; };
		F9B71F491CB297ED001DB03F /* ZMUser+UserSession.m in Sources */ = {isa = PBXBuildFile; fileRef = F9B71F481CB297ED001DB03F /* ZMUser+UserSession.m */; };
		F9B71F4C1CB2B841001DB03F /* NSManagedObjectContext+TestHelpers.m in Sources */ = {isa = PBXBuildFile; fileRef = F9B71F4B1CB2B841001DB03F /* NSManagedObjectContext+TestHelpers.m */; };
		F9B71FAB1CB2C0FA001DB03F /* ZMCallStateTests+VideoCalling.swift in Sources */ = {isa = PBXBuildFile; fileRef = F9B71FAA1CB2C0FA001DB03F /* ZMCallStateTests+VideoCalling.swift */; };
		F9B71FAE1CB2C20D001DB03F /* ZMVoiceChannelTests.m in Sources */ = {isa = PBXBuildFile; fileRef = F9B71FAD1CB2C20D001DB03F /* ZMVoiceChannelTests.m */; };
		F9B8305D1DEC6A2500FF6FE7 /* UserImageStrategy.swift in Sources */ = {isa = PBXBuildFile; fileRef = F9B8305C1DEC6A2500FF6FE7 /* UserImageStrategy.swift */; };
		F9B8305F1DEC86E700FF6FE7 /* UserImageStrategyTests.swift in Sources */ = {isa = PBXBuildFile; fileRef = F9B8305E1DEC86E700FF6FE7 /* UserImageStrategyTests.swift */; };
		F9B8308C1DEEDC2900FF6FE7 /* SyncStatus.swift in Sources */ = {isa = PBXBuildFile; fileRef = F9B8308B1DEEDC2900FF6FE7 /* SyncStatus.swift */; };
		F9C598AD1A0947B300B1F760 /* ZMBlacklistDownloaderTest.m in Sources */ = {isa = PBXBuildFile; fileRef = F9FD798919EE962F00D70FCD /* ZMBlacklistDownloaderTest.m */; };
		F9C9A4F01CAD29190039E10C /* store128.wiredatabase in Resources */ = {isa = PBXBuildFile; fileRef = F9C9A4ED1CAD290B0039E10C /* store128.wiredatabase */; };
		F9CA51B71B345F39003AA83A /* ZMStoredLocalNotification.h in Headers */ = {isa = PBXBuildFile; fileRef = F9CA51B41B345F39003AA83A /* ZMStoredLocalNotification.h */; };
		F9CA51B91B345F39003AA83A /* ZMStoredLocalNotification.m in Sources */ = {isa = PBXBuildFile; fileRef = F9CA51B51B345F39003AA83A /* ZMStoredLocalNotification.m */; };
		F9CA51BE1B3460B2003AA83A /* ZMStoredLocalNotificationTests.m in Sources */ = {isa = PBXBuildFile; fileRef = F9CA51BD1B3460B2003AA83A /* ZMStoredLocalNotificationTests.m */; };
		F9D1CD141DF6C131002F6E80 /* SyncStatusTests.swift in Sources */ = {isa = PBXBuildFile; fileRef = F9D1CD131DF6C131002F6E80 /* SyncStatusTests.swift */; };
		F9D25DB11C5BB991002D18B3 /* ZMBackgroundTaskStateTests.m in Sources */ = {isa = PBXBuildFile; fileRef = F9D25DB01C5BB991002D18B3 /* ZMBackgroundTaskStateTests.m */; };
		F9D32EA91C6D071F0049136A /* CallingTests+PushNotifications.m in Sources */ = {isa = PBXBuildFile; fileRef = F9D32EA81C6D071F0049136A /* CallingTests+PushNotifications.m */; };
		F9DAC54F1C2035660001F11E /* ConversationStatusStrategyTests.swift in Sources */ = {isa = PBXBuildFile; fileRef = F9DAC54D1C2034E70001F11E /* ConversationStatusStrategyTests.swift */; };
		F9E462DA1D7043C60036CFA7 /* ConversationTests+Confirmation.swift in Sources */ = {isa = PBXBuildFile; fileRef = F9E462D91D7043C60036CFA7 /* ConversationTests+Confirmation.swift */; };
		F9E4779F1D216467003A99AC /* ZMLocalNotificationSetTests.swift in Sources */ = {isa = PBXBuildFile; fileRef = F9E4779D1D21640E003A99AC /* ZMLocalNotificationSetTests.swift */; };
		F9F631421DE3524100416938 /* TypingStrategy.swift in Sources */ = {isa = PBXBuildFile; fileRef = F9F631411DE3524100416938 /* TypingStrategy.swift */; };
		F9F631431DE3534F00416938 /* ZMTyping.h in Headers */ = {isa = PBXBuildFile; fileRef = 3E3C00C91A2358BA00D02D21 /* ZMTyping.h */; settings = {ATTRIBUTES = (Public, ); }; };
		F9F9F5621D75D62100AE6499 /* RequestStrategyTestBase.swift in Sources */ = {isa = PBXBuildFile; fileRef = F9F9F5611D75D62100AE6499 /* RequestStrategyTestBase.swift */; };
		F9FD167B1BDFCDAD00725F5C /* ZMClientRegistrationStatus.h in Headers */ = {isa = PBXBuildFile; fileRef = F9FD16791BDFCDAD00725F5C /* ZMClientRegistrationStatus.h */; settings = {ATTRIBUTES = (Public, ); }; };
		F9FD167C1BDFCDAD00725F5C /* ZMClientRegistrationStatus.m in Sources */ = {isa = PBXBuildFile; fileRef = F9FD167A1BDFCDAD00725F5C /* ZMClientRegistrationStatus.m */; };
/* End PBXBuildFile section */

/* Begin PBXContainerItemProxy section */
		3E1860D0191A649D000FE027 /* PBXContainerItemProxy */ = {
			isa = PBXContainerItemProxy;
			containerPortal = 540029AB1918CA8500578793 /* Project object */;
			proxyType = 1;
			remoteGlobalIDString = 3E186087191A56F6000FE027;
			remoteInfo = "zmessaging Test Host";
		};
		54F4DC571A4438AC00FDB6EA /* PBXContainerItemProxy */ = {
			isa = PBXContainerItemProxy;
			containerPortal = 540029AB1918CA8500578793 /* Project object */;
			proxyType = 1;
			remoteGlobalIDString = 549815921A43232400A7CE2E;
			remoteInfo = "zmessaging-ios.framework";
		};
		A9FF8088195B17B3002CD44B /* PBXContainerItemProxy */ = {
			isa = PBXContainerItemProxy;
			containerPortal = 540029AB1918CA8500578793 /* Project object */;
			proxyType = 1;
			remoteGlobalIDString = 3E186087191A56F6000FE027;
			remoteInfo = "zmessaging Test Host";
		};
/* End PBXContainerItemProxy section */

/* Begin PBXCopyFilesBuildPhase section */
		5405FF3B1A6005A100CB012B /* Embed Framework */ = {
			isa = PBXCopyFilesBuildPhase;
			buildActionMask = 2147483647;
			dstPath = "";
			dstSubfolderSpec = 10;
			files = (
				3E08B5631A67EDF800F23B9E /* zmessaging.framework in Embed Framework */,
				09B978FD1B679F0A00A30B38 /* OCMock.framework in Embed Framework */,
				09CC4ABB1B7CCA3200201C63 /* ZMTesting.framework in Embed Framework */,
			);
			name = "Embed Framework";
			runOnlyForDeploymentPostprocessing = 0;
		};
/* End PBXCopyFilesBuildPhase section */

/* Begin PBXFileReference section */
		0920833C1BA84F3100F82B29 /* UserClientRequestStrategyTests.swift */ = {isa = PBXFileReference; fileEncoding = 4; lastKnownFileType = sourcecode.swift; path = UserClientRequestStrategyTests.swift; sourceTree = "<group>"; };
		0920833F1BA95EE100F82B29 /* UserClientRequestFactory.swift */ = {isa = PBXFileReference; fileEncoding = 4; lastKnownFileType = sourcecode.swift; path = UserClientRequestFactory.swift; sourceTree = "<group>"; };
		0920C4D81B305FF500C55728 /* UserSessionGiphyRequestStateTests.swift */ = {isa = PBXFileReference; fileEncoding = 4; lastKnownFileType = sourcecode.swift; path = UserSessionGiphyRequestStateTests.swift; sourceTree = "<group>"; };
		09284B6A1B8272C300EEE10E /* zmessaging Test Host.entitlements */ = {isa = PBXFileReference; lastKnownFileType = text.xml; path = "zmessaging Test Host.entitlements"; sourceTree = "<group>"; };
		0928E2631BA07EE80057232E /* Cryptobox.framework */ = {isa = PBXFileReference; lastKnownFileType = wrapper.framework; name = Cryptobox.framework; path = Carthage/Build/iOS/Cryptobox.framework; sourceTree = "<group>"; };
		0932EA431AE5514100D1BFD1 /* ZMPhoneNumberVerificationTranscoder.h */ = {isa = PBXFileReference; fileEncoding = 4; lastKnownFileType = sourcecode.c.h; path = ZMPhoneNumberVerificationTranscoder.h; sourceTree = "<group>"; };
		0932EA441AE5514100D1BFD1 /* ZMPhoneNumberVerificationTranscoder.m */ = {isa = PBXFileReference; fileEncoding = 4; lastKnownFileType = sourcecode.c.objc; path = ZMPhoneNumberVerificationTranscoder.m; sourceTree = "<group>"; };
		093694441BA9633300F36B3A /* UserClientRequestFactoryTests.swift */ = {isa = PBXFileReference; fileEncoding = 4; lastKnownFileType = sourcecode.swift; path = UserClientRequestFactoryTests.swift; sourceTree = "<group>"; };
		094CDBEB1B84CFC8004AD7BF /* zmessaging-ios-test-target.xcconfig */ = {isa = PBXFileReference; lastKnownFileType = text.xcconfig; path = "zmessaging-ios-test-target.xcconfig"; sourceTree = "<group>"; };
		094CDBEC1B84CFDB004AD7BF /* libs.xcconfig */ = {isa = PBXFileReference; lastKnownFileType = text.xcconfig; path = libs.xcconfig; sourceTree = "<group>"; };
		09531F131AE960E300B8556A /* ZMLoginCodeRequestTranscoder.h */ = {isa = PBXFileReference; fileEncoding = 4; lastKnownFileType = sourcecode.c.h; path = ZMLoginCodeRequestTranscoder.h; sourceTree = "<group>"; };
		09531F141AE960E300B8556A /* ZMLoginCodeRequestTranscoder.m */ = {isa = PBXFileReference; fileEncoding = 4; lastKnownFileType = sourcecode.c.objc; path = ZMLoginCodeRequestTranscoder.m; sourceTree = "<group>"; };
		09531F1A1AE9644800B8556A /* ZMLoginCodeRequestTranscoderTests.m */ = {isa = PBXFileReference; fileEncoding = 4; lastKnownFileType = sourcecode.c.objc; path = ZMLoginCodeRequestTranscoderTests.m; sourceTree = "<group>"; };
		0960829F1B8F0581001176DB /* ZMProtos.framework */ = {isa = PBXFileReference; lastKnownFileType = wrapper.framework; name = ZMProtos.framework; path = Carthage/Build/iOS/ZMProtos.framework; sourceTree = "<group>"; };
		097E36A91B7A58280039CC4C /* ZMCSystem.framework */ = {isa = PBXFileReference; lastKnownFileType = wrapper.framework; name = ZMCSystem.framework; path = Carthage/Build/iOS/ZMCSystem.framework; sourceTree = "<group>"; };
		098CFBB71B7B9B3F000B02B1 /* ZMTesting.framework */ = {isa = PBXFileReference; lastKnownFileType = wrapper.framework; name = ZMTesting.framework; path = Carthage/Build/iOS/ZMTesting.framework; sourceTree = "<group>"; };
		098CFBBA1B7B9C94000B02B1 /* BaseTestSwiftHelpers.swift */ = {isa = PBXFileReference; fileEncoding = 4; lastKnownFileType = sourcecode.swift; path = BaseTestSwiftHelpers.swift; sourceTree = "<group>"; };
		09914E501BD6613600C10BF8 /* ConversationTests+OTR.m */ = {isa = PBXFileReference; fileEncoding = 4; lastKnownFileType = sourcecode.c.objc; name = "ConversationTests+OTR.m"; path = "../E2EE/ConversationTests+OTR.m"; sourceTree = "<group>"; };
		09914E521BD6613D00C10BF8 /* ZMDecodedAPSMessageTest.m */ = {isa = PBXFileReference; fileEncoding = 4; lastKnownFileType = sourcecode.c.objc; path = ZMDecodedAPSMessageTest.m; sourceTree = "<group>"; };
		0994E1DD1B835C4900A51721 /* ios-test-host.xcconfig */ = {isa = PBXFileReference; lastKnownFileType = text.xcconfig; path = "ios-test-host.xcconfig"; sourceTree = "<group>"; };
		0994E1DE1B835C4900A51721 /* ios-test-target.xcconfig */ = {isa = PBXFileReference; lastKnownFileType = text.xcconfig; path = "ios-test-target.xcconfig"; sourceTree = "<group>"; };
		0994E1DF1B835C4900A51721 /* ios.xcconfig */ = {isa = PBXFileReference; lastKnownFileType = text.xcconfig; path = ios.xcconfig; sourceTree = "<group>"; };
		0994E1E01B835C4900A51721 /* osx-test-target.xcconfig */ = {isa = PBXFileReference; lastKnownFileType = text.xcconfig; path = "osx-test-target.xcconfig"; sourceTree = "<group>"; };
		0994E1E11B835C4900A51721 /* osx.xcconfig */ = {isa = PBXFileReference; lastKnownFileType = text.xcconfig; path = osx.xcconfig; sourceTree = "<group>"; };
		0994E1E21B835C4900A51721 /* project-common.xcconfig */ = {isa = PBXFileReference; lastKnownFileType = text.xcconfig; path = "project-common.xcconfig"; sourceTree = "<group>"; };
		0994E1E31B835C4900A51721 /* project-debug.xcconfig */ = {isa = PBXFileReference; lastKnownFileType = text.xcconfig; path = "project-debug.xcconfig"; sourceTree = "<group>"; };
		0994E1E41B835C4900A51721 /* project.xcconfig */ = {isa = PBXFileReference; lastKnownFileType = text.xcconfig; path = project.xcconfig; sourceTree = "<group>"; };
		0994E1E61B835C4900A51721 /* simulator.xcconfig */ = {isa = PBXFileReference; lastKnownFileType = text.xcconfig; path = simulator.xcconfig; sourceTree = "<group>"; };
		0994E1E71B835C4900A51721 /* swift.xcconfig */ = {isa = PBXFileReference; lastKnownFileType = text.xcconfig; path = swift.xcconfig; sourceTree = "<group>"; };
		0994E1E81B835C4900A51721 /* tests.xcconfig */ = {isa = PBXFileReference; lastKnownFileType = text.xcconfig; path = tests.xcconfig; sourceTree = "<group>"; };
		0994E1E91B835C4900A51721 /* warnings-debug.xcconfig */ = {isa = PBXFileReference; lastKnownFileType = text.xcconfig; path = "warnings-debug.xcconfig"; sourceTree = "<group>"; };
		0994E1EA1B835C4900A51721 /* warnings.xcconfig */ = {isa = PBXFileReference; lastKnownFileType = text.xcconfig; path = warnings.xcconfig; sourceTree = "<group>"; };
		0994E1EE1B835C4900A51721 /* zmessaging-ios.xcconfig */ = {isa = PBXFileReference; lastKnownFileType = text.xcconfig; path = "zmessaging-ios.xcconfig"; sourceTree = "<group>"; };
		0994E1EF1B835C4900A51721 /* zmessaging-osx.xcconfig */ = {isa = PBXFileReference; lastKnownFileType = text.xcconfig; path = "zmessaging-osx.xcconfig"; sourceTree = "<group>"; };
		0994E1F01B835C4900A51721 /* zmessaging.xcconfig */ = {isa = PBXFileReference; lastKnownFileType = text.xcconfig; path = zmessaging.xcconfig; sourceTree = "<group>"; };
		0994E1F11B835D1100A51721 /* version.xcconfig */ = {isa = PBXFileReference; lastKnownFileType = text.xcconfig; path = version.xcconfig; sourceTree = "<group>"; };
		09B730891B301F0200A5CCC9 /* ZMUserSession+Proxy.m */ = {isa = PBXFileReference; fileEncoding = 4; lastKnownFileType = sourcecode.c.objc; path = "ZMUserSession+Proxy.m"; sourceTree = "<group>"; };
		09B730941B3045E400A5CCC9 /* ProxiedRequestStatusTests.swift */ = {isa = PBXFileReference; fileEncoding = 4; lastKnownFileType = sourcecode.swift; path = ProxiedRequestStatusTests.swift; sourceTree = "<group>"; };
		09B978F31B679B6200A30B38 /* OCMock.framework */ = {isa = PBXFileReference; lastKnownFileType = wrapper.framework; name = OCMock.framework; path = Carthage/Build/iOS/OCMock.framework; sourceTree = "<group>"; };
		09BCDB8C1BCE7F000020DCC7 /* ZMAPSMessageDecoder.h */ = {isa = PBXFileReference; fileEncoding = 4; lastKnownFileType = sourcecode.c.h; path = ZMAPSMessageDecoder.h; sourceTree = "<group>"; };
		09BCDB8D1BCE7F000020DCC7 /* ZMAPSMessageDecoder.m */ = {isa = PBXFileReference; fileEncoding = 4; lastKnownFileType = sourcecode.c.objc; path = ZMAPSMessageDecoder.m; sourceTree = "<group>"; };
		09C77C431BA2FB8E00E2163F /* libcryptobox.a */ = {isa = PBXFileReference; lastKnownFileType = archive.ar; name = libcryptobox.a; path = "Carthage/Checkouts/cryptobox-ios/build/lib/libcryptobox.a"; sourceTree = "<group>"; };
		09C77C441BA2FB8E00E2163F /* libsodium.a */ = {isa = PBXFileReference; lastKnownFileType = archive.ar; name = libsodium.a; path = "Carthage/Checkouts/cryptobox-ios/build/lib/libsodium.a"; sourceTree = "<group>"; };
		09C77C4F1BA313CB00E2163F /* OtrBaseTest.swift */ = {isa = PBXFileReference; fileEncoding = 4; lastKnownFileType = sourcecode.swift; path = OtrBaseTest.swift; sourceTree = "<group>"; };
		09C77C521BA6C77000E2163F /* UserClientRequestStrategy.swift */ = {isa = PBXFileReference; fileEncoding = 4; lastKnownFileType = sourcecode.swift; path = UserClientRequestStrategy.swift; sourceTree = "<group>"; };
		09CC4AA91B7C884900201C63 /* libz.dylib */ = {isa = PBXFileReference; lastKnownFileType = "compiled.mach-o.dylib"; name = libz.dylib; path = Platforms/iPhoneOS.platform/Developer/SDKs/iPhoneOS8.4.sdk/usr/lib/libz.dylib; sourceTree = DEVELOPER_DIR; };
		09CC4AAB1B7C885100201C63 /* libbz2.dylib */ = {isa = PBXFileReference; lastKnownFileType = "compiled.mach-o.dylib"; name = libbz2.dylib; path = Platforms/iPhoneOS.platform/Developer/SDKs/iPhoneOS8.4.sdk/usr/lib/libbz2.dylib; sourceTree = DEVELOPER_DIR; };
		09CC4AAD1B7C885800201C63 /* libc++.dylib */ = {isa = PBXFileReference; lastKnownFileType = "compiled.mach-o.dylib"; name = "libc++.dylib"; path = "Platforms/iPhoneOS.platform/Developer/SDKs/iPhoneOS8.4.sdk/usr/lib/libc++.dylib"; sourceTree = DEVELOPER_DIR; };
		09CC4AB71B7CB8B700201C63 /* Cartfile */ = {isa = PBXFileReference; lastKnownFileType = text; path = Cartfile; sourceTree = "<group>"; };
		09CC4AB81B7CB8BF00201C63 /* Cartfile.private */ = {isa = PBXFileReference; lastKnownFileType = text; path = Cartfile.private; sourceTree = "<group>"; };
		09CC4AB91B7CCA0F00201C63 /* ZMTransport.framework */ = {isa = PBXFileReference; lastKnownFileType = wrapper.framework; name = ZMTransport.framework; path = Carthage/Build/iOS/ZMTransport.framework; sourceTree = "<group>"; };
		09CC4ADC1B7D076700201C63 /* ZMEnvironmentsSetup.h */ = {isa = PBXFileReference; fileEncoding = 4; lastKnownFileType = sourcecode.c.h; path = ZMEnvironmentsSetup.h; sourceTree = "<group>"; };
		09CC4ADD1B7D076700201C63 /* ZMEnvironmentsSetup.m */ = {isa = PBXFileReference; fileEncoding = 4; lastKnownFileType = sourcecode.c.objc; path = ZMEnvironmentsSetup.m; sourceTree = "<group>"; };
		09D7A8881AE7E591008F190C /* ZMPhoneNumberVerificationTranscoderTests.m */ = {isa = PBXFileReference; fileEncoding = 4; lastKnownFileType = sourcecode.c.objc; path = ZMPhoneNumberVerificationTranscoderTests.m; sourceTree = "<group>"; };
		09D7CE621AE94D4200CC5F45 /* ZMCredentials+Internal.h */ = {isa = PBXFileReference; fileEncoding = 4; lastKnownFileType = sourcecode.c.h; path = "ZMCredentials+Internal.h"; sourceTree = "<group>"; };
		09E393B21BAAABCC00F3EA1B /* ZMAuthenticationStatus_Internal.h */ = {isa = PBXFileReference; fileEncoding = 4; lastKnownFileType = sourcecode.c.h; path = ZMAuthenticationStatus_Internal.h; sourceTree = "<group>"; };
		09E393B91BAB0BB500F3EA1B /* ZMUserSession+OTR.h */ = {isa = PBXFileReference; fileEncoding = 4; lastKnownFileType = sourcecode.c.h; path = "ZMUserSession+OTR.h"; sourceTree = "<group>"; };
		09E393BD1BAB0C2A00F3EA1B /* ZMUserSession+OTR.m */ = {isa = PBXFileReference; fileEncoding = 4; lastKnownFileType = sourcecode.c.objc; path = "ZMUserSession+OTR.m"; sourceTree = "<group>"; };
		16063CEC1BD11F450097F62C /* ZMSearchRequest.h */ = {isa = PBXFileReference; lastKnownFileType = sourcecode.c.h; path = ZMSearchRequest.h; sourceTree = "<group>"; };
		16063CEE1BD120180097F62C /* ZMSearchRequest.m */ = {isa = PBXFileReference; fileEncoding = 4; lastKnownFileType = sourcecode.c.objc; path = ZMSearchRequest.m; sourceTree = "<group>"; };
		16063CF01BD4F46B0097F62C /* ZMSearchRequest+Internal.h */ = {isa = PBXFileReference; fileEncoding = 4; lastKnownFileType = sourcecode.c.h; path = "ZMSearchRequest+Internal.h"; sourceTree = "<group>"; };
		1621D26E1D77098B007108C2 /* WireRequestStrategy.framework */ = {isa = PBXFileReference; lastKnownFileType = wrapper.framework; name = WireRequestStrategy.framework; path = Carthage/Build/iOS/WireRequestStrategy.framework; sourceTree = "<group>"; };
		1621D2701D770FB1007108C2 /* ZMSyncStateDelegate.h */ = {isa = PBXFileReference; fileEncoding = 4; lastKnownFileType = sourcecode.c.h; path = ZMSyncStateDelegate.h; sourceTree = "<group>"; };
		169AED721C8F09A700E5F17E /* libavsobjcstub.a */ = {isa = PBXFileReference; lastKnownFileType = archive.ar; path = libavsobjcstub.a; sourceTree = "<group>"; };
		169AED731C8F09A700E5F17E /* version.buildinfo */ = {isa = PBXFileReference; fileEncoding = 4; lastKnownFileType = text; path = version.buildinfo; sourceTree = "<group>"; };
		16DCAD641B0F9447008C1DD9 /* NSURL+LaunchOptions.h */ = {isa = PBXFileReference; fileEncoding = 4; lastKnownFileType = sourcecode.c.h; path = "NSURL+LaunchOptions.h"; sourceTree = "<group>"; };
		16DCAD651B0F9447008C1DD9 /* NSURL+LaunchOptions.m */ = {isa = PBXFileReference; fileEncoding = 4; lastKnownFileType = sourcecode.c.objc; path = "NSURL+LaunchOptions.m"; sourceTree = "<group>"; };
		16DCAD6D1B1476FE008C1DD9 /* NSURL+LaunchOptionsTests.m */ = {isa = PBXFileReference; fileEncoding = 4; lastKnownFileType = sourcecode.c.objc; path = "NSURL+LaunchOptionsTests.m"; sourceTree = "<group>"; };
		1E16CE781BF4979600336616 /* ZMCMockTransport.framework */ = {isa = PBXFileReference; lastKnownFileType = wrapper.framework; name = ZMCMockTransport.framework; path = Carthage/Build/iOS/ZMCMockTransport.framework; sourceTree = "<group>"; };
		1E16CE831BF4BC1800336616 /* ZMProtos.framework */ = {isa = PBXFileReference; lastKnownFileType = wrapper.framework; name = ZMProtos.framework; path = Carthage/Build/iOS/ZMProtos.framework; sourceTree = "<group>"; };
		1E16CE861BF4BC5F00336616 /* ProtocolBuffers.framework */ = {isa = PBXFileReference; lastKnownFileType = wrapper.framework; name = ProtocolBuffers.framework; path = Carthage/Build/iOS/ProtocolBuffers.framework; sourceTree = "<group>"; };
		3E05F247192A4F8900F22D80 /* NSError+ZMUserSession.h */ = {isa = PBXFileReference; fileEncoding = 4; lastKnownFileType = sourcecode.c.h; path = "NSError+ZMUserSession.h"; sourceTree = "<group>"; };
		3E05F250192A4FBD00F22D80 /* UserSessionErrorTests.m */ = {isa = PBXFileReference; fileEncoding = 4; lastKnownFileType = sourcecode.c.objc; path = UserSessionErrorTests.m; sourceTree = "<group>"; };
		3E05F253192A50CC00F22D80 /* NSError+ZMUserSession.m */ = {isa = PBXFileReference; fileEncoding = 4; lastKnownFileType = sourcecode.c.objc; path = "NSError+ZMUserSession.m"; sourceTree = "<group>"; };
		3E05F254192A50CC00F22D80 /* NSError+ZMUserSessionInternal.h */ = {isa = PBXFileReference; fileEncoding = 4; lastKnownFileType = sourcecode.c.h; path = "NSError+ZMUserSessionInternal.h"; sourceTree = "<group>"; };
		3E17FA611A66881900DFA12F /* ZMPushRegistrant.h */ = {isa = PBXFileReference; lastKnownFileType = sourcecode.c.h; path = ZMPushRegistrant.h; sourceTree = "<group>"; };
		3E1858B21951D69B005FE78F /* MemoryLeaksObserver.h */ = {isa = PBXFileReference; fileEncoding = 4; lastKnownFileType = sourcecode.c.h; path = MemoryLeaksObserver.h; sourceTree = "<group>"; };
		3E1858B31951D69B005FE78F /* MemoryLeaksObserver.m */ = {isa = PBXFileReference; fileEncoding = 4; lastKnownFileType = sourcecode.c.objc; path = MemoryLeaksObserver.m; sourceTree = "<group>"; };
		3E18605C191A4F3B000FE027 /* zmessaging-iOS.pch */ = {isa = PBXFileReference; lastKnownFileType = sourcecode.c.h; path = "zmessaging-iOS.pch"; sourceTree = "<group>"; };
		3E18605F191A4F6A000FE027 /* README.md */ = {isa = PBXFileReference; lastKnownFileType = text; path = README.md; sourceTree = "<group>"; };
		3E186088191A56F6000FE027 /* zmessaging Test Host.app */ = {isa = PBXFileReference; explicitFileType = wrapper.application; includeInIndex = 0; path = "zmessaging Test Host.app"; sourceTree = BUILT_PRODUCTS_DIR; };
		3E1860B4191A5D99000FE027 /* Test-Host-Info.plist */ = {isa = PBXFileReference; fileEncoding = 4; lastKnownFileType = text.plist.xml; path = "Test-Host-Info.plist"; sourceTree = "<group>"; };
		3E1860B5191A5D99000FE027 /* Test-Host-Prefix.pch */ = {isa = PBXFileReference; fileEncoding = 4; lastKnownFileType = sourcecode.c.h; path = "Test-Host-Prefix.pch"; sourceTree = "<group>"; };
		3E1860B6191A5D99000FE027 /* TestHost-main.m */ = {isa = PBXFileReference; fileEncoding = 4; lastKnownFileType = sourcecode.c.objc; path = "TestHost-main.m"; sourceTree = "<group>"; };
		3E1860B7191A5D99000FE027 /* TestHostAppDelegate.h */ = {isa = PBXFileReference; fileEncoding = 4; lastKnownFileType = sourcecode.c.h; path = TestHostAppDelegate.h; sourceTree = "<group>"; };
		3E1860B8191A5D99000FE027 /* TestHostAppDelegate.m */ = {isa = PBXFileReference; fileEncoding = 4; lastKnownFileType = sourcecode.c.objc; path = TestHostAppDelegate.m; sourceTree = "<group>"; };
		3E1860C3191A649D000FE027 /* zmessaging-iOS-Tests.xctest */ = {isa = PBXFileReference; explicitFileType = wrapper.cfbundle; includeInIndex = 0; path = "zmessaging-iOS-Tests.xctest"; sourceTree = BUILT_PRODUCTS_DIR; };
		3E26BED31A4037370071B4C9 /* IsTypingTests.m */ = {isa = PBXFileReference; fileEncoding = 4; lastKnownFileType = sourcecode.c.objc; path = IsTypingTests.m; sourceTree = "<group>"; };
		3E26BEE01A408DBE0071B4C9 /* ZMTypingUsers.h */ = {isa = PBXFileReference; fileEncoding = 4; lastKnownFileType = sourcecode.c.h; path = ZMTypingUsers.h; sourceTree = "<group>"; };
		3E26BEE11A408DBE0071B4C9 /* ZMTypingUsers.m */ = {isa = PBXFileReference; fileEncoding = 4; lastKnownFileType = sourcecode.c.objc; path = ZMTypingUsers.m; sourceTree = "<group>"; };
		3E26BEE71A408F590071B4C9 /* ZMTypingUsersTests.m */ = {isa = PBXFileReference; fileEncoding = 4; lastKnownFileType = sourcecode.c.objc; path = ZMTypingUsersTests.m; sourceTree = "<group>"; };
		3E2712FE1A891781008EE50F /* Tests-ios-Info.plist */ = {isa = PBXFileReference; lastKnownFileType = text.plist.xml; path = "Tests-ios-Info.plist"; sourceTree = "<group>"; };
		3E288A6919C859210031CFCE /* NotificationObservers.h */ = {isa = PBXFileReference; fileEncoding = 4; lastKnownFileType = sourcecode.c.h; path = NotificationObservers.h; sourceTree = "<group>"; };
		3E288A6A19C859210031CFCE /* NotificationObservers.m */ = {isa = PBXFileReference; fileEncoding = 4; lastKnownFileType = sourcecode.c.objc; path = NotificationObservers.m; sourceTree = "<group>"; };
		3E3C00C91A2358BA00D02D21 /* ZMTyping.h */ = {isa = PBXFileReference; fileEncoding = 4; lastKnownFileType = sourcecode.c.h; path = ZMTyping.h; sourceTree = "<group>"; };
		3E3C00CA1A2358BA00D02D21 /* ZMTyping.m */ = {isa = PBXFileReference; fileEncoding = 4; lastKnownFileType = sourcecode.c.objc; path = ZMTyping.m; sourceTree = "<group>"; };
		3E3C00D01A2358CF00D02D21 /* ZMTypingTests.m */ = {isa = PBXFileReference; fileEncoding = 4; lastKnownFileType = sourcecode.c.objc; path = ZMTypingTests.m; sourceTree = "<group>"; };
		3E3C00D31A235C5300D02D21 /* ZMTypingUsersTimeout.h */ = {isa = PBXFileReference; fileEncoding = 4; lastKnownFileType = sourcecode.c.h; path = ZMTypingUsersTimeout.h; sourceTree = "<group>"; };
		3E3C00D41A235C5300D02D21 /* ZMTypingUsersTimeout.m */ = {isa = PBXFileReference; fileEncoding = 4; lastKnownFileType = sourcecode.c.objc; path = ZMTypingUsersTimeout.m; sourceTree = "<group>"; };
		3E3C00D91A235F6000D02D21 /* ZMTypingUsersTimeoutTests.m */ = {isa = PBXFileReference; fileEncoding = 4; lastKnownFileType = sourcecode.c.objc; path = ZMTypingUsersTimeoutTests.m; sourceTree = "<group>"; };
		3E4844BD1A94D74E00EF1E27 /* ZMBackgroundFetch.h */ = {isa = PBXFileReference; fileEncoding = 4; lastKnownFileType = sourcecode.c.h; path = ZMBackgroundFetch.h; sourceTree = "<group>"; };
		3E4CE69219657F0100939CEF /* ZMLocalizable.strings */ = {isa = PBXFileReference; fileEncoding = 4; lastKnownFileType = text.plist.strings; path = ZMLocalizable.strings; sourceTree = "<group>"; };
		3E4F727C19EC0868002FE184 /* ZMUserSession+Background.h */ = {isa = PBXFileReference; fileEncoding = 4; lastKnownFileType = sourcecode.c.h; path = "ZMUserSession+Background.h"; sourceTree = "<group>"; };
		3E4F728219EC0D76002FE184 /* ZMUserSession+Background.m */ = {isa = PBXFileReference; fileEncoding = 4; lastKnownFileType = sourcecode.c.objc; path = "ZMUserSession+Background.m"; sourceTree = "<group>"; };
		3E5286BB1AD3DB8A00B1AB1C /* KeySetTests.swift */ = {isa = PBXFileReference; fileEncoding = 4; lastKnownFileType = sourcecode.swift; path = KeySetTests.swift; sourceTree = "<group>"; };
		3E6CD176194F435F00BAE83E /* ConversationsTests.m */ = {isa = PBXFileReference; fileEncoding = 4; lastKnownFileType = sourcecode.c.objc; path = ConversationsTests.m; sourceTree = "<group>"; };
		3E799CF2192140300020A438 /* zmessaging-Tests.pch */ = {isa = PBXFileReference; lastKnownFileType = sourcecode.c.h; path = "zmessaging-Tests.pch"; sourceTree = "<group>"; };
		3E887BA31ABC51880022797E /* ZMPushKitLogging.m */ = {isa = PBXFileReference; fileEncoding = 4; lastKnownFileType = sourcecode.c.objc; path = ZMPushKitLogging.m; sourceTree = "<group>"; };
		3E9848BC1A65253000F7B050 /* Hack.swift */ = {isa = PBXFileReference; fileEncoding = 4; lastKnownFileType = sourcecode.swift; path = Hack.swift; sourceTree = "<group>"; };
		3EA1EC6519BDE3F400AA1384 /* ZMPushToken.h */ = {isa = PBXFileReference; fileEncoding = 4; lastKnownFileType = sourcecode.c.h; path = ZMPushToken.h; sourceTree = "<group>"; };
		3EA1EC6619BDE3F400AA1384 /* ZMPushToken.m */ = {isa = PBXFileReference; fileEncoding = 4; lastKnownFileType = sourcecode.c.objc; path = ZMPushToken.m; sourceTree = "<group>"; };
		3EA1EC6B19BDE4C800AA1384 /* ZMPushTokenTests.m */ = {isa = PBXFileReference; fileEncoding = 4; lastKnownFileType = sourcecode.c.objc; path = ZMPushTokenTests.m; sourceTree = "<group>"; };
		3EAD6A09199BB79200D519DB /* ZMFlowSync.h */ = {isa = PBXFileReference; fileEncoding = 4; lastKnownFileType = sourcecode.c.h; path = ZMFlowSync.h; sourceTree = "<group>"; };
		3EAD6A0A199BB79200D519DB /* ZMFlowSync.m */ = {isa = PBXFileReference; fileEncoding = 4; lastKnownFileType = sourcecode.c.objc; path = ZMFlowSync.m; sourceTree = "<group>"; };
		3EAD6A10199BBEE200D519DB /* ZMFlowSyncTests.m */ = {isa = PBXFileReference; fileEncoding = 4; lastKnownFileType = sourcecode.c.objc; path = ZMFlowSyncTests.m; sourceTree = "<group>"; };
		3EC2357F192B617700B72C21 /* ZMUserSession+Internal.h */ = {isa = PBXFileReference; fileEncoding = 4; lastKnownFileType = sourcecode.c.h; path = "ZMUserSession+Internal.h"; sourceTree = "<group>"; };
		3EC4998F1A92463D003F9E32 /* ZMBackgroundFetchState.h */ = {isa = PBXFileReference; fileEncoding = 4; lastKnownFileType = sourcecode.c.h; path = ZMBackgroundFetchState.h; sourceTree = "<group>"; };
		3EC499901A92463D003F9E32 /* ZMBackgroundFetchState.m */ = {isa = PBXFileReference; fileEncoding = 4; lastKnownFileType = sourcecode.c.objc; path = ZMBackgroundFetchState.m; sourceTree = "<group>"; };
		3EC499951A9246DE003F9E32 /* ZMBackgroundFetchStateTests.m */ = {isa = PBXFileReference; fileEncoding = 4; lastKnownFileType = sourcecode.c.objc; path = ZMBackgroundFetchStateTests.m; sourceTree = "<group>"; };
		3ED03B75196C212D00B40DB0 /* ZMVoiceChannel+CallFlow.m */ = {isa = PBXFileReference; fileEncoding = 4; lastKnownFileType = sourcecode.c.objc; path = "ZMVoiceChannel+CallFlow.m"; sourceTree = "<group>"; };
		3EDBFD761A65200F0095E2DD /* ZMPushRegistrant.swift */ = {isa = PBXFileReference; fileEncoding = 4; lastKnownFileType = sourcecode.swift; path = ZMPushRegistrant.swift; sourceTree = "<group>"; };
		3EDDBB9B1A5ACEDE00A87E06 /* ZMUnauthenticatedBackgroundState.h */ = {isa = PBXFileReference; fileEncoding = 4; lastKnownFileType = sourcecode.c.h; path = ZMUnauthenticatedBackgroundState.h; sourceTree = "<group>"; };
		3EDDBB9C1A5ACEDE00A87E06 /* ZMUnauthenticatedBackgroundState.m */ = {isa = PBXFileReference; fileEncoding = 4; lastKnownFileType = sourcecode.c.objc; path = ZMUnauthenticatedBackgroundState.m; sourceTree = "<group>"; };
		3EDDBBA01A5ACEF400A87E06 /* ZMUnauthenticatedBackgroundStateTests.m */ = {isa = PBXFileReference; fileEncoding = 4; lastKnownFileType = sourcecode.c.objc; path = ZMUnauthenticatedBackgroundStateTests.m; sourceTree = "<group>"; };
		3EEA678A199D079600AF7665 /* UserTests.m */ = {isa = PBXFileReference; fileEncoding = 4; lastKnownFileType = sourcecode.c.objc; path = UserTests.m; sourceTree = "<group>"; };
		54034F371BB1A6D900F4ED62 /* ZMUserSession+Logs.swift */ = {isa = PBXFileReference; fileEncoding = 4; lastKnownFileType = sourcecode.swift; path = "ZMUserSession+Logs.swift"; sourceTree = "<group>"; };
		540818A51BCA647D00257CA7 /* ZMBlacklistVerificator+Testing.h */ = {isa = PBXFileReference; fileEncoding = 4; lastKnownFileType = sourcecode.c.h; path = "ZMBlacklistVerificator+Testing.h"; sourceTree = "<group>"; };
		541228431AEE422C00D9ED1C /* ZMAuthenticationStatusTests.m */ = {isa = PBXFileReference; fileEncoding = 4; lastKnownFileType = sourcecode.c.objc; path = ZMAuthenticationStatusTests.m; sourceTree = "<group>"; };
		54177D1F19A4CAE70037A220 /* ZMObjectStrategyDirectory.h */ = {isa = PBXFileReference; fileEncoding = 4; lastKnownFileType = sourcecode.c.h; path = ZMObjectStrategyDirectory.h; sourceTree = "<group>"; };
		54177D2919A4DDA60037A220 /* StateBaseTest.h */ = {isa = PBXFileReference; fileEncoding = 4; lastKnownFileType = sourcecode.c.h; path = StateBaseTest.h; sourceTree = "<group>"; };
		54177D2A19A4DDF00037A220 /* StateBaseTest.m */ = {isa = PBXFileReference; fileEncoding = 4; lastKnownFileType = sourcecode.c.objc; path = StateBaseTest.m; sourceTree = "<group>"; };
		54188DCA19D19DE200DA40E4 /* ZMLastUpdateEventIDTranscoderTests.m */ = {isa = PBXFileReference; fileEncoding = 4; lastKnownFileType = sourcecode.c.objc; path = ZMLastUpdateEventIDTranscoderTests.m; sourceTree = "<group>"; };
		541918EB195AD9D100A5023D /* SendAndReceiveMessagesTests.m */ = {isa = PBXFileReference; fileEncoding = 4; lastKnownFileType = sourcecode.c.objc; path = SendAndReceiveMessagesTests.m; sourceTree = "<group>"; };
		541DD5AC19EBBBFD00C02EC2 /* ZMSearchDirectoryTests.m */ = {isa = PBXFileReference; fileEncoding = 4; lastKnownFileType = sourcecode.c.objc; name = ZMSearchDirectoryTests.m; path = Search/ZMSearchDirectoryTests.m; sourceTree = "<group>"; };
		541DD5AF19EBBBFD00C02EC2 /* ZMUserIDsForSearchDirectoryTableTests.m */ = {isa = PBXFileReference; fileEncoding = 4; lastKnownFileType = sourcecode.c.objc; name = ZMUserIDsForSearchDirectoryTableTests.m; path = Search/ZMUserIDsForSearchDirectoryTableTests.m; sourceTree = "<group>"; };
		542049EF196AB84B000D8A94 /* zmessaging.h */ = {isa = PBXFileReference; lastKnownFileType = sourcecode.c.h; path = zmessaging.h; sourceTree = "<group>"; };
		54224B5F19B0795200666125 /* ZMCallStateTranscoder.h */ = {isa = PBXFileReference; fileEncoding = 4; lastKnownFileType = sourcecode.c.h; name = ZMCallStateTranscoder.h; path = ../ZMCallStateTranscoder.h; sourceTree = "<group>"; };
		54224B6019B0795200666125 /* ZMCallStateTranscoder.m */ = {isa = PBXFileReference; fileEncoding = 4; lastKnownFileType = sourcecode.c.objc; name = ZMCallStateTranscoder.m; path = ../ZMCallStateTranscoder.m; sourceTree = "<group>"; };
		5422E96E1BD5A4FD005A7C77 /* OTRTests.swift */ = {isa = PBXFileReference; fileEncoding = 4; lastKnownFileType = sourcecode.swift; path = OTRTests.swift; sourceTree = "<group>"; };
		5423B999191A4A1B0044347D /* en */ = {isa = PBXFileReference; lastKnownFileType = text.plist.strings; name = en; path = en.lproj/InfoPlist.strings; sourceTree = "<group>"; };
		54257C071DF1C94200107FE7 /* TopConversationsDirectory.swift */ = {isa = PBXFileReference; fileEncoding = 4; lastKnownFileType = sourcecode.swift; path = TopConversationsDirectory.swift; sourceTree = "<group>"; };
		5427B34619D17ACE00CC18DC /* ZMMissingUpdateEventsTranscoder+Internal.h */ = {isa = PBXFileReference; fileEncoding = 4; lastKnownFileType = sourcecode.c.h; path = "ZMMissingUpdateEventsTranscoder+Internal.h"; sourceTree = "<group>"; };
		5427B34D19D195A100CC18DC /* ZMLastUpdateEventIDTranscoder.h */ = {isa = PBXFileReference; fileEncoding = 4; lastKnownFileType = sourcecode.c.h; path = ZMLastUpdateEventIDTranscoder.h; sourceTree = "<group>"; };
		5427B34E19D195A100CC18DC /* ZMLastUpdateEventIDTranscoder.m */ = {isa = PBXFileReference; fileEncoding = 4; lastKnownFileType = sourcecode.c.objc; path = ZMLastUpdateEventIDTranscoder.m; sourceTree = "<group>"; };
		5427B35319D1965A00CC18DC /* ZMLastUpdateEventIDTranscoder+Internal.h */ = {isa = PBXFileReference; fileEncoding = 4; lastKnownFileType = sourcecode.c.h; path = "ZMLastUpdateEventIDTranscoder+Internal.h"; sourceTree = "<group>"; };
		54294A1F19472D4E007BE3CE /* ZMConversationTranscoder.h */ = {isa = PBXFileReference; fileEncoding = 4; lastKnownFileType = sourcecode.c.h; path = ZMConversationTranscoder.h; sourceTree = "<group>"; };
		54294A2019472D4E007BE3CE /* ZMConversationTranscoder.m */ = {isa = PBXFileReference; fileEncoding = 4; lastKnownFileType = sourcecode.c.objc; path = ZMConversationTranscoder.m; sourceTree = "<group>"; };
		542DFEE51DDCA452000F5B95 /* UserProfileUpdateStatusTests.swift */ = {isa = PBXFileReference; fileEncoding = 4; lastKnownFileType = sourcecode.swift; path = UserProfileUpdateStatusTests.swift; sourceTree = "<group>"; };
		542DFEE71DDCA4FD000F5B95 /* UserProfileUpdateRequestStrategyTests.swift */ = {isa = PBXFileReference; fileEncoding = 4; lastKnownFileType = sourcecode.swift; path = UserProfileUpdateRequestStrategyTests.swift; sourceTree = "<group>"; };
		543095921DE76B170065367F /* random1.txt */ = {isa = PBXFileReference; fileEncoding = 4; lastKnownFileType = text; path = random1.txt; sourceTree = "<group>"; };
		543095941DE76B270065367F /* random2.txt */ = {isa = PBXFileReference; fileEncoding = 4; lastKnownFileType = text; path = random2.txt; sourceTree = "<group>"; };
		5430E9231BAA0D9F00395E05 /* ZMessagingLogs.h */ = {isa = PBXFileReference; fileEncoding = 4; lastKnownFileType = sourcecode.c.h; path = ZMessagingLogs.h; sourceTree = "<group>"; };
		5430FF141CE4A359004ECFFE /* FileTransferTests.m */ = {isa = PBXFileReference; fileEncoding = 4; lastKnownFileType = sourcecode.c.objc; path = FileTransferTests.m; sourceTree = "<group>"; };
		54386A5A1A248CE4001AD795 /* ZMPreBackgroundState.h */ = {isa = PBXFileReference; fileEncoding = 4; lastKnownFileType = sourcecode.c.h; path = ZMPreBackgroundState.h; sourceTree = "<group>"; };
		54386A5B1A248CE4001AD795 /* ZMPreBackgroundState.m */ = {isa = PBXFileReference; fileEncoding = 4; lastKnownFileType = sourcecode.c.objc; path = ZMPreBackgroundState.m; sourceTree = "<group>"; };
		54386A611A248E44001AD795 /* ZMPreBackgroundStateTest.m */ = {isa = PBXFileReference; fileEncoding = 4; lastKnownFileType = sourcecode.c.objc; path = ZMPreBackgroundStateTest.m; sourceTree = "<group>"; };
		543993E71A14C85E00B739E0 /* ZMUnauthenticatedState+Tests.h */ = {isa = PBXFileReference; fileEncoding = 4; lastKnownFileType = sourcecode.c.h; path = "ZMUnauthenticatedState+Tests.h"; sourceTree = "<group>"; };
		543BC3371DF57C8E00C5C353 /* TopConversationsRequestStrategy.swift */ = {isa = PBXFileReference; fileEncoding = 4; lastKnownFileType = sourcecode.swift; path = TopConversationsRequestStrategy.swift; sourceTree = "<group>"; };
		543BC3391DF59A7900C5C353 /* TopConversationsRequestStrategyTests.swift */ = {isa = PBXFileReference; fileEncoding = 4; lastKnownFileType = sourcecode.swift; path = TopConversationsRequestStrategyTests.swift; sourceTree = "<group>"; };
		543ED0001D79E0EE00A9CDF3 /* ApplicationMock.swift */ = {isa = PBXFileReference; fileEncoding = 4; lastKnownFileType = sourcecode.swift; path = ApplicationMock.swift; sourceTree = "<group>"; };
		5447E4611AECDC2E00411FCD /* ZMUserSessionRegistrationTests.m */ = {isa = PBXFileReference; fileEncoding = 4; lastKnownFileType = sourcecode.c.objc; path = ZMUserSessionRegistrationTests.m; sourceTree = "<group>"; };
		5447E4651AECDC5000411FCD /* ZMUserSessionTestsBase.h */ = {isa = PBXFileReference; fileEncoding = 4; lastKnownFileType = sourcecode.c.h; path = ZMUserSessionTestsBase.h; sourceTree = "<group>"; };
		5447E4661AECDE6500411FCD /* ZMUserSessionTestsBase.m */ = {isa = PBXFileReference; fileEncoding = 4; lastKnownFileType = sourcecode.c.objc; path = ZMUserSessionTestsBase.m; sourceTree = "<group>"; };
		544913B21B0247700044DE36 /* ZMCredentialsTests.m */ = {isa = PBXFileReference; fileEncoding = 4; lastKnownFileType = sourcecode.c.objc; path = ZMCredentialsTests.m; sourceTree = "<group>"; };
		544A08D31AED8A0500F65877 /* ZMAuthenticationStatus.m */ = {isa = PBXFileReference; fileEncoding = 4; lastKnownFileType = sourcecode.c.objc; path = ZMAuthenticationStatus.m; sourceTree = "<group>"; };
		544D1C271DF95224003B2FC8 /* AddressBookIOS8.swift */ = {isa = PBXFileReference; fileEncoding = 4; lastKnownFileType = sourcecode.swift; path = AddressBookIOS8.swift; sourceTree = "<group>"; };
		544F8FF21DDCD34600D1AB04 /* UserProfileUpdateNotifications.swift */ = {isa = PBXFileReference; fileEncoding = 4; lastKnownFileType = sourcecode.swift; path = UserProfileUpdateNotifications.swift; sourceTree = "<group>"; };
		5454A69B1AEFA01D0022AFA4 /* EmailRegistrationTests.m */ = {isa = PBXFileReference; fileEncoding = 4; lastKnownFileType = sourcecode.c.objc; path = EmailRegistrationTests.m; sourceTree = "<group>"; };
		5454A69F1AEFA0A70022AFA4 /* PhoneRegistrationTests.m */ = {isa = PBXFileReference; fileEncoding = 4; lastKnownFileType = sourcecode.c.objc; path = PhoneRegistrationTests.m; sourceTree = "<group>"; };
		545643D41C62C1A800A2129C /* ConversationTestsBase.h */ = {isa = PBXFileReference; fileEncoding = 4; lastKnownFileType = sourcecode.c.h; path = ConversationTestsBase.h; sourceTree = "<group>"; };
		545643D51C62C1A800A2129C /* ConversationTestsBase.m */ = {isa = PBXFileReference; fileEncoding = 4; lastKnownFileType = sourcecode.c.objc; path = ConversationTestsBase.m; sourceTree = "<group>"; };
		545F3DBA1AAF64FB00BF817B /* APNSTests.m */ = {isa = PBXFileReference; fileEncoding = 4; lastKnownFileType = sourcecode.c.objc; lineEnding = 0; path = APNSTests.m; sourceTree = "<group>"; xcLanguageSpecificationIdentifier = xcode.lang.objc; };
		545F3DBE1AAF68BB00BF817B /* ZMUserSession+Background+Testing.h */ = {isa = PBXFileReference; lastKnownFileType = sourcecode.c.h; path = "ZMUserSession+Background+Testing.h"; sourceTree = "<group>"; };
		545F601B1D6C336D00C2C55B /* AddressBookSearchTests.swift */ = {isa = PBXFileReference; fileEncoding = 4; lastKnownFileType = sourcecode.swift; path = AddressBookSearchTests.swift; sourceTree = "<group>"; };
		54610D32192C9D7200FE7201 /* ZMUserSessionTests.m */ = {isa = PBXFileReference; fileEncoding = 4; lastKnownFileType = sourcecode.c.objc; path = ZMUserSessionTests.m; sourceTree = "<group>"; };
		546392711D79D5210094EC66 /* Application.swift */ = {isa = PBXFileReference; fileEncoding = 4; lastKnownFileType = sourcecode.swift; path = Application.swift; sourceTree = "<group>"; };
		5463C88F193F38A6006799DE /* ZMTimingTests.h */ = {isa = PBXFileReference; fileEncoding = 4; lastKnownFileType = sourcecode.c.h; path = ZMTimingTests.h; sourceTree = "<group>"; };
		5463C890193F38A6006799DE /* ZMTimingTests.m */ = {isa = PBXFileReference; fileEncoding = 4; lastKnownFileType = sourcecode.c.objc; path = ZMTimingTests.m; sourceTree = "<group>"; };
		546BAD5F19F8149B007C4938 /* ZMSyncStrategy+Internal.h */ = {isa = PBXFileReference; fileEncoding = 4; lastKnownFileType = sourcecode.c.h; path = "ZMSyncStrategy+Internal.h"; sourceTree = "<group>"; };
		546D45FD19E29D92004C478D /* ZMNetworkState.h */ = {isa = PBXFileReference; fileEncoding = 4; lastKnownFileType = sourcecode.c.h; path = ZMNetworkState.h; sourceTree = "<group>"; };
		546D700419C70F71005883E9 /* CallingTests.m */ = {isa = PBXFileReference; fileEncoding = 4; lastKnownFileType = sourcecode.c.objc; lineEnding = 0; path = CallingTests.m; sourceTree = "<group>"; xcLanguageSpecificationIdentifier = xcode.lang.objc; };
		546E73E91ADFD9F200AFF9BE /* ZMUserSessionAuthenticationNotification.h */ = {isa = PBXFileReference; fileEncoding = 4; lastKnownFileType = sourcecode.c.h; path = ZMUserSessionAuthenticationNotification.h; sourceTree = "<group>"; };
		546E73EA1ADFD9F200AFF9BE /* ZMUserSessionAuthenticationNotification.m */ = {isa = PBXFileReference; fileEncoding = 4; lastKnownFileType = sourcecode.c.objc; path = ZMUserSessionAuthenticationNotification.m; sourceTree = "<group>"; };
		546E73EF1ADFDDFE00AFF9BE /* ZMUserSessionRegistrationNotification.h */ = {isa = PBXFileReference; fileEncoding = 4; lastKnownFileType = sourcecode.c.h; path = ZMUserSessionRegistrationNotification.h; sourceTree = "<group>"; };
		546E73F01ADFDDFE00AFF9BE /* ZMUserSessionRegistrationNotification.m */ = {isa = PBXFileReference; fileEncoding = 4; lastKnownFileType = sourcecode.c.objc; path = ZMUserSessionRegistrationNotification.m; sourceTree = "<group>"; };
		5474C8051921309400185A3A /* MessagingTest.h */ = {isa = PBXFileReference; fileEncoding = 4; lastKnownFileType = sourcecode.c.h; path = MessagingTest.h; sourceTree = "<group>"; };
		5474C8061921309400185A3A /* MessagingTest.m */ = {isa = PBXFileReference; fileEncoding = 4; lastKnownFileType = sourcecode.c.objc; path = MessagingTest.m; sourceTree = "<group>"; };
		5474C8081921309400185A3A /* MessagingTestTests.m */ = {isa = PBXFileReference; fileEncoding = 4; lastKnownFileType = sourcecode.c.objc; path = MessagingTestTests.m; sourceTree = "<group>"; };
		54764B971C9303D600BD25E3 /* medium.jpg */ = {isa = PBXFileReference; lastKnownFileType = image.jpeg; path = medium.jpg; sourceTree = "<group>"; };
		54764B981C9303D600BD25E3 /* tiny.jpg */ = {isa = PBXFileReference; lastKnownFileType = image.jpeg; path = tiny.jpg; sourceTree = "<group>"; };
		54764B9B1C930AEB00BD25E3 /* Lorem Ipsum.txt */ = {isa = PBXFileReference; fileEncoding = 4; lastKnownFileType = text; path = "Lorem Ipsum.txt"; sourceTree = "<group>"; };
		54764B9D1C931E9400BD25E3 /* animated.gif */ = {isa = PBXFileReference; lastKnownFileType = image.gif; path = animated.gif; sourceTree = "<group>"; };
		54764B9E1C931E9400BD25E3 /* not_animated.gif */ = {isa = PBXFileReference; lastKnownFileType = image.gif; path = not_animated.gif; sourceTree = "<group>"; };
		5476E3BB19A77C6900E68BAD /* PushChannelTests.m */ = {isa = PBXFileReference; fileEncoding = 4; lastKnownFileType = sourcecode.c.objc; path = PushChannelTests.m; sourceTree = "<group>"; };
		54773ABC1DF093AC00B484AF /* ZMSearchDirectoryAddressBookTests.swift */ = {isa = PBXFileReference; fileEncoding = 4; lastKnownFileType = sourcecode.swift; path = ZMSearchDirectoryAddressBookTests.swift; sourceTree = "<group>"; };
		5477CDF01BFE0D2700A36F7A /* Cartfile.resolved */ = {isa = PBXFileReference; fileEncoding = 4; lastKnownFileType = text; path = Cartfile.resolved; sourceTree = "<group>"; };
		5478A1401DEC4048006F7268 /* UserProfile.swift */ = {isa = PBXFileReference; fileEncoding = 4; lastKnownFileType = sourcecode.swift; path = UserProfile.swift; sourceTree = "<group>"; };
		547E5B571DDB4B800038D936 /* UserProfileUpdateStatus.swift */ = {isa = PBXFileReference; fileEncoding = 4; lastKnownFileType = sourcecode.swift; path = UserProfileUpdateStatus.swift; sourceTree = "<group>"; };
		547E5B591DDB67390038D936 /* UserProfileUpdateRequestStrategy.swift */ = {isa = PBXFileReference; fileEncoding = 4; lastKnownFileType = sourcecode.swift; path = UserProfileUpdateRequestStrategy.swift; sourceTree = "<group>"; };
		548213FE1A0253CC001AA4E0 /* ZMSimpleListRequestPaginator.h */ = {isa = PBXFileReference; fileEncoding = 4; lastKnownFileType = sourcecode.c.h; path = ZMSimpleListRequestPaginator.h; sourceTree = "<group>"; };
		548213FF1A0253CC001AA4E0 /* ZMSimpleListRequestPaginator.m */ = {isa = PBXFileReference; fileEncoding = 4; lastKnownFileType = sourcecode.c.objc; path = ZMSimpleListRequestPaginator.m; sourceTree = "<group>"; };
		548214051A025C54001AA4E0 /* ZMSimpleListRequestPaginatorTests.m */ = {isa = PBXFileReference; fileEncoding = 4; lastKnownFileType = sourcecode.c.objc; path = ZMSimpleListRequestPaginatorTests.m; sourceTree = "<group>"; };
		548214081A027B66001AA4E0 /* ZMSimpleListRequestPaginator+Internal.h */ = {isa = PBXFileReference; fileEncoding = 4; lastKnownFileType = sourcecode.c.h; path = "ZMSimpleListRequestPaginator+Internal.h"; sourceTree = "<group>"; };
		54839E0119F7E7A000762058 /* ZMBackgroundState.h */ = {isa = PBXFileReference; fileEncoding = 4; lastKnownFileType = sourcecode.c.h; path = ZMBackgroundState.h; sourceTree = "<group>"; };
		54839E0219F7E7A000762058 /* ZMBackgroundState.m */ = {isa = PBXFileReference; fileEncoding = 4; lastKnownFileType = sourcecode.c.objc; path = ZMBackgroundState.m; sourceTree = "<group>"; };
		54839E0819F7EC8300762058 /* ZMBackgroundStateTests.m */ = {isa = PBXFileReference; fileEncoding = 4; lastKnownFileType = sourcecode.c.objc; path = ZMBackgroundStateTests.m; sourceTree = "<group>"; };
		54877C9419922C0B0097FB58 /* UserProfileTests.m */ = {isa = PBXFileReference; fileEncoding = 4; lastKnownFileType = sourcecode.c.objc; path = UserProfileTests.m; sourceTree = "<group>"; };
		548FA98C1A1F48C20082DF32 /* ZMLocalNotificationDispatcher+Testing.h */ = {isa = PBXFileReference; fileEncoding = 4; lastKnownFileType = sourcecode.c.h; path = "ZMLocalNotificationDispatcher+Testing.h"; sourceTree = "<group>"; };
		5490F8EB1AEFD2B3004696F4 /* ZMUserSessionAuthenticationTests.m */ = {isa = PBXFileReference; fileEncoding = 4; lastKnownFileType = sourcecode.c.objc; path = ZMUserSessionAuthenticationTests.m; sourceTree = "<group>"; };
		5490F8EF1AF00B50004696F4 /* ZMAuthenticationStatus+Testing.h */ = {isa = PBXFileReference; fileEncoding = 4; lastKnownFileType = sourcecode.c.h; path = "ZMAuthenticationStatus+Testing.h"; sourceTree = "<group>"; };
		5490F8FF1AF021EB004696F4 /* ZMUserProfileUpdateStatus.m */ = {isa = PBXFileReference; fileEncoding = 4; lastKnownFileType = sourcecode.c.objc; path = ZMUserProfileUpdateStatus.m; sourceTree = "<group>"; };
		549127DD19E7FAFF005871F5 /* ZMUserIDsForSearchDirectoryTable.h */ = {isa = PBXFileReference; fileEncoding = 4; lastKnownFileType = sourcecode.c.h; path = ZMUserIDsForSearchDirectoryTable.h; sourceTree = "<group>"; };
		549127DE19E7FAFF005871F5 /* ZMUserIDsForSearchDirectoryTable.m */ = {isa = PBXFileReference; fileEncoding = 4; lastKnownFileType = sourcecode.c.objc; path = ZMUserIDsForSearchDirectoryTable.m; sourceTree = "<group>"; };
		5492C6C319ACCCA8008F41E2 /* ConnectionTests.m */ = {isa = PBXFileReference; fileEncoding = 4; lastKnownFileType = sourcecode.c.objc; lineEnding = 0; path = ConnectionTests.m; sourceTree = "<group>"; xcLanguageSpecificationIdentifier = xcode.lang.objc; };
		549552511D64567C004F21F6 /* AddressBookTests.swift */ = {isa = PBXFileReference; fileEncoding = 4; lastKnownFileType = sourcecode.swift; path = AddressBookTests.swift; sourceTree = "<group>"; };
		549815931A43232400A7CE2E /* zmessaging.framework */ = {isa = PBXFileReference; explicitFileType = wrapper.framework; includeInIndex = 0; path = zmessaging.framework; sourceTree = BUILT_PRODUCTS_DIR; };
		549815961A43232400A7CE2E /* zmessaging-ios-Info.plist */ = {isa = PBXFileReference; lastKnownFileType = text.plist.xml; path = "zmessaging-ios-Info.plist"; sourceTree = "<group>"; };
		54991D571DEDCF2B007E282F /* AddressBook.swift */ = {isa = PBXFileReference; fileEncoding = 4; lastKnownFileType = sourcecode.swift; path = AddressBook.swift; sourceTree = "<group>"; };
		54991D591DEDD07E007E282F /* AddressBookIOS9.swift */ = {isa = PBXFileReference; fileEncoding = 4; lastKnownFileType = sourcecode.swift; path = AddressBookIOS9.swift; sourceTree = "<group>"; };
		549AEA3A1D6340BC003C0BEC /* AddressBookUploadRequestStrategy.swift */ = {isa = PBXFileReference; fileEncoding = 4; lastKnownFileType = sourcecode.swift; path = AddressBookUploadRequestStrategy.swift; sourceTree = "<group>"; };
		549AEA3C1D6365C1003C0BEC /* ZMUserSession+AddressBook.swift */ = {isa = PBXFileReference; fileEncoding = 4; lastKnownFileType = sourcecode.swift; path = "ZMUserSession+AddressBook.swift"; sourceTree = "<group>"; };
		549AEA3E1D636EF3003C0BEC /* AddressBookUploadRequestStrategyTest.swift */ = {isa = PBXFileReference; fileEncoding = 4; lastKnownFileType = sourcecode.swift; path = AddressBookUploadRequestStrategyTest.swift; sourceTree = "<group>"; };
		54A170631B300696001B41A5 /* ProxiedRequestStrategy.swift */ = {isa = PBXFileReference; fileEncoding = 4; lastKnownFileType = sourcecode.swift; path = ProxiedRequestStrategy.swift; sourceTree = "<group>"; };
		54A170671B300717001B41A5 /* ProxiedRequestStrategyTests.swift */ = {isa = PBXFileReference; fileEncoding = 4; lastKnownFileType = sourcecode.swift; path = ProxiedRequestStrategyTests.swift; sourceTree = "<group>"; };
		54A1BE3919E69A3400B68A76 /* ZMCommonContactsSearch.h */ = {isa = PBXFileReference; fileEncoding = 4; lastKnownFileType = sourcecode.c.h; path = ZMCommonContactsSearch.h; sourceTree = "<group>"; };
		54A1BE3A19E69A3400B68A76 /* ZMCommonContactsSearch.m */ = {isa = PBXFileReference; fileEncoding = 4; lastKnownFileType = sourcecode.c.objc; path = ZMCommonContactsSearch.m; sourceTree = "<group>"; };
		54A1BE4319E6B79000B68A76 /* ZMCommonContactsSearchTests.m */ = {isa = PBXFileReference; fileEncoding = 4; lastKnownFileType = sourcecode.c.objc; path = ZMCommonContactsSearchTests.m; sourceTree = "<group>"; };
		54A227D51D6604A5009414C0 /* SynchronizationMocks.swift */ = {isa = PBXFileReference; fileEncoding = 4; lastKnownFileType = sourcecode.swift; path = SynchronizationMocks.swift; sourceTree = "<group>"; };
		54A2C9F21DAFBA3300FFD2A0 /* NSManagedObjectContext+EventDecoder.swift */ = {isa = PBXFileReference; fileEncoding = 4; lastKnownFileType = sourcecode.swift; path = "NSManagedObjectContext+EventDecoder.swift"; sourceTree = "<group>"; };
		54A343461D6B589A004B65EA /* AddressBookSearch.swift */ = {isa = PBXFileReference; fileEncoding = 4; lastKnownFileType = sourcecode.swift; path = AddressBookSearch.swift; sourceTree = "<group>"; };
		54A3ACC21A261603008AF8DF /* BackgroundTests.m */ = {isa = PBXFileReference; fileEncoding = 4; lastKnownFileType = sourcecode.c.objc; path = BackgroundTests.m; sourceTree = "<group>"; };
		54AB428D1DF5C5B400381F2C /* TopConversationsDirectoryTests.swift */ = {isa = PBXFileReference; fileEncoding = 4; lastKnownFileType = sourcecode.swift; path = TopConversationsDirectoryTests.swift; sourceTree = "<group>"; };
		54B2A0831DAE71F100BB40B1 /* AddressBookTracker.swift */ = {isa = PBXFileReference; fileEncoding = 4; lastKnownFileType = sourcecode.swift; path = AddressBookTracker.swift; sourceTree = "<group>"; };
		54B2A0841DAE71F100BB40B1 /* AnalyticsType.swift */ = {isa = PBXFileReference; fileEncoding = 4; lastKnownFileType = sourcecode.swift; path = AnalyticsType.swift; sourceTree = "<group>"; };
		54B2A0851DAE71F100BB40B1 /* APNSPerformanceTracker.swift */ = {isa = PBXFileReference; fileEncoding = 4; lastKnownFileType = sourcecode.swift; path = APNSPerformanceTracker.swift; sourceTree = "<group>"; };
		54B2A0861DAE71F100BB40B1 /* Clusterizer+VOIP.swift */ = {isa = PBXFileReference; fileEncoding = 4; lastKnownFileType = sourcecode.swift; path = "Clusterizer+VOIP.swift"; sourceTree = "<group>"; };
		54B2A0871DAE71F100BB40B1 /* Clusterizer.swift */ = {isa = PBXFileReference; fileEncoding = 4; lastKnownFileType = sourcecode.swift; path = Clusterizer.swift; sourceTree = "<group>"; };
		54B2A0881DAE71F100BB40B1 /* NSManagedObjectContext+Analytics.swift */ = {isa = PBXFileReference; fileEncoding = 4; lastKnownFileType = sourcecode.swift; path = "NSManagedObjectContext+Analytics.swift"; sourceTree = "<group>"; };
		54B717EE1940788E00B798FA /* ZMSyncState.h */ = {isa = PBXFileReference; fileEncoding = 4; lastKnownFileType = sourcecode.c.h; path = ZMSyncState.h; sourceTree = "<group>"; };
		54B717EF1940788E00B798FA /* ZMSyncState.m */ = {isa = PBXFileReference; fileEncoding = 4; lastKnownFileType = sourcecode.c.objc; path = ZMSyncState.m; sourceTree = "<group>"; };
		54B717F4194078CA00B798FA /* ZMSyncStateTests.m */ = {isa = PBXFileReference; fileEncoding = 4; lastKnownFileType = sourcecode.c.objc; path = ZMSyncStateTests.m; sourceTree = "<group>"; };
		54B717F7194079EA00B798FA /* ZMStateMachineDelegate.h */ = {isa = PBXFileReference; fileEncoding = 4; lastKnownFileType = sourcecode.c.h; path = ZMStateMachineDelegate.h; sourceTree = "<group>"; };
		54B717F919408B6900B798FA /* ZMUnauthenticatedState.h */ = {isa = PBXFileReference; fileEncoding = 4; lastKnownFileType = sourcecode.c.h; path = ZMUnauthenticatedState.h; sourceTree = "<group>"; };
		54B717FA19408B6900B798FA /* ZMUnauthenticatedState.m */ = {isa = PBXFileReference; fileEncoding = 4; lastKnownFileType = sourcecode.c.objc; path = ZMUnauthenticatedState.m; sourceTree = "<group>"; };
		54B717FE19408BAD00B798FA /* ZMUnauthenticatedStateTests.m */ = {isa = PBXFileReference; fileEncoding = 4; lastKnownFileType = sourcecode.c.objc; path = ZMUnauthenticatedStateTests.m; sourceTree = "<group>"; };
		54B7180619408CD600B798FA /* ZMEventProcessingState.h */ = {isa = PBXFileReference; fileEncoding = 4; lastKnownFileType = sourcecode.c.h; path = ZMEventProcessingState.h; sourceTree = "<group>"; };
		54B7180719408CD600B798FA /* ZMEventProcessingState.m */ = {isa = PBXFileReference; fileEncoding = 4; lastKnownFileType = sourcecode.c.objc; path = ZMEventProcessingState.m; sourceTree = "<group>"; };
		54B7181519409A4600B798FA /* ZMEventProcessingStateTests.m */ = {isa = PBXFileReference; fileEncoding = 4; lastKnownFileType = sourcecode.c.objc; path = ZMEventProcessingStateTests.m; sourceTree = "<group>"; };
		54BAF1B119212E51008042FB /* ZMUserSession.h */ = {isa = PBXFileReference; fileEncoding = 4; lastKnownFileType = sourcecode.c.h; path = ZMUserSession.h; sourceTree = "<group>"; };
		54BAF1BC19212EBA008042FB /* ZMUserSession.m */ = {isa = PBXFileReference; fileEncoding = 4; lastKnownFileType = sourcecode.c.objc; path = ZMUserSession.m; sourceTree = "<group>"; };
		54BD32D01A5ACCF9008EB1B0 /* Test-Bridging-Header.h */ = {isa = PBXFileReference; fileEncoding = 4; lastKnownFileType = sourcecode.c.h; path = "Test-Bridging-Header.h"; sourceTree = "<group>"; };
		54BDC60019C2FE4F00B22C03 /* ZMConnectionTranscoder+Internal.h */ = {isa = PBXFileReference; fileEncoding = 4; lastKnownFileType = sourcecode.c.h; path = "ZMConnectionTranscoder+Internal.h"; sourceTree = "<group>"; };
		54BE367A196C10CB00D15ECF /* ZMSearchDirectory.h */ = {isa = PBXFileReference; fileEncoding = 4; lastKnownFileType = sourcecode.c.h; path = ZMSearchDirectory.h; sourceTree = "<group>"; };
		54BFDF671BDA6F9A0034A3DB /* HistorySynchronizationStatus.swift */ = {isa = PBXFileReference; fileEncoding = 4; lastKnownFileType = sourcecode.swift; path = HistorySynchronizationStatus.swift; sourceTree = "<group>"; };
		54BFDF691BDA87D20034A3DB /* HistorySynchronizationStatusTests.swift */ = {isa = PBXFileReference; fileEncoding = 4; lastKnownFileType = sourcecode.swift; path = HistorySynchronizationStatusTests.swift; sourceTree = "<group>"; };
		54C11B9E19D1E4A100576A96 /* ZMLoginTranscoder.h */ = {isa = PBXFileReference; fileEncoding = 4; lastKnownFileType = sourcecode.c.h; path = ZMLoginTranscoder.h; sourceTree = "<group>"; };
		54C11B9F19D1E4A100576A96 /* ZMLoginTranscoder.m */ = {isa = PBXFileReference; fileEncoding = 4; lastKnownFileType = sourcecode.c.objc; path = ZMLoginTranscoder.m; sourceTree = "<group>"; };
		54C11BA819D1E70900576A96 /* ZMLoginTranscoder+Internal.h */ = {isa = PBXFileReference; fileEncoding = 4; lastKnownFileType = sourcecode.c.h; path = "ZMLoginTranscoder+Internal.h"; sourceTree = "<group>"; };
		54C11BAB19D1EB7500576A96 /* ZMLoginTranscoderTests.m */ = {isa = PBXFileReference; fileEncoding = 4; lastKnownFileType = sourcecode.c.objc; path = ZMLoginTranscoderTests.m; sourceTree = "<group>"; };
		54C2F6801A6FA988003D09D9 /* ZMLocalNotificationDispatcherTest.m */ = {isa = PBXFileReference; fileEncoding = 4; lastKnownFileType = sourcecode.c.objc; path = ZMLocalNotificationDispatcherTest.m; sourceTree = "<group>"; };
		54C2F6811A6FA988003D09D9 /* ZMLocalNotificationForEventTest.m */ = {isa = PBXFileReference; fileEncoding = 4; lastKnownFileType = sourcecode.c.objc; path = ZMLocalNotificationForEventTest.m; sourceTree = "<group>"; };
		54C2F6821A6FA988003D09D9 /* ZMLocalNotificationForExpiredMessageTest.m */ = {isa = PBXFileReference; fileEncoding = 4; lastKnownFileType = sourcecode.c.objc; path = ZMLocalNotificationForExpiredMessageTest.m; sourceTree = "<group>"; };
		54C2F6831A6FA988003D09D9 /* ZMPushRegistrantTests.m */ = {isa = PBXFileReference; fileEncoding = 4; lastKnownFileType = sourcecode.c.objc; path = ZMPushRegistrantTests.m; sourceTree = "<group>"; };
		54C2F6841A6FA988003D09D9 /* ZMSpellOutSmallNumbersFormatterTests.m */ = {isa = PBXFileReference; fileEncoding = 4; lastKnownFileType = sourcecode.c.objc; path = ZMSpellOutSmallNumbersFormatterTests.m; sourceTree = "<group>"; };
		54D175181ADE8AA2001AA338 /* ZMUserSession+Registration.h */ = {isa = PBXFileReference; fileEncoding = 4; lastKnownFileType = sourcecode.c.h; path = "ZMUserSession+Registration.h"; sourceTree = "<group>"; };
		54D1751F1ADE8B18001AA338 /* ZMUserSession+Registration.m */ = {isa = PBXFileReference; fileEncoding = 4; lastKnownFileType = sourcecode.c.objc; path = "ZMUserSession+Registration.m"; sourceTree = "<group>"; };
		54D175221ADE9449001AA338 /* ZMUserSession+Authentication.h */ = {isa = PBXFileReference; fileEncoding = 4; lastKnownFileType = sourcecode.c.h; path = "ZMUserSession+Authentication.h"; sourceTree = "<group>"; };
		54D175251ADE9EC9001AA338 /* ZMUserSession+Authentication.m */ = {isa = PBXFileReference; fileEncoding = 4; lastKnownFileType = sourcecode.c.objc; path = "ZMUserSession+Authentication.m"; sourceTree = "<group>"; };
		54D784FD1A37248000F47798 /* ZMEncodedNSUUIDWithTimestampTests.m */ = {isa = PBXFileReference; fileEncoding = 4; lastKnownFileType = sourcecode.c.objc; path = ZMEncodedNSUUIDWithTimestampTests.m; sourceTree = "<group>"; };
		54D9331C1AE1643A00C0B91C /* ZMCredentials.h */ = {isa = PBXFileReference; fileEncoding = 4; lastKnownFileType = sourcecode.c.h; path = ZMCredentials.h; sourceTree = "<group>"; };
		54D9331F1AE1653000C0B91C /* ZMCredentials.m */ = {isa = PBXFileReference; fileEncoding = 4; lastKnownFileType = sourcecode.c.objc; path = ZMCredentials.m; sourceTree = "<group>"; };
<<<<<<< HEAD
		54D9811519EBBCF400037518 /* ZMSearchTopConversationsTests.m */ = {isa = PBXFileReference; fileEncoding = 4; lastKnownFileType = sourcecode.c.objc; name = ZMSearchTopConversationsTests.m; path = Search/ZMSearchTopConversationsTests.m; sourceTree = "<group>"; };
=======
		54DB35A019A5E357001756C2 /* ZMUpdateEventsCatchUpPhaseOneState.h */ = {isa = PBXFileReference; fileEncoding = 4; lastKnownFileType = sourcecode.c.h; path = ZMUpdateEventsCatchUpPhaseOneState.h; sourceTree = "<group>"; };
		54DB35A119A5E357001756C2 /* ZMUpdateEventsCatchUpPhaseOneState.m */ = {isa = PBXFileReference; fileEncoding = 4; lastKnownFileType = sourcecode.c.objc; path = ZMUpdateEventsCatchUpPhaseOneState.m; sourceTree = "<group>"; };
		54DB35AA19A5E3AA001756C2 /* ZMUpdateEventsCatchUpPhaseTwoState.h */ = {isa = PBXFileReference; fileEncoding = 4; lastKnownFileType = sourcecode.c.h; path = ZMUpdateEventsCatchUpPhaseTwoState.h; sourceTree = "<group>"; };
		54DB35AB19A5E3AA001756C2 /* ZMUpdateEventsCatchUpPhaseTwoState.m */ = {isa = PBXFileReference; fileEncoding = 4; lastKnownFileType = sourcecode.c.objc; path = ZMUpdateEventsCatchUpPhaseTwoState.m; sourceTree = "<group>"; };
>>>>>>> 0465d47d
		54DE26B11BC56E62002B5FBC /* ZMHotFixDirectory.h */ = {isa = PBXFileReference; fileEncoding = 4; lastKnownFileType = sourcecode.c.h; path = ZMHotFixDirectory.h; sourceTree = "<group>"; };
		54DE26B21BC56E62002B5FBC /* ZMHotFixDirectory.m */ = {isa = PBXFileReference; fileEncoding = 4; lastKnownFileType = sourcecode.c.objc; path = ZMHotFixDirectory.m; sourceTree = "<group>"; };
		54DE9BEA1DE74FFB00EFFB9C /* RandomHandleGenerator.swift */ = {isa = PBXFileReference; fileEncoding = 4; lastKnownFileType = sourcecode.swift; path = RandomHandleGenerator.swift; sourceTree = "<group>"; };
		54DE9BEC1DE75D4900EFFB9C /* RandomHandleGeneratorTests.swift */ = {isa = PBXFileReference; fileEncoding = 4; lastKnownFileType = sourcecode.swift; path = RandomHandleGeneratorTests.swift; sourceTree = "<group>"; };
		54DFAE211C92D979004B1D15 /* 1900x1500.jpg */ = {isa = PBXFileReference; lastKnownFileType = image.jpeg; path = 1900x1500.jpg; sourceTree = "<group>"; };
		54DFB8EE1B30649000F1C736 /* GiphyTests.m */ = {isa = PBXFileReference; fileEncoding = 4; lastKnownFileType = sourcecode.c.objc; path = GiphyTests.m; sourceTree = "<group>"; };
		54E4DD0D1DE4A9A200FEF192 /* UserHandleTests.swift */ = {isa = PBXFileReference; fileEncoding = 4; lastKnownFileType = sourcecode.swift; path = UserHandleTests.swift; sourceTree = "<group>"; };
		54EBDDEA1966B2B000B23C36 /* ZMConversationTranscoder+Internal.h */ = {isa = PBXFileReference; lastKnownFileType = sourcecode.c.h; path = "ZMConversationTranscoder+Internal.h"; sourceTree = "<group>"; };
		54EFF35C1D6D6CE9005DED56 /* ZMSearchResult+AddressBook.swift */ = {isa = PBXFileReference; fileEncoding = 4; lastKnownFileType = sourcecode.swift; path = "ZMSearchResult+AddressBook.swift"; sourceTree = "<group>"; };
		54EFF35E1D6D9B3D005DED56 /* InvitationTests.swift */ = {isa = PBXFileReference; fileEncoding = 4; lastKnownFileType = sourcecode.swift; path = InvitationTests.swift; sourceTree = "<group>"; };
		54F0A0931B3018D7003386BC /* ProxiedRequestsStatus.swift */ = {isa = PBXFileReference; fileEncoding = 4; lastKnownFileType = sourcecode.swift; path = ProxiedRequestsStatus.swift; sourceTree = "<group>"; };
		54F428CC19A5154700036D6D /* ZMSyncStateMachineTests.m */ = {isa = PBXFileReference; fileEncoding = 4; lastKnownFileType = sourcecode.c.objc; path = ZMSyncStateMachineTests.m; sourceTree = "<group>"; };
		54F428D319A520FD00036D6D /* ZMSyncStateMachine+internal.h */ = {isa = PBXFileReference; fileEncoding = 4; lastKnownFileType = sourcecode.c.h; path = "ZMSyncStateMachine+internal.h"; sourceTree = "<group>"; };
		54F7217319A5F0C5009A8AF5 /* ZMAuthenticationStatus.h */ = {isa = PBXFileReference; fileEncoding = 4; lastKnownFileType = sourcecode.c.h; path = ZMAuthenticationStatus.h; sourceTree = "<group>"; };
		54F7217619A60E88009A8AF5 /* ZMUpdateEventsBuffer.h */ = {isa = PBXFileReference; fileEncoding = 4; lastKnownFileType = sourcecode.c.h; path = ZMUpdateEventsBuffer.h; sourceTree = "<group>"; };
		54F7217919A611DE009A8AF5 /* ZMUpdateEventsBuffer.m */ = {isa = PBXFileReference; fileEncoding = 4; lastKnownFileType = sourcecode.c.objc; path = ZMUpdateEventsBuffer.m; sourceTree = "<group>"; };
		54F7217C19A62225009A8AF5 /* ZMUpdateEventsBufferTests.m */ = {isa = PBXFileReference; fileEncoding = 4; lastKnownFileType = sourcecode.c.objc; path = ZMUpdateEventsBufferTests.m; sourceTree = "<group>"; };
		54F8D6DD19AB535700146664 /* ZMConnectionTranscoder.h */ = {isa = PBXFileReference; fileEncoding = 4; lastKnownFileType = sourcecode.c.h; path = ZMConnectionTranscoder.h; sourceTree = "<group>"; };
		54F8D6DE19AB535700146664 /* ZMConnectionTranscoder.m */ = {isa = PBXFileReference; fileEncoding = 4; lastKnownFileType = sourcecode.c.objc; path = ZMConnectionTranscoder.m; sourceTree = "<group>"; };
		54F8D6E419AB535700146664 /* ZMMissingUpdateEventsTranscoder.h */ = {isa = PBXFileReference; fileEncoding = 4; lastKnownFileType = sourcecode.c.h; path = ZMMissingUpdateEventsTranscoder.h; sourceTree = "<group>"; };
		54F8D6E519AB535700146664 /* ZMMissingUpdateEventsTranscoder.m */ = {isa = PBXFileReference; fileEncoding = 4; lastKnownFileType = sourcecode.c.objc; path = ZMMissingUpdateEventsTranscoder.m; sourceTree = "<group>"; };
		54F8D6E819AB535700146664 /* ZMSelfTranscoder.h */ = {isa = PBXFileReference; fileEncoding = 4; lastKnownFileType = sourcecode.c.h; path = ZMSelfTranscoder.h; sourceTree = "<group>"; };
		54F8D6E919AB535700146664 /* ZMSelfTranscoder.m */ = {isa = PBXFileReference; fileEncoding = 4; lastKnownFileType = sourcecode.c.objc; path = ZMSelfTranscoder.m; sourceTree = "<group>"; };
		54F8D6EC19AB535700146664 /* ZMUserTranscoder.h */ = {isa = PBXFileReference; fileEncoding = 4; lastKnownFileType = sourcecode.c.h; path = ZMUserTranscoder.h; sourceTree = "<group>"; };
		54F8D6ED19AB535700146664 /* ZMUserTranscoder.m */ = {isa = PBXFileReference; fileEncoding = 4; lastKnownFileType = sourcecode.c.objc; path = ZMUserTranscoder.m; sourceTree = "<group>"; };
		54F8D6EE19AB535700146664 /* ZMUserTranscoder+Internal.h */ = {isa = PBXFileReference; fileEncoding = 4; lastKnownFileType = sourcecode.c.h; path = "ZMUserTranscoder+Internal.h"; sourceTree = "<group>"; };
		54F8D71919AB541400146664 /* ZMRegistrationTranscoder.h */ = {isa = PBXFileReference; fileEncoding = 4; lastKnownFileType = sourcecode.c.h; path = ZMRegistrationTranscoder.h; sourceTree = "<group>"; };
		54F8D71A19AB541400146664 /* ZMRegistrationTranscoder.m */ = {isa = PBXFileReference; fileEncoding = 4; lastKnownFileType = sourcecode.c.objc; path = ZMRegistrationTranscoder.m; sourceTree = "<group>"; };
		54F8D72B19AB677300146664 /* ZMConnectionTranscoderTest.m */ = {isa = PBXFileReference; fileEncoding = 4; lastKnownFileType = sourcecode.c.objc; path = ZMConnectionTranscoderTest.m; sourceTree = "<group>"; };
		54F8D72D19AB677300146664 /* ZMConversationTranscoderTests.m */ = {isa = PBXFileReference; fileEncoding = 4; lastKnownFileType = sourcecode.c.objc; path = ZMConversationTranscoderTests.m; sourceTree = "<group>"; };
		54F8D72F19AB677300146664 /* ZMMissingUpdateEventsTranscoderTests.m */ = {isa = PBXFileReference; fileEncoding = 4; lastKnownFileType = sourcecode.c.objc; path = ZMMissingUpdateEventsTranscoderTests.m; sourceTree = "<group>"; };
		54F8D73019AB677400146664 /* ZMRegistrationTranscoderTests.m */ = {isa = PBXFileReference; fileEncoding = 4; lastKnownFileType = sourcecode.c.objc; path = ZMRegistrationTranscoderTests.m; sourceTree = "<group>"; };
		54F8D73119AB677400146664 /* ZMSelfTranscoderTests.m */ = {isa = PBXFileReference; fileEncoding = 4; lastKnownFileType = sourcecode.c.objc; path = ZMSelfTranscoderTests.m; sourceTree = "<group>"; };
		54F8D73319AB677400146664 /* ZMUserTranscoderTests.m */ = {isa = PBXFileReference; fileEncoding = 4; lastKnownFileType = sourcecode.c.objc; path = ZMUserTranscoderTests.m; sourceTree = "<group>"; };
		54F8D74819AB67B300146664 /* ObjectTranscoderTests.h */ = {isa = PBXFileReference; fileEncoding = 4; lastKnownFileType = sourcecode.c.h; path = ObjectTranscoderTests.h; sourceTree = "<group>"; };
		54F8D74919AB67B300146664 /* ObjectTranscoderTests.m */ = {isa = PBXFileReference; fileEncoding = 4; lastKnownFileType = sourcecode.c.objc; path = ObjectTranscoderTests.m; sourceTree = "<group>"; };
		54FB94B719A4C5CD00BA9965 /* ZMSyncStateMachine.h */ = {isa = PBXFileReference; fileEncoding = 4; lastKnownFileType = sourcecode.c.h; path = ZMSyncStateMachine.h; sourceTree = "<group>"; };
		54FB94B819A4C5CD00BA9965 /* ZMSyncStateMachine.m */ = {isa = PBXFileReference; fileEncoding = 4; lastKnownFileType = sourcecode.c.objc; path = ZMSyncStateMachine.m; sourceTree = "<group>"; };
		54FC8A0F192CD55000D3C016 /* LoginFlowTests.m */ = {isa = PBXFileReference; fileEncoding = 4; lastKnownFileType = sourcecode.c.objc; path = LoginFlowTests.m; sourceTree = "<group>"; };
		54FEAAA81BC7BB9C002DE521 /* ZMBlacklistDownloader+Testing.h */ = {isa = PBXFileReference; fileEncoding = 4; lastKnownFileType = sourcecode.c.h; path = "ZMBlacklistDownloader+Testing.h"; sourceTree = "<group>"; };
		85D8502FFC4412F91D0CC1A4 /* ZMOperationLoop.m */ = {isa = PBXFileReference; fileEncoding = 4; lastKnownFileType = sourcecode.c.objc; path = ZMOperationLoop.m; sourceTree = "<group>"; };
		85D85104C6D06FA902E3253C /* ZMSyncStrategyTests.m */ = {isa = PBXFileReference; fileEncoding = 4; lastKnownFileType = sourcecode.c.objc; path = ZMSyncStrategyTests.m; sourceTree = "<group>"; };
		85D85110893896EBA6E879CE /* MockEntity2.h */ = {isa = PBXFileReference; fileEncoding = 4; lastKnownFileType = sourcecode.c.h; path = MockEntity2.h; sourceTree = "<group>"; };
		85D852DA0CD2C94CADB3B6FE /* MockModelObjectContextFactory.m */ = {isa = PBXFileReference; fileEncoding = 4; lastKnownFileType = sourcecode.c.objc; path = MockModelObjectContextFactory.m; sourceTree = "<group>"; };
		85D853338EC38D9B021D71BF /* ZMSyncStrategy.h */ = {isa = PBXFileReference; fileEncoding = 4; lastKnownFileType = sourcecode.c.h; path = ZMSyncStrategy.h; sourceTree = "<group>"; };
		85D858D72B109C5D9A85645B /* ZMOperationLoopTests.m */ = {isa = PBXFileReference; fileEncoding = 4; lastKnownFileType = sourcecode.c.objc; path = ZMOperationLoopTests.m; sourceTree = "<group>"; };
		85D859D47B6EBF09E4137658 /* ZMSyncStrategy.m */ = {isa = PBXFileReference; fileEncoding = 4; lastKnownFileType = sourcecode.c.objc; path = ZMSyncStrategy.m; sourceTree = "<group>"; };
		85D85A150524EE3BE658A112 /* IntegrationTestBase.h */ = {isa = PBXFileReference; fileEncoding = 4; lastKnownFileType = sourcecode.c.h; path = IntegrationTestBase.h; sourceTree = "<group>"; };
		85D85A3CF8F1D3B0D2532954 /* MockModelObjectContextFactory.h */ = {isa = PBXFileReference; fileEncoding = 4; lastKnownFileType = sourcecode.c.h; path = MockModelObjectContextFactory.h; sourceTree = "<group>"; };
		85D85AAE7FA09852AB9B0D6A /* MockEntity.m */ = {isa = PBXFileReference; fileEncoding = 4; lastKnownFileType = sourcecode.c.objc; path = MockEntity.m; sourceTree = "<group>"; };
		85D85BDE1EC2D916896D3132 /* MockEntity.h */ = {isa = PBXFileReference; fileEncoding = 4; lastKnownFileType = sourcecode.c.h; path = MockEntity.h; sourceTree = "<group>"; };
		85D85C9E7A2AAAE14D4BC2CC /* MockEntity2.m */ = {isa = PBXFileReference; fileEncoding = 4; lastKnownFileType = sourcecode.c.objc; path = MockEntity2.m; sourceTree = "<group>"; };
		85D85D997334755E841D13EA /* SlowSyncTests.m */ = {isa = PBXFileReference; fileEncoding = 4; lastKnownFileType = sourcecode.c.objc; path = SlowSyncTests.m; sourceTree = "<group>"; };
		85D85F3EC8565FD102AC0E5B /* ZMOperationLoop.h */ = {isa = PBXFileReference; fileEncoding = 4; lastKnownFileType = sourcecode.c.h; path = ZMOperationLoop.h; sourceTree = "<group>"; };
		85D85FD47DF54EE1F532B5BE /* IntegrationTestBase.m */ = {isa = PBXFileReference; fileEncoding = 4; lastKnownFileType = sourcecode.c.objc; path = IntegrationTestBase.m; sourceTree = "<group>"; };
		870733EA1CA29318009080EF /* AVSCapturer.h */ = {isa = PBXFileReference; lastKnownFileType = sourcecode.c.h; path = AVSCapturer.h; sourceTree = "<group>"; };
		870733EB1CA29318009080EF /* AVSFlowManager.h */ = {isa = PBXFileReference; lastKnownFileType = sourcecode.c.h; path = AVSFlowManager.h; sourceTree = "<group>"; };
		870733EC1CA29318009080EF /* AVSMedia.h */ = {isa = PBXFileReference; lastKnownFileType = sourcecode.c.h; path = AVSMedia.h; sourceTree = "<group>"; };
		870733ED1CA29318009080EF /* AVSMediaManager.h */ = {isa = PBXFileReference; lastKnownFileType = sourcecode.c.h; path = AVSMediaManager.h; sourceTree = "<group>"; };
		870733EE1CA29318009080EF /* AVSMediaManager+Client.h */ = {isa = PBXFileReference; lastKnownFileType = sourcecode.c.h; path = "AVSMediaManager+Client.h"; sourceTree = "<group>"; };
		870733EF1CA29318009080EF /* AVSMediaProtocols.h */ = {isa = PBXFileReference; lastKnownFileType = sourcecode.c.h; path = AVSMediaProtocols.h; sourceTree = "<group>"; };
		870733F01CA29318009080EF /* AVSVideoConverter.h */ = {isa = PBXFileReference; lastKnownFileType = sourcecode.c.h; path = AVSVideoConverter.h; sourceTree = "<group>"; };
		870733F11CA29318009080EF /* AVSVideoPreview.h */ = {isa = PBXFileReference; lastKnownFileType = sourcecode.c.h; path = AVSVideoPreview.h; sourceTree = "<group>"; };
		870733F21CA29318009080EF /* AVSVideoView.h */ = {isa = PBXFileReference; lastKnownFileType = sourcecode.c.h; path = AVSVideoView.h; sourceTree = "<group>"; };
		871667F91BB2AE9C009C6EEA /* APSSignalingKeysStore.swift */ = {isa = PBXFileReference; fileEncoding = 4; lastKnownFileType = sourcecode.swift; path = APSSignalingKeysStore.swift; sourceTree = "<group>"; };
		87210C1B1DCA08F500A3FA5F /* ZMCallKitDelegate+TypeConformance.h */ = {isa = PBXFileReference; lastKnownFileType = sourcecode.c.h; path = "ZMCallKitDelegate+TypeConformance.h"; sourceTree = "<group>"; };
		872C99511DB5256E006A3BDE /* ZMCallKitDelegateTests.swift */ = {isa = PBXFileReference; fileEncoding = 4; lastKnownFileType = sourcecode.swift; path = ZMCallKitDelegateTests.swift; sourceTree = "<group>"; };
		872C99571DB659E6006A3BDE /* ringing_from_them_long.caf */ = {isa = PBXFileReference; lastKnownFileType = file; path = ringing_from_them_long.caf; sourceTree = "<group>"; };
		872C995A1DB65D0D006A3BDE /* harp.m4a */ = {isa = PBXFileReference; lastKnownFileType = file; path = harp.m4a; sourceTree = "<group>"; };
		872C995E1DB6722C006A3BDE /* ZMCallKitDelegateTests+Mocking.h */ = {isa = PBXFileReference; fileEncoding = 4; lastKnownFileType = sourcecode.c.h; path = "ZMCallKitDelegateTests+Mocking.h"; sourceTree = "<group>"; };
		872C995F1DB6722C006A3BDE /* ZMCallKitDelegateTests+Mocking.m */ = {isa = PBXFileReference; fileEncoding = 4; lastKnownFileType = sourcecode.c.objc; path = "ZMCallKitDelegateTests+Mocking.m"; sourceTree = "<group>"; };
		874F142C1C16FD9700C15118 /* Device.swift */ = {isa = PBXFileReference; fileEncoding = 4; lastKnownFileType = sourcecode.swift; path = Device.swift; sourceTree = "<group>"; };
		87508E9F1D08264000162483 /* ZMSound.swift */ = {isa = PBXFileReference; fileEncoding = 4; lastKnownFileType = sourcecode.swift; path = ZMSound.swift; sourceTree = "<group>"; };
		8785CA5E1C568D1F00FD671C /* ZMVoiceChannel+VideoCalling.h */ = {isa = PBXFileReference; fileEncoding = 4; lastKnownFileType = sourcecode.c.h; path = "ZMVoiceChannel+VideoCalling.h"; sourceTree = "<group>"; };
		8795A3D21B2EDE030047A067 /* ZMAVSBridge.h */ = {isa = PBXFileReference; fileEncoding = 4; lastKnownFileType = sourcecode.c.h; path = ZMAVSBridge.h; sourceTree = "<group>"; };
		8795A3D31B2EDE030047A067 /* ZMAVSBridge.m */ = {isa = PBXFileReference; fileEncoding = 4; lastKnownFileType = sourcecode.c.objc; path = ZMAVSBridge.m; sourceTree = "<group>"; };
		8798607A1C3D48A400218A3E /* DeleteAccountRequestStrategy.swift */ = {isa = PBXFileReference; fileEncoding = 4; lastKnownFileType = sourcecode.swift; path = DeleteAccountRequestStrategy.swift; sourceTree = "<group>"; };
		879861C71DA7E11E00152584 /* ZMVoiceChannel+VideoCalling.m */ = {isa = PBXFileReference; fileEncoding = 4; lastKnownFileType = sourcecode.c.objc; path = "ZMVoiceChannel+VideoCalling.m"; sourceTree = "<group>"; };
		879861C91DA7E12E00152584 /* ZMVoiceChannel+CallFlow.h */ = {isa = PBXFileReference; lastKnownFileType = sourcecode.c.h; path = "ZMVoiceChannel+CallFlow.h"; sourceTree = "<group>"; };
		879861CB1DA7E17E00152584 /* ZMVoiceChannel+CallFlowPrivate.h */ = {isa = PBXFileReference; fileEncoding = 4; lastKnownFileType = sourcecode.c.h; path = "ZMVoiceChannel+CallFlowPrivate.h"; sourceTree = "<group>"; };
		87ADCE391DA6539F00CC06DC /* ZMCallKitDelegate.h */ = {isa = PBXFileReference; fileEncoding = 4; lastKnownFileType = sourcecode.c.h; path = ZMCallKitDelegate.h; sourceTree = "<group>"; };
		87ADCE3A1DA6539F00CC06DC /* ZMCallKitDelegate.m */ = {isa = PBXFileReference; fileEncoding = 4; lastKnownFileType = sourcecode.c.objc; path = ZMCallKitDelegate.m; sourceTree = "<group>"; };
		87D003FE1BB5810D00472E06 /* APSSignalingKeyStoreTests.swift */ = {isa = PBXFileReference; fileEncoding = 4; lastKnownFileType = sourcecode.swift; path = APSSignalingKeyStoreTests.swift; sourceTree = "<group>"; };
		87D4625C1C3D526D00433469 /* DeleteAccountRequestStrategyTests.swift */ = {isa = PBXFileReference; fileEncoding = 4; lastKnownFileType = sourcecode.swift; path = DeleteAccountRequestStrategyTests.swift; sourceTree = "<group>"; };
		87DC8A0D1C57979B00B7B4F2 /* ZMOnDemandFlowManager.h */ = {isa = PBXFileReference; fileEncoding = 4; lastKnownFileType = sourcecode.c.h; path = ZMOnDemandFlowManager.h; sourceTree = "<group>"; };
		87DC8A0E1C57979B00B7B4F2 /* ZMOnDemandFlowManager.m */ = {isa = PBXFileReference; fileEncoding = 4; lastKnownFileType = sourcecode.c.objc; path = ZMOnDemandFlowManager.m; sourceTree = "<group>"; };
		87DC8A121C57A8B300B7B4F2 /* ZMVoiceChannelTests+VideoCalling.m */ = {isa = PBXFileReference; fileEncoding = 4; lastKnownFileType = sourcecode.c.objc; path = "ZMVoiceChannelTests+VideoCalling.m"; sourceTree = "<group>"; };
		A9692F881986476900849241 /* NSString_NormalizationTests.m */ = {isa = PBXFileReference; fileEncoding = 4; lastKnownFileType = sourcecode.c.objc; path = NSString_NormalizationTests.m; sourceTree = "<group>"; };
		A9A3CA0E198A9967007F7BDB /* SearchTests.m */ = {isa = PBXFileReference; fileEncoding = 4; lastKnownFileType = sourcecode.c.objc; path = SearchTests.m; sourceTree = "<group>"; };
		A9BABE6019BA1F2300E9E5A3 /* ZMSearchDirectory.m */ = {isa = PBXFileReference; fileEncoding = 4; lastKnownFileType = sourcecode.c.objc; path = ZMSearchDirectory.m; sourceTree = "<group>"; };
		A9BABE6119BA1F2300E9E5A3 /* ZMSearchDirectory+Internal.h */ = {isa = PBXFileReference; fileEncoding = 4; lastKnownFileType = sourcecode.c.h; path = "ZMSearchDirectory+Internal.h"; sourceTree = "<group>"; };
		A9BABE6219BA1F2300E9E5A3 /* ZMSearchUser+UserSession.m */ = {isa = PBXFileReference; fileEncoding = 4; lastKnownFileType = sourcecode.c.objc; path = "ZMSearchUser+UserSession.m"; sourceTree = "<group>"; };
		A9BABE6C19BA1F2A00E9E5A3 /* ZMSearchResult.m */ = {isa = PBXFileReference; fileEncoding = 4; lastKnownFileType = sourcecode.c.objc; path = ZMSearchResult.m; sourceTree = "<group>"; };
		A9BABE6D19BA1F2A00E9E5A3 /* ZMSearchResult+Internal.h */ = {isa = PBXFileReference; fileEncoding = 4; lastKnownFileType = sourcecode.c.h; path = "ZMSearchResult+Internal.h"; sourceTree = "<group>"; };
		A9BABE6E19BA1F2A00E9E5A3 /* ZMSearchState.h */ = {isa = PBXFileReference; fileEncoding = 4; lastKnownFileType = sourcecode.c.h; path = ZMSearchState.h; sourceTree = "<group>"; };
		A9BABE7519BA1F5900E9E5A3 /* ZMSearchRequestCodec.h */ = {isa = PBXFileReference; fileEncoding = 4; lastKnownFileType = sourcecode.c.h; path = ZMSearchRequestCodec.h; sourceTree = "<group>"; };
		A9BABE7619BA1F5900E9E5A3 /* ZMSearchRequestCodec.m */ = {isa = PBXFileReference; fileEncoding = 4; lastKnownFileType = sourcecode.c.objc; path = ZMSearchRequestCodec.m; sourceTree = "<group>"; };
		A9BABE7B19BA1FE500E9E5A3 /* ZMSearch.h */ = {isa = PBXFileReference; fileEncoding = 4; lastKnownFileType = sourcecode.c.h; path = ZMSearch.h; sourceTree = "<group>"; };
		A9BABE7C19BA1FE500E9E5A3 /* ZMSearch.m */ = {isa = PBXFileReference; fileEncoding = 4; lastKnownFileType = sourcecode.c.objc; path = ZMSearch.m; sourceTree = "<group>"; };
		A9D24788198151E300EDFE79 /* ZMTestNotifications.h */ = {isa = PBXFileReference; lastKnownFileType = sourcecode.c.h; path = ZMTestNotifications.h; sourceTree = "<group>"; };
		A9D2478D1981522100EDFE79 /* ZMTestNotifications.m */ = {isa = PBXFileReference; fileEncoding = 4; lastKnownFileType = sourcecode.c.objc; path = ZMTestNotifications.m; sourceTree = "<group>"; };
		A9FD58B219B4B69900DB7A50 /* ZMCallStateTranscoderTests.m */ = {isa = PBXFileReference; fileEncoding = 4; lastKnownFileType = sourcecode.c.objc; path = ZMCallStateTranscoderTests.m; sourceTree = "<group>"; };
		AF6415A01C9C151700A535F5 /* EncryptedBase64EncondedExternalMessageTestFixture.txt */ = {isa = PBXFileReference; fileEncoding = 4; lastKnownFileType = text; path = EncryptedBase64EncondedExternalMessageTestFixture.txt; sourceTree = "<group>"; };
		AF6415A11C9C151700A535F5 /* ExternalMessageTextFixture.txt */ = {isa = PBXFileReference; fileEncoding = 4; lastKnownFileType = text; path = ExternalMessageTextFixture.txt; sourceTree = "<group>"; };
		B40964971DAD3D110098667A /* ja */ = {isa = PBXFileReference; lastKnownFileType = text.plist.strings; name = ja; path = ja.lproj/Push.strings; sourceTree = "<group>"; };
		B40964981DAD3D110098667A /* ja */ = {isa = PBXFileReference; lastKnownFileType = text.plist.stringsdict; name = ja; path = ja.lproj/Push.stringsdict; sourceTree = "<group>"; };
		B40964991DAD3D170098667A /* it */ = {isa = PBXFileReference; lastKnownFileType = text.plist.strings; name = it; path = it.lproj/Push.strings; sourceTree = "<group>"; };
		B409649A1DAD3D170098667A /* it */ = {isa = PBXFileReference; lastKnownFileType = text.plist.stringsdict; name = it; path = it.lproj/Push.stringsdict; sourceTree = "<group>"; };
		B409649B1DAD3D1E0098667A /* nl */ = {isa = PBXFileReference; lastKnownFileType = text.plist.strings; name = nl; path = nl.lproj/Push.strings; sourceTree = "<group>"; };
		B409649C1DAD3D1E0098667A /* nl */ = {isa = PBXFileReference; lastKnownFileType = text.plist.stringsdict; name = nl; path = nl.lproj/Push.stringsdict; sourceTree = "<group>"; };
		B409649D1DAD3D260098667A /* tr */ = {isa = PBXFileReference; lastKnownFileType = text.plist.strings; name = tr; path = tr.lproj/Push.strings; sourceTree = "<group>"; };
		B409649E1DAD3D260098667A /* tr */ = {isa = PBXFileReference; lastKnownFileType = text.plist.stringsdict; name = tr; path = tr.lproj/Push.stringsdict; sourceTree = "<group>"; };
		B40CD09F1DB7997E0008DA45 /* fr */ = {isa = PBXFileReference; lastKnownFileType = text.plist.strings; name = fr; path = fr.lproj/Push.strings; sourceTree = "<group>"; };
		B40CD0A01DB7997E0008DA45 /* fr */ = {isa = PBXFileReference; lastKnownFileType = text.plist.stringsdict; name = fr; path = fr.lproj/Push.stringsdict; sourceTree = "<group>"; };
		B40CD0A11DB799850008DA45 /* da */ = {isa = PBXFileReference; lastKnownFileType = text.plist.strings; name = da; path = da.lproj/Push.strings; sourceTree = "<group>"; };
		B40CD0A21DB799850008DA45 /* da */ = {isa = PBXFileReference; lastKnownFileType = text.plist.stringsdict; name = da; path = da.lproj/Push.stringsdict; sourceTree = "<group>"; };
		B40DC79C1D01A61600CEF65C /* pt-BR */ = {isa = PBXFileReference; lastKnownFileType = text.plist.strings; name = "pt-BR"; path = "pt-BR.lproj/Push.strings"; sourceTree = "<group>"; };
		B40DC79D1D01A61600CEF65C /* pt-BR */ = {isa = PBXFileReference; lastKnownFileType = text.plist.stringsdict; name = "pt-BR"; path = "pt-BR.lproj/Push.stringsdict"; sourceTree = "<group>"; };
		B422BB981DCCC3F60076EAD5 /* ar */ = {isa = PBXFileReference; lastKnownFileType = text.plist.strings; name = ar; path = ar.lproj/Push.strings; sourceTree = "<group>"; };
		B422BB991DCCC3F60076EAD5 /* ar */ = {isa = PBXFileReference; lastKnownFileType = text.plist.stringsdict; name = ar; path = ar.lproj/Push.stringsdict; sourceTree = "<group>"; };
		B49AFC271DCCCB3D006B753B /* zh-Hans */ = {isa = PBXFileReference; lastKnownFileType = text.plist.strings; name = "zh-Hans"; path = "zh-Hans.lproj/Push.strings"; sourceTree = "<group>"; };
		B49AFC281DCCCB3D006B753B /* zh-Hans */ = {isa = PBXFileReference; lastKnownFileType = text.plist.stringsdict; name = "zh-Hans"; path = "zh-Hans.lproj/Push.stringsdict"; sourceTree = "<group>"; };
		B4A124851DDCB58900FD9D66 /* sl */ = {isa = PBXFileReference; lastKnownFileType = text.plist.strings; name = sl; path = sl.lproj/Push.strings; sourceTree = "<group>"; };
		B4A124861DDCB58A00FD9D66 /* sl */ = {isa = PBXFileReference; lastKnownFileType = text.plist.stringsdict; name = sl; path = sl.lproj/Push.stringsdict; sourceTree = "<group>"; };
		B4D37F921D7EEA3F00D0C1BC /* es */ = {isa = PBXFileReference; lastKnownFileType = text.plist.strings; name = es; path = es.lproj/Push.strings; sourceTree = "<group>"; };
		B4D37F931D7EEA3F00D0C1BC /* es */ = {isa = PBXFileReference; lastKnownFileType = text.plist.stringsdict; name = es; path = es.lproj/Push.stringsdict; sourceTree = "<group>"; };
		B4D37F941D7EEA5100D0C1BC /* uk */ = {isa = PBXFileReference; lastKnownFileType = text.plist.strings; name = uk; path = uk.lproj/Push.strings; sourceTree = "<group>"; };
		B4D37F951D7EEA5100D0C1BC /* uk */ = {isa = PBXFileReference; lastKnownFileType = text.plist.stringsdict; name = uk; path = uk.lproj/Push.stringsdict; sourceTree = "<group>"; };
		B4D37F961D7EEA5B00D0C1BC /* ru */ = {isa = PBXFileReference; lastKnownFileType = text.plist.strings; name = ru; path = ru.lproj/Push.strings; sourceTree = "<group>"; };
		B4D37F971D7EEA5B00D0C1BC /* ru */ = {isa = PBXFileReference; lastKnownFileType = text.plist.stringsdict; name = ru; path = ru.lproj/Push.stringsdict; sourceTree = "<group>"; };
		BF00441A1C737CE9007A6EA4 /* BackgroundAPNSPingBackStatus.swift */ = {isa = PBXFileReference; fileEncoding = 4; lastKnownFileType = sourcecode.swift; path = BackgroundAPNSPingBackStatus.swift; sourceTree = "<group>"; };
		BF0D67A31C901DEC007CE00F /* libPhoneNumber.framework */ = {isa = PBXFileReference; lastKnownFileType = wrapper.framework; name = libPhoneNumber.framework; path = Carthage/Build/iOS/libPhoneNumber.framework; sourceTree = "<group>"; };
		BF158D2E1CE087D8007C6F8A /* video.mp4 */ = {isa = PBXFileReference; lastKnownFileType = file; path = video.mp4; sourceTree = "<group>"; };
		BF2A9D501D6B536E00FA7DBC /* EventDecoder.swift */ = {isa = PBXFileReference; fileEncoding = 4; lastKnownFileType = sourcecode.swift; name = EventDecoder.swift; path = Decoding/EventDecoder.swift; sourceTree = "<group>"; };
		BF2A9D541D6B5B9700FA7DBC /* EventDecoderTests.swift */ = {isa = PBXFileReference; fileEncoding = 4; lastKnownFileType = sourcecode.swift; path = EventDecoderTests.swift; sourceTree = "<group>"; };
		BF2A9D571D6B5BDB00FA7DBC /* StoreUpdateEventTests.swift */ = {isa = PBXFileReference; fileEncoding = 4; lastKnownFileType = sourcecode.swift; path = StoreUpdateEventTests.swift; sourceTree = "<group>"; };
		BF2A9D5A1D6B63DB00FA7DBC /* StoreUpdateEvent.swift */ = {isa = PBXFileReference; fileEncoding = 4; lastKnownFileType = sourcecode.swift; name = StoreUpdateEvent.swift; path = Decoding/StoreUpdateEvent.swift; sourceTree = "<group>"; };
		BF2A9D601D6C70EA00FA7DBC /* ZMEventModel.xcdatamodel */ = {isa = PBXFileReference; lastKnownFileType = wrapper.xcdatamodel; path = ZMEventModel.xcdatamodel; sourceTree = "<group>"; };
		BF40AC711D096A0E00287E29 /* AnalyticsTests.swift */ = {isa = PBXFileReference; fileEncoding = 4; lastKnownFileType = sourcecode.swift; path = AnalyticsTests.swift; sourceTree = "<group>"; };
		BF40AC7D1D0990A900287E29 /* ClusterizerTests.swift */ = {isa = PBXFileReference; fileEncoding = 4; lastKnownFileType = sourcecode.swift; path = ClusterizerTests.swift; sourceTree = "<group>"; };
		BF44A3501C71D5FC00C6928E /* store127.wiredatabase */ = {isa = PBXFileReference; lastKnownFileType = file; path = store127.wiredatabase; sourceTree = "<group>"; };
		BF4A7CAC1C441B09006F72D3 /* ZMUser+FetchingClients.swift */ = {isa = PBXFileReference; fileEncoding = 4; lastKnownFileType = sourcecode.swift; path = "ZMUser+FetchingClients.swift"; sourceTree = "<group>"; };
		BF6D5D021C4948830049F712 /* zmessaging124.momd */ = {isa = PBXFileReference; lastKnownFileType = folder; path = zmessaging124.momd; sourceTree = "<group>"; };
		BF6D5D041C494D730049F712 /* zmessaging125.momd */ = {isa = PBXFileReference; lastKnownFileType = folder; path = zmessaging125.momd; sourceTree = "<group>"; };
		BF7ED2E11DF6BD16003A4397 /* Analytics+HandleSuggestions.swift */ = {isa = PBXFileReference; fileEncoding = 4; lastKnownFileType = sourcecode.swift; path = "Analytics+HandleSuggestions.swift"; sourceTree = "<group>"; };
		BF8367301C52651900364B37 /* store125.wiredatabase */ = {isa = PBXFileReference; lastKnownFileType = file; path = store125.wiredatabase; sourceTree = "<group>"; };
		BF838F031C6A4885001C5BF7 /* ZMCookie.h */ = {isa = PBXFileReference; fileEncoding = 4; lastKnownFileType = sourcecode.c.h; path = ZMCookie.h; sourceTree = "<group>"; };
		BF838F041C6A4885001C5BF7 /* ZMCookie.m */ = {isa = PBXFileReference; fileEncoding = 4; lastKnownFileType = sourcecode.c.objc; path = ZMCookie.m; sourceTree = "<group>"; };
		BF8899911DC7882F00187CBD /* ZMTransport.framework */ = {isa = PBXFileReference; lastKnownFileType = wrapper.framework; name = ZMTransport.framework; path = "../wire-ios-transport/build/Debug-iphoneos/ZMTransport.framework"; sourceTree = "<group>"; };
		BFB524CD1C7722EC006BCE23 /* BackgroundAPNSPingBackStatusTests.swift */ = {isa = PBXFileReference; fileEncoding = 4; lastKnownFileType = sourcecode.swift; path = BackgroundAPNSPingBackStatusTests.swift; sourceTree = "<group>"; };
		BFC747B91CE0975D00F74333 /* zimages.framework */ = {isa = PBXFileReference; lastKnownFileType = wrapper.framework; name = zimages.framework; path = "../zmc-images/build/Debug-iphoneos/zimages.framework"; sourceTree = "<group>"; };
		BFCE9A581C4E4C4D00951B3D /* store124.wiredatabase */ = {isa = PBXFileReference; lastKnownFileType = file; path = store124.wiredatabase; sourceTree = "<group>"; };
		BFE53F541D5A2F7000398378 /* DeleteMessagesTests.swift */ = {isa = PBXFileReference; fileEncoding = 4; lastKnownFileType = sourcecode.swift; path = DeleteMessagesTests.swift; sourceTree = "<group>"; };
		CE35B7F61D353CC4007CF3F8 /* LinkPreviewTests.m */ = {isa = PBXFileReference; fileEncoding = 4; lastKnownFileType = sourcecode.c.objc; path = LinkPreviewTests.m; sourceTree = "<group>"; };
		CE59DD7B1CFC7D6C0009F8FD /* ZMCDataModel.framework */ = {isa = PBXFileReference; lastKnownFileType = wrapper.framework; name = ZMCDataModel.framework; path = "../../../../Library/Developer/Xcode/DerivedData/ZClient-iOS-dkzruzvfpikqstehiyrcjhyckwcj/Build/Products/Debug-iphonesimulator/ZMCDataModel.framework"; sourceTree = "<group>"; };
		CE99C49E1D378C5D0001D297 /* MockLinkPreviewDetector.h */ = {isa = PBXFileReference; fileEncoding = 4; lastKnownFileType = sourcecode.c.h; path = MockLinkPreviewDetector.h; sourceTree = "<group>"; };
		CE99C49F1D378C5D0001D297 /* MockLinkPreviewDetector.m */ = {isa = PBXFileReference; fileEncoding = 4; lastKnownFileType = sourcecode.c.objc; path = MockLinkPreviewDetector.m; sourceTree = "<group>"; };
		CE99C4A11D37ACC60001D297 /* Ono.framework */ = {isa = PBXFileReference; lastKnownFileType = wrapper.framework; name = Ono.framework; path = Carthage/Build/iOS/Ono.framework; sourceTree = "<group>"; };
		CEF2DE7E1DB778F300451642 /* RequestLoopAnalyticsTracker.swift */ = {isa = PBXFileReference; fileEncoding = 4; lastKnownFileType = sourcecode.swift; path = RequestLoopAnalyticsTracker.swift; sourceTree = "<group>"; };
		F91CA6AC1BECBD3F000EE5C2 /* Base */ = {isa = PBXFileReference; lastKnownFileType = text.plist.strings; name = Base; path = Base.lproj/Push.strings; sourceTree = "<group>"; };
		F91CA6AD1BECBD46000EE5C2 /* Base */ = {isa = PBXFileReference; lastKnownFileType = text.plist.stringsdict; name = Base; path = Base.lproj/Push.stringsdict; sourceTree = "<group>"; };
		F91CA6AE1BECBD51000EE5C2 /* de */ = {isa = PBXFileReference; lastKnownFileType = text.plist.strings; name = de; path = de.lproj/Push.strings; sourceTree = "<group>"; };
		F91CA6AF1BECBD51000EE5C2 /* de */ = {isa = PBXFileReference; lastKnownFileType = text.plist.stringsdict; name = de; path = de.lproj/Push.stringsdict; sourceTree = "<group>"; };
		F920F4D51DA3DCF8002B860B /* ConversationTests+Ephemeral.swift */ = {isa = PBXFileReference; fileEncoding = 4; lastKnownFileType = sourcecode.swift; path = "ConversationTests+Ephemeral.swift"; sourceTree = "<group>"; };
		F9245BEC1CBF95A8009D1E85 /* ZMHotFixDirectory+Swift.swift */ = {isa = PBXFileReference; fileEncoding = 4; lastKnownFileType = sourcecode.swift; path = "ZMHotFixDirectory+Swift.swift"; sourceTree = "<group>"; };
		F92546891C6287AB00CE2D7C /* ZMCallStateTranscoderTests.h */ = {isa = PBXFileReference; fileEncoding = 4; lastKnownFileType = sourcecode.c.h; path = ZMCallStateTranscoderTests.h; sourceTree = "<group>"; };
		F925468A1C62882500CE2D7C /* ZMCallStateTranscoderTests+VideoCalling.m */ = {isa = PBXFileReference; fileEncoding = 4; lastKnownFileType = sourcecode.c.objc; path = "ZMCallStateTranscoderTests+VideoCalling.m"; sourceTree = "<group>"; };
		F925468C1C63B61000CE2D7C /* MessagingTest+EventFactory.h */ = {isa = PBXFileReference; fileEncoding = 4; lastKnownFileType = sourcecode.c.h; path = "MessagingTest+EventFactory.h"; sourceTree = "<group>"; };
		F925468D1C63B61000CE2D7C /* MessagingTest+EventFactory.m */ = {isa = PBXFileReference; fileEncoding = 4; lastKnownFileType = sourcecode.c.objc; path = "MessagingTest+EventFactory.m"; sourceTree = "<group>"; };
		F9331C891CB41C6000139ECC /* ZMUserTests+UserSession.m */ = {isa = PBXFileReference; fileEncoding = 4; lastKnownFileType = sourcecode.c.objc; path = "ZMUserTests+UserSession.m"; sourceTree = "<group>"; };
		F93667041D79723100E15420 /* ZMLocalNotificationForEventTests+Reactions.swift */ = {isa = PBXFileReference; fileEncoding = 4; lastKnownFileType = sourcecode.swift; path = "ZMLocalNotificationForEventTests+Reactions.swift"; sourceTree = "<group>"; };
		F936DB281C11DF40005E93AE /* ZMClientUpdateNotification.h */ = {isa = PBXFileReference; fileEncoding = 4; lastKnownFileType = sourcecode.c.h; path = ZMClientUpdateNotification.h; sourceTree = "<group>"; };
		F936DB291C11DF40005E93AE /* ZMClientUpdateNotification.m */ = {isa = PBXFileReference; fileEncoding = 4; lastKnownFileType = sourcecode.c.objc; path = ZMClientUpdateNotification.m; sourceTree = "<group>"; };
		F936DB2C1C11E4CB005E93AE /* ZMClientUpdateNotification+Internal.h */ = {isa = PBXFileReference; lastKnownFileType = sourcecode.c.h; path = "ZMClientUpdateNotification+Internal.h"; sourceTree = "<group>"; };
		F93A75F11C1F219800252586 /* ConversationStatusStrategy.swift */ = {isa = PBXFileReference; fileEncoding = 4; lastKnownFileType = sourcecode.swift; path = ConversationStatusStrategy.swift; sourceTree = "<group>"; };
		F9410F621DE44C2E007451FF /* TypingStrategyTests.swift */ = {isa = PBXFileReference; fileEncoding = 4; lastKnownFileType = sourcecode.swift; path = TypingStrategyTests.swift; sourceTree = "<group>"; };
		F9410F641DE49C13007451FF /* PushTokenStrategy.swift */ = {isa = PBXFileReference; fileEncoding = 4; lastKnownFileType = sourcecode.swift; name = PushTokenStrategy.swift; path = Source/Synchronization/Strategies/PushTokenStrategy.swift; sourceTree = SOURCE_ROOT; };
		F9410F671DE4BE42007451FF /* PushTokenStrategyTests.swift */ = {isa = PBXFileReference; fileEncoding = 4; lastKnownFileType = sourcecode.swift; path = PushTokenStrategyTests.swift; sourceTree = "<group>"; };
		F95373F01C7C6FF500BE6427 /* ZMLocalNotificationForEventTest.h */ = {isa = PBXFileReference; lastKnownFileType = sourcecode.c.h; path = ZMLocalNotificationForEventTest.h; sourceTree = "<group>"; };
		F95373F31C7C70D000BE6427 /* ZMLocalNotificationForEventTest+CallEvents.m */ = {isa = PBXFileReference; fileEncoding = 4; lastKnownFileType = sourcecode.c.objc; path = "ZMLocalNotificationForEventTest+CallEvents.m"; sourceTree = "<group>"; };
		F95556FE1A1CA1580035F0C8 /* ZMSearchRequestCodecTests.m */ = {isa = PBXFileReference; fileEncoding = 4; lastKnownFileType = sourcecode.c.objc; name = ZMSearchRequestCodecTests.m; path = Search/ZMSearchRequestCodecTests.m; sourceTree = "<group>"; };
		F95706531DE5D1CC0087442C /* SearchUserImageStrategy.swift */ = {isa = PBXFileReference; fileEncoding = 4; lastKnownFileType = sourcecode.swift; path = SearchUserImageStrategy.swift; sourceTree = "<group>"; };
		F95706581DE5F6D40087442C /* SearchUserImageStrategyTests.swift */ = {isa = PBXFileReference; fileEncoding = 4; lastKnownFileType = sourcecode.swift; path = SearchUserImageStrategyTests.swift; sourceTree = "<group>"; };
		F959F3101C5B6B9E00820A21 /* ZMBackgroundTaskState.h */ = {isa = PBXFileReference; fileEncoding = 4; lastKnownFileType = sourcecode.c.h; path = ZMBackgroundTaskState.h; sourceTree = "<group>"; };
		F959F3111C5B6B9E00820A21 /* ZMBackgroundTaskState.m */ = {isa = PBXFileReference; fileEncoding = 4; lastKnownFileType = sourcecode.c.objc; path = ZMBackgroundTaskState.m; sourceTree = "<group>"; };
		F95ECF4C1B94A553009F91BA /* ZMHotFix.h */ = {isa = PBXFileReference; fileEncoding = 4; lastKnownFileType = sourcecode.c.h; path = ZMHotFix.h; sourceTree = "<group>"; };
		F95ECF4D1B94A553009F91BA /* ZMHotFix.m */ = {isa = PBXFileReference; fileEncoding = 4; lastKnownFileType = sourcecode.c.objc; path = ZMHotFix.m; sourceTree = "<group>"; };
		F95ECF501B94BD05009F91BA /* ZMHotFixTests.m */ = {isa = PBXFileReference; fileEncoding = 4; lastKnownFileType = sourcecode.c.objc; path = ZMHotFixTests.m; sourceTree = "<group>"; };
		F962A8E819FFC06E00FD0F80 /* ZMOperationLoop+Background.h */ = {isa = PBXFileReference; fileEncoding = 4; lastKnownFileType = sourcecode.c.h; path = "ZMOperationLoop+Background.h"; sourceTree = "<group>"; };
		F962A8E919FFC06E00FD0F80 /* ZMOperationLoop+Background.m */ = {isa = PBXFileReference; fileEncoding = 4; lastKnownFileType = sourcecode.c.objc; path = "ZMOperationLoop+Background.m"; sourceTree = "<group>"; };
		F962A8EF19FFD4DC00FD0F80 /* ZMOperationLoop+Private.h */ = {isa = PBXFileReference; lastKnownFileType = sourcecode.c.h; path = "ZMOperationLoop+Private.h"; sourceTree = "<group>"; };
		F964700B1D5C720D00A81A92 /* ConversationTests+MessageEditing.m */ = {isa = PBXFileReference; fileEncoding = 4; lastKnownFileType = sourcecode.c.objc; path = "ConversationTests+MessageEditing.m"; sourceTree = "<group>"; };
		F96C8E791D7DCCE8004B6D87 /* ZMLocalNotificationDispatcher+Messages.swift */ = {isa = PBXFileReference; fileEncoding = 4; lastKnownFileType = sourcecode.swift; path = "ZMLocalNotificationDispatcher+Messages.swift"; sourceTree = "<group>"; };
		F96C8E811D7ECECF004B6D87 /* ZMLocalNotificationForMessageTests.swift */ = {isa = PBXFileReference; fileEncoding = 4; lastKnownFileType = sourcecode.swift; path = ZMLocalNotificationForMessageTests.swift; sourceTree = "<group>"; };
		F96C8E891D7F6F8C004B6D87 /* ZMLocalNotificationForSystemMessageTests.swift */ = {isa = PBXFileReference; fileEncoding = 4; lastKnownFileType = sourcecode.swift; path = ZMLocalNotificationForSystemMessageTests.swift; sourceTree = "<group>"; };
		F97678F91D76D11400CC075D /* BackgroundAPNSConfirmationStatus.swift */ = {isa = PBXFileReference; fileEncoding = 4; lastKnownFileType = sourcecode.swift; path = BackgroundAPNSConfirmationStatus.swift; sourceTree = "<group>"; };
		F97679081D771B2700CC075D /* BackgroundAPNSConfirmationStatusTests.swift */ = {isa = PBXFileReference; fileEncoding = 4; lastKnownFileType = sourcecode.swift; path = BackgroundAPNSConfirmationStatusTests.swift; sourceTree = "<group>"; };
		F9771AC71B664D1A00BB04EC /* ZMGSMCallHandler.h */ = {isa = PBXFileReference; fileEncoding = 4; lastKnownFileType = sourcecode.c.h; path = ZMGSMCallHandler.h; sourceTree = "<group>"; };
		F9771AC81B664D1A00BB04EC /* ZMGSMCallHandler.m */ = {isa = PBXFileReference; fileEncoding = 4; lastKnownFileType = sourcecode.c.objc; path = ZMGSMCallHandler.m; sourceTree = "<group>"; };
		F9771AD01B664D3D00BB04EC /* ZMGSMCallHandlerTest.m */ = {isa = PBXFileReference; fileEncoding = 4; lastKnownFileType = sourcecode.c.objc; path = ZMGSMCallHandlerTest.m; sourceTree = "<group>"; };
		F9771AD21B6661B400BB04EC /* ZMCallStateLogger.h */ = {isa = PBXFileReference; fileEncoding = 4; lastKnownFileType = sourcecode.c.h; path = ZMCallStateLogger.h; sourceTree = "<group>"; };
		F9771AD31B6661B400BB04EC /* ZMCallStateLogger.m */ = {isa = PBXFileReference; fileEncoding = 4; lastKnownFileType = sourcecode.c.objc; path = ZMCallStateLogger.m; sourceTree = "<group>"; };
		F9771ADA1B677BAF00BB04EC /* ZMCallStateLoggerTests.m */ = {isa = PBXFileReference; fileEncoding = 4; lastKnownFileType = sourcecode.c.objc; path = ZMCallStateLoggerTests.m; sourceTree = "<group>"; };
		F98DD6D01ABB2F7C001D58CF /* ZMUserSession+UserNotificationCategories.h */ = {isa = PBXFileReference; fileEncoding = 4; lastKnownFileType = sourcecode.c.h; path = "ZMUserSession+UserNotificationCategories.h"; sourceTree = "<group>"; };
		F98DD6D11ABB2F7C001D58CF /* ZMUserSession+UserNotificationCategories.m */ = {isa = PBXFileReference; fileEncoding = 4; lastKnownFileType = sourcecode.c.objc; path = "ZMUserSession+UserNotificationCategories.m"; sourceTree = "<group>"; };
		F98EDCC81D82B913001E65CB /* ZMLocalNotificationForCallEvent.swift */ = {isa = PBXFileReference; fileEncoding = 4; lastKnownFileType = sourcecode.swift; path = ZMLocalNotificationForCallEvent.swift; sourceTree = "<group>"; };
		F98EDCC91D82B913001E65CB /* ZMLocalNotificationForConnectionEvent.swift */ = {isa = PBXFileReference; fileEncoding = 4; lastKnownFileType = sourcecode.swift; path = ZMLocalNotificationForConnectionEvent.swift; sourceTree = "<group>"; };
		F98EDCCA1D82B913001E65CB /* ZMLocalNotificationForEvent.swift */ = {isa = PBXFileReference; fileEncoding = 4; lastKnownFileType = sourcecode.swift; path = ZMLocalNotificationForEvent.swift; sourceTree = "<group>"; };
		F98EDCCB1D82B913001E65CB /* ZMLocalNotificationForReactions.swift */ = {isa = PBXFileReference; fileEncoding = 4; lastKnownFileType = sourcecode.swift; path = ZMLocalNotificationForReactions.swift; sourceTree = "<group>"; };
		F98EDCCD1D82B913001E65CB /* ZMLocalNotificationContentType.swift */ = {isa = PBXFileReference; fileEncoding = 4; lastKnownFileType = sourcecode.swift; path = ZMLocalNotificationContentType.swift; sourceTree = "<group>"; };
		F98EDCCE1D82B913001E65CB /* ZMLocalNotificationForMessage.swift */ = {isa = PBXFileReference; fileEncoding = 4; lastKnownFileType = sourcecode.swift; path = ZMLocalNotificationForMessage.swift; sourceTree = "<group>"; };
		F98EDCCF1D82B913001E65CB /* ZMLocalNotificationForSystemMessage.swift */ = {isa = PBXFileReference; fileEncoding = 4; lastKnownFileType = sourcecode.swift; path = ZMLocalNotificationForSystemMessage.swift; sourceTree = "<group>"; };
		F98EDCD01D82B913001E65CB /* ZMLocalNotification+Internal.h */ = {isa = PBXFileReference; fileEncoding = 4; lastKnownFileType = sourcecode.c.h; path = "ZMLocalNotification+Internal.h"; sourceTree = "<group>"; };
		F98EDCD11D82B913001E65CB /* ZMLocalNotification.h */ = {isa = PBXFileReference; fileEncoding = 4; lastKnownFileType = sourcecode.c.h; path = ZMLocalNotification.h; sourceTree = "<group>"; };
		F98EDCD21D82B913001E65CB /* ZMLocalNotification.m */ = {isa = PBXFileReference; fileEncoding = 4; lastKnownFileType = sourcecode.c.objc; path = ZMLocalNotification.m; sourceTree = "<group>"; };
		F98EDCDE1D82B924001E65CB /* SessionTracker.swift */ = {isa = PBXFileReference; fileEncoding = 4; lastKnownFileType = sourcecode.swift; path = SessionTracker.swift; sourceTree = "<group>"; };
		F98EDCDF1D82B924001E65CB /* NotificationSounds.swift */ = {isa = PBXFileReference; fileEncoding = 4; lastKnownFileType = sourcecode.swift; path = NotificationSounds.swift; sourceTree = "<group>"; };
		F98EDCE01D82B924001E65CB /* UILocalNotification+StringProcessing.h */ = {isa = PBXFileReference; fileEncoding = 4; lastKnownFileType = sourcecode.c.h; path = "UILocalNotification+StringProcessing.h"; sourceTree = "<group>"; };
		F98EDCE11D82B924001E65CB /* UILocalNotification+StringProcessing.m */ = {isa = PBXFileReference; fileEncoding = 4; lastKnownFileType = sourcecode.c.objc; path = "UILocalNotification+StringProcessing.m"; sourceTree = "<group>"; };
		F98EDCE21D82B924001E65CB /* UILocalNotification+UserInfo.h */ = {isa = PBXFileReference; fileEncoding = 4; lastKnownFileType = sourcecode.c.h; path = "UILocalNotification+UserInfo.h"; sourceTree = "<group>"; };
		F98EDCE31D82B924001E65CB /* UILocalNotification+UserInfo.m */ = {isa = PBXFileReference; fileEncoding = 4; lastKnownFileType = sourcecode.c.objc; path = "UILocalNotification+UserInfo.m"; sourceTree = "<group>"; };
		F98EDCE41D82B924001E65CB /* ZMLocalNotificationLocalization+Components.swift */ = {isa = PBXFileReference; fileEncoding = 4; lastKnownFileType = sourcecode.swift; path = "ZMLocalNotificationLocalization+Components.swift"; sourceTree = "<group>"; };
		F98EDCE51D82B924001E65CB /* ZMLocalNotificationLocalization.h */ = {isa = PBXFileReference; fileEncoding = 4; lastKnownFileType = sourcecode.c.h; path = ZMLocalNotificationLocalization.h; sourceTree = "<group>"; };
		F98EDCE61D82B924001E65CB /* ZMLocalNotificationLocalization.m */ = {isa = PBXFileReference; fileEncoding = 4; lastKnownFileType = sourcecode.c.objc; path = ZMLocalNotificationLocalization.m; sourceTree = "<group>"; };
		F98EDCE71D82B924001E65CB /* ZMLocalNotificationSet.swift */ = {isa = PBXFileReference; fileEncoding = 4; lastKnownFileType = sourcecode.swift; path = ZMLocalNotificationSet.swift; sourceTree = "<group>"; };
		F98EDCE81D82B924001E65CB /* ZMSpellOutSmallNumbersFormatter.h */ = {isa = PBXFileReference; fileEncoding = 4; lastKnownFileType = sourcecode.c.h; path = ZMSpellOutSmallNumbersFormatter.h; sourceTree = "<group>"; };
		F98EDCE91D82B924001E65CB /* ZMSpellOutSmallNumbersFormatter.m */ = {isa = PBXFileReference; fileEncoding = 4; lastKnownFileType = sourcecode.c.objc; path = ZMSpellOutSmallNumbersFormatter.m; sourceTree = "<group>"; };
		F98EDCF61D82EAFD001E65CB /* SessionTrackerTest.swift */ = {isa = PBXFileReference; fileEncoding = 4; lastKnownFileType = sourcecode.swift; path = SessionTrackerTest.swift; sourceTree = "<group>"; };
		F991C0A81CB5391C004D8465 /* ZMCallTimer.swift */ = {isa = PBXFileReference; fileEncoding = 4; lastKnownFileType = sourcecode.swift; path = ZMCallTimer.swift; sourceTree = "<group>"; };
		F991C0AA1CB53A7B004D8465 /* ZMCallTimerTests.swift */ = {isa = PBXFileReference; fileEncoding = 4; lastKnownFileType = sourcecode.swift; path = ZMCallTimerTests.swift; sourceTree = "<group>"; };
		F991C0AD1CB548A3004D8465 /* ZMVoiceChannel+CallTimer.swift */ = {isa = PBXFileReference; fileEncoding = 4; lastKnownFileType = sourcecode.swift; path = "ZMVoiceChannel+CallTimer.swift"; sourceTree = "<group>"; };
		F991CE111CB55512004D8465 /* ZMConversation+Testing.h */ = {isa = PBXFileReference; fileEncoding = 4; lastKnownFileType = sourcecode.c.h; path = "ZMConversation+Testing.h"; sourceTree = "<group>"; };
		F991CE121CB55512004D8465 /* ZMConversation+Testing.m */ = {isa = PBXFileReference; fileEncoding = 4; lastKnownFileType = sourcecode.c.objc; path = "ZMConversation+Testing.m"; sourceTree = "<group>"; };
		F991CE131CB55512004D8465 /* ZMUser+Testing.h */ = {isa = PBXFileReference; fileEncoding = 4; lastKnownFileType = sourcecode.c.h; path = "ZMUser+Testing.h"; sourceTree = "<group>"; };
		F991CE141CB55512004D8465 /* ZMUser+Testing.m */ = {isa = PBXFileReference; fileEncoding = 4; lastKnownFileType = sourcecode.c.objc; path = "ZMUser+Testing.m"; sourceTree = "<group>"; };
		F99298581BE110490058D42F /* ZMClientRegistrationStatusTests.m */ = {isa = PBXFileReference; fileEncoding = 4; lastKnownFileType = sourcecode.c.objc; path = ZMClientRegistrationStatusTests.m; sourceTree = "<group>"; };
		F992985A1BE1404D0058D42F /* ZMClientRegistrationStatus+Internal.h */ = {isa = PBXFileReference; lastKnownFileType = sourcecode.c.h; path = "ZMClientRegistrationStatus+Internal.h"; sourceTree = "<group>"; };
		F9ABDF401CECBD8A008461B2 /* ZMAccountStatus.swift */ = {isa = PBXFileReference; fileEncoding = 4; lastKnownFileType = sourcecode.swift; path = ZMAccountStatus.swift; sourceTree = "<group>"; };
		F9ABDF421CECC69C008461B2 /* ZMAccountStatusTests.swift */ = {isa = PBXFileReference; fileEncoding = 4; lastKnownFileType = sourcecode.swift; path = ZMAccountStatusTests.swift; sourceTree = "<group>"; };
		F9B171F51C0EF21100E6EEC6 /* ClientUpdateStatus.swift */ = {isa = PBXFileReference; fileEncoding = 4; lastKnownFileType = sourcecode.swift; path = ClientUpdateStatus.swift; sourceTree = "<group>"; };
		F9B171F71C0F00E700E6EEC6 /* ClientUpdateStatusTests.swift */ = {isa = PBXFileReference; fileEncoding = 4; lastKnownFileType = sourcecode.swift; path = ClientUpdateStatusTests.swift; sourceTree = "<group>"; };
		F9B171F91C0F320200E6EEC6 /* ClientManagementTests.m */ = {isa = PBXFileReference; fileEncoding = 4; lastKnownFileType = sourcecode.c.objc; path = ClientManagementTests.m; sourceTree = "<group>"; };
		F9B20D561C58C7B900F2CDEC /* CallingTests.h */ = {isa = PBXFileReference; lastKnownFileType = sourcecode.c.h; path = CallingTests.h; sourceTree = "<group>"; };
		F9B20D571C58C8C800F2CDEC /* CallingTests+VideoCalling.m */ = {isa = PBXFileReference; fileEncoding = 4; lastKnownFileType = sourcecode.c.objc; path = "CallingTests+VideoCalling.m"; sourceTree = "<group>"; };
		F9B53ED019F7F59F00C82A43 /* ZMLocalNotificationDispatcher.h */ = {isa = PBXFileReference; fileEncoding = 4; lastKnownFileType = sourcecode.c.h; path = ZMLocalNotificationDispatcher.h; sourceTree = "<group>"; };
		F9B53ED119F7F59F00C82A43 /* ZMLocalNotificationDispatcher.m */ = {isa = PBXFileReference; fileEncoding = 4; lastKnownFileType = sourcecode.c.objc; path = ZMLocalNotificationDispatcher.m; sourceTree = "<group>"; };
		F9B71F361CB26FB2001DB03F /* ZMUtilities.framework */ = {isa = PBXFileReference; lastKnownFileType = wrapper.framework; name = ZMUtilities.framework; path = Carthage/Build/iOS/ZMUtilities.framework; sourceTree = "<group>"; };
		F9B71F3E1CB28449001DB03F /* ZMNotifications+UserSession.m */ = {isa = PBXFileReference; fileEncoding = 4; lastKnownFileType = sourcecode.c.objc; path = "ZMNotifications+UserSession.m"; sourceTree = "<group>"; };
		F9B71F3F1CB28449001DB03F /* ZMNotifications+UserSessionInternal.h */ = {isa = PBXFileReference; fileEncoding = 4; lastKnownFileType = sourcecode.c.h; path = "ZMNotifications+UserSessionInternal.h"; sourceTree = "<group>"; };
		F9B71F421CB284CC001DB03F /* ZMNotifications+UserSession.h */ = {isa = PBXFileReference; fileEncoding = 4; lastKnownFileType = sourcecode.c.h; path = "ZMNotifications+UserSession.h"; sourceTree = "<group>"; };
		F9B71F461CB29600001DB03F /* ZMBareUser+UserSession.h */ = {isa = PBXFileReference; fileEncoding = 4; lastKnownFileType = sourcecode.c.h; path = "ZMBareUser+UserSession.h"; sourceTree = "<group>"; };
		F9B71F481CB297ED001DB03F /* ZMUser+UserSession.m */ = {isa = PBXFileReference; fileEncoding = 4; lastKnownFileType = sourcecode.c.objc; name = "ZMUser+UserSession.m"; path = "Source/Data Model/ZMUser+UserSession.m"; sourceTree = SOURCE_ROOT; };
		F9B71F4A1CB2B841001DB03F /* NSManagedObjectContext+TestHelpers.h */ = {isa = PBXFileReference; fileEncoding = 4; lastKnownFileType = sourcecode.c.h; path = "NSManagedObjectContext+TestHelpers.h"; sourceTree = "<group>"; };
		F9B71F4B1CB2B841001DB03F /* NSManagedObjectContext+TestHelpers.m */ = {isa = PBXFileReference; fileEncoding = 4; lastKnownFileType = sourcecode.c.objc; path = "NSManagedObjectContext+TestHelpers.m"; sourceTree = "<group>"; };
		F9B71FAA1CB2C0FA001DB03F /* ZMCallStateTests+VideoCalling.swift */ = {isa = PBXFileReference; fileEncoding = 4; lastKnownFileType = sourcecode.swift; path = "ZMCallStateTests+VideoCalling.swift"; sourceTree = "<group>"; };
		F9B71FAC1CB2C20D001DB03F /* ZMVoiceChannelTests.h */ = {isa = PBXFileReference; fileEncoding = 4; lastKnownFileType = sourcecode.c.h; path = ZMVoiceChannelTests.h; sourceTree = "<group>"; };
		F9B71FAD1CB2C20D001DB03F /* ZMVoiceChannelTests.m */ = {isa = PBXFileReference; fileEncoding = 4; lastKnownFileType = sourcecode.c.objc; path = ZMVoiceChannelTests.m; sourceTree = "<group>"; };
		F9B8305C1DEC6A2500FF6FE7 /* UserImageStrategy.swift */ = {isa = PBXFileReference; fileEncoding = 4; lastKnownFileType = sourcecode.swift; path = UserImageStrategy.swift; sourceTree = "<group>"; };
		F9B8305E1DEC86E700FF6FE7 /* UserImageStrategyTests.swift */ = {isa = PBXFileReference; fileEncoding = 4; lastKnownFileType = sourcecode.swift; path = UserImageStrategyTests.swift; sourceTree = "<group>"; };
		F9B8308B1DEEDC2900FF6FE7 /* SyncStatus.swift */ = {isa = PBXFileReference; fileEncoding = 4; lastKnownFileType = sourcecode.swift; path = SyncStatus.swift; sourceTree = "<group>"; };
		F9C9A4ED1CAD290B0039E10C /* store128.wiredatabase */ = {isa = PBXFileReference; lastKnownFileType = file; path = store128.wiredatabase; sourceTree = "<group>"; };
		F9CA51B41B345F39003AA83A /* ZMStoredLocalNotification.h */ = {isa = PBXFileReference; fileEncoding = 4; lastKnownFileType = sourcecode.c.h; path = ZMStoredLocalNotification.h; sourceTree = "<group>"; };
		F9CA51B51B345F39003AA83A /* ZMStoredLocalNotification.m */ = {isa = PBXFileReference; fileEncoding = 4; lastKnownFileType = sourcecode.c.objc; path = ZMStoredLocalNotification.m; sourceTree = "<group>"; };
		F9CA51BD1B3460B2003AA83A /* ZMStoredLocalNotificationTests.m */ = {isa = PBXFileReference; fileEncoding = 4; lastKnownFileType = sourcecode.c.objc; path = ZMStoredLocalNotificationTests.m; sourceTree = "<group>"; };
		F9D1CD131DF6C131002F6E80 /* SyncStatusTests.swift */ = {isa = PBXFileReference; fileEncoding = 4; lastKnownFileType = sourcecode.swift; path = SyncStatusTests.swift; sourceTree = "<group>"; };
		F9D25DB01C5BB991002D18B3 /* ZMBackgroundTaskStateTests.m */ = {isa = PBXFileReference; fileEncoding = 4; lastKnownFileType = sourcecode.c.objc; path = ZMBackgroundTaskStateTests.m; sourceTree = "<group>"; };
		F9D32EA81C6D071F0049136A /* CallingTests+PushNotifications.m */ = {isa = PBXFileReference; fileEncoding = 4; lastKnownFileType = sourcecode.c.objc; path = "CallingTests+PushNotifications.m"; sourceTree = "<group>"; };
		F9DAC54D1C2034E70001F11E /* ConversationStatusStrategyTests.swift */ = {isa = PBXFileReference; fileEncoding = 4; lastKnownFileType = sourcecode.swift; path = ConversationStatusStrategyTests.swift; sourceTree = "<group>"; };
		F9E3AB511BEA017300C1A6AA /* ZMSelfTranscoder+Internal.h */ = {isa = PBXFileReference; fileEncoding = 4; lastKnownFileType = sourcecode.c.h; path = "ZMSelfTranscoder+Internal.h"; sourceTree = "<group>"; };
		F9E462D91D7043C60036CFA7 /* ConversationTests+Confirmation.swift */ = {isa = PBXFileReference; fileEncoding = 4; lastKnownFileType = sourcecode.swift; path = "ConversationTests+Confirmation.swift"; sourceTree = "<group>"; };
		F9E4779D1D21640E003A99AC /* ZMLocalNotificationSetTests.swift */ = {isa = PBXFileReference; fileEncoding = 4; lastKnownFileType = sourcecode.swift; path = ZMLocalNotificationSetTests.swift; sourceTree = "<group>"; };
		F9F11A061A0A630900F1DCEE /* ZMBlacklistVerificatorTest.m */ = {isa = PBXFileReference; fileEncoding = 4; lastKnownFileType = sourcecode.c.objc; path = ZMBlacklistVerificatorTest.m; sourceTree = "<group>"; };
		F9F631411DE3524100416938 /* TypingStrategy.swift */ = {isa = PBXFileReference; fileEncoding = 4; lastKnownFileType = sourcecode.swift; path = TypingStrategy.swift; sourceTree = "<group>"; };
		F9F9F5611D75D62100AE6499 /* RequestStrategyTestBase.swift */ = {isa = PBXFileReference; fileEncoding = 4; lastKnownFileType = sourcecode.swift; path = RequestStrategyTestBase.swift; sourceTree = "<group>"; };
		F9FD16791BDFCDAD00725F5C /* ZMClientRegistrationStatus.h */ = {isa = PBXFileReference; fileEncoding = 4; lastKnownFileType = sourcecode.c.h; path = ZMClientRegistrationStatus.h; sourceTree = "<group>"; };
		F9FD167A1BDFCDAD00725F5C /* ZMClientRegistrationStatus.m */ = {isa = PBXFileReference; fileEncoding = 4; lastKnownFileType = sourcecode.c.objc; path = ZMClientRegistrationStatus.m; sourceTree = "<group>"; };
		F9FD798519EE742600D70FCD /* ZMBlacklistDownloader.h */ = {isa = PBXFileReference; fileEncoding = 4; lastKnownFileType = sourcecode.c.h; path = ZMBlacklistDownloader.h; sourceTree = "<group>"; };
		F9FD798619EE742600D70FCD /* ZMBlacklistDownloader.m */ = {isa = PBXFileReference; fileEncoding = 4; lastKnownFileType = sourcecode.c.objc; path = ZMBlacklistDownloader.m; sourceTree = "<group>"; };
		F9FD798919EE962F00D70FCD /* ZMBlacklistDownloaderTest.m */ = {isa = PBXFileReference; fileEncoding = 4; lastKnownFileType = sourcecode.c.objc; path = ZMBlacklistDownloaderTest.m; sourceTree = "<group>"; };
		F9FD798B19EE9B9A00D70FCD /* ZMBlacklistVerificator.h */ = {isa = PBXFileReference; fileEncoding = 4; lastKnownFileType = sourcecode.c.h; path = ZMBlacklistVerificator.h; sourceTree = "<group>"; };
		F9FD798C19EE9B9A00D70FCD /* ZMBlacklistVerificator.m */ = {isa = PBXFileReference; fileEncoding = 4; lastKnownFileType = sourcecode.c.objc; path = ZMBlacklistVerificator.m; sourceTree = "<group>"; };
/* End PBXFileReference section */

/* Begin PBXFrameworksBuildPhase section */
		3E186085191A56F6000FE027 /* Frameworks */ = {
			isa = PBXFrameworksBuildPhase;
			buildActionMask = 2147483647;
			files = (
				F9A754161DA3D48800094937 /* ZMProtos.framework in Frameworks */,
				BF0D67A51C901E28007CE00F /* libPhoneNumber.framework in Frameworks */,
				09B978FE1B679F4B00A30B38 /* OCMock.framework in Frameworks */,
				544BA1571A43424F00D3B852 /* zmessaging.framework in Frameworks */,
				098CFBB91B7B9B61000B02B1 /* ZMTesting.framework in Frameworks */,
				1E16CE881BF4BC5F00336616 /* ProtocolBuffers.framework in Frameworks */,
			);
			runOnlyForDeploymentPostprocessing = 0;
		};
		3E1860C0191A649D000FE027 /* Frameworks */ = {
			isa = PBXFrameworksBuildPhase;
			buildActionMask = 2147483647;
			files = (
				1E16CE841BF4BC1800336616 /* ZMProtos.framework in Frameworks */,
				169AED7E1C8F1C2000E5F17E /* libavsobjcstub.a in Frameworks */,
				09B978FF1B679F5D00A30B38 /* OCMock.framework in Frameworks */,
				098CFBB81B7B9B47000B02B1 /* ZMTesting.framework in Frameworks */,
				1E16CE871BF4BC5F00336616 /* ProtocolBuffers.framework in Frameworks */,
				54F4DC5A1A4438B300FDB6EA /* zmessaging.framework in Frameworks */,
			);
			runOnlyForDeploymentPostprocessing = 0;
		};
		5498158F1A43232400A7CE2E /* Frameworks */ = {
			isa = PBXFrameworksBuildPhase;
			buildActionMask = 2147483647;
			files = (
				BF8899931DC7AD9F00187CBD /* ZMTransport.framework in Frameworks */,
				09CC4AAE1B7C885800201C63 /* libc++.dylib in Frameworks */,
				09CC4AAC1B7C885100201C63 /* libbz2.dylib in Frameworks */,
				09CC4AAA1B7C884900201C63 /* libz.dylib in Frameworks */,
				BFC747BA1CE0975D00F74333 /* zimages.framework in Frameworks */,
				F9A754121DA3D44900094937 /* ZMProtos.framework in Frameworks */,
				097E36AA1B7A58570039CC4C /* ZMCSystem.framework in Frameworks */,
				BF0D67A41C901DEC007CE00F /* libPhoneNumber.framework in Frameworks */,
			);
			runOnlyForDeploymentPostprocessing = 0;
		};
/* End PBXFrameworksBuildPhase section */

/* Begin PBXGroup section */
		0928E38F1BA2CFF60057232E /* E2EE */ = {
			isa = PBXGroup;
			children = (
				09E393BD1BAB0C2A00F3EA1B /* ZMUserSession+OTR.m */,
				BF4A7CAC1C441B09006F72D3 /* ZMUser+FetchingClients.swift */,
				871667F91BB2AE9C009C6EEA /* APSSignalingKeysStore.swift */,
				09BCDB8C1BCE7F000020DCC7 /* ZMAPSMessageDecoder.h */,
				09BCDB8D1BCE7F000020DCC7 /* ZMAPSMessageDecoder.m */,
			);
			path = E2EE;
			sourceTree = "<group>";
		};
		0994E1DB1B835C4900A51721 /* zmc-config */ = {
			isa = PBXGroup;
			children = (
				0994E1DD1B835C4900A51721 /* ios-test-host.xcconfig */,
				0994E1DE1B835C4900A51721 /* ios-test-target.xcconfig */,
				0994E1DF1B835C4900A51721 /* ios.xcconfig */,
				0994E1E01B835C4900A51721 /* osx-test-target.xcconfig */,
				0994E1E11B835C4900A51721 /* osx.xcconfig */,
				0994E1E21B835C4900A51721 /* project-common.xcconfig */,
				0994E1E31B835C4900A51721 /* project-debug.xcconfig */,
				0994E1E41B835C4900A51721 /* project.xcconfig */,
				0994E1E61B835C4900A51721 /* simulator.xcconfig */,
				0994E1E71B835C4900A51721 /* swift.xcconfig */,
				0994E1E81B835C4900A51721 /* tests.xcconfig */,
				0994E1E91B835C4900A51721 /* warnings-debug.xcconfig */,
				0994E1EA1B835C4900A51721 /* warnings.xcconfig */,
			);
			path = "zmc-config";
			sourceTree = "<group>";
		};
		09C77C3C1BA2E38D00E2163F /* E2EE */ = {
			isa = PBXGroup;
			children = (
				09C77C4F1BA313CB00E2163F /* OtrBaseTest.swift */,
				F9F9F5611D75D62100AE6499 /* RequestStrategyTestBase.swift */,
				0920833C1BA84F3100F82B29 /* UserClientRequestStrategyTests.swift */,
				093694441BA9633300F36B3A /* UserClientRequestFactoryTests.swift */,
				87D003FE1BB5810D00472E06 /* APSSignalingKeyStoreTests.swift */,
				09914E521BD6613D00C10BF8 /* ZMDecodedAPSMessageTest.m */,
			);
			path = E2EE;
			sourceTree = "<group>";
		};
		169AED691C8F09A700E5F17E /* AVS */ = {
			isa = PBXGroup;
			children = (
				169AED6A1C8F09A700E5F17E /* include */,
				169AED711C8F09A700E5F17E /* lib */,
				169AED731C8F09A700E5F17E /* version.buildinfo */,
			);
			name = AVS;
			path = Source/AVS;
			sourceTree = "<group>";
		};
		169AED6A1C8F09A700E5F17E /* include */ = {
			isa = PBXGroup;
			children = (
				870733EA1CA29318009080EF /* AVSCapturer.h */,
				870733EB1CA29318009080EF /* AVSFlowManager.h */,
				870733EC1CA29318009080EF /* AVSMedia.h */,
				870733ED1CA29318009080EF /* AVSMediaManager.h */,
				870733EE1CA29318009080EF /* AVSMediaManager+Client.h */,
				870733EF1CA29318009080EF /* AVSMediaProtocols.h */,
				870733F01CA29318009080EF /* AVSVideoConverter.h */,
				870733F11CA29318009080EF /* AVSVideoPreview.h */,
				870733F21CA29318009080EF /* AVSVideoView.h */,
			);
			path = include;
			sourceTree = "<group>";
		};
		169AED711C8F09A700E5F17E /* lib */ = {
			isa = PBXGroup;
			children = (
				169AED721C8F09A700E5F17E /* libavsobjcstub.a */,
			);
			path = lib;
			sourceTree = "<group>";
		};
		3E18605A191A4EF8000FE027 /* Resources */ = {
			isa = PBXGroup;
			children = (
				54764B9D1C931E9400BD25E3 /* animated.gif */,
				54764B9E1C931E9400BD25E3 /* not_animated.gif */,
				54764B971C9303D600BD25E3 /* medium.jpg */,
				54764B981C9303D600BD25E3 /* tiny.jpg */,
				AF6415A01C9C151700A535F5 /* EncryptedBase64EncondedExternalMessageTestFixture.txt */,
				AF6415A11C9C151700A535F5 /* ExternalMessageTextFixture.txt */,
				BF158D2E1CE087D8007C6F8A /* video.mp4 */,
				54DFAE211C92D979004B1D15 /* 1900x1500.jpg */,
				F9C9A4F11CAD2A200039E10C /* DB Ficture 1.28 */,
				BF44A3521C71D60100C6928E /* DB Fixture 1.27 */,
				BF72DF111C4D257C002B324F /* DB Fixture 1.24 */,
				BF72DF101C4D256B002B324F /* DB Fixture 1.25 / 1.26 */,
				5423B998191A4A1B0044347D /* InfoPlist.strings */,
				3E2712FE1A891781008EE50F /* Tests-ios-Info.plist */,
				54764B9B1C930AEB00BD25E3 /* Lorem Ipsum.txt */,
			);
			path = Resources;
			sourceTree = "<group>";
		};
		3E18605B191A4F28000FE027 /* Public */ = {
			isa = PBXGroup;
			children = (
				F9B71F461CB29600001DB03F /* ZMBareUser+UserSession.h */,
				F9B71F421CB284CC001DB03F /* ZMNotifications+UserSession.h */,
				542049EF196AB84B000D8A94 /* zmessaging.h */,
				54BAF1B119212E51008042FB /* ZMUserSession.h */,
				3E4F727C19EC0868002FE184 /* ZMUserSession+Background.h */,
				54D175181ADE8AA2001AA338 /* ZMUserSession+Registration.h */,
				54D175221ADE9449001AA338 /* ZMUserSession+Authentication.h */,
				09E393B91BAB0BB500F3EA1B /* ZMUserSession+OTR.h */,
				3E05F247192A4F8900F22D80 /* NSError+ZMUserSession.h */,
				879861C91DA7E12E00152584 /* ZMVoiceChannel+CallFlow.h */,
				8785CA5E1C568D1F00FD671C /* ZMVoiceChannel+VideoCalling.h */,
				54BE367A196C10CB00D15ECF /* ZMSearchDirectory.h */,
				54D9331C1AE1643A00C0B91C /* ZMCredentials.h */,
				546D45FD19E29D92004C478D /* ZMNetworkState.h */,
				16063CEC1BD11F450097F62C /* ZMSearchRequest.h */,
			);
			path = Public;
			sourceTree = "<group>";
		};
		3E18605E191A4F4F000FE027 /* Resources */ = {
			isa = PBXGroup;
			children = (
				3E799CC9192134900020A438 /* Configurations */,
				3E27131A1A8A68BF008EE50F /* Push.strings */,
				3E27131C1A8A68BF008EE50F /* Push.stringsdict */,
				549815961A43232400A7CE2E /* zmessaging-ios-Info.plist */,
				3E4CE69219657F0100939CEF /* ZMLocalizable.strings */,
				543095921DE76B170065367F /* random1.txt */,
				543095941DE76B270065367F /* random2.txt */,
			);
			path = Resources;
			sourceTree = "<group>";
		};
		3E1860B3191A5D1D000FE027 /* iOS Test Host */ = {
			isa = PBXGroup;
			children = (
				3E1860B4191A5D99000FE027 /* Test-Host-Info.plist */,
				3E1860B5191A5D99000FE027 /* Test-Host-Prefix.pch */,
				3E1860B6191A5D99000FE027 /* TestHost-main.m */,
				3E1860B7191A5D99000FE027 /* TestHostAppDelegate.h */,
				3E1860B8191A5D99000FE027 /* TestHostAppDelegate.m */,
				3E9848BC1A65253000F7B050 /* Hack.swift */,
				872C995A1DB65D0D006A3BDE /* harp.m4a */,
				872C99571DB659E6006A3BDE /* ringing_from_them_long.caf */,
			);
			path = "iOS Test Host";
			sourceTree = "<group>";
		};
		3E799CC9192134900020A438 /* Configurations */ = {
			isa = PBXGroup;
			children = (
				0994E1DB1B835C4900A51721 /* zmc-config */,
				0994E1EE1B835C4900A51721 /* zmessaging-ios.xcconfig */,
				0994E1EF1B835C4900A51721 /* zmessaging-osx.xcconfig */,
				0994E1F01B835C4900A51721 /* zmessaging.xcconfig */,
				0994E1F11B835D1100A51721 /* version.xcconfig */,
				094CDBEB1B84CFC8004AD7BF /* zmessaging-ios-test-target.xcconfig */,
				094CDBEC1B84CFDB004AD7BF /* libs.xcconfig */,
			);
			path = Configurations;
			sourceTree = "<group>";
		};
		3E89FFA3191B6E15002D3A3E /* Data Model */ = {
			isa = PBXGroup;
			children = (
				F9B71F481CB297ED001DB03F /* ZMUser+UserSession.m */,
				3E3C00C91A2358BA00D02D21 /* ZMTyping.h */,
				3E3C00CA1A2358BA00D02D21 /* ZMTyping.m */,
				3E3C00D31A235C5300D02D21 /* ZMTypingUsersTimeout.h */,
				3E3C00D41A235C5300D02D21 /* ZMTypingUsersTimeout.m */,
				3E26BEE01A408DBE0071B4C9 /* ZMTypingUsers.h */,
				3E26BEE11A408DBE0071B4C9 /* ZMTypingUsers.m */,
				3EFFDE481A13B01B00E80E22 /* Push Token */,
			);
			path = "Data Model";
			sourceTree = "<group>";
		};
		3EAD6A08199BB6C800D519DB /* Calling */ = {
			isa = PBXGroup;
			children = (
				F991C0A81CB5391C004D8465 /* ZMCallTimer.swift */,
				3EAD6A09199BB79200D519DB /* ZMFlowSync.h */,
				3EAD6A0A199BB79200D519DB /* ZMFlowSync.m */,
				F991C0AD1CB548A3004D8465 /* ZMVoiceChannel+CallTimer.swift */,
				3ED03B75196C212D00B40DB0 /* ZMVoiceChannel+CallFlow.m */,
				879861CB1DA7E17E00152584 /* ZMVoiceChannel+CallFlowPrivate.h */,
				879861C71DA7E11E00152584 /* ZMVoiceChannel+VideoCalling.m */,
				F9771AC71B664D1A00BB04EC /* ZMGSMCallHandler.h */,
				F9771AC81B664D1A00BB04EC /* ZMGSMCallHandler.m */,
				87DC8A0D1C57979B00B7B4F2 /* ZMOnDemandFlowManager.h */,
				87DC8A0E1C57979B00B7B4F2 /* ZMOnDemandFlowManager.m */,
				87ADCE391DA6539F00CC06DC /* ZMCallKitDelegate.h */,
				87ADCE3A1DA6539F00CC06DC /* ZMCallKitDelegate.m */,
				87210C1B1DCA08F500A3FA5F /* ZMCallKitDelegate+TypeConformance.h */,
			);
			path = Calling;
			sourceTree = "<group>";
		};
		3EAD6A0F199BBE5D00D519DB /* Calling */ = {
			isa = PBXGroup;
			children = (
				F991C0AA1CB53A7B004D8465 /* ZMCallTimerTests.swift */,
				F9B71FAC1CB2C20D001DB03F /* ZMVoiceChannelTests.h */,
				F9B71FAD1CB2C20D001DB03F /* ZMVoiceChannelTests.m */,
				3EAD6A10199BBEE200D519DB /* ZMFlowSyncTests.m */,
				F9771AD01B664D3D00BB04EC /* ZMGSMCallHandlerTest.m */,
				87DC8A121C57A8B300B7B4F2 /* ZMVoiceChannelTests+VideoCalling.m */,
				F9B71FAA1CB2C0FA001DB03F /* ZMCallStateTests+VideoCalling.swift */,
				872C99511DB5256E006A3BDE /* ZMCallKitDelegateTests.swift */,
				872C995E1DB6722C006A3BDE /* ZMCallKitDelegateTests+Mocking.h */,
				872C995F1DB6722C006A3BDE /* ZMCallKitDelegateTests+Mocking.m */,
			);
			path = Calling;
			sourceTree = "<group>";
		};
		3EFFDE481A13B01B00E80E22 /* Push Token */ = {
			isa = PBXGroup;
			children = (
				3EA1EC6519BDE3F400AA1384 /* ZMPushToken.h */,
				3EA1EC6619BDE3F400AA1384 /* ZMPushToken.m */,
			);
			path = "Push Token";
			sourceTree = "<group>";
		};
		540029AA1918CA8500578793 = {
			isa = PBXGroup;
			children = (
				09284B6A1B8272C300EEE10E /* zmessaging Test Host.entitlements */,
				09CC4AB71B7CB8B700201C63 /* Cartfile */,
				5477CDF01BFE0D2700A36F7A /* Cartfile.resolved */,
				09CC4AB81B7CB8BF00201C63 /* Cartfile.private */,
				3E18605F191A4F6A000FE027 /* README.md */,
				5423B98C191A49CD0044347D /* Source */,
				3E18605E191A4F4F000FE027 /* Resources */,
				5423B997191A4A1B0044347D /* Tests */,
				540029B61918CA8500578793 /* Frameworks */,
				540029B51918CA8500578793 /* Products */,
			);
			sourceTree = "<group>";
		};
		540029B51918CA8500578793 /* Products */ = {
			isa = PBXGroup;
			children = (
				3E186088191A56F6000FE027 /* zmessaging Test Host.app */,
				3E1860C3191A649D000FE027 /* zmessaging-iOS-Tests.xctest */,
				549815931A43232400A7CE2E /* zmessaging.framework */,
			);
			name = Products;
			sourceTree = "<group>";
		};
		540029B61918CA8500578793 /* Frameworks */ = {
			isa = PBXGroup;
			children = (
				BF8899911DC7882F00187CBD /* ZMTransport.framework */,
				1621D26E1D77098B007108C2 /* WireRequestStrategy.framework */,
				CE99C4A11D37ACC60001D297 /* Ono.framework */,
				CE59DD7B1CFC7D6C0009F8FD /* ZMCDataModel.framework */,
				F9B71F361CB26FB2001DB03F /* ZMUtilities.framework */,
				169AED691C8F09A700E5F17E /* AVS */,
				BF0D67A31C901DEC007CE00F /* libPhoneNumber.framework */,
				09C77C431BA2FB8E00E2163F /* libcryptobox.a */,
				09C77C441BA2FB8E00E2163F /* libsodium.a */,
				09CC4AAD1B7C885800201C63 /* libc++.dylib */,
				09CC4AAB1B7C885100201C63 /* libbz2.dylib */,
				09CC4AA91B7C884900201C63 /* libz.dylib */,
				0928E2631BA07EE80057232E /* Cryptobox.framework */,
				0960829F1B8F0581001176DB /* ZMProtos.framework */,
				1E16CE861BF4BC5F00336616 /* ProtocolBuffers.framework */,
				1E16CE781BF4979600336616 /* ZMCMockTransport.framework */,
				09CC4AB91B7CCA0F00201C63 /* ZMTransport.framework */,
				098CFBB71B7B9B3F000B02B1 /* ZMTesting.framework */,
				097E36A91B7A58280039CC4C /* ZMCSystem.framework */,
				09B978F31B679B6200A30B38 /* OCMock.framework */,
			);
			name = Frameworks;
			sourceTree = "<group>";
		};
		5423B98C191A49CD0044347D /* Source */ = {
			isa = PBXGroup;
			children = (
				54B2A0821DAE71F100BB40B1 /* Analytics */,
				0928E38F1BA2CFF60057232E /* E2EE */,
				A9EADFFF19DBF20A00FD386C /* Utility */,
				A926F1E0196C12ED0045BB47 /* Registration */,
				A957B4B91962FB610060EE03 /* Notifications */,
				54BAF1BB19212EBA008042FB /* UserSession */,
				3E89FFA3191B6E15002D3A3E /* Data Model */,
				85D85DBFC1F3A95767DEEA45 /* Synchronization */,
				3EAD6A08199BB6C800D519DB /* Calling */,
				3E18605B191A4F28000FE027 /* Public */,
				3E18605C191A4F3B000FE027 /* zmessaging-iOS.pch */,
			);
			path = Source;
			sourceTree = "<group>";
		};
		5423B997191A4A1B0044347D /* Tests */ = {
			isa = PBXGroup;
			children = (
				5474C7DC1921303400185A3A /* Source */,
				3E1860B3191A5D1D000FE027 /* iOS Test Host */,
				3E18605A191A4EF8000FE027 /* Resources */,
			);
			path = Tests;
			sourceTree = "<group>";
		};
		5474C7DC1921303400185A3A /* Source */ = {
			isa = PBXGroup;
			children = (
				09C77C3C1BA2E38D00E2163F /* E2EE */,
				54C2F6751A6FA988003D09D9 /* Notifications */,
				A9EAE00A19DBF24100FD386C /* Utility */,
				54CEC9BB19AB34CE006817BB /* Registration */,
				5474C7EB1921303400185A3A /* UserSession */,
				5474C7DD1921303400185A3A /* Data Model */,
				85D850FC5E45F9F688A64419 /* Synchronization */,
				54FC8A0E192CD52800D3C016 /* Integration */,
				3EAD6A0F199BBE5D00D519DB /* Calling */,
				3E799CF2192140300020A438 /* zmessaging-Tests.pch */,
				098CFBBA1B7B9C94000B02B1 /* BaseTestSwiftHelpers.swift */,
				5474C8051921309400185A3A /* MessagingTest.h */,
				5474C8061921309400185A3A /* MessagingTest.m */,
				5474C8081921309400185A3A /* MessagingTestTests.m */,
				3E1858B21951D69B005FE78F /* MemoryLeaksObserver.h */,
				3E1858B31951D69B005FE78F /* MemoryLeaksObserver.m */,
				5463C88F193F38A6006799DE /* ZMTimingTests.h */,
				5463C890193F38A6006799DE /* ZMTimingTests.m */,
				54BD32D01A5ACCF9008EB1B0 /* Test-Bridging-Header.h */,
				CE99C49E1D378C5D0001D297 /* MockLinkPreviewDetector.h */,
				CE99C49F1D378C5D0001D297 /* MockLinkPreviewDetector.m */,
			);
			path = Source;
			sourceTree = "<group>";
		};
		5474C7DD1921303400185A3A /* Data Model */ = {
			isa = PBXGroup;
			children = (
				F991CE111CB55512004D8465 /* ZMConversation+Testing.h */,
				F991CE121CB55512004D8465 /* ZMConversation+Testing.m */,
				F991CE131CB55512004D8465 /* ZMUser+Testing.h */,
				F991CE141CB55512004D8465 /* ZMUser+Testing.m */,
				F9B71F4A1CB2B841001DB03F /* NSManagedObjectContext+TestHelpers.h */,
				F9B71F4B1CB2B841001DB03F /* NSManagedObjectContext+TestHelpers.m */,
				85D856D10F3CD0262DCB5730 /* MockDataModel */,
				3EA1EC6B19BDE4C800AA1384 /* ZMPushTokenTests.m */,
				3E3C00D01A2358CF00D02D21 /* ZMTypingTests.m */,
				3E3C00D91A235F6000D02D21 /* ZMTypingUsersTimeoutTests.m */,
				3E26BEE71A408F590071B4C9 /* ZMTypingUsersTests.m */,
				F9331C891CB41C6000139ECC /* ZMUserTests+UserSession.m */,
			);
			path = "Data Model";
			sourceTree = "<group>";
		};
		5474C7EB1921303400185A3A /* UserSession */ = {
			isa = PBXGroup;
			children = (
				549127E819E7FDAB005871F5 /* Search */,
				5447E4651AECDC5000411FCD /* ZMUserSessionTestsBase.h */,
				5447E4661AECDE6500411FCD /* ZMUserSessionTestsBase.m */,
				54610D32192C9D7200FE7201 /* ZMUserSessionTests.m */,
				F9CA51BD1B3460B2003AA83A /* ZMStoredLocalNotificationTests.m */,
				5447E4611AECDC2E00411FCD /* ZMUserSessionRegistrationTests.m */,
				5490F8EB1AEFD2B3004696F4 /* ZMUserSessionAuthenticationTests.m */,
				0920C4D81B305FF500C55728 /* UserSessionGiphyRequestStateTests.swift */,
				541228431AEE422C00D9ED1C /* ZMAuthenticationStatusTests.m */,
				F9ABDF421CECC69C008461B2 /* ZMAccountStatusTests.swift */,
				F99298581BE110490058D42F /* ZMClientRegistrationStatusTests.m */,
				F9B171F71C0F00E700E6EEC6 /* ClientUpdateStatusTests.swift */,
				54BFDF691BDA87D20034A3DB /* HistorySynchronizationStatusTests.swift */,
				09B730941B3045E400A5CCC9 /* ProxiedRequestStatusTests.swift */,
				BFB524CD1C7722EC006BCE23 /* BackgroundAPNSPingBackStatusTests.swift */,
				F97679081D771B2700CC075D /* BackgroundAPNSConfirmationStatusTests.swift */,
				544913B21B0247700044DE36 /* ZMCredentialsTests.m */,
				542DFEE51DDCA452000F5B95 /* UserProfileUpdateStatusTests.swift */,
				3E05F250192A4FBD00F22D80 /* UserSessionErrorTests.m */,
				A9692F881986476900849241 /* NSString_NormalizationTests.m */,
				54A1BE4319E6B79000B68A76 /* ZMCommonContactsSearchTests.m */,
				F9FD798919EE962F00D70FCD /* ZMBlacklistDownloaderTest.m */,
				F9F11A061A0A630900F1DCEE /* ZMBlacklistVerificatorTest.m */,
				54D784FD1A37248000F47798 /* ZMEncodedNSUUIDWithTimestampTests.m */,
				16DCAD6D1B1476FE008C1DD9 /* NSURL+LaunchOptionsTests.m */,
				F9D1CD131DF6C131002F6E80 /* SyncStatusTests.swift */,
			);
			path = UserSession;
			sourceTree = "<group>";
		};
		549127E819E7FDAB005871F5 /* Search */ = {
			isa = PBXGroup;
			children = (
				F95556FE1A1CA1580035F0C8 /* ZMSearchRequestCodecTests.m */,
				541DD5AC19EBBBFD00C02EC2 /* ZMSearchDirectoryTests.m */,
				54773ABC1DF093AC00B484AF /* ZMSearchDirectoryAddressBookTests.swift */,
				541DD5AF19EBBBFD00C02EC2 /* ZMUserIDsForSearchDirectoryTableTests.m */,
				545F601B1D6C336D00C2C55B /* AddressBookSearchTests.swift */,
				54AB428D1DF5C5B400381F2C /* TopConversationsDirectoryTests.swift */,
			);
			name = Search;
			sourceTree = "<group>";
		};
		54A170621B30068B001B41A5 /* Strategies */ = {
			isa = PBXGroup;
			children = (
				F9B8305C1DEC6A2500FF6FE7 /* UserImageStrategy.swift */,
				F9410F641DE49C13007451FF /* PushTokenStrategy.swift */,
				F9F631411DE3524100416938 /* TypingStrategy.swift */,
				F95706531DE5D1CC0087442C /* SearchUserImageStrategy.swift */,
				54A170631B300696001B41A5 /* ProxiedRequestStrategy.swift */,
				09C77C521BA6C77000E2163F /* UserClientRequestStrategy.swift */,
				0920833F1BA95EE100F82B29 /* UserClientRequestFactory.swift */,
				8798607A1C3D48A400218A3E /* DeleteAccountRequestStrategy.swift */,
				549AEA3A1D6340BC003C0BEC /* AddressBookUploadRequestStrategy.swift */,
				547E5B591DDB67390038D936 /* UserProfileUpdateRequestStrategy.swift */,
				543BC3371DF57C8E00C5C353 /* TopConversationsRequestStrategy.swift */,
			);
			path = Strategies;
			sourceTree = "<group>";
		};
		54A170661B300700001B41A5 /* Strategies */ = {
			isa = PBXGroup;
			children = (
				F9B8305E1DEC86E700FF6FE7 /* UserImageStrategyTests.swift */,
				F9410F671DE4BE42007451FF /* PushTokenStrategyTests.swift */,
				F9410F621DE44C2E007451FF /* TypingStrategyTests.swift */,
				F95706581DE5F6D40087442C /* SearchUserImageStrategyTests.swift */,
				54A170671B300717001B41A5 /* ProxiedRequestStrategyTests.swift */,
				87D4625C1C3D526D00433469 /* DeleteAccountRequestStrategyTests.swift */,
				549AEA3E1D636EF3003C0BEC /* AddressBookUploadRequestStrategyTest.swift */,
				543BC3391DF59A7900C5C353 /* TopConversationsRequestStrategyTests.swift */,
			);
			path = Strategies;
			sourceTree = "<group>";
		};
		54B2A0821DAE71F100BB40B1 /* Analytics */ = {
			isa = PBXGroup;
			children = (
				54B2A0831DAE71F100BB40B1 /* AddressBookTracker.swift */,
				54B2A0841DAE71F100BB40B1 /* AnalyticsType.swift */,
				BF7ED2E11DF6BD16003A4397 /* Analytics+HandleSuggestions.swift */,
				54B2A0851DAE71F100BB40B1 /* APNSPerformanceTracker.swift */,
				54B2A0861DAE71F100BB40B1 /* Clusterizer+VOIP.swift */,
				54B2A0871DAE71F100BB40B1 /* Clusterizer.swift */,
				54B2A0881DAE71F100BB40B1 /* NSManagedObjectContext+Analytics.swift */,
				CEF2DE7E1DB778F300451642 /* RequestLoopAnalyticsTracker.swift */,
			);
			path = Analytics;
			sourceTree = "<group>";
		};
		54B717ED19406CBD00B798FA /* Sync States */ = {
			isa = PBXGroup;
			children = (
				54B717EE1940788E00B798FA /* ZMSyncState.h */,
				54B717EF1940788E00B798FA /* ZMSyncState.m */,
				54B717F7194079EA00B798FA /* ZMStateMachineDelegate.h */,
				54B717F919408B6900B798FA /* ZMUnauthenticatedState.h */,
				54B717FA19408B6900B798FA /* ZMUnauthenticatedState.m */,
				543993E71A14C85E00B739E0 /* ZMUnauthenticatedState+Tests.h */,
				3EDDBB9B1A5ACEDE00A87E06 /* ZMUnauthenticatedBackgroundState.h */,
				3EDDBB9C1A5ACEDE00A87E06 /* ZMUnauthenticatedBackgroundState.m */,
				54B7180619408CD600B798FA /* ZMEventProcessingState.h */,
				54B7180719408CD600B798FA /* ZMEventProcessingState.m */,
				54FB94B719A4C5CD00BA9965 /* ZMSyncStateMachine.h */,
				54F428D319A520FD00036D6D /* ZMSyncStateMachine+internal.h */,
				54FB94B819A4C5CD00BA9965 /* ZMSyncStateMachine.m */,
				54839E0119F7E7A000762058 /* ZMBackgroundState.h */,
				54839E0219F7E7A000762058 /* ZMBackgroundState.m */,
				54386A5A1A248CE4001AD795 /* ZMPreBackgroundState.h */,
				54386A5B1A248CE4001AD795 /* ZMPreBackgroundState.m */,
				3EC4998F1A92463D003F9E32 /* ZMBackgroundFetchState.h */,
				3EC499901A92463D003F9E32 /* ZMBackgroundFetchState.m */,
				F959F3101C5B6B9E00820A21 /* ZMBackgroundTaskState.h */,
				F959F3111C5B6B9E00820A21 /* ZMBackgroundTaskState.m */,
			);
			path = "Sync States";
			sourceTree = "<group>";
		};
		54B717F3194078B100B798FA /* Sync States */ = {
			isa = PBXGroup;
			children = (
				54177D2919A4DDA60037A220 /* StateBaseTest.h */,
				54177D2A19A4DDF00037A220 /* StateBaseTest.m */,
				54B717F4194078CA00B798FA /* ZMSyncStateTests.m */,
				54B717FE19408BAD00B798FA /* ZMUnauthenticatedStateTests.m */,
				3EDDBBA01A5ACEF400A87E06 /* ZMUnauthenticatedBackgroundStateTests.m */,
				54B7181519409A4600B798FA /* ZMEventProcessingStateTests.m */,
				54F428CC19A5154700036D6D /* ZMSyncStateMachineTests.m */,
				54839E0819F7EC8300762058 /* ZMBackgroundStateTests.m */,
				3EC499951A9246DE003F9E32 /* ZMBackgroundFetchStateTests.m */,
				F9D25DB01C5BB991002D18B3 /* ZMBackgroundTaskStateTests.m */,
				54386A611A248E44001AD795 /* ZMPreBackgroundStateTest.m */,
			);
			path = "Sync States";
			sourceTree = "<group>";
		};
		54BAF1BB19212EBA008042FB /* UserSession */ = {
			isa = PBXGroup;
			children = (
				F9FD798019EE73C500D70FCD /* VersionBlacklist */,
				A9BABE5E19BA1EF300E9E5A3 /* Search */,
				3EC2357F192B617700B72C21 /* ZMUserSession+Internal.h */,
				54BAF1BC19212EBA008042FB /* ZMUserSession.m */,
				549AEA3C1D6365C1003C0BEC /* ZMUserSession+AddressBook.swift */,
				3E4F728219EC0D76002FE184 /* ZMUserSession+Background.m */,
				545F3DBE1AAF68BB00BF817B /* ZMUserSession+Background+Testing.h */,
				54D175251ADE9EC9001AA338 /* ZMUserSession+Authentication.m */,
				09B730891B301F0200A5CCC9 /* ZMUserSession+Proxy.m */,
				F98DD6D01ABB2F7C001D58CF /* ZMUserSession+UserNotificationCategories.h */,
				F98DD6D11ABB2F7C001D58CF /* ZMUserSession+UserNotificationCategories.m */,
				54034F371BB1A6D900F4ED62 /* ZMUserSession+Logs.swift */,
				F9CA51B41B345F39003AA83A /* ZMStoredLocalNotification.h */,
				F9CA51B51B345F39003AA83A /* ZMStoredLocalNotification.m */,
				3E4844BD1A94D74E00EF1E27 /* ZMBackgroundFetch.h */,
				3E05F253192A50CC00F22D80 /* NSError+ZMUserSession.m */,
				3E05F254192A50CC00F22D80 /* NSError+ZMUserSessionInternal.h */,
				16DCAD641B0F9447008C1DD9 /* NSURL+LaunchOptions.h */,
				16DCAD651B0F9447008C1DD9 /* NSURL+LaunchOptions.m */,
				54F7217319A5F0C5009A8AF5 /* ZMAuthenticationStatus.h */,
				54F0A0931B3018D7003386BC /* ProxiedRequestsStatus.swift */,
				5490F8EF1AF00B50004696F4 /* ZMAuthenticationStatus+Testing.h */,
				09E393B21BAAABCC00F3EA1B /* ZMAuthenticationStatus_Internal.h */,
				544A08D31AED8A0500F65877 /* ZMAuthenticationStatus.m */,
				F9ABDF401CECBD8A008461B2 /* ZMAccountStatus.swift */,
				54BFDF671BDA6F9A0034A3DB /* HistorySynchronizationStatus.swift */,
				F9FD16791BDFCDAD00725F5C /* ZMClientRegistrationStatus.h */,
				BF838F031C6A4885001C5BF7 /* ZMCookie.h */,
				BF838F041C6A4885001C5BF7 /* ZMCookie.m */,
				F992985A1BE1404D0058D42F /* ZMClientRegistrationStatus+Internal.h */,
				F9FD167A1BDFCDAD00725F5C /* ZMClientRegistrationStatus.m */,
				F9B171F51C0EF21100E6EEC6 /* ClientUpdateStatus.swift */,
				BF00441A1C737CE9007A6EA4 /* BackgroundAPNSPingBackStatus.swift */,
				F97678F91D76D11400CC075D /* BackgroundAPNSConfirmationStatus.swift */,
				F9B8308B1DEEDC2900FF6FE7 /* SyncStatus.swift */,
				F936DB281C11DF40005E93AE /* ZMClientUpdateNotification.h */,
				F936DB291C11DF40005E93AE /* ZMClientUpdateNotification.m */,
				F936DB2C1C11E4CB005E93AE /* ZMClientUpdateNotification+Internal.h */,
				547E5B571DDB4B800038D936 /* UserProfileUpdateStatus.swift */,
				5478A1401DEC4048006F7268 /* UserProfile.swift */,
				544F8FF21DDCD34600D1AB04 /* UserProfileUpdateNotifications.swift */,
				5490F8FF1AF021EB004696F4 /* ZMUserProfileUpdateStatus.m */,
				54D1751F1ADE8B18001AA338 /* ZMUserSession+Registration.m */,
				546E73E91ADFD9F200AFF9BE /* ZMUserSessionAuthenticationNotification.h */,
				546E73EA1ADFD9F200AFF9BE /* ZMUserSessionAuthenticationNotification.m */,
				546E73EF1ADFDDFE00AFF9BE /* ZMUserSessionRegistrationNotification.h */,
				546E73F01ADFDDFE00AFF9BE /* ZMUserSessionRegistrationNotification.m */,
				54D9331F1AE1653000C0B91C /* ZMCredentials.m */,
				09D7CE621AE94D4200CC5F45 /* ZMCredentials+Internal.h */,
				8795A3D21B2EDE030047A067 /* ZMAVSBridge.h */,
				8795A3D31B2EDE030047A067 /* ZMAVSBridge.m */,
				09CC4ADC1B7D076700201C63 /* ZMEnvironmentsSetup.h */,
				09CC4ADD1B7D076700201C63 /* ZMEnvironmentsSetup.m */,
			);
			path = UserSession;
			sourceTree = "<group>";
		};
		54C2F6751A6FA988003D09D9 /* Notifications */ = {
			isa = PBXGroup;
			children = (
				54C2F67C1A6FA988003D09D9 /* PushNotifications */,
			);
			path = Notifications;
			sourceTree = "<group>";
		};
		54C2F67C1A6FA988003D09D9 /* PushNotifications */ = {
			isa = PBXGroup;
			children = (
				54C2F6801A6FA988003D09D9 /* ZMLocalNotificationDispatcherTest.m */,
				F9E4779D1D21640E003A99AC /* ZMLocalNotificationSetTests.swift */,
				F95373F01C7C6FF500BE6427 /* ZMLocalNotificationForEventTest.h */,
				54C2F6811A6FA988003D09D9 /* ZMLocalNotificationForEventTest.m */,
				F98EDCF61D82EAFD001E65CB /* SessionTrackerTest.swift */,
				F96C8E811D7ECECF004B6D87 /* ZMLocalNotificationForMessageTests.swift */,
				F96C8E891D7F6F8C004B6D87 /* ZMLocalNotificationForSystemMessageTests.swift */,
				F93667041D79723100E15420 /* ZMLocalNotificationForEventTests+Reactions.swift */,
				F95373F31C7C70D000BE6427 /* ZMLocalNotificationForEventTest+CallEvents.m */,
				54C2F6821A6FA988003D09D9 /* ZMLocalNotificationForExpiredMessageTest.m */,
				54C2F6831A6FA988003D09D9 /* ZMPushRegistrantTests.m */,
				54C2F6841A6FA988003D09D9 /* ZMSpellOutSmallNumbersFormatterTests.m */,
			);
			path = PushNotifications;
			sourceTree = "<group>";
		};
		54CEC9BB19AB34CE006817BB /* Registration */ = {
			isa = PBXGroup;
			children = (
				549552511D64567C004F21F6 /* AddressBookTests.swift */,
				54DE9BEC1DE75D4900EFFB9C /* RandomHandleGeneratorTests.swift */,
			);
			path = Registration;
			sourceTree = "<group>";
		};
		54F8D6D619AB525400146664 /* Transcoders */ = {
			isa = PBXGroup;
			children = (
				A9AC349319C2F316003C1A5C /* Helper */,
				54224B5F19B0795200666125 /* ZMCallStateTranscoder.h */,
				54224B6019B0795200666125 /* ZMCallStateTranscoder.m */,
				F9771AD21B6661B400BB04EC /* ZMCallStateLogger.h */,
				F9771AD31B6661B400BB04EC /* ZMCallStateLogger.m */,
				54F8D6DD19AB535700146664 /* ZMConnectionTranscoder.h */,
				54F8D6DE19AB535700146664 /* ZMConnectionTranscoder.m */,
				54BDC60019C2FE4F00B22C03 /* ZMConnectionTranscoder+Internal.h */,
				54294A1F19472D4E007BE3CE /* ZMConversationTranscoder.h */,
				54EBDDEA1966B2B000B23C36 /* ZMConversationTranscoder+Internal.h */,
				54294A2019472D4E007BE3CE /* ZMConversationTranscoder.m */,
				F93A75F11C1F219800252586 /* ConversationStatusStrategy.swift */,
				54F8D6E419AB535700146664 /* ZMMissingUpdateEventsTranscoder.h */,
				5427B34619D17ACE00CC18DC /* ZMMissingUpdateEventsTranscoder+Internal.h */,
				54F8D6E519AB535700146664 /* ZMMissingUpdateEventsTranscoder.m */,
				5427B34D19D195A100CC18DC /* ZMLastUpdateEventIDTranscoder.h */,
				5427B35319D1965A00CC18DC /* ZMLastUpdateEventIDTranscoder+Internal.h */,
				5427B34E19D195A100CC18DC /* ZMLastUpdateEventIDTranscoder.m */,
				54F8D71919AB541400146664 /* ZMRegistrationTranscoder.h */,
				54F8D71A19AB541400146664 /* ZMRegistrationTranscoder.m */,
				0932EA431AE5514100D1BFD1 /* ZMPhoneNumberVerificationTranscoder.h */,
				0932EA441AE5514100D1BFD1 /* ZMPhoneNumberVerificationTranscoder.m */,
				54F8D6E819AB535700146664 /* ZMSelfTranscoder.h */,
				F9E3AB511BEA017300C1A6AA /* ZMSelfTranscoder+Internal.h */,
				54F8D6E919AB535700146664 /* ZMSelfTranscoder.m */,
				54F8D6EC19AB535700146664 /* ZMUserTranscoder.h */,
				54F8D6ED19AB535700146664 /* ZMUserTranscoder.m */,
				54F8D6EE19AB535700146664 /* ZMUserTranscoder+Internal.h */,
				54C11B9E19D1E4A100576A96 /* ZMLoginTranscoder.h */,
				54C11BA819D1E70900576A96 /* ZMLoginTranscoder+Internal.h */,
				54C11B9F19D1E4A100576A96 /* ZMLoginTranscoder.m */,
				09531F131AE960E300B8556A /* ZMLoginCodeRequestTranscoder.h */,
				09531F141AE960E300B8556A /* ZMLoginCodeRequestTranscoder.m */,
			);
			path = Transcoders;
			sourceTree = "<group>";
		};
		54F8D72919AB66CB00146664 /* Transcoders */ = {
			isa = PBXGroup;
			children = (
				A97042E019E2BEC700FE746B /* Helper */,
				54F8D74819AB67B300146664 /* ObjectTranscoderTests.h */,
				54F8D74919AB67B300146664 /* ObjectTranscoderTests.m */,
				F92546891C6287AB00CE2D7C /* ZMCallStateTranscoderTests.h */,
				A9FD58B219B4B69900DB7A50 /* ZMCallStateTranscoderTests.m */,
				F925468A1C62882500CE2D7C /* ZMCallStateTranscoderTests+VideoCalling.m */,
				F9771ADA1B677BAF00BB04EC /* ZMCallStateLoggerTests.m */,
				54F8D72B19AB677300146664 /* ZMConnectionTranscoderTest.m */,
				54F8D72D19AB677300146664 /* ZMConversationTranscoderTests.m */,
				F9DAC54D1C2034E70001F11E /* ConversationStatusStrategyTests.swift */,
				54F8D72F19AB677300146664 /* ZMMissingUpdateEventsTranscoderTests.m */,
				54188DCA19D19DE200DA40E4 /* ZMLastUpdateEventIDTranscoderTests.m */,
				54F8D73019AB677400146664 /* ZMRegistrationTranscoderTests.m */,
				54F8D73119AB677400146664 /* ZMSelfTranscoderTests.m */,
				542DFEE71DDCA4FD000F5B95 /* UserProfileUpdateRequestStrategyTests.swift */,
				54F8D73319AB677400146664 /* ZMUserTranscoderTests.m */,
				54C11BAB19D1EB7500576A96 /* ZMLoginTranscoderTests.m */,
				09531F1A1AE9644800B8556A /* ZMLoginCodeRequestTranscoderTests.m */,
				09D7A8881AE7E591008F190C /* ZMPhoneNumberVerificationTranscoderTests.m */,
			);
			path = Transcoders;
			sourceTree = "<group>";
		};
		54FC8A0E192CD52800D3C016 /* Integration */ = {
			isa = PBXGroup;
			children = (
				54EFF35E1D6D9B3D005DED56 /* InvitationTests.swift */,
				85D85A150524EE3BE658A112 /* IntegrationTestBase.h */,
				85D85FD47DF54EE1F532B5BE /* IntegrationTestBase.m */,
				3E288A6919C859210031CFCE /* NotificationObservers.h */,
				3E288A6A19C859210031CFCE /* NotificationObservers.m */,
				54FC8A0F192CD55000D3C016 /* LoginFlowTests.m */,
				85D85D997334755E841D13EA /* SlowSyncTests.m */,
				545643D41C62C1A800A2129C /* ConversationTestsBase.h */,
				545643D51C62C1A800A2129C /* ConversationTestsBase.m */,
				3E6CD176194F435F00BAE83E /* ConversationsTests.m */,
				BFE53F541D5A2F7000398378 /* DeleteMessagesTests.swift */,
				F964700B1D5C720D00A81A92 /* ConversationTests+MessageEditing.m */,
				F9E462D91D7043C60036CFA7 /* ConversationTests+Confirmation.swift */,
				F920F4D51DA3DCF8002B860B /* ConversationTests+Ephemeral.swift */,
				09914E501BD6613600C10BF8 /* ConversationTests+OTR.m */,
				5430FF141CE4A359004ECFFE /* FileTransferTests.m */,
				541918EB195AD9D100A5023D /* SendAndReceiveMessagesTests.m */,
				A9A3CA0E198A9967007F7BDB /* SearchTests.m */,
				54877C9419922C0B0097FB58 /* UserProfileTests.m */,
				5454A69B1AEFA01D0022AFA4 /* EmailRegistrationTests.m */,
				5454A69F1AEFA0A70022AFA4 /* PhoneRegistrationTests.m */,
				3EEA678A199D079600AF7665 /* UserTests.m */,
				54E4DD0D1DE4A9A200FEF192 /* UserHandleTests.swift */,
				5476E3BB19A77C6900E68BAD /* PushChannelTests.m */,
				545F3DBA1AAF64FB00BF817B /* APNSTests.m */,
				5492C6C319ACCCA8008F41E2 /* ConnectionTests.m */,
				F9B20D561C58C7B900F2CDEC /* CallingTests.h */,
				546D700419C70F71005883E9 /* CallingTests.m */,
				F9D32EA81C6D071F0049136A /* CallingTests+PushNotifications.m */,
				F9B20D571C58C8C800F2CDEC /* CallingTests+VideoCalling.m */,
				54A3ACC21A261603008AF8DF /* BackgroundTests.m */,
				3E26BED31A4037370071B4C9 /* IsTypingTests.m */,
				54DFB8EE1B30649000F1C736 /* GiphyTests.m */,
				5422E96E1BD5A4FD005A7C77 /* OTRTests.swift */,
				F9B171F91C0F320200E6EEC6 /* ClientManagementTests.m */,
				CE35B7F61D353CC4007CF3F8 /* LinkPreviewTests.m */,
			);
			path = Integration;
			sourceTree = "<group>";
		};
		85D850FC5E45F9F688A64419 /* Synchronization */ = {
			isa = PBXGroup;
			children = (
				54F8D72919AB66CB00146664 /* Transcoders */,
				54B717F3194078B100B798FA /* Sync States */,
				BF2A9D561D6B5BB000FA7DBC /* Decoding */,
				54A170661B300700001B41A5 /* Strategies */,
				85D85104C6D06FA902E3253C /* ZMSyncStrategyTests.m */,
				85D858D72B109C5D9A85645B /* ZMOperationLoopTests.m */,
				54F7217C19A62225009A8AF5 /* ZMUpdateEventsBufferTests.m */,
				F95ECF501B94BD05009F91BA /* ZMHotFixTests.m */,
				54A227D51D6604A5009414C0 /* SynchronizationMocks.swift */,
			);
			path = Synchronization;
			sourceTree = "<group>";
		};
		85D856D10F3CD0262DCB5730 /* MockDataModel */ = {
			isa = PBXGroup;
			children = (
				85D85BDE1EC2D916896D3132 /* MockEntity.h */,
				85D85AAE7FA09852AB9B0D6A /* MockEntity.m */,
				85D85110893896EBA6E879CE /* MockEntity2.h */,
				85D85C9E7A2AAAE14D4BC2CC /* MockEntity2.m */,
				85D85A3CF8F1D3B0D2532954 /* MockModelObjectContextFactory.h */,
				85D852DA0CD2C94CADB3B6FE /* MockModelObjectContextFactory.m */,
			);
			path = MockDataModel;
			sourceTree = "<group>";
		};
		85D85DBFC1F3A95767DEEA45 /* Synchronization */ = {
			isa = PBXGroup;
			children = (
				54F8D6D619AB525400146664 /* Transcoders */,
				54B717ED19406CBD00B798FA /* Sync States */,
				54A170621B30068B001B41A5 /* Strategies */,
				BF2A9D591D6B639C00FA7DBC /* Decoding */,
				85D85F3EC8565FD102AC0E5B /* ZMOperationLoop.h */,
				F962A8EF19FFD4DC00FD0F80 /* ZMOperationLoop+Private.h */,
				85D8502FFC4412F91D0CC1A4 /* ZMOperationLoop.m */,
				F962A8E819FFC06E00FD0F80 /* ZMOperationLoop+Background.h */,
				F962A8E919FFC06E00FD0F80 /* ZMOperationLoop+Background.m */,
				85D853338EC38D9B021D71BF /* ZMSyncStrategy.h */,
				546BAD5F19F8149B007C4938 /* ZMSyncStrategy+Internal.h */,
				85D859D47B6EBF09E4137658 /* ZMSyncStrategy.m */,
				1621D2701D770FB1007108C2 /* ZMSyncStateDelegate.h */,
				A9D24788198151E300EDFE79 /* ZMTestNotifications.h */,
				A9D2478D1981522100EDFE79 /* ZMTestNotifications.m */,
				54177D1F19A4CAE70037A220 /* ZMObjectStrategyDirectory.h */,
				54F7217619A60E88009A8AF5 /* ZMUpdateEventsBuffer.h */,
				54F7217919A611DE009A8AF5 /* ZMUpdateEventsBuffer.m */,
				F95ECF4C1B94A553009F91BA /* ZMHotFix.h */,
				F95ECF4D1B94A553009F91BA /* ZMHotFix.m */,
				54DE26B11BC56E62002B5FBC /* ZMHotFixDirectory.h */,
				54DE26B21BC56E62002B5FBC /* ZMHotFixDirectory.m */,
				F9245BEC1CBF95A8009D1E85 /* ZMHotFixDirectory+Swift.swift */,
			);
			path = Synchronization;
			sourceTree = "<group>";
		};
		A926F1E0196C12ED0045BB47 /* Registration */ = {
			isa = PBXGroup;
			children = (
				544D1C271DF95224003B2FC8 /* AddressBookIOS8.swift */,
				54991D591DEDD07E007E282F /* AddressBookIOS9.swift */,
				54991D571DEDCF2B007E282F /* AddressBook.swift */,
				54DE9BEA1DE74FFB00EFFB9C /* RandomHandleGenerator.swift */,
			);
			path = Registration;
			sourceTree = "<group>";
		};
		A957B4B91962FB610060EE03 /* Notifications */ = {
			isa = PBXGroup;
			children = (
				F9B71F3E1CB28449001DB03F /* ZMNotifications+UserSession.m */,
				F9B71F3F1CB28449001DB03F /* ZMNotifications+UserSessionInternal.h */,
				F928651C19F7A3D30097539C /* Push Notifications */,
			);
			path = Notifications;
			sourceTree = "<group>";
		};
		A97042E019E2BEC700FE746B /* Helper */ = {
			isa = PBXGroup;
			children = (
				548214051A025C54001AA4E0 /* ZMSimpleListRequestPaginatorTests.m */,
				F925468C1C63B61000CE2D7C /* MessagingTest+EventFactory.h */,
				F925468D1C63B61000CE2D7C /* MessagingTest+EventFactory.m */,
			);
			path = Helper;
			sourceTree = "<group>";
		};
		A9AC349319C2F316003C1A5C /* Helper */ = {
			isa = PBXGroup;
			children = (
				548213FE1A0253CC001AA4E0 /* ZMSimpleListRequestPaginator.h */,
				548214081A027B66001AA4E0 /* ZMSimpleListRequestPaginator+Internal.h */,
				548213FF1A0253CC001AA4E0 /* ZMSimpleListRequestPaginator.m */,
			);
			path = Helper;
			sourceTree = "<group>";
		};
		A9BABE5E19BA1EF300E9E5A3 /* Search */ = {
			isa = PBXGroup;
			children = (
				A9BABE5F19BA1EF300E9E5A3 /* Internal */,
				A9BABE6019BA1F2300E9E5A3 /* ZMSearchDirectory.m */,
				54EFF35C1D6D6CE9005DED56 /* ZMSearchResult+AddressBook.swift */,
				A9BABE6119BA1F2300E9E5A3 /* ZMSearchDirectory+Internal.h */,
				A9BABE6219BA1F2300E9E5A3 /* ZMSearchUser+UserSession.m */,
				54A1BE3919E69A3400B68A76 /* ZMCommonContactsSearch.h */,
				54A1BE3A19E69A3400B68A76 /* ZMCommonContactsSearch.m */,
				549127DD19E7FAFF005871F5 /* ZMUserIDsForSearchDirectoryTable.h */,
				549127DE19E7FAFF005871F5 /* ZMUserIDsForSearchDirectoryTable.m */,
				16063CEE1BD120180097F62C /* ZMSearchRequest.m */,
				16063CF01BD4F46B0097F62C /* ZMSearchRequest+Internal.h */,
				54257C071DF1C94200107FE7 /* TopConversationsDirectory.swift */,
			);
			path = Search;
			sourceTree = "<group>";
		};
		A9BABE5F19BA1EF300E9E5A3 /* Internal */ = {
			isa = PBXGroup;
			children = (
				A9BABE6C19BA1F2A00E9E5A3 /* ZMSearchResult.m */,
				A9BABE6D19BA1F2A00E9E5A3 /* ZMSearchResult+Internal.h */,
				A9BABE6E19BA1F2A00E9E5A3 /* ZMSearchState.h */,
				54A343461D6B589A004B65EA /* AddressBookSearch.swift */,
				A9BABE7519BA1F5900E9E5A3 /* ZMSearchRequestCodec.h */,
				A9BABE7619BA1F5900E9E5A3 /* ZMSearchRequestCodec.m */,
				A9BABE7B19BA1FE500E9E5A3 /* ZMSearch.h */,
				A9BABE7C19BA1FE500E9E5A3 /* ZMSearch.m */,
			);
			path = Internal;
			sourceTree = "<group>";
		};
		A9EADFFF19DBF20A00FD386C /* Utility */ = {
			isa = PBXGroup;
			children = (
				5430E9231BAA0D9F00395E05 /* ZMessagingLogs.h */,
				874F142C1C16FD9700C15118 /* Device.swift */,
				87508E9F1D08264000162483 /* ZMSound.swift */,
				546392711D79D5210094EC66 /* Application.swift */,
			);
			path = Utility;
			sourceTree = "<group>";
		};
		A9EAE00A19DBF24100FD386C /* Utility */ = {
			isa = PBXGroup;
			children = (
				3E5286BB1AD3DB8A00B1AB1C /* KeySetTests.swift */,
				BF40AC711D096A0E00287E29 /* AnalyticsTests.swift */,
				BF40AC7D1D0990A900287E29 /* ClusterizerTests.swift */,
				543ED0001D79E0EE00A9CDF3 /* ApplicationMock.swift */,
			);
			path = Utility;
			sourceTree = "<group>";
		};
		BF2A9D561D6B5BB000FA7DBC /* Decoding */ = {
			isa = PBXGroup;
			children = (
				BF2A9D541D6B5B9700FA7DBC /* EventDecoderTests.swift */,
				BF2A9D571D6B5BDB00FA7DBC /* StoreUpdateEventTests.swift */,
			);
			name = Decoding;
			sourceTree = "<group>";
		};
		BF2A9D591D6B639C00FA7DBC /* Decoding */ = {
			isa = PBXGroup;
			children = (
				BF2A9D501D6B536E00FA7DBC /* EventDecoder.swift */,
				BF2A9D5A1D6B63DB00FA7DBC /* StoreUpdateEvent.swift */,
				BF2A9D5F1D6C70EA00FA7DBC /* ZMEventModel.xcdatamodeld */,
				54A2C9F21DAFBA3300FFD2A0 /* NSManagedObjectContext+EventDecoder.swift */,
			);
			name = Decoding;
			sourceTree = "<group>";
		};
		BF44A3521C71D60100C6928E /* DB Fixture 1.27 */ = {
			isa = PBXGroup;
			children = (
				BF44A3501C71D5FC00C6928E /* store127.wiredatabase */,
			);
			name = "DB Fixture 1.27";
			sourceTree = "<group>";
		};
		BF72DF101C4D256B002B324F /* DB Fixture 1.25 / 1.26 */ = {
			isa = PBXGroup;
			children = (
				BF8367301C52651900364B37 /* store125.wiredatabase */,
				BF6D5D041C494D730049F712 /* zmessaging125.momd */,
			);
			name = "DB Fixture 1.25 / 1.26";
			sourceTree = "<group>";
		};
		BF72DF111C4D257C002B324F /* DB Fixture 1.24 */ = {
			isa = PBXGroup;
			children = (
				BFCE9A581C4E4C4D00951B3D /* store124.wiredatabase */,
				BF6D5D021C4948830049F712 /* zmessaging124.momd */,
			);
			name = "DB Fixture 1.24";
			sourceTree = "<group>";
		};
		F928651C19F7A3D30097539C /* Push Notifications */ = {
			isa = PBXGroup;
			children = (
				F98EDCDD1D82B924001E65CB /* Helpers */,
				F98EDCC61D82B913001E65CB /* Notification Types */,
				F9B53ED019F7F59F00C82A43 /* ZMLocalNotificationDispatcher.h */,
				548FA98C1A1F48C20082DF32 /* ZMLocalNotificationDispatcher+Testing.h */,
				F9B53ED119F7F59F00C82A43 /* ZMLocalNotificationDispatcher.m */,
				F96C8E791D7DCCE8004B6D87 /* ZMLocalNotificationDispatcher+Messages.swift */,
				3E17FA611A66881900DFA12F /* ZMPushRegistrant.h */,
				3E887BA31ABC51880022797E /* ZMPushKitLogging.m */,
				3EDBFD761A65200F0095E2DD /* ZMPushRegistrant.swift */,
			);
			name = "Push Notifications";
			path = "Push notifications";
			sourceTree = "<group>";
		};
		F98EDCC61D82B913001E65CB /* Notification Types */ = {
			isa = PBXGroup;
			children = (
				F98EDCC71D82B913001E65CB /* EventNotifications */,
				F98EDCCC1D82B913001E65CB /* MessageNotifications */,
				F98EDCD01D82B913001E65CB /* ZMLocalNotification+Internal.h */,
				F98EDCD11D82B913001E65CB /* ZMLocalNotification.h */,
				F98EDCD21D82B913001E65CB /* ZMLocalNotification.m */,
			);
			path = "Notification Types";
			sourceTree = "<group>";
		};
		F98EDCC71D82B913001E65CB /* EventNotifications */ = {
			isa = PBXGroup;
			children = (
				F98EDCC81D82B913001E65CB /* ZMLocalNotificationForCallEvent.swift */,
				F98EDCC91D82B913001E65CB /* ZMLocalNotificationForConnectionEvent.swift */,
				F98EDCCA1D82B913001E65CB /* ZMLocalNotificationForEvent.swift */,
				F98EDCCB1D82B913001E65CB /* ZMLocalNotificationForReactions.swift */,
			);
			path = EventNotifications;
			sourceTree = "<group>";
		};
		F98EDCCC1D82B913001E65CB /* MessageNotifications */ = {
			isa = PBXGroup;
			children = (
				F98EDCCD1D82B913001E65CB /* ZMLocalNotificationContentType.swift */,
				F98EDCCE1D82B913001E65CB /* ZMLocalNotificationForMessage.swift */,
				F98EDCCF1D82B913001E65CB /* ZMLocalNotificationForSystemMessage.swift */,
			);
			path = MessageNotifications;
			sourceTree = "<group>";
		};
		F98EDCDD1D82B924001E65CB /* Helpers */ = {
			isa = PBXGroup;
			children = (
				F98EDCDE1D82B924001E65CB /* SessionTracker.swift */,
				F98EDCDF1D82B924001E65CB /* NotificationSounds.swift */,
				F98EDCE01D82B924001E65CB /* UILocalNotification+StringProcessing.h */,
				F98EDCE11D82B924001E65CB /* UILocalNotification+StringProcessing.m */,
				F98EDCE21D82B924001E65CB /* UILocalNotification+UserInfo.h */,
				F98EDCE31D82B924001E65CB /* UILocalNotification+UserInfo.m */,
				F98EDCE41D82B924001E65CB /* ZMLocalNotificationLocalization+Components.swift */,
				F98EDCE51D82B924001E65CB /* ZMLocalNotificationLocalization.h */,
				F98EDCE61D82B924001E65CB /* ZMLocalNotificationLocalization.m */,
				F98EDCE71D82B924001E65CB /* ZMLocalNotificationSet.swift */,
				F98EDCE81D82B924001E65CB /* ZMSpellOutSmallNumbersFormatter.h */,
				F98EDCE91D82B924001E65CB /* ZMSpellOutSmallNumbersFormatter.m */,
			);
			path = Helpers;
			sourceTree = "<group>";
		};
		F9C9A4F11CAD2A200039E10C /* DB Ficture 1.28 */ = {
			isa = PBXGroup;
			children = (
				F9C9A4ED1CAD290B0039E10C /* store128.wiredatabase */,
			);
			name = "DB Ficture 1.28";
			sourceTree = "<group>";
		};
		F9FD798019EE73C500D70FCD /* VersionBlacklist */ = {
			isa = PBXGroup;
			children = (
				F9FD798519EE742600D70FCD /* ZMBlacklistDownloader.h */,
				54FEAAA81BC7BB9C002DE521 /* ZMBlacklistDownloader+Testing.h */,
				F9FD798619EE742600D70FCD /* ZMBlacklistDownloader.m */,
				F9FD798B19EE9B9A00D70FCD /* ZMBlacklistVerificator.h */,
				540818A51BCA647D00257CA7 /* ZMBlacklistVerificator+Testing.h */,
				F9FD798C19EE9B9A00D70FCD /* ZMBlacklistVerificator.m */,
			);
			name = VersionBlacklist;
			sourceTree = "<group>";
		};
/* End PBXGroup section */

/* Begin PBXHeadersBuildPhase section */
		549815901A43232400A7CE2E /* Headers */ = {
			isa = PBXHeadersBuildPhase;
			buildActionMask = 2147483647;
			files = (
				09E393BB1BAB0BB500F3EA1B /* ZMUserSession+OTR.h in Headers */,
				16C22BA41BF4D5D7007099D9 /* NSError+ZMUserSessionInternal.h in Headers */,
				F9FD167B1BDFCDAD00725F5C /* ZMClientRegistrationStatus.h in Headers */,
				F95706561DE5D7EA0087442C /* ZMSearchDirectory+Internal.h in Headers */,
				F9B71F411CB28449001DB03F /* ZMNotifications+UserSessionInternal.h in Headers */,
				544BA11A1A433DE400D3B852 /* zmessaging.h in Headers */,
				F991CE1E1CB65F08004D8465 /* ZMTypingUsers.h in Headers */,
				1621D2711D770FB1007108C2 /* ZMSyncStateDelegate.h in Headers */,
				8785CA601C568D1F00FD671C /* ZMVoiceChannel+VideoCalling.h in Headers */,
				F936DB2D1C11E52B005E93AE /* ZMClientUpdateNotification+Internal.h in Headers */,
				F95ECF4E1B94A553009F91BA /* ZMHotFix.h in Headers */,
				16063CED1BD11FC90097F62C /* ZMSearchRequest.h in Headers */,
				8795A3D51B2EDE030047A067 /* ZMAVSBridge.h in Headers */,
				F98EDCF41D82B924001E65CB /* ZMSpellOutSmallNumbersFormatter.h in Headers */,
				F95706551DE5D6D50087442C /* ZMUserIDsForSearchDirectoryTable.h in Headers */,
				094CDBEE1B84D0A1004AD7BF /* ZMBackgroundFetch.h in Headers */,
				F98EDCDA1D82B913001E65CB /* ZMLocalNotification+Internal.h in Headers */,
				54D1751A1ADE8AA2001AA338 /* ZMUserSession+Registration.h in Headers */,
				54D9331E1AE1643A00C0B91C /* ZMCredentials.h in Headers */,
				F9410F661DE4A01F007451FF /* ZMPushToken.h in Headers */,
				54D175241ADE9449001AA338 /* ZMUserSession+Authentication.h in Headers */,
				F936DB2A1C11DF40005E93AE /* ZMClientUpdateNotification.h in Headers */,
				F98DD6D31ABB2F7C001D58CF /* ZMUserSession+UserNotificationCategories.h in Headers */,
				5490F8F11AF00B50004696F4 /* ZMAuthenticationStatus+Testing.h in Headers */,
				094CDBED1B84D0A1004AD7BF /* ZMUnauthenticatedBackgroundState.h in Headers */,
				09D7CE641AE94D4200CC5F45 /* ZMCredentials+Internal.h in Headers */,
				F98EDCEC1D82B924001E65CB /* UILocalNotification+StringProcessing.h in Headers */,
				0932EA461AE5514100D1BFD1 /* ZMPhoneNumberVerificationTranscoder.h in Headers */,
				BF838F051C6A4885001C5BF7 /* ZMCookie.h in Headers */,
				F9B71F471CB29600001DB03F /* ZMBareUser+UserSession.h in Headers */,
				3E17FA671A6690AA00DFA12F /* ZMPushRegistrant.h in Headers */,
				54DE26B31BC56E62002B5FBC /* ZMHotFixDirectory.h in Headers */,
				0932EA4D1AE6952A00D1BFD1 /* ZMAuthenticationStatus.h in Headers */,
				09CC4ADE1B7D076700201C63 /* ZMEnvironmentsSetup.h in Headers */,
				5430E9251BAA0D9F00395E05 /* ZMessagingLogs.h in Headers */,
				BF4D9D081C85C65A008B9076 /* ZMLocalNotificationDispatcher.h in Headers */,
				54CB7B861C3BA7890090EB05 /* ZMCallStateLogger.h in Headers */,
				1EB871501BF502A000AF5CE1 /* ZMUserTranscoder.h in Headers */,
				879861CC1DA7E17E00152584 /* ZMVoiceChannel+CallFlowPrivate.h in Headers */,
				F9F631431DE3534F00416938 /* ZMTyping.h in Headers */,
				F9771ACA1B664D1A00BB04EC /* ZMGSMCallHandler.h in Headers */,
				544BA1231A433DE400D3B852 /* ZMUserSession.h in Headers */,
				16063CF21BD4F46B0097F62C /* ZMSearchRequest+Internal.h in Headers */,
				F959F3121C5B6B9E00820A21 /* ZMBackgroundTaskState.h in Headers */,
				87ADCE3B1DA6539F00CC06DC /* ZMCallKitDelegate.h in Headers */,
				546E73EC1ADFD9F200AFF9BE /* ZMUserSessionAuthenticationNotification.h in Headers */,
				546E73F21ADFDDFE00AFF9BE /* ZMUserSessionRegistrationNotification.h in Headers */,
				16DCAD671B0F9447008C1DD9 /* NSURL+LaunchOptions.h in Headers */,
				544BA1241A433DE400D3B852 /* ZMUserSession+Background.h in Headers */,
				09531F161AE960E300B8556A /* ZMLoginCodeRequestTranscoder.h in Headers */,
				F97180531A9E18B5002CEAF8 /* ZMFlowSync.h in Headers */,
				F992985B1BE143570058D42F /* ZMClientRegistrationStatus+Internal.h in Headers */,
				F98EDCDB1D82B913001E65CB /* ZMLocalNotification.h in Headers */,
				87DC8A0F1C57979B00B7B4F2 /* ZMOnDemandFlowManager.h in Headers */,
				544BA1271A433DE400D3B852 /* NSError+ZMUserSession.h in Headers */,
				09BCDB8E1BCE7F000020DCC7 /* ZMAPSMessageDecoder.h in Headers */,
				F9B71F431CB284CC001DB03F /* ZMNotifications+UserSession.h in Headers */,
				F98EDCEE1D82B924001E65CB /* UILocalNotification+UserInfo.h in Headers */,
				540818A61BCA647D00257CA7 /* ZMBlacklistVerificator+Testing.h in Headers */,
				54A3F24F1C08523500FE3A6B /* ZMOperationLoop.h in Headers */,
				544BA12B1A433DE400D3B852 /* ZMSearchDirectory.h in Headers */,
				54FEAAA91BC7BB9C002DE521 /* ZMBlacklistDownloader+Testing.h in Headers */,
				09E393B31BAAABCC00F3EA1B /* ZMAuthenticationStatus_Internal.h in Headers */,
				F9CA51B71B345F39003AA83A /* ZMStoredLocalNotification.h in Headers */,
				544BA1311A433DE400D3B852 /* ZMNetworkState.h in Headers */,
				879861CA1DA7E13300152584 /* ZMVoiceChannel+CallFlow.h in Headers */,
				F98EDCF11D82B924001E65CB /* ZMLocalNotificationLocalization.h in Headers */,
			);
			runOnlyForDeploymentPostprocessing = 0;
		};
/* End PBXHeadersBuildPhase section */

/* Begin PBXNativeTarget section */
		3E186087191A56F6000FE027 /* zmessaging Test Host */ = {
			isa = PBXNativeTarget;
			buildConfigurationList = 3E1860AD191A56F7000FE027 /* Build configuration list for PBXNativeTarget "zmessaging Test Host" */;
			buildPhases = (
				3E186084191A56F6000FE027 /* Sources */,
				3E186085191A56F6000FE027 /* Frameworks */,
				3E186086191A56F6000FE027 /* Resources */,
				5405FF3B1A6005A100CB012B /* Embed Framework */,
				096960A81B6670E5006DF53B /* Copy Carthage Frameworks */,
			);
			buildRules = (
			);
			dependencies = (
			);
			name = "zmessaging Test Host";
			productName = "zmessaging Test Host";
			productReference = 3E186088191A56F6000FE027 /* zmessaging Test Host.app */;
			productType = "com.apple.product-type.application";
		};
		3E1860C2191A649D000FE027 /* zmessaging-iOS-Tests */ = {
			isa = PBXNativeTarget;
			buildConfigurationList = 3E1860D2191A649D000FE027 /* Build configuration list for PBXNativeTarget "zmessaging-iOS-Tests" */;
			buildPhases = (
				3E1860BF191A649D000FE027 /* Sources */,
				3E1860C0191A649D000FE027 /* Frameworks */,
				3E1860C1191A649D000FE027 /* Resources */,
			);
			buildRules = (
			);
			dependencies = (
				54F4DC581A4438AC00FDB6EA /* PBXTargetDependency */,
				3E1860D1191A649D000FE027 /* PBXTargetDependency */,
				A9FF8089195B17B3002CD44B /* PBXTargetDependency */,
			);
			name = "zmessaging-iOS-Tests";
			productName = "zmessaging-iOS-Tests";
			productReference = 3E1860C3191A649D000FE027 /* zmessaging-iOS-Tests.xctest */;
			productType = "com.apple.product-type.bundle.unit-test";
		};
		549815921A43232400A7CE2E /* zmessaging-ios */ = {
			isa = PBXNativeTarget;
			buildConfigurationList = 549815A61A43232500A7CE2E /* Build configuration list for PBXNativeTarget "zmessaging-ios" */;
			buildPhases = (
				5498158E1A43232400A7CE2E /* Sources */,
				5498158F1A43232400A7CE2E /* Frameworks */,
				549815901A43232400A7CE2E /* Headers */,
				549815911A43232400A7CE2E /* Resources */,
			);
			buildRules = (
			);
			dependencies = (
			);
			name = "zmessaging-ios";
			productName = "zmessaging-ios";
			productReference = 549815931A43232400A7CE2E /* zmessaging.framework */;
			productType = "com.apple.product-type.framework";
		};
/* End PBXNativeTarget section */

/* Begin PBXProject section */
		540029AB1918CA8500578793 /* Project object */ = {
			isa = PBXProject;
			attributes = {
				LastSwiftMigration = 0710;
				LastSwiftUpdateCheck = 0700;
				LastUpgradeCheck = 0800;
				ORGANIZATIONNAME = "Zeta Project Gmbh";
				TargetAttributes = {
					3E186087191A56F6000FE027 = {
						LastSwiftMigration = 0800;
						ProvisioningStyle = Manual;
						SystemCapabilities = {
							com.apple.ApplicationGroups.iOS = {
								enabled = 1;
							};
							com.apple.Keychain = {
								enabled = 1;
							};
						};
					};
					3E1860C2191A649D000FE027 = {
						LastSwiftMigration = 0800;
						ProvisioningStyle = Manual;
						TestTargetID = 3E186087191A56F6000FE027;
					};
					549815921A43232400A7CE2E = {
						CreatedOnToolsVersion = 6.2;
						DevelopmentTeam = W5KEQBF9B5;
						LastSwiftMigration = 0800;
					};
				};
			};
			buildConfigurationList = 540029AE1918CA8500578793 /* Build configuration list for PBXProject "zmessaging-cocoa" */;
			compatibilityVersion = "Xcode 3.2";
			developmentRegion = English;
			hasScannedForEncodings = 0;
			knownRegions = (
				en,
				Base,
				de,
				"pt-BR",
				es,
				uk,
				ru,
				ja,
				it,
				nl,
				tr,
				fr,
				da,
				ar,
				"zh-Hans",
				sl,
			);
			mainGroup = 540029AA1918CA8500578793;
			productRefGroup = 540029B51918CA8500578793 /* Products */;
			projectDirPath = "";
			projectRoot = "";
			targets = (
				549815921A43232400A7CE2E /* zmessaging-ios */,
				3E1860C2191A649D000FE027 /* zmessaging-iOS-Tests */,
				3E186087191A56F6000FE027 /* zmessaging Test Host */,
			);
		};
/* End PBXProject section */

/* Begin PBXResourcesBuildPhase section */
		3E186086191A56F6000FE027 /* Resources */ = {
			isa = PBXResourcesBuildPhase;
			buildActionMask = 2147483647;
			files = (
				872C995B1DB65D0D006A3BDE /* harp.m4a in Resources */,
				872C99591DB659E6006A3BDE /* ringing_from_them_long.caf in Resources */,
			);
			runOnlyForDeploymentPostprocessing = 0;
		};
		3E1860C1191A649D000FE027 /* Resources */ = {
			isa = PBXResourcesBuildPhase;
			buildActionMask = 2147483647;
			files = (
				54764B961C92FDC100BD25E3 /* 1900x1500.jpg in Resources */,
				BF158D2F1CE087D8007C6F8A /* video.mp4 in Resources */,
				54764B9A1C9303D600BD25E3 /* tiny.jpg in Resources */,
				BF6D5D031C4948830049F712 /* zmessaging124.momd in Resources */,
				BF6D5D051C494D730049F712 /* zmessaging125.momd in Resources */,
				AF6415A51C9C180200A535F5 /* ExternalMessageTextFixture.txt in Resources */,
				BF44A3511C71D5FC00C6928E /* store127.wiredatabase in Resources */,
				AF6415A41C9C17FF00A535F5 /* EncryptedBase64EncondedExternalMessageTestFixture.txt in Resources */,
				54764B991C9303D600BD25E3 /* medium.jpg in Resources */,
				BF8367311C52651900364B37 /* store125.wiredatabase in Resources */,
				F9C9A4F01CAD29190039E10C /* store128.wiredatabase in Resources */,
				54764B9C1C930AEB00BD25E3 /* Lorem Ipsum.txt in Resources */,
				BFCE9A5B1C4E4C4D00951B3D /* store124.wiredatabase in Resources */,
				54764BA01C931E9400BD25E3 /* not_animated.gif in Resources */,
				54764B9F1C931E9400BD25E3 /* animated.gif in Resources */,
			);
			runOnlyForDeploymentPostprocessing = 0;
		};
		549815911A43232400A7CE2E /* Resources */ = {
			isa = PBXResourcesBuildPhase;
			buildActionMask = 2147483647;
			files = (
				3E2713211A8A68BF008EE50F /* Push.stringsdict in Resources */,
				543095951DE76B270065367F /* random2.txt in Resources */,
				3E27131F1A8A68BF008EE50F /* Push.strings in Resources */,
				0994E1D61B8354E400A51721 /* ZMLocalizable.strings in Resources */,
				543095931DE76B170065367F /* random1.txt in Resources */,
			);
			runOnlyForDeploymentPostprocessing = 0;
		};
/* End PBXResourcesBuildPhase section */

/* Begin PBXShellScriptBuildPhase section */
		096960A81B6670E5006DF53B /* Copy Carthage Frameworks */ = {
			isa = PBXShellScriptBuildPhase;
			buildActionMask = 2147483647;
			files = (
			);
			inputPaths = (
				"$(SRCROOT)/Carthage/Build/iOS/zimages.framework",
				"$(SRCROOT)/Carthage/Build/iOS/OCMock.framework",
				"$(SRCROOT)/Carthage/Build/iOS/ZMCSystem.framework",
				"$(SRCROOT)/Carthage/Build/iOS/ZMTesting.framework",
				"$(SRCROOT)/Carthage/Build/iOS/ZMTransport.framework",
				"$(SRCROOT)/Carthage/Build/iOS/ZMCMockTransport.framework",
				"$(SRCROOT)/Carthage/Build/iOS/ZMProtos.framework",
				"$(SRCROOT)/Carthage/Build/iOS/ProtocolBuffers.framework",
				"$(SRCROOT)/Carthage/Build/iOS/Cryptobox.framework",
				"$(SRCROOT)/Carthage/Build/iOS/ZMUtilities.framework",
				"$(SRCROOT)/Carthage/Build/iOS/libPhoneNumber.framework",
				"$(SRCROOT)/Carthage/Build/iOS/PINCache.framework",
				"$(SRCROOT)/Carthage/Build/iOS/ZMCDataModel.framework",
				"$(SRCROOT)/Carthage/Build/iOS/Ono.framework",
				"$(SRCROOT)/Carthage/Build/iOS/ZMCLinkPreview.framework",
				"$(SRCROOT)/Carthage/Build/iOS/WireRequestStrategy.framework",
				"$(SRCROOT)/Carthage/Build/iOS/WireMessageStrategy.framework",
			);
			name = "Copy Carthage Frameworks";
			outputPaths = (
			);
			runOnlyForDeploymentPostprocessing = 0;
			shellPath = /bin/sh;
			shellScript = "/usr/local/bin/carthage copy-frameworks";
		};
/* End PBXShellScriptBuildPhase section */

/* Begin PBXSourcesBuildPhase section */
		3E186084191A56F6000FE027 /* Sources */ = {
			isa = PBXSourcesBuildPhase;
			buildActionMask = 2147483647;
			files = (
				3E9848BD1A65253000F7B050 /* Hack.swift in Sources */,
				3E1860BB191A5D99000FE027 /* TestHostAppDelegate.m in Sources */,
				3E1860BA191A5D99000FE027 /* TestHost-main.m in Sources */,
			);
			runOnlyForDeploymentPostprocessing = 0;
		};
		3E1860BF191A649D000FE027 /* Sources */ = {
			isa = PBXSourcesBuildPhase;
			buildActionMask = 2147483647;
			files = (
				544BA1361A43401400D3B852 /* ZMFlowSyncTests.m in Sources */,
				F991CE161CB55512004D8465 /* ZMUser+Testing.m in Sources */,
				F9D1CD141DF6C131002F6E80 /* SyncStatusTests.swift in Sources */,
				3EEA678C199D079600AF7665 /* UserTests.m in Sources */,
				A9E522BF195DD8FA00CFB8E8 /* ConversationsTests.m in Sources */,
				54BABB1E19B7541700E65E74 /* StateBaseTest.m in Sources */,
				546D700619C70F71005883E9 /* CallingTests.m in Sources */,
				09531F1C1AE9644800B8556A /* ZMLoginCodeRequestTranscoderTests.m in Sources */,
				87D003FF1BB5810D00472E06 /* APSSignalingKeyStoreTests.swift in Sources */,
				F9B71FAB1CB2C0FA001DB03F /* ZMCallStateTests+VideoCalling.swift in Sources */,
				542DFEE61DDCA452000F5B95 /* UserProfileUpdateStatusTests.swift in Sources */,
				545434AB19AB6ADA003892D9 /* ZMMissingUpdateEventsTranscoderTests.m in Sources */,
				548BBA1C195071E30041945E /* ZMUserSessionTests.m in Sources */,
				A907771A192E33A500141F13 /* SlowSyncTests.m in Sources */,
				54BFDF6A1BDA87D20034A3DB /* HistorySynchronizationStatusTests.swift in Sources */,
				54A1BE4519E6B79000B68A76 /* ZMCommonContactsSearchTests.m in Sources */,
				F9331C8A1CB41C6000139ECC /* ZMUserTests+UserSession.m in Sources */,
				545434AC19AB6ADA003892D9 /* ZMSelfTranscoderTests.m in Sources */,
				548214071A025C54001AA4E0 /* ZMSimpleListRequestPaginatorTests.m in Sources */,
				3E5286BD1AD3DB8A00B1AB1C /* KeySetTests.swift in Sources */,
				F9771AD11B664D3D00BB04EC /* ZMGSMCallHandlerTest.m in Sources */,
				54A227D61D6604A5009414C0 /* SynchronizationMocks.swift in Sources */,
				54386A631A248E44001AD795 /* ZMPreBackgroundStateTest.m in Sources */,
				54A170691B300717001B41A5 /* ProxiedRequestStrategyTests.swift in Sources */,
				F95706591DE5F6D40087442C /* SearchUserImageStrategyTests.swift in Sources */,
				098CFBBB1B7B9C94000B02B1 /* BaseTestSwiftHelpers.swift in Sources */,
				F9D25DB11C5BB991002D18B3 /* ZMBackgroundTaskStateTests.m in Sources */,
				5447E4631AECDC2E00411FCD /* ZMUserSessionRegistrationTests.m in Sources */,
				543ED0011D79E0EE00A9CDF3 /* ApplicationMock.swift in Sources */,
				F925468B1C62882500CE2D7C /* ZMCallStateTranscoderTests+VideoCalling.m in Sources */,
				F976790A1D771B3900CC075D /* BackgroundAPNSConfirmationStatusTests.swift in Sources */,
				F920F4D61DA3DCF8002B860B /* ConversationTests+Ephemeral.swift in Sources */,
				54839E0A19F7EC8300762058 /* ZMBackgroundStateTests.m in Sources */,
				3E05F252192A4FBD00F22D80 /* UserSessionErrorTests.m in Sources */,
				545643D31C62C12E00A2129C /* ConversationTests+OTR.m in Sources */,
				F9B71FAE1CB2C20D001DB03F /* ZMVoiceChannelTests.m in Sources */,
				F9771ADC1B677BAF00BB04EC /* ZMCallStateLoggerTests.m in Sources */,
				545434A719AB6ADA003892D9 /* ZMConnectionTranscoderTest.m in Sources */,
				3E26BEE91A408F590071B4C9 /* ZMTypingUsersTests.m in Sources */,
				54AB428E1DF5C5B400381F2C /* TopConversationsDirectoryTests.swift in Sources */,
				CE99C4A01D378C5D0001D297 /* MockLinkPreviewDetector.m in Sources */,
				F96C8E821D7ECECF004B6D87 /* ZMLocalNotificationForMessageTests.swift in Sources */,
				F9E462DA1D7043C60036CFA7 /* ConversationTests+Confirmation.swift in Sources */,
				CE35B7F71D353CC4007CF3F8 /* LinkPreviewTests.m in Sources */,
				549552541D645683004F21F6 /* AddressBookTests.swift in Sources */,
				87DC8A151C57B3D600B7B4F2 /* ZMVoiceChannelTests+VideoCalling.m in Sources */,
				549AEA3F1D636EF3003C0BEC /* AddressBookUploadRequestStrategyTest.swift in Sources */,
				F96C8E8A1D7F6F8C004B6D87 /* ZMLocalNotificationForSystemMessageTests.swift in Sources */,
				F925468E1C63B61000CE2D7C /* MessagingTest+EventFactory.m in Sources */,
				09D7A88A1AE7E591008F190C /* ZMPhoneNumberVerificationTranscoderTests.m in Sources */,
				542DFEE81DDCA4FD000F5B95 /* UserProfileUpdateRequestStrategyTests.swift in Sources */,
				548241F01AB09C1500E0ED07 /* APNSTests.m in Sources */,
				54FC8A11192CD55000D3C016 /* LoginFlowTests.m in Sources */,
				09BA924C1BD55FA5000DC962 /* UserClientRequestStrategyTests.swift in Sources */,
				A9692F8A1986476900849241 /* NSString_NormalizationTests.m in Sources */,
				54880E3D194B5845007271AA /* ZMOperationLoopTests.m in Sources */,
				F9410F631DE44C2E007451FF /* TypingStrategyTests.swift in Sources */,
				F98EDCF81D82EB1D001E65CB /* SessionTrackerTest.swift in Sources */,
				54B717F6194078CA00B798FA /* ZMSyncStateTests.m in Sources */,
				F9B20D581C58C8C800F2CDEC /* CallingTests+VideoCalling.m in Sources */,
				16DCAD6F1B147706008C1DD9 /* NSURL+LaunchOptionsTests.m in Sources */,
				541228451AEE422C00D9ED1C /* ZMAuthenticationStatusTests.m in Sources */,
				BF2A9D551D6B5B9700FA7DBC /* EventDecoderTests.swift in Sources */,
				F9B171FA1C0F320200E6EEC6 /* ClientManagementTests.m in Sources */,
				545F601C1D6C336D00C2C55B /* AddressBookSearchTests.swift in Sources */,
				5476E3BD19A77C6900E68BAD /* PushChannelTests.m in Sources */,
				5474C80C1921309400185A3A /* MessagingTestTests.m in Sources */,
				F99298591BE110490058D42F /* ZMClientRegistrationStatusTests.m in Sources */,
				540A0BA51954859E00FB7D61 /* ZMSyncStrategyTests.m in Sources */,
				F9E4779F1D216467003A99AC /* ZMLocalNotificationSetTests.swift in Sources */,
				F9B71F4C1CB2B841001DB03F /* NSManagedObjectContext+TestHelpers.m in Sources */,
				F991CE151CB55512004D8465 /* ZMConversation+Testing.m in Sources */,
				545434A919AB6ADA003892D9 /* ZMConversationTranscoderTests.m in Sources */,
				5454A69D1AEFA01D0022AFA4 /* EmailRegistrationTests.m in Sources */,
				54D785011A37256C00F47798 /* ZMEncodedNSUUIDWithTimestampTests.m in Sources */,
				54C2F6991A6FA988003D09D9 /* ZMLocalNotificationForEventTest.m in Sources */,
				F9ABDF441CECC6C0008461B2 /* ZMAccountStatusTests.swift in Sources */,
				F9D32EA91C6D071F0049136A /* CallingTests+PushNotifications.m in Sources */,
				5447E4681AECDE6500411FCD /* ZMUserSessionTestsBase.m in Sources */,
				54B9D9791AF9202A00F6DDF1 /* ZMUnauthenticatedStateTests.m in Sources */,
				5492C6C519ACCCA8008F41E2 /* ConnectionTests.m in Sources */,
				3E1858BC1951D6DA005FE78F /* MemoryLeaksObserver.m in Sources */,
<<<<<<< HEAD
				F95557471A1FA2E50035F0C8 /* ZMSuggestionSearchTests.m in Sources */,
=======
				542DA04719B71C86008BDB92 /* ZMSlowSyncPhaseOneStateTests.m in Sources */,
>>>>>>> 0465d47d
				3EDDBBA21A5ACEF400A87E06 /* ZMUnauthenticatedBackgroundStateTests.m in Sources */,
				5422E9701BD5A5D0005A7C77 /* OTRTests.swift in Sources */,
				872C99601DB6722C006A3BDE /* ZMCallKitDelegateTests+Mocking.m in Sources */,
				F93667061D79724200E15420 /* ZMLocalNotificationForEventTests+Reactions.swift in Sources */,
				3E3C00DB1A235F6000D02D21 /* ZMTypingUsersTimeoutTests.m in Sources */,
				54C2F69F1A6FA988003D09D9 /* ZMSpellOutSmallNumbersFormatterTests.m in Sources */,
				543BC33B1DF59A7C00C5C353 /* TopConversationsRequestStrategyTests.swift in Sources */,
				541DD5BB19EBBC0600C02EC2 /* ZMUserIDsForSearchDirectoryTableTests.m in Sources */,
				87D4625D1C3D526D00433469 /* DeleteAccountRequestStrategyTests.swift in Sources */,
				3E3C00D21A2358CF00D02D21 /* ZMTypingTests.m in Sources */,
				540B0DF719D1B81300E1573D /* ZMLastUpdateEventIDTranscoderTests.m in Sources */,
				BFB524CE1C7722EC006BCE23 /* BackgroundAPNSPingBackStatusTests.swift in Sources */,
				54EFF35F1D6D9B3D005DED56 /* InvitationTests.swift in Sources */,
				3EC499971A9246DE003F9E32 /* ZMBackgroundFetchStateTests.m in Sources */,
				F991C0AC1CB53A80004D8465 /* ZMCallTimerTests.swift in Sources */,
				5430FF151CE4A359004ECFFE /* FileTransferTests.m in Sources */,
				545434AE19AB6ADA003892D9 /* ZMUserTranscoderTests.m in Sources */,
				BF2A9D581D6B5BDB00FA7DBC /* StoreUpdateEventTests.swift in Sources */,
				0920C4DA1B305FF500C55728 /* UserSessionGiphyRequestStateTests.swift in Sources */,
				541918ED195AD9D100A5023D /* SendAndReceiveMessagesTests.m in Sources */,
				3EA1EC6D19BDE4C800AA1384 /* ZMPushTokenTests.m in Sources */,
				54773ABD1DF093AC00B484AF /* ZMSearchDirectoryAddressBookTests.swift in Sources */,
				54DE9BEF1DE760A900EFFB9C /* RandomHandleGeneratorTests.swift in Sources */,
				F9C598AD1A0947B300B1F760 /* ZMBlacklistDownloaderTest.m in Sources */,
				BFE53F551D5A2F7000398378 /* DeleteMessagesTests.swift in Sources */,
				5490F8ED1AEFD2B3004696F4 /* ZMUserSessionAuthenticationTests.m in Sources */,
				093694451BA9633300F36B3A /* UserClientRequestFactoryTests.swift in Sources */,
				5454A6A11AEFA0A70022AFA4 /* PhoneRegistrationTests.m in Sources */,
				545643D61C62C1A800A2129C /* ConversationTestsBase.m in Sources */,
				3E26BED51A4037370071B4C9 /* IsTypingTests.m in Sources */,
				54E4DD0F1DE4A9C500FEF192 /* UserHandleTests.swift in Sources */,
				F9DAC54F1C2035660001F11E /* ConversationStatusStrategyTests.swift in Sources */,
				54F7217E19A62225009A8AF5 /* ZMUpdateEventsBufferTests.m in Sources */,
				541DD5B819EBBC0600C02EC2 /* ZMSearchDirectoryTests.m in Sources */,
				5474C80A1921309400185A3A /* MessagingTest.m in Sources */,
				872C99531DB525A1006A3BDE /* ZMCallKitDelegateTests.swift in Sources */,
				BF889DC71D0ADE150031F3E6 /* ClusterizerTests.swift in Sources */,
				A9FD58B419B4B69900DB7A50 /* ZMCallStateTranscoderTests.m in Sources */,
				F9B8305F1DEC86E700FF6FE7 /* UserImageStrategyTests.swift in Sources */,
				09B730961B3045E400A5CCC9 /* ProxiedRequestStatusTests.swift in Sources */,
				544913B41B0247700044DE36 /* ZMCredentialsTests.m in Sources */,
				F9B171F81C0F00E700E6EEC6 /* ClientUpdateStatusTests.swift in Sources */,
				3ED972FB1A0A65D800BAFC61 /* ZMBlacklistVerificatorTest.m in Sources */,
				54F428CE19A5154700036D6D /* ZMSyncStateMachineTests.m in Sources */,
				5463C897193F3C74006799DE /* ZMTimingTests.m in Sources */,
				54A3ACC31A261603008AF8DF /* BackgroundTests.m in Sources */,
				F9CA51BE1B3460B2003AA83A /* ZMStoredLocalNotificationTests.m in Sources */,
				BF889DC61D0ADE110031F3E6 /* AnalyticsTests.swift in Sources */,
				54877C9619922C0B0097FB58 /* UserProfileTests.m in Sources */,
				54DFB8F01B30649000F1C736 /* GiphyTests.m in Sources */,
				09C77C501BA313CB00E2163F /* OtrBaseTest.swift in Sources */,
				54C2F69B1A6FA988003D09D9 /* ZMLocalNotificationForExpiredMessageTest.m in Sources */,
				54B7181719409A4600B798FA /* ZMEventProcessingStateTests.m in Sources */,
				F95ECF511B94BD05009F91BA /* ZMHotFixTests.m in Sources */,
				54C2F6971A6FA988003D09D9 /* ZMLocalNotificationDispatcherTest.m in Sources */,
				F95557021A1CAECD0035F0C8 /* ZMSearchRequestCodecTests.m in Sources */,
				F9410F681DE4BE42007451FF /* PushTokenStrategyTests.swift in Sources */,
				85D85EAFA1CB6E457D14E3B7 /* MockEntity2.m in Sources */,
				09914E531BD6613D00C10BF8 /* ZMDecodedAPSMessageTest.m in Sources */,
				F9F9F5621D75D62100AE6499 /* RequestStrategyTestBase.swift in Sources */,
				A9A3CA10198A9967007F7BDB /* SearchTests.m in Sources */,
				F964700C1D5C720D00A81A92 /* ConversationTests+MessageEditing.m in Sources */,
				F95373F41C7C70D000BE6427 /* ZMLocalNotificationForEventTest+CallEvents.m in Sources */,
				85D8522CF8DE246DDD5BD12C /* MockEntity.m in Sources */,
				3E288A6C19C859210031CFCE /* NotificationObservers.m in Sources */,
				54C11BAD19D1EB7500576A96 /* ZMLoginTranscoderTests.m in Sources */,
				85D85EEDD5DD19FB747ED4A5 /* MockModelObjectContextFactory.m in Sources */,
				545434A219AB6975003892D9 /* ZMRegistrationTranscoderTests.m in Sources */,
				85D85B0D7E5F7D9A55B5E07B /* IntegrationTestBase.m in Sources */,
				545FC3341A5B003A005EEA26 /* ObjectTranscoderTests.m in Sources */,
			);
			runOnlyForDeploymentPostprocessing = 0;
		};
		5498158E1A43232400A7CE2E /* Sources */ = {
			isa = PBXSourcesBuildPhase;
			buildActionMask = 2147483647;
			files = (
				F98EDCD81D82B913001E65CB /* ZMLocalNotificationForMessage.swift in Sources */,
				3EC499941A92463D003F9E32 /* ZMBackgroundFetchState.m in Sources */,
				092083401BA95EE100F82B29 /* UserClientRequestFactory.swift in Sources */,
				F936DB2B1C11DF40005E93AE /* ZMClientUpdateNotification.m in Sources */,
				F9FD167C1BDFCDAD00725F5C /* ZMClientRegistrationStatus.m in Sources */,
				BF2A9D611D6C70EA00FA7DBC /* ZMEventModel.xcdatamodeld in Sources */,
				549815DC1A432BC700A7CE2E /* NSError+ZMUserSession.m in Sources */,
				546E73F41ADFDDFE00AFF9BE /* ZMUserSessionRegistrationNotification.m in Sources */,
				87508EA01D08264000162483 /* ZMSound.swift in Sources */,
				16063CEF1BD120180097F62C /* ZMSearchRequest.m in Sources */,
				544A08D51AED8A0500F65877 /* ZMAuthenticationStatus.m in Sources */,
				F95706541DE5D1CC0087442C /* SearchUserImageStrategy.swift in Sources */,
				BF2A9D5D1D6B63DB00FA7DBC /* StoreUpdateEvent.swift in Sources */,
				09C77C531BA6C77000E2163F /* UserClientRequestStrategy.swift in Sources */,
				549816431A432BC800A7CE2E /* ZMBackgroundState.m in Sources */,
				3EDDBBA41A5ACF0400A87E06 /* ZMUnauthenticatedBackgroundState.m in Sources */,
				549815CD1A432BC700A7CE2E /* ZMBlacklistDownloader.m in Sources */,
				F96C8E7A1D7DCCE8004B6D87 /* ZMLocalNotificationDispatcher+Messages.swift in Sources */,
				549815CE1A432BC700A7CE2E /* ZMBlacklistVerificator.m in Sources */,
				549816271A432BC800A7CE2E /* ZMCallStateTranscoder.m in Sources */,
				F98EDCF51D82B924001E65CB /* ZMSpellOutSmallNumbersFormatter.m in Sources */,
				54B2A08C1DAE71F100BB40B1 /* Clusterizer+VOIP.swift in Sources */,
				54A0A6311BCE9864001A3A4C /* ZMHotFix.m in Sources */,
				F9410F651DE49C13007451FF /* PushTokenStrategy.swift in Sources */,
				54A2C9F31DAFBA3300FFD2A0 /* NSManagedObjectContext+EventDecoder.swift in Sources */,
				54A0A6321BCE9867001A3A4C /* ZMHotFixDirectory.m in Sources */,
				54F0A0951B3018D7003386BC /* ProxiedRequestsStatus.swift in Sources */,
				549815D71A432BC700A7CE2E /* ZMCommonContactsSearch.m in Sources */,
				16DCAD691B0F9447008C1DD9 /* NSURL+LaunchOptions.m in Sources */,
				F9F631421DE3524100416938 /* TypingStrategy.swift in Sources */,
				F98EDCEB1D82B924001E65CB /* NotificationSounds.swift in Sources */,
				54D175211ADE8B18001AA338 /* ZMUserSession+Registration.m in Sources */,
				549816291A432BC800A7CE2E /* ZMConnectionTranscoder.m in Sources */,
				F9B71F401CB28449001DB03F /* ZMNotifications+UserSession.m in Sources */,
				5498162B1A432BC800A7CE2E /* ZMConversationTranscoder.m in Sources */,
				F98EDCED1D82B924001E65CB /* UILocalNotification+StringProcessing.m in Sources */,
				F93A75F21C1F219800252586 /* ConversationStatusStrategy.swift in Sources */,
				544F8FF31DDCD34600D1AB04 /* UserProfileUpdateNotifications.swift in Sources */,
				F98EDCD41D82B913001E65CB /* ZMLocalNotificationForConnectionEvent.swift in Sources */,
				54A170651B300696001B41A5 /* ProxiedRequestStrategy.swift in Sources */,
				5478A1411DEC4048006F7268 /* UserProfile.swift in Sources */,
				F98EDCD71D82B913001E65CB /* ZMLocalNotificationContentType.swift in Sources */,
				87DC8A101C57979B00B7B4F2 /* ZMOnDemandFlowManager.m in Sources */,
				BF00441B1C737CE9007A6EA4 /* BackgroundAPNSPingBackStatus.swift in Sources */,
				54B2A08D1DAE71F100BB40B1 /* Clusterizer.swift in Sources */,
				09531F181AE960E300B8556A /* ZMLoginCodeRequestTranscoder.m in Sources */,
				F98DD6D51ABB2F7C001D58CF /* ZMUserSession+UserNotificationCategories.m in Sources */,
				09BCDB8F1BCE7F000020DCC7 /* ZMAPSMessageDecoder.m in Sources */,
				5498163B1A432BC800A7CE2E /* ZMEventProcessingState.m in Sources */,
				549816601A432BC800A7CE2E /* ZMFlowSync.m in Sources */,
				546392721D79D5210094EC66 /* Application.swift in Sources */,
				546E73EE1ADFD9F200AFF9BE /* ZMUserSessionAuthenticationNotification.m in Sources */,
				09CC4ADF1B7D076700201C63 /* ZMEnvironmentsSetup.m in Sources */,
				5498162E1A432BC800A7CE2E /* ZMLastUpdateEventIDTranscoder.m in Sources */,
				549815BE1A432BC700A7CE2E /* ZMLocalNotificationDispatcher.m in Sources */,
				F9CA51B91B345F39003AA83A /* ZMStoredLocalNotification.m in Sources */,
				F9B171F61C0EF21100E6EEC6 /* ClientUpdateStatus.swift in Sources */,
				54D175271ADE9EC9001AA338 /* ZMUserSession+Authentication.m in Sources */,
				549816351A432BC800A7CE2E /* ZMLoginTranscoder.m in Sources */,
				874F142D1C16FD9700C15118 /* Device.swift in Sources */,
				CEF2DE7F1DB778F300451642 /* RequestLoopAnalyticsTracker.swift in Sources */,
				549AEA3D1D6365C1003C0BEC /* ZMUserSession+AddressBook.swift in Sources */,
				F9B71F491CB297ED001DB03F /* ZMUser+UserSession.m in Sources */,
				547E5B5A1DDB67390038D936 /* UserProfileUpdateRequestStrategy.swift in Sources */,
				F9B8305D1DEC6A2500FF6FE7 /* UserImageStrategy.swift in Sources */,
				5498162D1A432BC800A7CE2E /* ZMMissingUpdateEventsTranscoder.m in Sources */,
				549816461A432BC800A7CE2E /* ZMOperationLoop+Background.m in Sources */,
				549816451A432BC800A7CE2E /* ZMOperationLoop.m in Sources */,
				549816441A432BC800A7CE2E /* ZMPreBackgroundState.m in Sources */,
				549AEA3B1D6340BC003C0BEC /* AddressBookUploadRequestStrategy.swift in Sources */,
				BF7ED2E21DF6BD16003A4397 /* Analytics+HandleSuggestions.swift in Sources */,
				5498161E1A432BC800A7CE2E /* ZMPushToken.m in Sources */,
				F959F3131C5B6B9E00820A21 /* ZMBackgroundTaskState.m in Sources */,
				0932EA481AE5514100D1BFD1 /* ZMPhoneNumberVerificationTranscoder.m in Sources */,
				F98EDCF21D82B924001E65CB /* ZMLocalNotificationLocalization.m in Sources */,
				5498162F1A432BC800A7CE2E /* ZMRegistrationTranscoder.m in Sources */,
				547E5B581DDB4B800038D936 /* UserProfileUpdateStatus.swift in Sources */,
				09B7308D1B301F0200A5CCC9 /* ZMUserSession+Proxy.m in Sources */,
				09E393BE1BAB0C2A00F3EA1B /* ZMUserSession+OTR.m in Sources */,
				879861C81DA7E11E00152584 /* ZMVoiceChannel+VideoCalling.m in Sources */,
				BF2A9D511D6B536E00FA7DBC /* EventDecoder.swift in Sources */,
				5490F9031AF021EB004696F4 /* ZMUserProfileUpdateStatus.m in Sources */,
				549815D11A432BC700A7CE2E /* ZMSearch.m in Sources */,
				549815D31A432BC700A7CE2E /* ZMSearchDirectory.m in Sources */,
				F97678FA1D76D11400CC075D /* BackgroundAPNSConfirmationStatus.swift in Sources */,
				549815D01A432BC700A7CE2E /* ZMSearchRequestCodec.m in Sources */,
				549815CF1A432BC700A7CE2E /* ZMSearchResult.m in Sources */,
				54B2A08E1DAE71F100BB40B1 /* NSManagedObjectContext+Analytics.swift in Sources */,
				54DE9BEB1DE74FFB00EFFB9C /* RandomHandleGenerator.swift in Sources */,
				549815D41A432BC700A7CE2E /* ZMSearchUser+UserSession.m in Sources */,
				549816301A432BC800A7CE2E /* ZMSelfTranscoder.m in Sources */,
				F9771ACC1B664D1A00BB04EC /* ZMGSMCallHandler.m in Sources */,
				54D933211AE1653000C0B91C /* ZMCredentials.m in Sources */,
				543236431AF90735003A54CE /* ZMUnauthenticatedState.m in Sources */,
				F98EDCD51D82B913001E65CB /* ZMLocalNotificationForEvent.swift in Sources */,
				F991C0A91CB5391C004D8465 /* ZMCallTimer.swift in Sources */,
				549816251A432BC800A7CE2E /* ZMSimpleListRequestPaginator.m in Sources */,
				F9771AD71B6661B400BB04EC /* ZMCallStateLogger.m in Sources */,
				8798607B1C3D48A400218A3E /* DeleteAccountRequestStrategy.swift in Sources */,
				BF838F061C6A4885001C5BF7 /* ZMCookie.m in Sources */,
				F9ABDF411CECBD8A008461B2 /* ZMAccountStatus.swift in Sources */,
				54B2A08A1DAE71F100BB40B1 /* AnalyticsType.swift in Sources */,
				54EFF35D1D6D6CE9005DED56 /* ZMSearchResult+AddressBook.swift in Sources */,
				F98EDCD61D82B913001E65CB /* ZMLocalNotificationForReactions.swift in Sources */,
				54991D581DEDCF2B007E282F /* AddressBook.swift in Sources */,
				3EDBFD781A65200F0095E2DD /* ZMPushRegistrant.swift in Sources */,
				F98EDCEF1D82B924001E65CB /* UILocalNotification+UserInfo.m in Sources */,
				F98EDCF01D82B924001E65CB /* ZMLocalNotificationLocalization+Components.swift in Sources */,
				BF4A7CAD1C441B09006F72D3 /* ZMUser+FetchingClients.swift in Sources */,
				F9245BED1CBF95A8009D1E85 /* ZMHotFixDirectory+Swift.swift in Sources */,
				54991D5A1DEDD07E007E282F /* AddressBookIOS9.swift in Sources */,
				549816391A432BC800A7CE2E /* ZMSyncState.m in Sources */,
				54034F381BB1A6D900F4ED62 /* ZMUserSession+Logs.swift in Sources */,
				5498163F1A432BC800A7CE2E /* ZMSyncStateMachine.m in Sources */,
				543BC3381DF57C8E00C5C353 /* TopConversationsRequestStrategy.swift in Sources */,
				54B2A0891DAE71F100BB40B1 /* AddressBookTracker.swift in Sources */,
				549816471A432BC800A7CE2E /* ZMSyncStrategy.m in Sources */,
				549816591A432BC800A7CE2E /* ZMTestNotifications.m in Sources */,
				F98EDCD31D82B913001E65CB /* ZMLocalNotificationForCallEvent.swift in Sources */,
				54B2A08B1DAE71F100BB40B1 /* APNSPerformanceTracker.swift in Sources */,
				5498161B1A432BC800A7CE2E /* ZMTyping.m in Sources */,
				54BFDF681BDA6F9A0034A3DB /* HistorySynchronizationStatus.swift in Sources */,
				5498161D1A432BC800A7CE2E /* ZMTypingUsers.m in Sources */,
				F98EDCF31D82B924001E65CB /* ZMLocalNotificationSet.swift in Sources */,
				5498161C1A432BC800A7CE2E /* ZMTypingUsersTimeout.m in Sources */,
				5498165A1A432BC800A7CE2E /* ZMUpdateEventsBuffer.m in Sources */,
				F991C0AE1CB548A3004D8465 /* ZMVoiceChannel+CallTimer.swift in Sources */,
				F9B8308C1DEEDC2900FF6FE7 /* SyncStatus.swift in Sources */,
				8795A3D71B2EDE030047A067 /* ZMAVSBridge.m in Sources */,
				871667FA1BB2AE9C009C6EEA /* APSSignalingKeysStore.swift in Sources */,
				54A343471D6B589A004B65EA /* AddressBookSearch.swift in Sources */,
				549815D81A432BC700A7CE2E /* ZMUserIDsForSearchDirectoryTable.m in Sources */,
				544D1C281DF95224003B2FC8 /* AddressBookIOS8.swift in Sources */,
				F98EDCD91D82B913001E65CB /* ZMLocalNotificationForSystemMessage.swift in Sources */,
				F98EDCEA1D82B924001E65CB /* SessionTracker.swift in Sources */,
				549815DA1A432BC700A7CE2E /* ZMUserSession+Background.m in Sources */,
				3E887BA51ABC51880022797E /* ZMPushKitLogging.m in Sources */,
				549815D91A432BC700A7CE2E /* ZMUserSession.m in Sources */,
				549816321A432BC800A7CE2E /* ZMUserTranscoder.m in Sources */,
				549816611A432BC800A7CE2E /* ZMVoiceChannel+CallFlow.m in Sources */,
				87ADCE3C1DA6539F00CC06DC /* ZMCallKitDelegate.m in Sources */,
				54257C081DF1C94200107FE7 /* TopConversationsDirectory.swift in Sources */,
				F98EDCDC1D82B913001E65CB /* ZMLocalNotification.m in Sources */,
			);
			runOnlyForDeploymentPostprocessing = 0;
		};
/* End PBXSourcesBuildPhase section */

/* Begin PBXTargetDependency section */
		3E1860D1191A649D000FE027 /* PBXTargetDependency */ = {
			isa = PBXTargetDependency;
			target = 3E186087191A56F6000FE027 /* zmessaging Test Host */;
			targetProxy = 3E1860D0191A649D000FE027 /* PBXContainerItemProxy */;
		};
		54F4DC581A4438AC00FDB6EA /* PBXTargetDependency */ = {
			isa = PBXTargetDependency;
			target = 549815921A43232400A7CE2E /* zmessaging-ios */;
			targetProxy = 54F4DC571A4438AC00FDB6EA /* PBXContainerItemProxy */;
		};
		A9FF8089195B17B3002CD44B /* PBXTargetDependency */ = {
			isa = PBXTargetDependency;
			target = 3E186087191A56F6000FE027 /* zmessaging Test Host */;
			targetProxy = A9FF8088195B17B3002CD44B /* PBXContainerItemProxy */;
		};
/* End PBXTargetDependency section */

/* Begin PBXVariantGroup section */
		3E27131A1A8A68BF008EE50F /* Push.strings */ = {
			isa = PBXVariantGroup;
			children = (
				F91CA6AC1BECBD3F000EE5C2 /* Base */,
				F91CA6AE1BECBD51000EE5C2 /* de */,
				B40DC79C1D01A61600CEF65C /* pt-BR */,
				B4D37F921D7EEA3F00D0C1BC /* es */,
				B4D37F941D7EEA5100D0C1BC /* uk */,
				B4D37F961D7EEA5B00D0C1BC /* ru */,
				B40964971DAD3D110098667A /* ja */,
				B40964991DAD3D170098667A /* it */,
				B409649B1DAD3D1E0098667A /* nl */,
				B409649D1DAD3D260098667A /* tr */,
				B40CD09F1DB7997E0008DA45 /* fr */,
				B40CD0A11DB799850008DA45 /* da */,
				B422BB981DCCC3F60076EAD5 /* ar */,
				B49AFC271DCCCB3D006B753B /* zh-Hans */,
				B4A124851DDCB58900FD9D66 /* sl */,
			);
			name = Push.strings;
			sourceTree = "<group>";
		};
		3E27131C1A8A68BF008EE50F /* Push.stringsdict */ = {
			isa = PBXVariantGroup;
			children = (
				F91CA6AD1BECBD46000EE5C2 /* Base */,
				F91CA6AF1BECBD51000EE5C2 /* de */,
				B40DC79D1D01A61600CEF65C /* pt-BR */,
				B4D37F931D7EEA3F00D0C1BC /* es */,
				B4D37F951D7EEA5100D0C1BC /* uk */,
				B4D37F971D7EEA5B00D0C1BC /* ru */,
				B40964981DAD3D110098667A /* ja */,
				B409649A1DAD3D170098667A /* it */,
				B409649C1DAD3D1E0098667A /* nl */,
				B409649E1DAD3D260098667A /* tr */,
				B40CD0A01DB7997E0008DA45 /* fr */,
				B40CD0A21DB799850008DA45 /* da */,
				B422BB991DCCC3F60076EAD5 /* ar */,
				B49AFC281DCCCB3D006B753B /* zh-Hans */,
				B4A124861DDCB58A00FD9D66 /* sl */,
			);
			name = Push.stringsdict;
			sourceTree = "<group>";
		};
		5423B998191A4A1B0044347D /* InfoPlist.strings */ = {
			isa = PBXVariantGroup;
			children = (
				5423B999191A4A1B0044347D /* en */,
			);
			name = InfoPlist.strings;
			sourceTree = "<group>";
		};
/* End PBXVariantGroup section */

/* Begin XCBuildConfiguration section */
		3E1860AE191A56F7000FE027 /* Debug */ = {
			isa = XCBuildConfiguration;
			baseConfigurationReference = 0994E1DD1B835C4900A51721 /* ios-test-host.xcconfig */;
			buildSettings = {
				ALWAYS_EMBED_SWIFT_STANDARD_LIBRARIES = YES;
				ASSETCATALOG_COMPILER_APPICON_NAME = AppIcon;
				ASSETCATALOG_COMPILER_LAUNCHIMAGE_NAME = LaunchImage;
				CODE_SIGN_ENTITLEMENTS = "zmessaging Test Host.entitlements";
				CODE_SIGN_IDENTITY = "iPhone Developer";
				"CODE_SIGN_IDENTITY[sdk=iphoneos*]" = "iPhone Developer";
				DEVELOPMENT_TEAM = "";
				ENABLE_BITCODE = NO;
				FRAMEWORK_SEARCH_PATHS = (
					"$(inherited)",
					"$(PROJECT_DIR)/Carthage/Build/iOS",
				);
				GCC_PRECOMPILE_PREFIX_HEADER = YES;
				GCC_PREFIX_HEADER = "Tests/iOS Test Host/Test-Host-Prefix.pch";
				HEADER_SEARCH_PATHS = "$(SDKROOT)/usr/include/libxml2";
				INFOPLIST_FILE = "Tests/iOS Test Host/Test-Host-Info.plist";
				LD_RUNPATH_SEARCH_PATHS = "$(inherited) @executable_path/Frameworks";
				MOMC_NO_INVERSE_RELATIONSHIP_WARNINGS = YES;
				PRODUCT_BUNDLE_IDENTIFIER = "com.wire.${PRODUCT_NAME:rfc1034identifier}";
				PRODUCT_NAME = "$(TARGET_NAME)";
				PROVISIONING_PROFILE = "";
				PROVISIONING_PROFILE_SPECIFIER = "";
				SWIFT_VERSION = 3.0;
				TARGETED_DEVICE_FAMILY = "1,2";
				WRAPPER_EXTENSION = app;
			};
			name = Debug;
		};
		3E1860AF191A56F7000FE027 /* Release */ = {
			isa = XCBuildConfiguration;
			baseConfigurationReference = 0994E1DD1B835C4900A51721 /* ios-test-host.xcconfig */;
			buildSettings = {
				ALWAYS_EMBED_SWIFT_STANDARD_LIBRARIES = YES;
				ASSETCATALOG_COMPILER_APPICON_NAME = AppIcon;
				ASSETCATALOG_COMPILER_LAUNCHIMAGE_NAME = LaunchImage;
				CODE_SIGN_ENTITLEMENTS = "zmessaging Test Host.entitlements";
				CODE_SIGN_IDENTITY = "iPhone Developer";
				"CODE_SIGN_IDENTITY[sdk=iphoneos*]" = "iPhone Developer";
				DEVELOPMENT_TEAM = "";
				ENABLE_BITCODE = NO;
				FRAMEWORK_SEARCH_PATHS = (
					"$(inherited)",
					"$(PROJECT_DIR)/Carthage/Build/iOS",
				);
				GCC_PRECOMPILE_PREFIX_HEADER = YES;
				GCC_PREFIX_HEADER = "Tests/iOS Test Host/Test-Host-Prefix.pch";
				HEADER_SEARCH_PATHS = "$(SDKROOT)/usr/include/libxml2";
				INFOPLIST_FILE = "Tests/iOS Test Host/Test-Host-Info.plist";
				LD_RUNPATH_SEARCH_PATHS = "$(inherited) @executable_path/Frameworks";
				MOMC_NO_INVERSE_RELATIONSHIP_WARNINGS = YES;
				PRODUCT_BUNDLE_IDENTIFIER = "com.wire.${PRODUCT_NAME:rfc1034identifier}";
				PRODUCT_NAME = "$(TARGET_NAME)";
				PROVISIONING_PROFILE = "";
				SWIFT_VERSION = 3.0;
				TARGETED_DEVICE_FAMILY = "1,2";
				VALIDATE_PRODUCT = YES;
				WRAPPER_EXTENSION = app;
			};
			name = Release;
		};
		3E1860D3191A649D000FE027 /* Debug */ = {
			isa = XCBuildConfiguration;
			baseConfigurationReference = 094CDBEB1B84CFC8004AD7BF /* zmessaging-ios-test-target.xcconfig */;
			buildSettings = {
				ALWAYS_EMBED_SWIFT_STANDARD_LIBRARIES = YES;
				BUNDLE_LOADER = "$(BUILT_PRODUCTS_DIR)/zmessaging Test Host.app/zmessaging Test Host";
				CODE_SIGN_IDENTITY = "iPhone Developer";
				"CODE_SIGN_IDENTITY[sdk=iphoneos*]" = "iPhone Developer";
				DEVELOPMENT_TEAM = "";
				FRAMEWORK_SEARCH_PATHS = (
					"$(inherited)",
					"$(PROJECT_DIR)/Carthage/Build/iOS",
				);
				GCC_PRECOMPILE_PREFIX_HEADER = YES;
				GCC_WARN_ABOUT_MISSING_NEWLINE = NO;
				HEADER_SEARCH_PATHS = (
					"$(inherited)",
					"$(CRYPTO_INCLUDE)",
					"$(SDKROOT)/usr/include/libxml2",
				);
				INFOPLIST_FILE = "$(SRCROOT)/Tests/Resources/Tests-ios-Info.plist";
				MOMC_NO_INVERSE_RELATIONSHIP_WARNINGS = YES;
				OTHER_LDFLAGS = (
					"$(inherited)",
					"-framework",
					XCTest,
				);
				PRODUCT_BUNDLE_IDENTIFIER = "com.wire.zmessaging-Test-Host";
				PRODUCT_NAME = "$(TARGET_NAME)";
				PROVISIONING_PROFILE = "";
				SWIFT_OBJC_BRIDGING_HEADER = "$(SRCROOT)/Tests/Source/Test-Bridging-Header.h";
				SWIFT_VERSION = 3.0;
				TEST_HOST = "$(BUNDLE_LOADER)";
				WRAPPER_EXTENSION = xctest;
			};
			name = Debug;
		};
		3E1860D4191A649D000FE027 /* Release */ = {
			isa = XCBuildConfiguration;
			baseConfigurationReference = 094CDBEB1B84CFC8004AD7BF /* zmessaging-ios-test-target.xcconfig */;
			buildSettings = {
				ALWAYS_EMBED_SWIFT_STANDARD_LIBRARIES = YES;
				BUNDLE_LOADER = "$(BUILT_PRODUCTS_DIR)/zmessaging Test Host.app/zmessaging Test Host";
				CODE_SIGN_IDENTITY = "iPhone Developer";
				"CODE_SIGN_IDENTITY[sdk=iphoneos*]" = "iPhone Developer";
				DEVELOPMENT_TEAM = "";
				FRAMEWORK_SEARCH_PATHS = (
					"$(inherited)",
					"$(PROJECT_DIR)/Carthage/Build/iOS",
				);
				GCC_PRECOMPILE_PREFIX_HEADER = YES;
				GCC_WARN_ABOUT_MISSING_NEWLINE = NO;
				HEADER_SEARCH_PATHS = (
					"$(inherited)",
					"$(CRYPTO_INCLUDE)",
					"$(SDKROOT)/usr/include/libxml2",
				);
				INFOPLIST_FILE = "$(SRCROOT)/Tests/Resources/Tests-ios-Info.plist";
				MOMC_NO_INVERSE_RELATIONSHIP_WARNINGS = YES;
				OTHER_LDFLAGS = (
					"$(inherited)",
					"-framework",
					XCTest,
				);
				PRODUCT_BUNDLE_IDENTIFIER = "com.wire.zmessaging-Test-Host";
				PRODUCT_NAME = "$(TARGET_NAME)";
				PROVISIONING_PROFILE = "";
				SWIFT_OBJC_BRIDGING_HEADER = "$(SRCROOT)/Tests/Source/Test-Bridging-Header.h";
				SWIFT_VERSION = 3.0;
				TEST_HOST = "$(BUNDLE_LOADER)";
				WRAPPER_EXTENSION = xctest;
			};
			name = Release;
		};
		540029DA1918CA8500578793 /* Debug */ = {
			isa = XCBuildConfiguration;
			baseConfigurationReference = 0994E1E31B835C4900A51721 /* project-debug.xcconfig */;
			buildSettings = {
				CLANG_ANALYZER_LOCALIZABILITY_NONLOCALIZED = YES;
				CLANG_WARN_INFINITE_RECURSION = YES;
				CLANG_WARN_SUSPICIOUS_MOVE = YES;
				ENABLE_TESTABILITY = YES;
				GCC_NO_COMMON_BLOCKS = YES;
				GCC_SYMBOLS_PRIVATE_EXTERN = NO;
				ONLY_ACTIVE_ARCH = YES;
			};
			name = Debug;
		};
		540029DB1918CA8500578793 /* Release */ = {
			isa = XCBuildConfiguration;
			baseConfigurationReference = 0994E1E41B835C4900A51721 /* project.xcconfig */;
			buildSettings = {
				CLANG_ANALYZER_LOCALIZABILITY_NONLOCALIZED = YES;
				CLANG_WARN_INFINITE_RECURSION = YES;
				CLANG_WARN_SUSPICIOUS_MOVE = YES;
				GCC_NO_COMMON_BLOCKS = YES;
				SWIFT_OPTIMIZATION_LEVEL = "-Owholemodule";
			};
			name = Release;
		};
		549815A71A43232500A7CE2E /* Debug */ = {
			isa = XCBuildConfiguration;
			baseConfigurationReference = 0994E1EE1B835C4900A51721 /* zmessaging-ios.xcconfig */;
			buildSettings = {
				ALWAYS_EMBED_SWIFT_STANDARD_LIBRARIES = NO;
				CODE_SIGN_IDENTITY = "iPhone Developer";
				"CODE_SIGN_IDENTITY[sdk=iphoneos*]" = "";
				ENABLE_BITCODE = NO;
				FRAMEWORK_SEARCH_PATHS = (
					"$(inherited)",
					"$(PROJECT_DIR)/Carthage/Build/iOS",
				);
				GCC_PREFIX_HEADER = "$(SRCROOT)/Source/zmessaging-iOS.pch";
				GCC_WARN_ABOUT_MISSING_NEWLINE = NO;
				HEADER_SEARCH_PATHS = (
					"$(inherited)",
					"$(CRYPTO_INCLUDE)",
					"$(SDKROOT)/usr/include/libxml2",
				);
				INFOPLIST_FILE = "$(SRCROOT)/Resources/zmessaging-ios-Info.plist";
				MOMC_NO_INVERSE_RELATIONSHIP_WARNINGS = YES;
				OTHER_LDFLAGS = "$(inherited)";
				PRODUCT_BUNDLE_IDENTIFIER = "com.wire.$(PRODUCT_NAME:rfc1034identifier)";
				SWIFT_VERSION = 3.0;
			};
			name = Debug;
		};
		549815A91A43232500A7CE2E /* Release */ = {
			isa = XCBuildConfiguration;
			baseConfigurationReference = 0994E1EE1B835C4900A51721 /* zmessaging-ios.xcconfig */;
			buildSettings = {
				ALWAYS_EMBED_SWIFT_STANDARD_LIBRARIES = NO;
				CODE_SIGN_IDENTITY = "iPhone Developer";
				"CODE_SIGN_IDENTITY[sdk=iphoneos*]" = "";
				ENABLE_BITCODE = NO;
				FRAMEWORK_SEARCH_PATHS = (
					"$(inherited)",
					"$(PROJECT_DIR)/Carthage/Build/iOS",
				);
				GCC_PREFIX_HEADER = "$(SRCROOT)/Source/zmessaging-iOS.pch";
				GCC_WARN_ABOUT_MISSING_NEWLINE = NO;
				HEADER_SEARCH_PATHS = (
					"$(inherited)",
					"$(CRYPTO_INCLUDE)",
					"$(SDKROOT)/usr/include/libxml2",
				);
				INFOPLIST_FILE = "$(SRCROOT)/Resources/zmessaging-ios-Info.plist";
				MOMC_NO_INVERSE_RELATIONSHIP_WARNINGS = YES;
				OTHER_LDFLAGS = "$(inherited)";
				PRODUCT_BUNDLE_IDENTIFIER = "com.wire.$(PRODUCT_NAME:rfc1034identifier)";
				SWIFT_VERSION = 3.0;
			};
			name = Release;
		};
/* End XCBuildConfiguration section */

/* Begin XCConfigurationList section */
		3E1860AD191A56F7000FE027 /* Build configuration list for PBXNativeTarget "zmessaging Test Host" */ = {
			isa = XCConfigurationList;
			buildConfigurations = (
				3E1860AE191A56F7000FE027 /* Debug */,
				3E1860AF191A56F7000FE027 /* Release */,
			);
			defaultConfigurationIsVisible = 0;
			defaultConfigurationName = Release;
		};
		3E1860D2191A649D000FE027 /* Build configuration list for PBXNativeTarget "zmessaging-iOS-Tests" */ = {
			isa = XCConfigurationList;
			buildConfigurations = (
				3E1860D3191A649D000FE027 /* Debug */,
				3E1860D4191A649D000FE027 /* Release */,
			);
			defaultConfigurationIsVisible = 0;
			defaultConfigurationName = Release;
		};
		540029AE1918CA8500578793 /* Build configuration list for PBXProject "zmessaging-cocoa" */ = {
			isa = XCConfigurationList;
			buildConfigurations = (
				540029DA1918CA8500578793 /* Debug */,
				540029DB1918CA8500578793 /* Release */,
			);
			defaultConfigurationIsVisible = 0;
			defaultConfigurationName = Release;
		};
		549815A61A43232500A7CE2E /* Build configuration list for PBXNativeTarget "zmessaging-ios" */ = {
			isa = XCConfigurationList;
			buildConfigurations = (
				549815A71A43232500A7CE2E /* Debug */,
				549815A91A43232500A7CE2E /* Release */,
			);
			defaultConfigurationIsVisible = 0;
			defaultConfigurationName = Release;
		};
/* End XCConfigurationList section */

/* Begin XCVersionGroup section */
		BF2A9D5F1D6C70EA00FA7DBC /* ZMEventModel.xcdatamodeld */ = {
			isa = XCVersionGroup;
			children = (
				BF2A9D601D6C70EA00FA7DBC /* ZMEventModel.xcdatamodel */,
			);
			currentVersion = BF2A9D601D6C70EA00FA7DBC /* ZMEventModel.xcdatamodel */;
			name = ZMEventModel.xcdatamodeld;
			path = Decoding/ZMEventModel.xcdatamodeld;
			sourceTree = "<group>";
			versionGroupType = wrapper.xcdatamodel;
		};
/* End XCVersionGroup section */
	};
	rootObject = 540029AB1918CA8500578793 /* Project object */;
}<|MERGE_RESOLUTION|>--- conflicted
+++ resolved
@@ -48,13 +48,7 @@
 		16063CED1BD11FC90097F62C /* ZMSearchRequest.h in Headers */ = {isa = PBXBuildFile; fileRef = 16063CEC1BD11F450097F62C /* ZMSearchRequest.h */; settings = {ATTRIBUTES = (Public, ); }; };
 		16063CEF1BD120180097F62C /* ZMSearchRequest.m in Sources */ = {isa = PBXBuildFile; fileRef = 16063CEE1BD120180097F62C /* ZMSearchRequest.m */; };
 		16063CF21BD4F46B0097F62C /* ZMSearchRequest+Internal.h in Headers */ = {isa = PBXBuildFile; fileRef = 16063CF01BD4F46B0097F62C /* ZMSearchRequest+Internal.h */; };
-<<<<<<< HEAD
 		1621D2711D770FB1007108C2 /* ZMSyncStateDelegate.h in Headers */ = {isa = PBXBuildFile; fileRef = 1621D2701D770FB1007108C2 /* ZMSyncStateDelegate.h */; settings = {ATTRIBUTES = (Public, ); }; };
-		1635C6B71BA9CB4A006857A8 /* ZMSuggestionResult.h in Headers */ = {isa = PBXBuildFile; fileRef = 1635C6B51BA9CB4A006857A8 /* ZMSuggestionResult.h */; };
-		1635C6B81BA9CB4A006857A8 /* ZMSuggestionResult.m in Sources */ = {isa = PBXBuildFile; fileRef = 1635C6B61BA9CB4A006857A8 /* ZMSuggestionResult.m */; };
-=======
-		1621D2711D770FB1007108C2 /* ZMSyncStateDelegate.h in Headers */ = {isa = PBXBuildFile; fileRef = 1621D2701D770FB1007108C2 /* ZMSyncStateDelegate.h */; };
->>>>>>> 0465d47d
 		169AED7E1C8F1C2000E5F17E /* libavsobjcstub.a in Frameworks */ = {isa = PBXBuildFile; fileRef = 169AED721C8F09A700E5F17E /* libavsobjcstub.a */; };
 		16C22BA41BF4D5D7007099D9 /* NSError+ZMUserSessionInternal.h in Headers */ = {isa = PBXBuildFile; fileRef = 3E05F254192A50CC00F22D80 /* NSError+ZMUserSessionInternal.h */; settings = {ATTRIBUTES = (Public, ); }; };
 		16DCAD671B0F9447008C1DD9 /* NSURL+LaunchOptions.h in Headers */ = {isa = PBXBuildFile; fileRef = 16DCAD641B0F9447008C1DD9 /* NSURL+LaunchOptions.h */; };
@@ -97,11 +91,7 @@
 		541DD5B819EBBC0600C02EC2 /* ZMSearchDirectoryTests.m in Sources */ = {isa = PBXBuildFile; fileRef = 541DD5AC19EBBBFD00C02EC2 /* ZMSearchDirectoryTests.m */; };
 		541DD5BB19EBBC0600C02EC2 /* ZMUserIDsForSearchDirectoryTableTests.m in Sources */ = {isa = PBXBuildFile; fileRef = 541DD5AF19EBBBFD00C02EC2 /* ZMUserIDsForSearchDirectoryTableTests.m */; };
 		5422E9701BD5A5D0005A7C77 /* OTRTests.swift in Sources */ = {isa = PBXBuildFile; fileRef = 5422E96E1BD5A4FD005A7C77 /* OTRTests.swift */; };
-<<<<<<< HEAD
-=======
 		54257C081DF1C94200107FE7 /* TopConversationsDirectory.swift in Sources */ = {isa = PBXBuildFile; fileRef = 54257C071DF1C94200107FE7 /* TopConversationsDirectory.swift */; };
-		542DA04719B71C86008BDB92 /* ZMSlowSyncPhaseOneStateTests.m in Sources */ = {isa = PBXBuildFile; fileRef = 54B718181940A18000B798FA /* ZMSlowSyncPhaseOneStateTests.m */; };
->>>>>>> 0465d47d
 		542DFEE61DDCA452000F5B95 /* UserProfileUpdateStatusTests.swift in Sources */ = {isa = PBXBuildFile; fileRef = 542DFEE51DDCA452000F5B95 /* UserProfileUpdateStatusTests.swift */; };
 		542DFEE81DDCA4FD000F5B95 /* UserProfileUpdateRequestStrategyTests.swift in Sources */ = {isa = PBXBuildFile; fileRef = 542DFEE71DDCA4FD000F5B95 /* UserProfileUpdateRequestStrategyTests.swift */; };
 		543095931DE76B170065367F /* random1.txt in Resources */ = {isa = PBXBuildFile; fileRef = 543095921DE76B170065367F /* random1.txt */; };
@@ -741,14 +731,7 @@
 		54D784FD1A37248000F47798 /* ZMEncodedNSUUIDWithTimestampTests.m */ = {isa = PBXFileReference; fileEncoding = 4; lastKnownFileType = sourcecode.c.objc; path = ZMEncodedNSUUIDWithTimestampTests.m; sourceTree = "<group>"; };
 		54D9331C1AE1643A00C0B91C /* ZMCredentials.h */ = {isa = PBXFileReference; fileEncoding = 4; lastKnownFileType = sourcecode.c.h; path = ZMCredentials.h; sourceTree = "<group>"; };
 		54D9331F1AE1653000C0B91C /* ZMCredentials.m */ = {isa = PBXFileReference; fileEncoding = 4; lastKnownFileType = sourcecode.c.objc; path = ZMCredentials.m; sourceTree = "<group>"; };
-<<<<<<< HEAD
 		54D9811519EBBCF400037518 /* ZMSearchTopConversationsTests.m */ = {isa = PBXFileReference; fileEncoding = 4; lastKnownFileType = sourcecode.c.objc; name = ZMSearchTopConversationsTests.m; path = Search/ZMSearchTopConversationsTests.m; sourceTree = "<group>"; };
-=======
-		54DB35A019A5E357001756C2 /* ZMUpdateEventsCatchUpPhaseOneState.h */ = {isa = PBXFileReference; fileEncoding = 4; lastKnownFileType = sourcecode.c.h; path = ZMUpdateEventsCatchUpPhaseOneState.h; sourceTree = "<group>"; };
-		54DB35A119A5E357001756C2 /* ZMUpdateEventsCatchUpPhaseOneState.m */ = {isa = PBXFileReference; fileEncoding = 4; lastKnownFileType = sourcecode.c.objc; path = ZMUpdateEventsCatchUpPhaseOneState.m; sourceTree = "<group>"; };
-		54DB35AA19A5E3AA001756C2 /* ZMUpdateEventsCatchUpPhaseTwoState.h */ = {isa = PBXFileReference; fileEncoding = 4; lastKnownFileType = sourcecode.c.h; path = ZMUpdateEventsCatchUpPhaseTwoState.h; sourceTree = "<group>"; };
-		54DB35AB19A5E3AA001756C2 /* ZMUpdateEventsCatchUpPhaseTwoState.m */ = {isa = PBXFileReference; fileEncoding = 4; lastKnownFileType = sourcecode.c.objc; path = ZMUpdateEventsCatchUpPhaseTwoState.m; sourceTree = "<group>"; };
->>>>>>> 0465d47d
 		54DE26B11BC56E62002B5FBC /* ZMHotFixDirectory.h */ = {isa = PBXFileReference; fileEncoding = 4; lastKnownFileType = sourcecode.c.h; path = ZMHotFixDirectory.h; sourceTree = "<group>"; };
 		54DE26B21BC56E62002B5FBC /* ZMHotFixDirectory.m */ = {isa = PBXFileReference; fileEncoding = 4; lastKnownFileType = sourcecode.c.objc; path = ZMHotFixDirectory.m; sourceTree = "<group>"; };
 		54DE9BEA1DE74FFB00EFFB9C /* RandomHandleGenerator.swift */ = {isa = PBXFileReference; fileEncoding = 4; lastKnownFileType = sourcecode.swift; path = RandomHandleGenerator.swift; sourceTree = "<group>"; };
@@ -2454,11 +2437,6 @@
 				54B9D9791AF9202A00F6DDF1 /* ZMUnauthenticatedStateTests.m in Sources */,
 				5492C6C519ACCCA8008F41E2 /* ConnectionTests.m in Sources */,
 				3E1858BC1951D6DA005FE78F /* MemoryLeaksObserver.m in Sources */,
-<<<<<<< HEAD
-				F95557471A1FA2E50035F0C8 /* ZMSuggestionSearchTests.m in Sources */,
-=======
-				542DA04719B71C86008BDB92 /* ZMSlowSyncPhaseOneStateTests.m in Sources */,
->>>>>>> 0465d47d
 				3EDDBBA21A5ACEF400A87E06 /* ZMUnauthenticatedBackgroundStateTests.m in Sources */,
 				5422E9701BD5A5D0005A7C77 /* OTRTests.swift in Sources */,
 				872C99601DB6722C006A3BDE /* ZMCallKitDelegateTests+Mocking.m in Sources */,
