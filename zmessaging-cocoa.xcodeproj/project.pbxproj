// !$*UTF8*$!
{
	archiveVersion = 1;
	classes = {
	};
	objectVersion = 46;
	objects = {

/* Begin PBXBuildFile section */
		092083401BA95EE100F82B29 /* UserClientRequestFactory.swift in Sources */ = {isa = PBXBuildFile; fileRef = 0920833F1BA95EE100F82B29 /* UserClientRequestFactory.swift */; };
		0920C4DA1B305FF500C55728 /* UserSessionGiphyRequestStateTests.swift in Sources */ = {isa = PBXBuildFile; fileRef = 0920C4D81B305FF500C55728 /* UserSessionGiphyRequestStateTests.swift */; };
		0932EA461AE5514100D1BFD1 /* ZMPhoneNumberVerificationTranscoder.h in Headers */ = {isa = PBXBuildFile; fileRef = 0932EA431AE5514100D1BFD1 /* ZMPhoneNumberVerificationTranscoder.h */; };
		0932EA481AE5514100D1BFD1 /* ZMPhoneNumberVerificationTranscoder.m in Sources */ = {isa = PBXBuildFile; fileRef = 0932EA441AE5514100D1BFD1 /* ZMPhoneNumberVerificationTranscoder.m */; };
		0932EA4D1AE6952A00D1BFD1 /* ZMAuthenticationStatus.h in Headers */ = {isa = PBXBuildFile; fileRef = 54F7217319A5F0C5009A8AF5 /* ZMAuthenticationStatus.h */; settings = {ATTRIBUTES = (Public, ); }; };
		093694451BA9633300F36B3A /* UserClientRequestFactoryTests.swift in Sources */ = {isa = PBXBuildFile; fileRef = 093694441BA9633300F36B3A /* UserClientRequestFactoryTests.swift */; };
		094CDBED1B84D0A1004AD7BF /* ZMUnauthenticatedBackgroundState.h in Headers */ = {isa = PBXBuildFile; fileRef = 3EDDBB9B1A5ACEDE00A87E06 /* ZMUnauthenticatedBackgroundState.h */; };
		094CDBEE1B84D0A1004AD7BF /* ZMBackgroundFetch.h in Headers */ = {isa = PBXBuildFile; fileRef = 3E4844BD1A94D74E00EF1E27 /* ZMBackgroundFetch.h */; };
		09531F161AE960E300B8556A /* ZMLoginCodeRequestTranscoder.h in Headers */ = {isa = PBXBuildFile; fileRef = 09531F131AE960E300B8556A /* ZMLoginCodeRequestTranscoder.h */; };
		09531F181AE960E300B8556A /* ZMLoginCodeRequestTranscoder.m in Sources */ = {isa = PBXBuildFile; fileRef = 09531F141AE960E300B8556A /* ZMLoginCodeRequestTranscoder.m */; };
		09531F1C1AE9644800B8556A /* ZMLoginCodeRequestTranscoderTests.m in Sources */ = {isa = PBXBuildFile; fileRef = 09531F1A1AE9644800B8556A /* ZMLoginCodeRequestTranscoderTests.m */; };
		097E36AA1B7A58570039CC4C /* ZMCSystem.framework in Frameworks */ = {isa = PBXBuildFile; fileRef = 097E36A91B7A58280039CC4C /* ZMCSystem.framework */; };
		098CFBB81B7B9B47000B02B1 /* ZMTesting.framework in Frameworks */ = {isa = PBXBuildFile; fileRef = 098CFBB71B7B9B3F000B02B1 /* ZMTesting.framework */; };
		098CFBB91B7B9B61000B02B1 /* ZMTesting.framework in Frameworks */ = {isa = PBXBuildFile; fileRef = 098CFBB71B7B9B3F000B02B1 /* ZMTesting.framework */; };
		098CFBBB1B7B9C94000B02B1 /* BaseTestSwiftHelpers.swift in Sources */ = {isa = PBXBuildFile; fileRef = 098CFBBA1B7B9C94000B02B1 /* BaseTestSwiftHelpers.swift */; };
		09914E531BD6613D00C10BF8 /* ZMDecodedAPSMessageTest.m in Sources */ = {isa = PBXBuildFile; fileRef = 09914E521BD6613D00C10BF8 /* ZMDecodedAPSMessageTest.m */; };
		0994E1D61B8354E400A51721 /* ZMLocalizable.strings in Resources */ = {isa = PBXBuildFile; fileRef = 3E4CE69219657F0100939CEF /* ZMLocalizable.strings */; };
		09B7308D1B301F0200A5CCC9 /* ZMUserSession+Proxy.m in Sources */ = {isa = PBXBuildFile; fileRef = 09B730891B301F0200A5CCC9 /* ZMUserSession+Proxy.m */; };
		09B730961B3045E400A5CCC9 /* ProxiedRequestStatusTests.swift in Sources */ = {isa = PBXBuildFile; fileRef = 09B730941B3045E400A5CCC9 /* ProxiedRequestStatusTests.swift */; };
		09B978FE1B679F4B00A30B38 /* OCMock.framework in Frameworks */ = {isa = PBXBuildFile; fileRef = 09B978F31B679B6200A30B38 /* OCMock.framework */; };
		09B978FF1B679F5D00A30B38 /* OCMock.framework in Frameworks */ = {isa = PBXBuildFile; fileRef = 09B978F31B679B6200A30B38 /* OCMock.framework */; };
		09BA924C1BD55FA5000DC962 /* UserClientRequestStrategyTests.swift in Sources */ = {isa = PBXBuildFile; fileRef = 0920833C1BA84F3100F82B29 /* UserClientRequestStrategyTests.swift */; };
		09BCDB8E1BCE7F000020DCC7 /* ZMAPSMessageDecoder.h in Headers */ = {isa = PBXBuildFile; fileRef = 09BCDB8C1BCE7F000020DCC7 /* ZMAPSMessageDecoder.h */; settings = {ATTRIBUTES = (Public, ); }; };
		09BCDB8F1BCE7F000020DCC7 /* ZMAPSMessageDecoder.m in Sources */ = {isa = PBXBuildFile; fileRef = 09BCDB8D1BCE7F000020DCC7 /* ZMAPSMessageDecoder.m */; };
		09C77C531BA6C77000E2163F /* UserClientRequestStrategy.swift in Sources */ = {isa = PBXBuildFile; fileRef = 09C77C521BA6C77000E2163F /* UserClientRequestStrategy.swift */; };
		09CC4AAA1B7C884900201C63 /* libz.dylib in Frameworks */ = {isa = PBXBuildFile; fileRef = 09CC4AA91B7C884900201C63 /* libz.dylib */; };
		09CC4AAC1B7C885100201C63 /* libbz2.dylib in Frameworks */ = {isa = PBXBuildFile; fileRef = 09CC4AAB1B7C885100201C63 /* libbz2.dylib */; };
		09CC4AAE1B7C885800201C63 /* libc++.dylib in Frameworks */ = {isa = PBXBuildFile; fileRef = 09CC4AAD1B7C885800201C63 /* libc++.dylib */; };
		09CC4ADE1B7D076700201C63 /* ZMEnvironmentsSetup.h in Headers */ = {isa = PBXBuildFile; fileRef = 09CC4ADC1B7D076700201C63 /* ZMEnvironmentsSetup.h */; };
		09CC4ADF1B7D076700201C63 /* ZMEnvironmentsSetup.m in Sources */ = {isa = PBXBuildFile; fileRef = 09CC4ADD1B7D076700201C63 /* ZMEnvironmentsSetup.m */; };
		09D7A88A1AE7E591008F190C /* ZMPhoneNumberVerificationTranscoderTests.m in Sources */ = {isa = PBXBuildFile; fileRef = 09D7A8881AE7E591008F190C /* ZMPhoneNumberVerificationTranscoderTests.m */; };
		09D7CE641AE94D4200CC5F45 /* ZMCredentials+Internal.h in Headers */ = {isa = PBXBuildFile; fileRef = 09D7CE621AE94D4200CC5F45 /* ZMCredentials+Internal.h */; };
		09E393B31BAAABCC00F3EA1B /* ZMAuthenticationStatus_Internal.h in Headers */ = {isa = PBXBuildFile; fileRef = 09E393B21BAAABCC00F3EA1B /* ZMAuthenticationStatus_Internal.h */; };
		09E393BB1BAB0BB500F3EA1B /* ZMUserSession+OTR.h in Headers */ = {isa = PBXBuildFile; fileRef = 09E393B91BAB0BB500F3EA1B /* ZMUserSession+OTR.h */; settings = {ATTRIBUTES = (Public, ); }; };
		09E393BE1BAB0C2A00F3EA1B /* ZMUserSession+OTR.m in Sources */ = {isa = PBXBuildFile; fileRef = 09E393BD1BAB0C2A00F3EA1B /* ZMUserSession+OTR.m */; };
		16063CED1BD11FC90097F62C /* ZMSearchRequest.h in Headers */ = {isa = PBXBuildFile; fileRef = 16063CEC1BD11F450097F62C /* ZMSearchRequest.h */; settings = {ATTRIBUTES = (Public, ); }; };
		16063CEF1BD120180097F62C /* ZMSearchRequest.m in Sources */ = {isa = PBXBuildFile; fileRef = 16063CEE1BD120180097F62C /* ZMSearchRequest.m */; };
		16063CF21BD4F46B0097F62C /* ZMSearchRequest+Internal.h in Headers */ = {isa = PBXBuildFile; fileRef = 16063CF01BD4F46B0097F62C /* ZMSearchRequest+Internal.h */; };
		1621D2711D770FB1007108C2 /* ZMSyncStateDelegate.h in Headers */ = {isa = PBXBuildFile; fileRef = 1621D2701D770FB1007108C2 /* ZMSyncStateDelegate.h */; };
		166A8BF91E02C7D500F5EEEA /* ZMHotFix+PendingChanges.swift in Sources */ = {isa = PBXBuildFile; fileRef = 166A8BF81E02C7D500F5EEEA /* ZMHotFix+PendingChanges.swift */; };
		169AED7E1C8F1C2000E5F17E /* libavsobjcstub.a in Frameworks */ = {isa = PBXBuildFile; fileRef = 169AED721C8F09A700E5F17E /* libavsobjcstub.a */; };
		16C22BA41BF4D5D7007099D9 /* NSError+ZMUserSessionInternal.h in Headers */ = {isa = PBXBuildFile; fileRef = 3E05F254192A50CC00F22D80 /* NSError+ZMUserSessionInternal.h */; settings = {ATTRIBUTES = (Public, ); }; };
		16DCAD671B0F9447008C1DD9 /* NSURL+LaunchOptions.h in Headers */ = {isa = PBXBuildFile; fileRef = 16DCAD641B0F9447008C1DD9 /* NSURL+LaunchOptions.h */; };
		16DCAD691B0F9447008C1DD9 /* NSURL+LaunchOptions.m in Sources */ = {isa = PBXBuildFile; fileRef = 16DCAD651B0F9447008C1DD9 /* NSURL+LaunchOptions.m */; };
		16DCAD6F1B147706008C1DD9 /* NSURL+LaunchOptionsTests.m in Sources */ = {isa = PBXBuildFile; fileRef = 16DCAD6D1B1476FE008C1DD9 /* NSURL+LaunchOptionsTests.m */; };
		1E16CE841BF4BC1800336616 /* ZMProtos.framework in Frameworks */ = {isa = PBXBuildFile; fileRef = 1E16CE831BF4BC1800336616 /* ZMProtos.framework */; };
		1E16CE871BF4BC5F00336616 /* ProtocolBuffers.framework in Frameworks */ = {isa = PBXBuildFile; fileRef = 1E16CE861BF4BC5F00336616 /* ProtocolBuffers.framework */; };
		1E16CE881BF4BC5F00336616 /* ProtocolBuffers.framework in Frameworks */ = {isa = PBXBuildFile; fileRef = 1E16CE861BF4BC5F00336616 /* ProtocolBuffers.framework */; };
		1EB871501BF502A000AF5CE1 /* ZMUserTranscoder.h in Headers */ = {isa = PBXBuildFile; fileRef = 54F8D6EC19AB535700146664 /* ZMUserTranscoder.h */; settings = {ATTRIBUTES = (Public, ); }; };
		3E05F252192A4FBD00F22D80 /* UserSessionErrorTests.m in Sources */ = {isa = PBXBuildFile; fileRef = 3E05F250192A4FBD00F22D80 /* UserSessionErrorTests.m */; };
		3E08B5631A67EDF800F23B9E /* zmessaging.framework in Embed Framework */ = {isa = PBXBuildFile; fileRef = 549815931A43232400A7CE2E /* zmessaging.framework */; settings = {ATTRIBUTES = (CodeSignOnCopy, RemoveHeadersOnCopy, ); }; };
		3E17FA671A6690AA00DFA12F /* ZMPushRegistrant.h in Headers */ = {isa = PBXBuildFile; fileRef = 3E17FA611A66881900DFA12F /* ZMPushRegistrant.h */; settings = {ATTRIBUTES = (Public, ); }; };
		3E1858BC1951D6DA005FE78F /* MemoryLeaksObserver.m in Sources */ = {isa = PBXBuildFile; fileRef = 3E1858B31951D69B005FE78F /* MemoryLeaksObserver.m */; };
		3E1860BA191A5D99000FE027 /* TestHost-main.m in Sources */ = {isa = PBXBuildFile; fileRef = 3E1860B6191A5D99000FE027 /* TestHost-main.m */; };
		3E1860BB191A5D99000FE027 /* TestHostAppDelegate.m in Sources */ = {isa = PBXBuildFile; fileRef = 3E1860B8191A5D99000FE027 /* TestHostAppDelegate.m */; };
		3E26BED51A4037370071B4C9 /* IsTypingTests.m in Sources */ = {isa = PBXBuildFile; fileRef = 3E26BED31A4037370071B4C9 /* IsTypingTests.m */; };
		3E26BEE91A408F590071B4C9 /* ZMTypingUsersTests.m in Sources */ = {isa = PBXBuildFile; fileRef = 3E26BEE71A408F590071B4C9 /* ZMTypingUsersTests.m */; };
		3E27131F1A8A68BF008EE50F /* Push.strings in Resources */ = {isa = PBXBuildFile; fileRef = 3E27131A1A8A68BF008EE50F /* Push.strings */; };
		3E2713211A8A68BF008EE50F /* Push.stringsdict in Resources */ = {isa = PBXBuildFile; fileRef = 3E27131C1A8A68BF008EE50F /* Push.stringsdict */; };
		3E288A6C19C859210031CFCE /* NotificationObservers.m in Sources */ = {isa = PBXBuildFile; fileRef = 3E288A6A19C859210031CFCE /* NotificationObservers.m */; };
		3E3C00D21A2358CF00D02D21 /* ZMTypingTests.m in Sources */ = {isa = PBXBuildFile; fileRef = 3E3C00D01A2358CF00D02D21 /* ZMTypingTests.m */; };
		3E3C00DB1A235F6000D02D21 /* ZMTypingUsersTimeoutTests.m in Sources */ = {isa = PBXBuildFile; fileRef = 3E3C00D91A235F6000D02D21 /* ZMTypingUsersTimeoutTests.m */; };
		3E5286BD1AD3DB8A00B1AB1C /* KeySetTests.swift in Sources */ = {isa = PBXBuildFile; fileRef = 3E5286BB1AD3DB8A00B1AB1C /* KeySetTests.swift */; };
		3E887BA51ABC51880022797E /* ZMPushKitLogging.m in Sources */ = {isa = PBXBuildFile; fileRef = 3E887BA31ABC51880022797E /* ZMPushKitLogging.m */; };
		3E9848BD1A65253000F7B050 /* Hack.swift in Sources */ = {isa = PBXBuildFile; fileRef = 3E9848BC1A65253000F7B050 /* Hack.swift */; };
		3EA1EC6D19BDE4C800AA1384 /* ZMPushTokenTests.m in Sources */ = {isa = PBXBuildFile; fileRef = 3EA1EC6B19BDE4C800AA1384 /* ZMPushTokenTests.m */; };
		3EC499941A92463D003F9E32 /* ZMBackgroundFetchState.m in Sources */ = {isa = PBXBuildFile; fileRef = 3EC499901A92463D003F9E32 /* ZMBackgroundFetchState.m */; };
		3EC499971A9246DE003F9E32 /* ZMBackgroundFetchStateTests.m in Sources */ = {isa = PBXBuildFile; fileRef = 3EC499951A9246DE003F9E32 /* ZMBackgroundFetchStateTests.m */; };
		3ED972FB1A0A65D800BAFC61 /* ZMBlacklistVerificatorTest.m in Sources */ = {isa = PBXBuildFile; fileRef = F9F11A061A0A630900F1DCEE /* ZMBlacklistVerificatorTest.m */; };
		3EDBFD781A65200F0095E2DD /* ZMPushRegistrant.swift in Sources */ = {isa = PBXBuildFile; fileRef = 3EDBFD761A65200F0095E2DD /* ZMPushRegistrant.swift */; };
		3EDDBBA21A5ACEF400A87E06 /* ZMUnauthenticatedBackgroundStateTests.m in Sources */ = {isa = PBXBuildFile; fileRef = 3EDDBBA01A5ACEF400A87E06 /* ZMUnauthenticatedBackgroundStateTests.m */; };
		3EDDBBA41A5ACF0400A87E06 /* ZMUnauthenticatedBackgroundState.m in Sources */ = {isa = PBXBuildFile; fileRef = 3EDDBB9C1A5ACEDE00A87E06 /* ZMUnauthenticatedBackgroundState.m */; };
		3EEA678C199D079600AF7665 /* UserTests.m in Sources */ = {isa = PBXBuildFile; fileRef = 3EEA678A199D079600AF7665 /* UserTests.m */; };
		54034F381BB1A6D900F4ED62 /* ZMUserSession+Logs.swift in Sources */ = {isa = PBXBuildFile; fileRef = 54034F371BB1A6D900F4ED62 /* ZMUserSession+Logs.swift */; };
		540818A61BCA647D00257CA7 /* ZMBlacklistVerificator+Testing.h in Headers */ = {isa = PBXBuildFile; fileRef = 540818A51BCA647D00257CA7 /* ZMBlacklistVerificator+Testing.h */; };
		540A0BA51954859E00FB7D61 /* ZMSyncStrategyTests.m in Sources */ = {isa = PBXBuildFile; fileRef = 85D85104C6D06FA902E3253C /* ZMSyncStrategyTests.m */; };
		540B0DF719D1B81300E1573D /* ZMLastUpdateEventIDTranscoderTests.m in Sources */ = {isa = PBXBuildFile; fileRef = 54188DCA19D19DE200DA40E4 /* ZMLastUpdateEventIDTranscoderTests.m */; };
		541228451AEE422C00D9ED1C /* ZMAuthenticationStatusTests.m in Sources */ = {isa = PBXBuildFile; fileRef = 541228431AEE422C00D9ED1C /* ZMAuthenticationStatusTests.m */; };
		541918ED195AD9D100A5023D /* SendAndReceiveMessagesTests.m in Sources */ = {isa = PBXBuildFile; fileRef = 541918EB195AD9D100A5023D /* SendAndReceiveMessagesTests.m */; };
		541DD5B819EBBC0600C02EC2 /* ZMSearchDirectoryTests.m in Sources */ = {isa = PBXBuildFile; fileRef = 541DD5AC19EBBBFD00C02EC2 /* ZMSearchDirectoryTests.m */; };
		541DD5BB19EBBC0600C02EC2 /* ZMUserIDsForSearchDirectoryTableTests.m in Sources */ = {isa = PBXBuildFile; fileRef = 541DD5AF19EBBBFD00C02EC2 /* ZMUserIDsForSearchDirectoryTableTests.m */; };
		5422E9701BD5A5D0005A7C77 /* OTRTests.swift in Sources */ = {isa = PBXBuildFile; fileRef = 5422E96E1BD5A4FD005A7C77 /* OTRTests.swift */; };
		54257C081DF1C94200107FE7 /* TopConversationsDirectory.swift in Sources */ = {isa = PBXBuildFile; fileRef = 54257C071DF1C94200107FE7 /* TopConversationsDirectory.swift */; };
		542DA04719B71C86008BDB92 /* ZMSlowSyncPhaseOneStateTests.m in Sources */ = {isa = PBXBuildFile; fileRef = 54B718181940A18000B798FA /* ZMSlowSyncPhaseOneStateTests.m */; };
		542DFEE61DDCA452000F5B95 /* UserProfileUpdateStatusTests.swift in Sources */ = {isa = PBXBuildFile; fileRef = 542DFEE51DDCA452000F5B95 /* UserProfileUpdateStatusTests.swift */; };
		542DFEE81DDCA4FD000F5B95 /* UserProfileUpdateRequestStrategyTests.swift in Sources */ = {isa = PBXBuildFile; fileRef = 542DFEE71DDCA4FD000F5B95 /* UserProfileUpdateRequestStrategyTests.swift */; };
		543095931DE76B170065367F /* random1.txt in Resources */ = {isa = PBXBuildFile; fileRef = 543095921DE76B170065367F /* random1.txt */; };
		543095951DE76B270065367F /* random2.txt in Resources */ = {isa = PBXBuildFile; fileRef = 543095941DE76B270065367F /* random2.txt */; };
		5430E9251BAA0D9F00395E05 /* ZMessagingLogs.h in Headers */ = {isa = PBXBuildFile; fileRef = 5430E9231BAA0D9F00395E05 /* ZMessagingLogs.h */; };
		5430FF151CE4A359004ECFFE /* FileTransferTests.m in Sources */ = {isa = PBXBuildFile; fileRef = 5430FF141CE4A359004ECFFE /* FileTransferTests.m */; };
		543236431AF90735003A54CE /* ZMUnauthenticatedState.m in Sources */ = {isa = PBXBuildFile; fileRef = 54B717FA19408B6900B798FA /* ZMUnauthenticatedState.m */; };
		5435C5551E13D9A0002D9766 /* NSManagedObjectContext+KeyValueStore.swift in Sources */ = {isa = PBXBuildFile; fileRef = 5435C5541E13D9A0002D9766 /* NSManagedObjectContext+KeyValueStore.swift */; };
		54386A631A248E44001AD795 /* ZMPreBackgroundStateTest.m in Sources */ = {isa = PBXBuildFile; fileRef = 54386A611A248E44001AD795 /* ZMPreBackgroundStateTest.m */; };
		543BC3381DF57C8E00C5C353 /* TopConversationsRequestStrategy.swift in Sources */ = {isa = PBXBuildFile; fileRef = 543BC3371DF57C8E00C5C353 /* TopConversationsRequestStrategy.swift */; };
		543BC33B1DF59A7C00C5C353 /* TopConversationsRequestStrategyTests.swift in Sources */ = {isa = PBXBuildFile; fileRef = 543BC3391DF59A7900C5C353 /* TopConversationsRequestStrategyTests.swift */; };
		543ED0011D79E0EE00A9CDF3 /* ApplicationMock.swift in Sources */ = {isa = PBXBuildFile; fileRef = 543ED0001D79E0EE00A9CDF3 /* ApplicationMock.swift */; };
		5447E4631AECDC2E00411FCD /* ZMUserSessionRegistrationTests.m in Sources */ = {isa = PBXBuildFile; fileRef = 5447E4611AECDC2E00411FCD /* ZMUserSessionRegistrationTests.m */; };
		5447E4681AECDE6500411FCD /* ZMUserSessionTestsBase.m in Sources */ = {isa = PBXBuildFile; fileRef = 5447E4661AECDE6500411FCD /* ZMUserSessionTestsBase.m */; };
		544913B41B0247700044DE36 /* ZMCredentialsTests.m in Sources */ = {isa = PBXBuildFile; fileRef = 544913B21B0247700044DE36 /* ZMCredentialsTests.m */; };
		544A08D51AED8A0500F65877 /* ZMAuthenticationStatus.m in Sources */ = {isa = PBXBuildFile; fileRef = 544A08D31AED8A0500F65877 /* ZMAuthenticationStatus.m */; };
		544BA11A1A433DE400D3B852 /* zmessaging.h in Headers */ = {isa = PBXBuildFile; fileRef = 542049EF196AB84B000D8A94 /* zmessaging.h */; settings = {ATTRIBUTES = (Public, ); }; };
		544BA1231A433DE400D3B852 /* ZMUserSession.h in Headers */ = {isa = PBXBuildFile; fileRef = 54BAF1B119212E51008042FB /* ZMUserSession.h */; settings = {ATTRIBUTES = (Public, ); }; };
		544BA1241A433DE400D3B852 /* ZMUserSession+Background.h in Headers */ = {isa = PBXBuildFile; fileRef = 3E4F727C19EC0868002FE184 /* ZMUserSession+Background.h */; settings = {ATTRIBUTES = (Public, ); }; };
		544BA1271A433DE400D3B852 /* NSError+ZMUserSession.h in Headers */ = {isa = PBXBuildFile; fileRef = 3E05F247192A4F8900F22D80 /* NSError+ZMUserSession.h */; settings = {ATTRIBUTES = (Public, ); }; };
		544BA12B1A433DE400D3B852 /* ZMSearchDirectory.h in Headers */ = {isa = PBXBuildFile; fileRef = 54BE367A196C10CB00D15ECF /* ZMSearchDirectory.h */; settings = {ATTRIBUTES = (Public, ); }; };
		544BA1311A433DE400D3B852 /* ZMNetworkState.h in Headers */ = {isa = PBXBuildFile; fileRef = 546D45FD19E29D92004C478D /* ZMNetworkState.h */; settings = {ATTRIBUTES = (Public, ); }; };
		544BA1361A43401400D3B852 /* ZMFlowSyncTests.m in Sources */ = {isa = PBXBuildFile; fileRef = 3EAD6A10199BBEE200D519DB /* ZMFlowSyncTests.m */; };
		544BA1571A43424F00D3B852 /* zmessaging.framework in Frameworks */ = {isa = PBXBuildFile; fileRef = 549815931A43232400A7CE2E /* zmessaging.framework */; };
		544D1C281DF95224003B2FC8 /* AddressBookIOS8.swift in Sources */ = {isa = PBXBuildFile; fileRef = 544D1C271DF95224003B2FC8 /* AddressBookIOS8.swift */; };
		544F8FF31DDCD34600D1AB04 /* UserProfileUpdateNotifications.swift in Sources */ = {isa = PBXBuildFile; fileRef = 544F8FF21DDCD34600D1AB04 /* UserProfileUpdateNotifications.swift */; };
		545434A219AB6975003892D9 /* ZMRegistrationTranscoderTests.m in Sources */ = {isa = PBXBuildFile; fileRef = 54F8D73019AB677400146664 /* ZMRegistrationTranscoderTests.m */; };
		545434A719AB6ADA003892D9 /* ZMConnectionTranscoderTest.m in Sources */ = {isa = PBXBuildFile; fileRef = 54F8D72B19AB677300146664 /* ZMConnectionTranscoderTest.m */; };
		545434A919AB6ADA003892D9 /* ZMConversationTranscoderTests.m in Sources */ = {isa = PBXBuildFile; fileRef = 54F8D72D19AB677300146664 /* ZMConversationTranscoderTests.m */; };
		545434AB19AB6ADA003892D9 /* ZMMissingUpdateEventsTranscoderTests.m in Sources */ = {isa = PBXBuildFile; fileRef = 54F8D72F19AB677300146664 /* ZMMissingUpdateEventsTranscoderTests.m */; };
		545434AC19AB6ADA003892D9 /* ZMSelfTranscoderTests.m in Sources */ = {isa = PBXBuildFile; fileRef = 54F8D73119AB677400146664 /* ZMSelfTranscoderTests.m */; };
		545434AE19AB6ADA003892D9 /* ZMUserTranscoderTests.m in Sources */ = {isa = PBXBuildFile; fileRef = 54F8D73319AB677400146664 /* ZMUserTranscoderTests.m */; };
		5454A69D1AEFA01D0022AFA4 /* EmailRegistrationTests.m in Sources */ = {isa = PBXBuildFile; fileRef = 5454A69B1AEFA01D0022AFA4 /* EmailRegistrationTests.m */; };
		5454A6A11AEFA0A70022AFA4 /* PhoneRegistrationTests.m in Sources */ = {isa = PBXBuildFile; fileRef = 5454A69F1AEFA0A70022AFA4 /* PhoneRegistrationTests.m */; };
		545643D31C62C12E00A2129C /* ConversationTests+OTR.m in Sources */ = {isa = PBXBuildFile; fileRef = 09914E501BD6613600C10BF8 /* ConversationTests+OTR.m */; };
		545643D61C62C1A800A2129C /* ConversationTestsBase.m in Sources */ = {isa = PBXBuildFile; fileRef = 545643D51C62C1A800A2129C /* ConversationTestsBase.m */; };
		545F601C1D6C336D00C2C55B /* AddressBookSearchTests.swift in Sources */ = {isa = PBXBuildFile; fileRef = 545F601B1D6C336D00C2C55B /* AddressBookSearchTests.swift */; };
		545FC3341A5B003A005EEA26 /* ObjectTranscoderTests.m in Sources */ = {isa = PBXBuildFile; fileRef = 54F8D74919AB67B300146664 /* ObjectTranscoderTests.m */; };
		546392721D79D5210094EC66 /* Application.swift in Sources */ = {isa = PBXBuildFile; fileRef = 546392711D79D5210094EC66 /* Application.swift */; };
		5463C897193F3C74006799DE /* ZMTimingTests.m in Sources */ = {isa = PBXBuildFile; fileRef = 5463C890193F38A6006799DE /* ZMTimingTests.m */; };
		5467F1C41E0AE2EF008C1745 /* KeyValueStore.swift in Sources */ = {isa = PBXBuildFile; fileRef = 5467F1C31E0AE2EF008C1745 /* KeyValueStore.swift */; };
		5467F1C61E0AE421008C1745 /* KeyValueStore+AccessToken.swift in Sources */ = {isa = PBXBuildFile; fileRef = 5467F1C51E0AE421008C1745 /* KeyValueStore+AccessToken.swift */; };
		546D700619C70F71005883E9 /* CallingTests.m in Sources */ = {isa = PBXBuildFile; fileRef = 546D700419C70F71005883E9 /* CallingTests.m */; };
		546E73EC1ADFD9F200AFF9BE /* ZMUserSessionAuthenticationNotification.h in Headers */ = {isa = PBXBuildFile; fileRef = 546E73E91ADFD9F200AFF9BE /* ZMUserSessionAuthenticationNotification.h */; settings = {ATTRIBUTES = (Public, ); }; };
		546E73EE1ADFD9F200AFF9BE /* ZMUserSessionAuthenticationNotification.m in Sources */ = {isa = PBXBuildFile; fileRef = 546E73EA1ADFD9F200AFF9BE /* ZMUserSessionAuthenticationNotification.m */; };
		546E73F21ADFDDFE00AFF9BE /* ZMUserSessionRegistrationNotification.h in Headers */ = {isa = PBXBuildFile; fileRef = 546E73EF1ADFDDFE00AFF9BE /* ZMUserSessionRegistrationNotification.h */; settings = {ATTRIBUTES = (Public, ); }; };
		546E73F41ADFDDFE00AFF9BE /* ZMUserSessionRegistrationNotification.m in Sources */ = {isa = PBXBuildFile; fileRef = 546E73F01ADFDDFE00AFF9BE /* ZMUserSessionRegistrationNotification.m */; };
		5474C80A1921309400185A3A /* MessagingTest.m in Sources */ = {isa = PBXBuildFile; fileRef = 5474C8061921309400185A3A /* MessagingTest.m */; };
		5474C80C1921309400185A3A /* MessagingTestTests.m in Sources */ = {isa = PBXBuildFile; fileRef = 5474C8081921309400185A3A /* MessagingTestTests.m */; };
		54764B961C92FDC100BD25E3 /* 1900x1500.jpg in Resources */ = {isa = PBXBuildFile; fileRef = 54DFAE211C92D979004B1D15 /* 1900x1500.jpg */; };
		54764B991C9303D600BD25E3 /* medium.jpg in Resources */ = {isa = PBXBuildFile; fileRef = 54764B971C9303D600BD25E3 /* medium.jpg */; };
		54764B9A1C9303D600BD25E3 /* tiny.jpg in Resources */ = {isa = PBXBuildFile; fileRef = 54764B981C9303D600BD25E3 /* tiny.jpg */; };
		54764B9C1C930AEB00BD25E3 /* Lorem Ipsum.txt in Resources */ = {isa = PBXBuildFile; fileRef = 54764B9B1C930AEB00BD25E3 /* Lorem Ipsum.txt */; };
		54764B9F1C931E9400BD25E3 /* animated.gif in Resources */ = {isa = PBXBuildFile; fileRef = 54764B9D1C931E9400BD25E3 /* animated.gif */; };
		54764BA01C931E9400BD25E3 /* not_animated.gif in Resources */ = {isa = PBXBuildFile; fileRef = 54764B9E1C931E9400BD25E3 /* not_animated.gif */; };
		5476E3BD19A77C6900E68BAD /* PushChannelTests.m in Sources */ = {isa = PBXBuildFile; fileRef = 5476E3BB19A77C6900E68BAD /* PushChannelTests.m */; };
		54773ABD1DF093AC00B484AF /* ZMSearchDirectoryAddressBookTests.swift in Sources */ = {isa = PBXBuildFile; fileRef = 54773ABC1DF093AC00B484AF /* ZMSearchDirectoryAddressBookTests.swift */; };
		5478A1411DEC4048006F7268 /* UserProfile.swift in Sources */ = {isa = PBXBuildFile; fileRef = 5478A1401DEC4048006F7268 /* UserProfile.swift */; };
		547E5B581DDB4B800038D936 /* UserProfileUpdateStatus.swift in Sources */ = {isa = PBXBuildFile; fileRef = 547E5B571DDB4B800038D936 /* UserProfileUpdateStatus.swift */; };
		547E5B5A1DDB67390038D936 /* UserProfileUpdateRequestStrategy.swift in Sources */ = {isa = PBXBuildFile; fileRef = 547E5B591DDB67390038D936 /* UserProfileUpdateRequestStrategy.swift */; };
		548214071A025C54001AA4E0 /* ZMSimpleListRequestPaginatorTests.m in Sources */ = {isa = PBXBuildFile; fileRef = 548214051A025C54001AA4E0 /* ZMSimpleListRequestPaginatorTests.m */; };
		548241F01AB09C1500E0ED07 /* APNSTests.m in Sources */ = {isa = PBXBuildFile; fileRef = 545F3DBA1AAF64FB00BF817B /* APNSTests.m */; };
		54839E0A19F7EC8300762058 /* ZMBackgroundStateTests.m in Sources */ = {isa = PBXBuildFile; fileRef = 54839E0819F7EC8300762058 /* ZMBackgroundStateTests.m */; };
		54877C9619922C0B0097FB58 /* UserProfileTests.m in Sources */ = {isa = PBXBuildFile; fileRef = 54877C9419922C0B0097FB58 /* UserProfileTests.m */; };
		54880E3D194B5845007271AA /* ZMOperationLoopTests.m in Sources */ = {isa = PBXBuildFile; fileRef = 85D858D72B109C5D9A85645B /* ZMOperationLoopTests.m */; };
		548BBA1C195071E30041945E /* ZMUserSessionTests.m in Sources */ = {isa = PBXBuildFile; fileRef = 54610D32192C9D7200FE7201 /* ZMUserSessionTests.m */; };
		5490F8ED1AEFD2B3004696F4 /* ZMUserSessionAuthenticationTests.m in Sources */ = {isa = PBXBuildFile; fileRef = 5490F8EB1AEFD2B3004696F4 /* ZMUserSessionAuthenticationTests.m */; };
		5490F8F11AF00B50004696F4 /* ZMAuthenticationStatus+Testing.h in Headers */ = {isa = PBXBuildFile; fileRef = 5490F8EF1AF00B50004696F4 /* ZMAuthenticationStatus+Testing.h */; settings = {ATTRIBUTES = (Public, ); }; };
		5490F9031AF021EB004696F4 /* ZMUserProfileUpdateStatus.m in Sources */ = {isa = PBXBuildFile; fileRef = 5490F8FF1AF021EB004696F4 /* ZMUserProfileUpdateStatus.m */; };
		5492C6C519ACCCA8008F41E2 /* ConnectionTests.m in Sources */ = {isa = PBXBuildFile; fileRef = 5492C6C319ACCCA8008F41E2 /* ConnectionTests.m */; };
		549552541D645683004F21F6 /* AddressBookTests.swift in Sources */ = {isa = PBXBuildFile; fileRef = 549552511D64567C004F21F6 /* AddressBookTests.swift */; };
		54973A361DD48CAB007F8702 /* NSManagedObject+EncryptionContext.swift in Sources */ = {isa = PBXBuildFile; fileRef = 54973A351DD48CAB007F8702 /* NSManagedObject+EncryptionContext.swift */; };
		549815BE1A432BC700A7CE2E /* ZMLocalNotificationDispatcher.m in Sources */ = {isa = PBXBuildFile; fileRef = F9B53ED119F7F59F00C82A43 /* ZMLocalNotificationDispatcher.m */; };
		549815CD1A432BC700A7CE2E /* ZMBlacklistDownloader.m in Sources */ = {isa = PBXBuildFile; fileRef = F9FD798619EE742600D70FCD /* ZMBlacklistDownloader.m */; };
		549815CE1A432BC700A7CE2E /* ZMBlacklistVerificator.m in Sources */ = {isa = PBXBuildFile; fileRef = F9FD798C19EE9B9A00D70FCD /* ZMBlacklistVerificator.m */; };
		549815CF1A432BC700A7CE2E /* ZMSearchResult.m in Sources */ = {isa = PBXBuildFile; fileRef = A9BABE6C19BA1F2A00E9E5A3 /* ZMSearchResult.m */; };
		549815D01A432BC700A7CE2E /* ZMSearchRequestCodec.m in Sources */ = {isa = PBXBuildFile; fileRef = A9BABE7619BA1F5900E9E5A3 /* ZMSearchRequestCodec.m */; };
		549815D11A432BC700A7CE2E /* ZMSearch.m in Sources */ = {isa = PBXBuildFile; fileRef = A9BABE7C19BA1FE500E9E5A3 /* ZMSearch.m */; };
		549815D31A432BC700A7CE2E /* ZMSearchDirectory.m in Sources */ = {isa = PBXBuildFile; fileRef = A9BABE6019BA1F2300E9E5A3 /* ZMSearchDirectory.m */; };
		549815D41A432BC700A7CE2E /* ZMSearchUser+UserSession.m in Sources */ = {isa = PBXBuildFile; fileRef = A9BABE6219BA1F2300E9E5A3 /* ZMSearchUser+UserSession.m */; };
		549815D71A432BC700A7CE2E /* ZMCommonContactsSearch.m in Sources */ = {isa = PBXBuildFile; fileRef = 54A1BE3A19E69A3400B68A76 /* ZMCommonContactsSearch.m */; };
		549815D81A432BC700A7CE2E /* ZMUserIDsForSearchDirectoryTable.m in Sources */ = {isa = PBXBuildFile; fileRef = 549127DE19E7FAFF005871F5 /* ZMUserIDsForSearchDirectoryTable.m */; };
		549815D91A432BC700A7CE2E /* ZMUserSession.m in Sources */ = {isa = PBXBuildFile; fileRef = 54BAF1BC19212EBA008042FB /* ZMUserSession.m */; };
		549815DA1A432BC700A7CE2E /* ZMUserSession+Background.m in Sources */ = {isa = PBXBuildFile; fileRef = 3E4F728219EC0D76002FE184 /* ZMUserSession+Background.m */; };
		549815DC1A432BC700A7CE2E /* NSError+ZMUserSession.m in Sources */ = {isa = PBXBuildFile; fileRef = 3E05F253192A50CC00F22D80 /* NSError+ZMUserSession.m */; };
		5498161B1A432BC800A7CE2E /* ZMTyping.m in Sources */ = {isa = PBXBuildFile; fileRef = 3E3C00CA1A2358BA00D02D21 /* ZMTyping.m */; };
		5498161C1A432BC800A7CE2E /* ZMTypingUsersTimeout.m in Sources */ = {isa = PBXBuildFile; fileRef = 3E3C00D41A235C5300D02D21 /* ZMTypingUsersTimeout.m */; };
		5498161D1A432BC800A7CE2E /* ZMTypingUsers.m in Sources */ = {isa = PBXBuildFile; fileRef = 3E26BEE11A408DBE0071B4C9 /* ZMTypingUsers.m */; };
		5498161E1A432BC800A7CE2E /* ZMPushToken.m in Sources */ = {isa = PBXBuildFile; fileRef = 3EA1EC6619BDE3F400AA1384 /* ZMPushToken.m */; };
		549816251A432BC800A7CE2E /* ZMSimpleListRequestPaginator.m in Sources */ = {isa = PBXBuildFile; fileRef = 548213FF1A0253CC001AA4E0 /* ZMSimpleListRequestPaginator.m */; };
		549816271A432BC800A7CE2E /* ZMCallStateTranscoder.m in Sources */ = {isa = PBXBuildFile; fileRef = 54224B6019B0795200666125 /* ZMCallStateTranscoder.m */; };
		549816291A432BC800A7CE2E /* ZMConnectionTranscoder.m in Sources */ = {isa = PBXBuildFile; fileRef = 54F8D6DE19AB535700146664 /* ZMConnectionTranscoder.m */; };
		5498162B1A432BC800A7CE2E /* ZMConversationTranscoder.m in Sources */ = {isa = PBXBuildFile; fileRef = 54294A2019472D4E007BE3CE /* ZMConversationTranscoder.m */; };
		5498162D1A432BC800A7CE2E /* ZMMissingUpdateEventsTranscoder.m in Sources */ = {isa = PBXBuildFile; fileRef = 54F8D6E519AB535700146664 /* ZMMissingUpdateEventsTranscoder.m */; };
		5498162E1A432BC800A7CE2E /* ZMLastUpdateEventIDTranscoder.m in Sources */ = {isa = PBXBuildFile; fileRef = 5427B34E19D195A100CC18DC /* ZMLastUpdateEventIDTranscoder.m */; };
		5498162F1A432BC800A7CE2E /* ZMRegistrationTranscoder.m in Sources */ = {isa = PBXBuildFile; fileRef = 54F8D71A19AB541400146664 /* ZMRegistrationTranscoder.m */; };
		549816301A432BC800A7CE2E /* ZMSelfTranscoder.m in Sources */ = {isa = PBXBuildFile; fileRef = 54F8D6E919AB535700146664 /* ZMSelfTranscoder.m */; };
		549816321A432BC800A7CE2E /* ZMUserTranscoder.m in Sources */ = {isa = PBXBuildFile; fileRef = 54F8D6ED19AB535700146664 /* ZMUserTranscoder.m */; };
		549816351A432BC800A7CE2E /* ZMLoginTranscoder.m in Sources */ = {isa = PBXBuildFile; fileRef = 54C11B9F19D1E4A100576A96 /* ZMLoginTranscoder.m */; };
		549816391A432BC800A7CE2E /* ZMSyncState.m in Sources */ = {isa = PBXBuildFile; fileRef = 54B717EF1940788E00B798FA /* ZMSyncState.m */; };
		5498163B1A432BC800A7CE2E /* ZMEventProcessingState.m in Sources */ = {isa = PBXBuildFile; fileRef = 54B7180719408CD600B798FA /* ZMEventProcessingState.m */; };
		5498163D1A432BC800A7CE2E /* ZMSlowSyncPhaseOneState.m in Sources */ = {isa = PBXBuildFile; fileRef = 54B7180C19408CFE00B798FA /* ZMSlowSyncPhaseOneState.m */; };
		5498163E1A432BC800A7CE2E /* ZMSlowSyncPhaseTwoState.m in Sources */ = {isa = PBXBuildFile; fileRef = 54B7181119408D4E00B798FA /* ZMSlowSyncPhaseTwoState.m */; };
		5498163F1A432BC800A7CE2E /* ZMSyncStateMachine.m in Sources */ = {isa = PBXBuildFile; fileRef = 54FB94B819A4C5CD00BA9965 /* ZMSyncStateMachine.m */; };
		549816401A432BC800A7CE2E /* ZMUpdateEventsCatchUpPhaseOneState.m in Sources */ = {isa = PBXBuildFile; fileRef = 54DB35A119A5E357001756C2 /* ZMUpdateEventsCatchUpPhaseOneState.m */; };
		549816411A432BC800A7CE2E /* ZMUpdateEventsCatchUpPhaseTwoState.m in Sources */ = {isa = PBXBuildFile; fileRef = 54DB35AB19A5E3AA001756C2 /* ZMUpdateEventsCatchUpPhaseTwoState.m */; };
		549816421A432BC800A7CE2E /* ZMDownloadLastUpdateEventIDState.m in Sources */ = {isa = PBXBuildFile; fileRef = 54BDC60919C3246900B22C03 /* ZMDownloadLastUpdateEventIDState.m */; };
		549816431A432BC800A7CE2E /* ZMBackgroundState.m in Sources */ = {isa = PBXBuildFile; fileRef = 54839E0219F7E7A000762058 /* ZMBackgroundState.m */; };
		549816441A432BC800A7CE2E /* ZMPreBackgroundState.m in Sources */ = {isa = PBXBuildFile; fileRef = 54386A5B1A248CE4001AD795 /* ZMPreBackgroundState.m */; };
		549816451A432BC800A7CE2E /* ZMOperationLoop.m in Sources */ = {isa = PBXBuildFile; fileRef = 85D8502FFC4412F91D0CC1A4 /* ZMOperationLoop.m */; };
		549816461A432BC800A7CE2E /* ZMOperationLoop+Background.m in Sources */ = {isa = PBXBuildFile; fileRef = F962A8E919FFC06E00FD0F80 /* ZMOperationLoop+Background.m */; };
		549816471A432BC800A7CE2E /* ZMSyncStrategy.m in Sources */ = {isa = PBXBuildFile; fileRef = 85D859D47B6EBF09E4137658 /* ZMSyncStrategy.m */; };
		549816591A432BC800A7CE2E /* ZMTestNotifications.m in Sources */ = {isa = PBXBuildFile; fileRef = A9D2478D1981522100EDFE79 /* ZMTestNotifications.m */; };
		5498165A1A432BC800A7CE2E /* ZMUpdateEventsBuffer.m in Sources */ = {isa = PBXBuildFile; fileRef = 54F7217919A611DE009A8AF5 /* ZMUpdateEventsBuffer.m */; };
		549816601A432BC800A7CE2E /* ZMFlowSync.m in Sources */ = {isa = PBXBuildFile; fileRef = 3EAD6A0A199BB79200D519DB /* ZMFlowSync.m */; };
		549816611A432BC800A7CE2E /* ZMVoiceChannel+CallFlow.m in Sources */ = {isa = PBXBuildFile; fileRef = 3ED03B75196C212D00B40DB0 /* ZMVoiceChannel+CallFlow.m */; };
		54991D581DEDCF2B007E282F /* AddressBook.swift in Sources */ = {isa = PBXBuildFile; fileRef = 54991D571DEDCF2B007E282F /* AddressBook.swift */; };
		54991D5A1DEDD07E007E282F /* AddressBookIOS9.swift in Sources */ = {isa = PBXBuildFile; fileRef = 54991D591DEDD07E007E282F /* AddressBookIOS9.swift */; };
		549AEA3B1D6340BC003C0BEC /* AddressBookUploadRequestStrategy.swift in Sources */ = {isa = PBXBuildFile; fileRef = 549AEA3A1D6340BC003C0BEC /* AddressBookUploadRequestStrategy.swift */; };
		549AEA3D1D6365C1003C0BEC /* ZMUserSession+AddressBook.swift in Sources */ = {isa = PBXBuildFile; fileRef = 549AEA3C1D6365C1003C0BEC /* ZMUserSession+AddressBook.swift */; };
		549AEA3F1D636EF3003C0BEC /* AddressBookUploadRequestStrategyTest.swift in Sources */ = {isa = PBXBuildFile; fileRef = 549AEA3E1D636EF3003C0BEC /* AddressBookUploadRequestStrategyTest.swift */; };
		549F61BD1E27F58A005E402F /* SelfContactCardUploadStrategy.swift in Sources */ = {isa = PBXBuildFile; fileRef = 549F61BC1E27F58A005E402F /* SelfContactCardUploadStrategy.swift */; };
		549F61C01E27FDF9005E402F /* SelfContactCardUploadStrategyTests.swift in Sources */ = {isa = PBXBuildFile; fileRef = 549F61BE1E27FD90005E402F /* SelfContactCardUploadStrategyTests.swift */; };
		54A0A6311BCE9864001A3A4C /* ZMHotFix.m in Sources */ = {isa = PBXBuildFile; fileRef = F95ECF4D1B94A553009F91BA /* ZMHotFix.m */; };
		54A0A6321BCE9867001A3A4C /* ZMHotFixDirectory.m in Sources */ = {isa = PBXBuildFile; fileRef = 54DE26B21BC56E62002B5FBC /* ZMHotFixDirectory.m */; };
		54A170651B300696001B41A5 /* ProxiedRequestStrategy.swift in Sources */ = {isa = PBXBuildFile; fileRef = 54A170631B300696001B41A5 /* ProxiedRequestStrategy.swift */; };
		54A170691B300717001B41A5 /* ProxiedRequestStrategyTests.swift in Sources */ = {isa = PBXBuildFile; fileRef = 54A170671B300717001B41A5 /* ProxiedRequestStrategyTests.swift */; };
		54A1BE4519E6B79000B68A76 /* ZMCommonContactsSearchTests.m in Sources */ = {isa = PBXBuildFile; fileRef = 54A1BE4319E6B79000B68A76 /* ZMCommonContactsSearchTests.m */; };
		54A227D61D6604A5009414C0 /* SynchronizationMocks.swift in Sources */ = {isa = PBXBuildFile; fileRef = 54A227D51D6604A5009414C0 /* SynchronizationMocks.swift */; };
		54A2C9F31DAFBA3300FFD2A0 /* NSManagedObjectContext+EventDecoder.swift in Sources */ = {isa = PBXBuildFile; fileRef = 54A2C9F21DAFBA3300FFD2A0 /* NSManagedObjectContext+EventDecoder.swift */; };
		54A343471D6B589A004B65EA /* AddressBookSearch.swift in Sources */ = {isa = PBXBuildFile; fileRef = 54A343461D6B589A004B65EA /* AddressBookSearch.swift */; };
		54A3ACC31A261603008AF8DF /* BackgroundTests.m in Sources */ = {isa = PBXBuildFile; fileRef = 54A3ACC21A261603008AF8DF /* BackgroundTests.m */; };
		54A3F24F1C08523500FE3A6B /* ZMOperationLoop.h in Headers */ = {isa = PBXBuildFile; fileRef = 85D85F3EC8565FD102AC0E5B /* ZMOperationLoop.h */; settings = {ATTRIBUTES = (Public, ); }; };
		54AB428E1DF5C5B400381F2C /* TopConversationsDirectoryTests.swift in Sources */ = {isa = PBXBuildFile; fileRef = 54AB428D1DF5C5B400381F2C /* TopConversationsDirectoryTests.swift */; };
		54B2A0891DAE71F100BB40B1 /* AddressBookTracker.swift in Sources */ = {isa = PBXBuildFile; fileRef = 54B2A0831DAE71F100BB40B1 /* AddressBookTracker.swift */; };
		54B2A08A1DAE71F100BB40B1 /* AnalyticsType.swift in Sources */ = {isa = PBXBuildFile; fileRef = 54B2A0841DAE71F100BB40B1 /* AnalyticsType.swift */; };
		54B2A08B1DAE71F100BB40B1 /* APNSPerformanceTracker.swift in Sources */ = {isa = PBXBuildFile; fileRef = 54B2A0851DAE71F100BB40B1 /* APNSPerformanceTracker.swift */; };
		54B2A08C1DAE71F100BB40B1 /* Clusterizer+VOIP.swift in Sources */ = {isa = PBXBuildFile; fileRef = 54B2A0861DAE71F100BB40B1 /* Clusterizer+VOIP.swift */; };
		54B2A08D1DAE71F100BB40B1 /* Clusterizer.swift in Sources */ = {isa = PBXBuildFile; fileRef = 54B2A0871DAE71F100BB40B1 /* Clusterizer.swift */; };
		54B2A08E1DAE71F100BB40B1 /* NSManagedObjectContext+Analytics.swift in Sources */ = {isa = PBXBuildFile; fileRef = 54B2A0881DAE71F100BB40B1 /* NSManagedObjectContext+Analytics.swift */; };
		54B717F6194078CA00B798FA /* ZMSyncStateTests.m in Sources */ = {isa = PBXBuildFile; fileRef = 54B717F4194078CA00B798FA /* ZMSyncStateTests.m */; };
		54B7181719409A4600B798FA /* ZMEventProcessingStateTests.m in Sources */ = {isa = PBXBuildFile; fileRef = 54B7181519409A4600B798FA /* ZMEventProcessingStateTests.m */; };
		54B7181D1940A86000B798FA /* ZMSlowSyncPhaseTwoStateTests.m in Sources */ = {isa = PBXBuildFile; fileRef = 54B7181B1940A86000B798FA /* ZMSlowSyncPhaseTwoStateTests.m */; };
		54B9D9791AF9202A00F6DDF1 /* ZMUnauthenticatedStateTests.m in Sources */ = {isa = PBXBuildFile; fileRef = 54B717FE19408BAD00B798FA /* ZMUnauthenticatedStateTests.m */; };
		54BABB1E19B7541700E65E74 /* StateBaseTest.m in Sources */ = {isa = PBXBuildFile; fileRef = 54177D2A19A4DDF00037A220 /* StateBaseTest.m */; };
		54BDC61419C32A5200B22C03 /* ZMDownloadLastUpdateEventIDStateTests.m in Sources */ = {isa = PBXBuildFile; fileRef = 54BDC61219C32A5200B22C03 /* ZMDownloadLastUpdateEventIDStateTests.m */; };
		54BFDF681BDA6F9A0034A3DB /* HistorySynchronizationStatus.swift in Sources */ = {isa = PBXBuildFile; fileRef = 54BFDF671BDA6F9A0034A3DB /* HistorySynchronizationStatus.swift */; };
		54BFDF6A1BDA87D20034A3DB /* HistorySynchronizationStatusTests.swift in Sources */ = {isa = PBXBuildFile; fileRef = 54BFDF691BDA87D20034A3DB /* HistorySynchronizationStatusTests.swift */; };
		54C11BAD19D1EB7500576A96 /* ZMLoginTranscoderTests.m in Sources */ = {isa = PBXBuildFile; fileRef = 54C11BAB19D1EB7500576A96 /* ZMLoginTranscoderTests.m */; };
		54C2F6971A6FA988003D09D9 /* ZMLocalNotificationDispatcherTest.m in Sources */ = {isa = PBXBuildFile; fileRef = 54C2F6801A6FA988003D09D9 /* ZMLocalNotificationDispatcherTest.m */; };
		54C2F6991A6FA988003D09D9 /* ZMLocalNotificationForEventTest.m in Sources */ = {isa = PBXBuildFile; fileRef = 54C2F6811A6FA988003D09D9 /* ZMLocalNotificationForEventTest.m */; };
		54C2F69B1A6FA988003D09D9 /* ZMLocalNotificationForExpiredMessageTest.m in Sources */ = {isa = PBXBuildFile; fileRef = 54C2F6821A6FA988003D09D9 /* ZMLocalNotificationForExpiredMessageTest.m */; };
		54C2F69F1A6FA988003D09D9 /* ZMSpellOutSmallNumbersFormatterTests.m in Sources */ = {isa = PBXBuildFile; fileRef = 54C2F6841A6FA988003D09D9 /* ZMSpellOutSmallNumbersFormatterTests.m */; };
		54CB7B861C3BA7890090EB05 /* ZMCallStateLogger.h in Headers */ = {isa = PBXBuildFile; fileRef = F9771AD21B6661B400BB04EC /* ZMCallStateLogger.h */; };
		54D1751A1ADE8AA2001AA338 /* ZMUserSession+Registration.h in Headers */ = {isa = PBXBuildFile; fileRef = 54D175181ADE8AA2001AA338 /* ZMUserSession+Registration.h */; settings = {ATTRIBUTES = (Public, ); }; };
		54D175211ADE8B18001AA338 /* ZMUserSession+Registration.m in Sources */ = {isa = PBXBuildFile; fileRef = 54D1751F1ADE8B18001AA338 /* ZMUserSession+Registration.m */; };
		54D175241ADE9449001AA338 /* ZMUserSession+Authentication.h in Headers */ = {isa = PBXBuildFile; fileRef = 54D175221ADE9449001AA338 /* ZMUserSession+Authentication.h */; settings = {ATTRIBUTES = (Public, ); }; };
		54D175271ADE9EC9001AA338 /* ZMUserSession+Authentication.m in Sources */ = {isa = PBXBuildFile; fileRef = 54D175251ADE9EC9001AA338 /* ZMUserSession+Authentication.m */; };
		54D785011A37256C00F47798 /* ZMEncodedNSUUIDWithTimestampTests.m in Sources */ = {isa = PBXBuildFile; fileRef = 54D784FD1A37248000F47798 /* ZMEncodedNSUUIDWithTimestampTests.m */; };
		54D9331E1AE1643A00C0B91C /* ZMCredentials.h in Headers */ = {isa = PBXBuildFile; fileRef = 54D9331C1AE1643A00C0B91C /* ZMCredentials.h */; settings = {ATTRIBUTES = (Public, ); }; };
		54D933211AE1653000C0B91C /* ZMCredentials.m in Sources */ = {isa = PBXBuildFile; fileRef = 54D9331F1AE1653000C0B91C /* ZMCredentials.m */; };
		54DE26B31BC56E62002B5FBC /* ZMHotFixDirectory.h in Headers */ = {isa = PBXBuildFile; fileRef = 54DE26B11BC56E62002B5FBC /* ZMHotFixDirectory.h */; settings = {ATTRIBUTES = (Public, ); }; };
		54DE9BEB1DE74FFB00EFFB9C /* RandomHandleGenerator.swift in Sources */ = {isa = PBXBuildFile; fileRef = 54DE9BEA1DE74FFB00EFFB9C /* RandomHandleGenerator.swift */; };
		54DE9BEF1DE760A900EFFB9C /* RandomHandleGeneratorTests.swift in Sources */ = {isa = PBXBuildFile; fileRef = 54DE9BEC1DE75D4900EFFB9C /* RandomHandleGeneratorTests.swift */; };
		54DFB8F01B30649000F1C736 /* GiphyTests.m in Sources */ = {isa = PBXBuildFile; fileRef = 54DFB8EE1B30649000F1C736 /* GiphyTests.m */; };
		54E4DD0F1DE4A9C500FEF192 /* UserHandleTests.swift in Sources */ = {isa = PBXBuildFile; fileRef = 54E4DD0D1DE4A9A200FEF192 /* UserHandleTests.swift */; };
		54EFF35D1D6D6CE9005DED56 /* ZMSearchResult+AddressBook.swift in Sources */ = {isa = PBXBuildFile; fileRef = 54EFF35C1D6D6CE9005DED56 /* ZMSearchResult+AddressBook.swift */; };
		54EFF35F1D6D9B3D005DED56 /* InvitationTests.swift in Sources */ = {isa = PBXBuildFile; fileRef = 54EFF35E1D6D9B3D005DED56 /* InvitationTests.swift */; };
		54F0A0951B3018D7003386BC /* ProxiedRequestsStatus.swift in Sources */ = {isa = PBXBuildFile; fileRef = 54F0A0931B3018D7003386BC /* ProxiedRequestsStatus.swift */; };
		54F428CE19A5154700036D6D /* ZMSyncStateMachineTests.m in Sources */ = {isa = PBXBuildFile; fileRef = 54F428CC19A5154700036D6D /* ZMSyncStateMachineTests.m */; };
		54F4DC5A1A4438B300FDB6EA /* zmessaging.framework in Frameworks */ = {isa = PBXBuildFile; fileRef = 549815931A43232400A7CE2E /* zmessaging.framework */; };
		54F7216B19A5E7BA009A8AF5 /* ZMUpdateEventsCatchUpPhaseOneStateTests.m in Sources */ = {isa = PBXBuildFile; fileRef = 54F7216919A5E7BA009A8AF5 /* ZMUpdateEventsCatchUpPhaseOneStateTests.m */; };
		54F7217219A5E7E1009A8AF5 /* ZMUpdateEventsCatchUpPhaseTwoStateTests.m in Sources */ = {isa = PBXBuildFile; fileRef = 54F7217019A5E7E1009A8AF5 /* ZMUpdateEventsCatchUpPhaseTwoStateTests.m */; };
		54F7217E19A62225009A8AF5 /* ZMUpdateEventsBufferTests.m in Sources */ = {isa = PBXBuildFile; fileRef = 54F7217C19A62225009A8AF5 /* ZMUpdateEventsBufferTests.m */; };
		54FC8A11192CD55000D3C016 /* LoginFlowTests.m in Sources */ = {isa = PBXBuildFile; fileRef = 54FC8A0F192CD55000D3C016 /* LoginFlowTests.m */; };
		54FEAAA91BC7BB9C002DE521 /* ZMBlacklistDownloader+Testing.h in Headers */ = {isa = PBXBuildFile; fileRef = 54FEAAA81BC7BB9C002DE521 /* ZMBlacklistDownloader+Testing.h */; };
		85D8522CF8DE246DDD5BD12C /* MockEntity.m in Sources */ = {isa = PBXBuildFile; fileRef = 85D85AAE7FA09852AB9B0D6A /* MockEntity.m */; };
		85D85B0D7E5F7D9A55B5E07B /* IntegrationTestBase.m in Sources */ = {isa = PBXBuildFile; fileRef = 85D85FD47DF54EE1F532B5BE /* IntegrationTestBase.m */; };
		85D85EAFA1CB6E457D14E3B7 /* MockEntity2.m in Sources */ = {isa = PBXBuildFile; fileRef = 85D85C9E7A2AAAE14D4BC2CC /* MockEntity2.m */; };
		85D85EEDD5DD19FB747ED4A5 /* MockModelObjectContextFactory.m in Sources */ = {isa = PBXBuildFile; fileRef = 85D852DA0CD2C94CADB3B6FE /* MockModelObjectContextFactory.m */; };
		871667FA1BB2AE9C009C6EEA /* APSSignalingKeysStore.swift in Sources */ = {isa = PBXBuildFile; fileRef = 871667F91BB2AE9C009C6EEA /* APSSignalingKeysStore.swift */; };
		872C99531DB525A1006A3BDE /* ZMCallKitDelegateTests.swift in Sources */ = {isa = PBXBuildFile; fileRef = 872C99511DB5256E006A3BDE /* ZMCallKitDelegateTests.swift */; };
		872C99591DB659E6006A3BDE /* ringing_from_them_long.caf in Resources */ = {isa = PBXBuildFile; fileRef = 872C99571DB659E6006A3BDE /* ringing_from_them_long.caf */; };
		872C995B1DB65D0D006A3BDE /* harp.m4a in Resources */ = {isa = PBXBuildFile; fileRef = 872C995A1DB65D0D006A3BDE /* harp.m4a */; };
		872C99601DB6722C006A3BDE /* ZMCallKitDelegateTests+Mocking.m in Sources */ = {isa = PBXBuildFile; fileRef = 872C995F1DB6722C006A3BDE /* ZMCallKitDelegateTests+Mocking.m */; };
		874F142D1C16FD9700C15118 /* Device.swift in Sources */ = {isa = PBXBuildFile; fileRef = 874F142C1C16FD9700C15118 /* Device.swift */; };
		87508EA01D08264000162483 /* ZMSound.swift in Sources */ = {isa = PBXBuildFile; fileRef = 87508E9F1D08264000162483 /* ZMSound.swift */; };
		8785CA601C568D1F00FD671C /* ZMVoiceChannel+VideoCalling.h in Headers */ = {isa = PBXBuildFile; fileRef = 8785CA5E1C568D1F00FD671C /* ZMVoiceChannel+VideoCalling.h */; settings = {ATTRIBUTES = (Public, ); }; };
		8795A3D51B2EDE030047A067 /* ZMAVSBridge.h in Headers */ = {isa = PBXBuildFile; fileRef = 8795A3D21B2EDE030047A067 /* ZMAVSBridge.h */; };
		8795A3D71B2EDE030047A067 /* ZMAVSBridge.m in Sources */ = {isa = PBXBuildFile; fileRef = 8795A3D31B2EDE030047A067 /* ZMAVSBridge.m */; };
		8798607B1C3D48A400218A3E /* DeleteAccountRequestStrategy.swift in Sources */ = {isa = PBXBuildFile; fileRef = 8798607A1C3D48A400218A3E /* DeleteAccountRequestStrategy.swift */; };
		879861C81DA7E11E00152584 /* ZMVoiceChannel+VideoCalling.m in Sources */ = {isa = PBXBuildFile; fileRef = 879861C71DA7E11E00152584 /* ZMVoiceChannel+VideoCalling.m */; };
		879861CA1DA7E13300152584 /* ZMVoiceChannel+CallFlow.h in Headers */ = {isa = PBXBuildFile; fileRef = 879861C91DA7E12E00152584 /* ZMVoiceChannel+CallFlow.h */; settings = {ATTRIBUTES = (Public, ); }; };
		879861CC1DA7E17E00152584 /* ZMVoiceChannel+CallFlowPrivate.h in Headers */ = {isa = PBXBuildFile; fileRef = 879861CB1DA7E17E00152584 /* ZMVoiceChannel+CallFlowPrivate.h */; settings = {ATTRIBUTES = (Public, ); }; };
		87ADCE3B1DA6539F00CC06DC /* ZMCallKitDelegate.h in Headers */ = {isa = PBXBuildFile; fileRef = 87ADCE391DA6539F00CC06DC /* ZMCallKitDelegate.h */; settings = {ATTRIBUTES = (Public, ); }; };
		87ADCE3C1DA6539F00CC06DC /* ZMCallKitDelegate.m in Sources */ = {isa = PBXBuildFile; fileRef = 87ADCE3A1DA6539F00CC06DC /* ZMCallKitDelegate.m */; };
		87D003FF1BB5810D00472E06 /* APSSignalingKeyStoreTests.swift in Sources */ = {isa = PBXBuildFile; fileRef = 87D003FE1BB5810D00472E06 /* APSSignalingKeyStoreTests.swift */; };
		87D4625D1C3D526D00433469 /* DeleteAccountRequestStrategyTests.swift in Sources */ = {isa = PBXBuildFile; fileRef = 87D4625C1C3D526D00433469 /* DeleteAccountRequestStrategyTests.swift */; };
		87DC8A0F1C57979B00B7B4F2 /* ZMOnDemandFlowManager.h in Headers */ = {isa = PBXBuildFile; fileRef = 87DC8A0D1C57979B00B7B4F2 /* ZMOnDemandFlowManager.h */; settings = {ATTRIBUTES = (Public, ); }; };
		87DC8A101C57979B00B7B4F2 /* ZMOnDemandFlowManager.m in Sources */ = {isa = PBXBuildFile; fileRef = 87DC8A0E1C57979B00B7B4F2 /* ZMOnDemandFlowManager.m */; };
		87DC8A151C57B3D600B7B4F2 /* ZMVoiceChannelTests+VideoCalling.m in Sources */ = {isa = PBXBuildFile; fileRef = 87DC8A121C57A8B300B7B4F2 /* ZMVoiceChannelTests+VideoCalling.m */; };
		A907771A192E33A500141F13 /* SlowSyncTests.m in Sources */ = {isa = PBXBuildFile; fileRef = 85D85D997334755E841D13EA /* SlowSyncTests.m */; };
		A9692F8A1986476900849241 /* NSString_NormalizationTests.m in Sources */ = {isa = PBXBuildFile; fileRef = A9692F881986476900849241 /* NSString_NormalizationTests.m */; };
		A9A3CA10198A9967007F7BDB /* SearchTests.m in Sources */ = {isa = PBXBuildFile; fileRef = A9A3CA0E198A9967007F7BDB /* SearchTests.m */; };
		A9E522BF195DD8FA00CFB8E8 /* ConversationsTests.m in Sources */ = {isa = PBXBuildFile; fileRef = 3E6CD176194F435F00BAE83E /* ConversationsTests.m */; };
		A9FD58B419B4B69900DB7A50 /* ZMCallStateTranscoderTests.m in Sources */ = {isa = PBXBuildFile; fileRef = A9FD58B219B4B69900DB7A50 /* ZMCallStateTranscoderTests.m */; };
		AF6415A41C9C17FF00A535F5 /* EncryptedBase64EncondedExternalMessageTestFixture.txt in Resources */ = {isa = PBXBuildFile; fileRef = AF6415A01C9C151700A535F5 /* EncryptedBase64EncondedExternalMessageTestFixture.txt */; };
		AF6415A51C9C180200A535F5 /* ExternalMessageTextFixture.txt in Resources */ = {isa = PBXBuildFile; fileRef = AF6415A11C9C151700A535F5 /* ExternalMessageTextFixture.txt */; };
		BF00441B1C737CE9007A6EA4 /* BackgroundAPNSPingBackStatus.swift in Sources */ = {isa = PBXBuildFile; fileRef = BF00441A1C737CE9007A6EA4 /* BackgroundAPNSPingBackStatus.swift */; };
		BF0D67A41C901DEC007CE00F /* libPhoneNumber.framework in Frameworks */ = {isa = PBXBuildFile; fileRef = BF0D67A31C901DEC007CE00F /* libPhoneNumber.framework */; };
		BF0D67A51C901E28007CE00F /* libPhoneNumber.framework in Frameworks */ = {isa = PBXBuildFile; fileRef = BF0D67A31C901DEC007CE00F /* libPhoneNumber.framework */; };
		BF158D2F1CE087D8007C6F8A /* video.mp4 in Resources */ = {isa = PBXBuildFile; fileRef = BF158D2E1CE087D8007C6F8A /* video.mp4 */; };
		BF2A9D511D6B536E00FA7DBC /* EventDecoder.swift in Sources */ = {isa = PBXBuildFile; fileRef = BF2A9D501D6B536E00FA7DBC /* EventDecoder.swift */; };
		BF2A9D551D6B5B9700FA7DBC /* EventDecoderTests.swift in Sources */ = {isa = PBXBuildFile; fileRef = BF2A9D541D6B5B9700FA7DBC /* EventDecoderTests.swift */; };
		BF2A9D581D6B5BDB00FA7DBC /* StoreUpdateEventTests.swift in Sources */ = {isa = PBXBuildFile; fileRef = BF2A9D571D6B5BDB00FA7DBC /* StoreUpdateEventTests.swift */; };
		BF2A9D5D1D6B63DB00FA7DBC /* StoreUpdateEvent.swift in Sources */ = {isa = PBXBuildFile; fileRef = BF2A9D5A1D6B63DB00FA7DBC /* StoreUpdateEvent.swift */; };
		BF2A9D611D6C70EA00FA7DBC /* ZMEventModel.xcdatamodeld in Sources */ = {isa = PBXBuildFile; fileRef = BF2A9D5F1D6C70EA00FA7DBC /* ZMEventModel.xcdatamodeld */; };
		BF44A3511C71D5FC00C6928E /* store127.wiredatabase in Resources */ = {isa = PBXBuildFile; fileRef = BF44A3501C71D5FC00C6928E /* store127.wiredatabase */; };
		BF4D9D081C85C65A008B9076 /* ZMLocalNotificationDispatcher.h in Headers */ = {isa = PBXBuildFile; fileRef = F9B53ED019F7F59F00C82A43 /* ZMLocalNotificationDispatcher.h */; settings = {ATTRIBUTES = (Public, ); }; };
		BF6D5D031C4948830049F712 /* zmessaging124.momd in Resources */ = {isa = PBXBuildFile; fileRef = BF6D5D021C4948830049F712 /* zmessaging124.momd */; };
		BF6D5D051C494D730049F712 /* zmessaging125.momd in Resources */ = {isa = PBXBuildFile; fileRef = BF6D5D041C494D730049F712 /* zmessaging125.momd */; };
		BF7ED2E21DF6BD16003A4397 /* Analytics+HandleSuggestions.swift in Sources */ = {isa = PBXBuildFile; fileRef = BF7ED2E11DF6BD16003A4397 /* Analytics+HandleSuggestions.swift */; };
		BF8367311C52651900364B37 /* store125.wiredatabase in Resources */ = {isa = PBXBuildFile; fileRef = BF8367301C52651900364B37 /* store125.wiredatabase */; };
		BF838F051C6A4885001C5BF7 /* ZMCookie.h in Headers */ = {isa = PBXBuildFile; fileRef = BF838F031C6A4885001C5BF7 /* ZMCookie.h */; settings = {ATTRIBUTES = (Public, ); }; };
		BF838F061C6A4885001C5BF7 /* ZMCookie.m in Sources */ = {isa = PBXBuildFile; fileRef = BF838F041C6A4885001C5BF7 /* ZMCookie.m */; };
		BF8899931DC7AD9F00187CBD /* ZMTransport.framework in Frameworks */ = {isa = PBXBuildFile; fileRef = 09CC4AB91B7CCA0F00201C63 /* ZMTransport.framework */; };
		BF889DC61D0ADE110031F3E6 /* AnalyticsTests.swift in Sources */ = {isa = PBXBuildFile; fileRef = BF40AC711D096A0E00287E29 /* AnalyticsTests.swift */; };
		BF889DC71D0ADE150031F3E6 /* ClusterizerTests.swift in Sources */ = {isa = PBXBuildFile; fileRef = BF40AC7D1D0990A900287E29 /* ClusterizerTests.swift */; };
		BFB524CE1C7722EC006BCE23 /* BackgroundAPNSPingBackStatusTests.swift in Sources */ = {isa = PBXBuildFile; fileRef = BFB524CD1C7722EC006BCE23 /* BackgroundAPNSPingBackStatusTests.swift */; };
		BFC747BA1CE0975D00F74333 /* zimages.framework in Frameworks */ = {isa = PBXBuildFile; fileRef = BFC747B91CE0975D00F74333 /* zimages.framework */; };
		BFCE9A5B1C4E4C4D00951B3D /* store124.wiredatabase in Resources */ = {isa = PBXBuildFile; fileRef = BFCE9A581C4E4C4D00951B3D /* store124.wiredatabase */; };
		BFE53F551D5A2F7000398378 /* DeleteMessagesTests.swift in Sources */ = {isa = PBXBuildFile; fileRef = BFE53F541D5A2F7000398378 /* DeleteMessagesTests.swift */; };
		CE35B7F71D353CC4007CF3F8 /* LinkPreviewTests.m in Sources */ = {isa = PBXBuildFile; fileRef = CE35B7F61D353CC4007CF3F8 /* LinkPreviewTests.m */; };
		CE99C4A01D378C5D0001D297 /* MockLinkPreviewDetector.m in Sources */ = {isa = PBXBuildFile; fileRef = CE99C49F1D378C5D0001D297 /* MockLinkPreviewDetector.m */; };
		CEF2DE7F1DB778F300451642 /* RequestLoopAnalyticsTracker.swift in Sources */ = {isa = PBXBuildFile; fileRef = CEF2DE7E1DB778F300451642 /* RequestLoopAnalyticsTracker.swift */; };
		F920F4D61DA3DCF8002B860B /* ConversationTests+Ephemeral.swift in Sources */ = {isa = PBXBuildFile; fileRef = F920F4D51DA3DCF8002B860B /* ConversationTests+Ephemeral.swift */; };
		F9245BED1CBF95A8009D1E85 /* ZMHotFixDirectory+Swift.swift in Sources */ = {isa = PBXBuildFile; fileRef = F9245BEC1CBF95A8009D1E85 /* ZMHotFixDirectory+Swift.swift */; };
		F925468B1C62882500CE2D7C /* ZMCallStateTranscoderTests+VideoCalling.m in Sources */ = {isa = PBXBuildFile; fileRef = F925468A1C62882500CE2D7C /* ZMCallStateTranscoderTests+VideoCalling.m */; };
		F925468E1C63B61000CE2D7C /* MessagingTest+EventFactory.m in Sources */ = {isa = PBXBuildFile; fileRef = F925468D1C63B61000CE2D7C /* MessagingTest+EventFactory.m */; };
		F9331C8A1CB41C6000139ECC /* ZMUserTests+UserSession.m in Sources */ = {isa = PBXBuildFile; fileRef = F9331C891CB41C6000139ECC /* ZMUserTests+UserSession.m */; };
		F93667061D79724200E15420 /* ZMLocalNotificationForEventTests+Reactions.swift in Sources */ = {isa = PBXBuildFile; fileRef = F93667041D79723100E15420 /* ZMLocalNotificationForEventTests+Reactions.swift */; };
		F936DB2A1C11DF40005E93AE /* ZMClientUpdateNotification.h in Headers */ = {isa = PBXBuildFile; fileRef = F936DB281C11DF40005E93AE /* ZMClientUpdateNotification.h */; settings = {ATTRIBUTES = (Public, ); }; };
		F936DB2B1C11DF40005E93AE /* ZMClientUpdateNotification.m in Sources */ = {isa = PBXBuildFile; fileRef = F936DB291C11DF40005E93AE /* ZMClientUpdateNotification.m */; };
		F936DB2D1C11E52B005E93AE /* ZMClientUpdateNotification+Internal.h in Headers */ = {isa = PBXBuildFile; fileRef = F936DB2C1C11E4CB005E93AE /* ZMClientUpdateNotification+Internal.h */; settings = {ATTRIBUTES = (Public, ); }; };
		F93A75F21C1F219800252586 /* ConversationStatusStrategy.swift in Sources */ = {isa = PBXBuildFile; fileRef = F93A75F11C1F219800252586 /* ConversationStatusStrategy.swift */; };
		F9410F631DE44C2E007451FF /* TypingStrategyTests.swift in Sources */ = {isa = PBXBuildFile; fileRef = F9410F621DE44C2E007451FF /* TypingStrategyTests.swift */; };
		F9410F651DE49C13007451FF /* PushTokenStrategy.swift in Sources */ = {isa = PBXBuildFile; fileRef = F9410F641DE49C13007451FF /* PushTokenStrategy.swift */; };
		F9410F661DE4A01F007451FF /* ZMPushToken.h in Headers */ = {isa = PBXBuildFile; fileRef = 3EA1EC6519BDE3F400AA1384 /* ZMPushToken.h */; settings = {ATTRIBUTES = (Public, ); }; };
		F9410F681DE4BE42007451FF /* PushTokenStrategyTests.swift in Sources */ = {isa = PBXBuildFile; fileRef = F9410F671DE4BE42007451FF /* PushTokenStrategyTests.swift */; };
		F95373F41C7C70D000BE6427 /* ZMLocalNotificationForEventTest+CallEvents.m in Sources */ = {isa = PBXBuildFile; fileRef = F95373F31C7C70D000BE6427 /* ZMLocalNotificationForEventTest+CallEvents.m */; };
		F95557021A1CAECD0035F0C8 /* ZMSearchRequestCodecTests.m in Sources */ = {isa = PBXBuildFile; fileRef = F95556FE1A1CA1580035F0C8 /* ZMSearchRequestCodecTests.m */; };
		F95706541DE5D1CC0087442C /* SearchUserImageStrategy.swift in Sources */ = {isa = PBXBuildFile; fileRef = F95706531DE5D1CC0087442C /* SearchUserImageStrategy.swift */; };
		F95706551DE5D6D50087442C /* ZMUserIDsForSearchDirectoryTable.h in Headers */ = {isa = PBXBuildFile; fileRef = 549127DD19E7FAFF005871F5 /* ZMUserIDsForSearchDirectoryTable.h */; settings = {ATTRIBUTES = (Public, ); }; };
		F95706561DE5D7EA0087442C /* ZMSearchDirectory+Internal.h in Headers */ = {isa = PBXBuildFile; fileRef = A9BABE6119BA1F2300E9E5A3 /* ZMSearchDirectory+Internal.h */; settings = {ATTRIBUTES = (Public, ); }; };
		F95706591DE5F6D40087442C /* SearchUserImageStrategyTests.swift in Sources */ = {isa = PBXBuildFile; fileRef = F95706581DE5F6D40087442C /* SearchUserImageStrategyTests.swift */; };
		F959F3121C5B6B9E00820A21 /* ZMBackgroundTaskState.h in Headers */ = {isa = PBXBuildFile; fileRef = F959F3101C5B6B9E00820A21 /* ZMBackgroundTaskState.h */; };
		F959F3131C5B6B9E00820A21 /* ZMBackgroundTaskState.m in Sources */ = {isa = PBXBuildFile; fileRef = F959F3111C5B6B9E00820A21 /* ZMBackgroundTaskState.m */; };
		F95ECF4E1B94A553009F91BA /* ZMHotFix.h in Headers */ = {isa = PBXBuildFile; fileRef = F95ECF4C1B94A553009F91BA /* ZMHotFix.h */; };
		F95ECF511B94BD05009F91BA /* ZMHotFixTests.m in Sources */ = {isa = PBXBuildFile; fileRef = F95ECF501B94BD05009F91BA /* ZMHotFixTests.m */; };
		F964700C1D5C720D00A81A92 /* ConversationTests+MessageEditing.m in Sources */ = {isa = PBXBuildFile; fileRef = F964700B1D5C720D00A81A92 /* ConversationTests+MessageEditing.m */; };
		F96C8E7A1D7DCCE8004B6D87 /* ZMLocalNotificationDispatcher+Messages.swift in Sources */ = {isa = PBXBuildFile; fileRef = F96C8E791D7DCCE8004B6D87 /* ZMLocalNotificationDispatcher+Messages.swift */; };
		F96C8E821D7ECECF004B6D87 /* ZMLocalNotificationForMessageTests.swift in Sources */ = {isa = PBXBuildFile; fileRef = F96C8E811D7ECECF004B6D87 /* ZMLocalNotificationForMessageTests.swift */; };
		F96C8E8A1D7F6F8C004B6D87 /* ZMLocalNotificationForSystemMessageTests.swift in Sources */ = {isa = PBXBuildFile; fileRef = F96C8E891D7F6F8C004B6D87 /* ZMLocalNotificationForSystemMessageTests.swift */; };
		F97180531A9E18B5002CEAF8 /* ZMFlowSync.h in Headers */ = {isa = PBXBuildFile; fileRef = 3EAD6A09199BB79200D519DB /* ZMFlowSync.h */; };
		F97678FA1D76D11400CC075D /* BackgroundAPNSConfirmationStatus.swift in Sources */ = {isa = PBXBuildFile; fileRef = F97678F91D76D11400CC075D /* BackgroundAPNSConfirmationStatus.swift */; };
		F976790A1D771B3900CC075D /* BackgroundAPNSConfirmationStatusTests.swift in Sources */ = {isa = PBXBuildFile; fileRef = F97679081D771B2700CC075D /* BackgroundAPNSConfirmationStatusTests.swift */; };
		F9771ACA1B664D1A00BB04EC /* ZMGSMCallHandler.h in Headers */ = {isa = PBXBuildFile; fileRef = F9771AC71B664D1A00BB04EC /* ZMGSMCallHandler.h */; };
		F9771ACC1B664D1A00BB04EC /* ZMGSMCallHandler.m in Sources */ = {isa = PBXBuildFile; fileRef = F9771AC81B664D1A00BB04EC /* ZMGSMCallHandler.m */; };
		F9771AD11B664D3D00BB04EC /* ZMGSMCallHandlerTest.m in Sources */ = {isa = PBXBuildFile; fileRef = F9771AD01B664D3D00BB04EC /* ZMGSMCallHandlerTest.m */; };
		F9771AD71B6661B400BB04EC /* ZMCallStateLogger.m in Sources */ = {isa = PBXBuildFile; fileRef = F9771AD31B6661B400BB04EC /* ZMCallStateLogger.m */; };
		F9771ADC1B677BAF00BB04EC /* ZMCallStateLoggerTests.m in Sources */ = {isa = PBXBuildFile; fileRef = F9771ADA1B677BAF00BB04EC /* ZMCallStateLoggerTests.m */; };
		F98DD6D31ABB2F7C001D58CF /* ZMUserSession+UserNotificationCategories.h in Headers */ = {isa = PBXBuildFile; fileRef = F98DD6D01ABB2F7C001D58CF /* ZMUserSession+UserNotificationCategories.h */; settings = {ATTRIBUTES = (Public, ); }; };
		F98DD6D51ABB2F7C001D58CF /* ZMUserSession+UserNotificationCategories.m in Sources */ = {isa = PBXBuildFile; fileRef = F98DD6D11ABB2F7C001D58CF /* ZMUserSession+UserNotificationCategories.m */; };
		F98EDCD31D82B913001E65CB /* ZMLocalNotificationForCallEvent.swift in Sources */ = {isa = PBXBuildFile; fileRef = F98EDCC81D82B913001E65CB /* ZMLocalNotificationForCallEvent.swift */; };
		F98EDCD41D82B913001E65CB /* ZMLocalNotificationForConnectionEvent.swift in Sources */ = {isa = PBXBuildFile; fileRef = F98EDCC91D82B913001E65CB /* ZMLocalNotificationForConnectionEvent.swift */; };
		F98EDCD51D82B913001E65CB /* ZMLocalNotificationForEvent.swift in Sources */ = {isa = PBXBuildFile; fileRef = F98EDCCA1D82B913001E65CB /* ZMLocalNotificationForEvent.swift */; };
		F98EDCD61D82B913001E65CB /* ZMLocalNotificationForReactions.swift in Sources */ = {isa = PBXBuildFile; fileRef = F98EDCCB1D82B913001E65CB /* ZMLocalNotificationForReactions.swift */; };
		F98EDCD71D82B913001E65CB /* ZMLocalNotificationContentType.swift in Sources */ = {isa = PBXBuildFile; fileRef = F98EDCCD1D82B913001E65CB /* ZMLocalNotificationContentType.swift */; };
		F98EDCD81D82B913001E65CB /* ZMLocalNotificationForMessage.swift in Sources */ = {isa = PBXBuildFile; fileRef = F98EDCCE1D82B913001E65CB /* ZMLocalNotificationForMessage.swift */; };
		F98EDCD91D82B913001E65CB /* ZMLocalNotificationForSystemMessage.swift in Sources */ = {isa = PBXBuildFile; fileRef = F98EDCCF1D82B913001E65CB /* ZMLocalNotificationForSystemMessage.swift */; };
		F98EDCDA1D82B913001E65CB /* ZMLocalNotification+Internal.h in Headers */ = {isa = PBXBuildFile; fileRef = F98EDCD01D82B913001E65CB /* ZMLocalNotification+Internal.h */; };
		F98EDCDB1D82B913001E65CB /* ZMLocalNotification.h in Headers */ = {isa = PBXBuildFile; fileRef = F98EDCD11D82B913001E65CB /* ZMLocalNotification.h */; settings = {ATTRIBUTES = (Public, ); }; };
		F98EDCDC1D82B913001E65CB /* ZMLocalNotification.m in Sources */ = {isa = PBXBuildFile; fileRef = F98EDCD21D82B913001E65CB /* ZMLocalNotification.m */; };
		F98EDCEA1D82B924001E65CB /* SessionTracker.swift in Sources */ = {isa = PBXBuildFile; fileRef = F98EDCDE1D82B924001E65CB /* SessionTracker.swift */; };
		F98EDCEB1D82B924001E65CB /* NotificationSounds.swift in Sources */ = {isa = PBXBuildFile; fileRef = F98EDCDF1D82B924001E65CB /* NotificationSounds.swift */; };
		F98EDCEC1D82B924001E65CB /* UILocalNotification+StringProcessing.h in Headers */ = {isa = PBXBuildFile; fileRef = F98EDCE01D82B924001E65CB /* UILocalNotification+StringProcessing.h */; settings = {ATTRIBUTES = (Public, ); }; };
		F98EDCED1D82B924001E65CB /* UILocalNotification+StringProcessing.m in Sources */ = {isa = PBXBuildFile; fileRef = F98EDCE11D82B924001E65CB /* UILocalNotification+StringProcessing.m */; };
		F98EDCEE1D82B924001E65CB /* UILocalNotification+UserInfo.h in Headers */ = {isa = PBXBuildFile; fileRef = F98EDCE21D82B924001E65CB /* UILocalNotification+UserInfo.h */; settings = {ATTRIBUTES = (Public, ); }; };
		F98EDCEF1D82B924001E65CB /* UILocalNotification+UserInfo.m in Sources */ = {isa = PBXBuildFile; fileRef = F98EDCE31D82B924001E65CB /* UILocalNotification+UserInfo.m */; };
		F98EDCF01D82B924001E65CB /* ZMLocalNotificationLocalization+Components.swift in Sources */ = {isa = PBXBuildFile; fileRef = F98EDCE41D82B924001E65CB /* ZMLocalNotificationLocalization+Components.swift */; };
		F98EDCF11D82B924001E65CB /* ZMLocalNotificationLocalization.h in Headers */ = {isa = PBXBuildFile; fileRef = F98EDCE51D82B924001E65CB /* ZMLocalNotificationLocalization.h */; settings = {ATTRIBUTES = (Public, ); }; };
		F98EDCF21D82B924001E65CB /* ZMLocalNotificationLocalization.m in Sources */ = {isa = PBXBuildFile; fileRef = F98EDCE61D82B924001E65CB /* ZMLocalNotificationLocalization.m */; };
		F98EDCF31D82B924001E65CB /* ZMLocalNotificationSet.swift in Sources */ = {isa = PBXBuildFile; fileRef = F98EDCE71D82B924001E65CB /* ZMLocalNotificationSet.swift */; };
		F98EDCF41D82B924001E65CB /* ZMSpellOutSmallNumbersFormatter.h in Headers */ = {isa = PBXBuildFile; fileRef = F98EDCE81D82B924001E65CB /* ZMSpellOutSmallNumbersFormatter.h */; };
		F98EDCF51D82B924001E65CB /* ZMSpellOutSmallNumbersFormatter.m in Sources */ = {isa = PBXBuildFile; fileRef = F98EDCE91D82B924001E65CB /* ZMSpellOutSmallNumbersFormatter.m */; };
		F98EDCF81D82EB1D001E65CB /* SessionTrackerTest.swift in Sources */ = {isa = PBXBuildFile; fileRef = F98EDCF61D82EAFD001E65CB /* SessionTrackerTest.swift */; };
		F991C0A91CB5391C004D8465 /* ZMCallTimer.swift in Sources */ = {isa = PBXBuildFile; fileRef = F991C0A81CB5391C004D8465 /* ZMCallTimer.swift */; };
		F991C0AC1CB53A80004D8465 /* ZMCallTimerTests.swift in Sources */ = {isa = PBXBuildFile; fileRef = F991C0AA1CB53A7B004D8465 /* ZMCallTimerTests.swift */; };
		F991C0AE1CB548A3004D8465 /* ZMVoiceChannel+CallTimer.swift in Sources */ = {isa = PBXBuildFile; fileRef = F991C0AD1CB548A3004D8465 /* ZMVoiceChannel+CallTimer.swift */; };
		F991CE151CB55512004D8465 /* ZMConversation+Testing.m in Sources */ = {isa = PBXBuildFile; fileRef = F991CE121CB55512004D8465 /* ZMConversation+Testing.m */; };
		F991CE161CB55512004D8465 /* ZMUser+Testing.m in Sources */ = {isa = PBXBuildFile; fileRef = F991CE141CB55512004D8465 /* ZMUser+Testing.m */; };
		F991CE1E1CB65F08004D8465 /* ZMTypingUsers.h in Headers */ = {isa = PBXBuildFile; fileRef = 3E26BEE01A408DBE0071B4C9 /* ZMTypingUsers.h */; settings = {ATTRIBUTES = (Public, ); }; };
		F99298591BE110490058D42F /* ZMClientRegistrationStatusTests.m in Sources */ = {isa = PBXBuildFile; fileRef = F99298581BE110490058D42F /* ZMClientRegistrationStatusTests.m */; };
		F992985B1BE143570058D42F /* ZMClientRegistrationStatus+Internal.h in Headers */ = {isa = PBXBuildFile; fileRef = F992985A1BE1404D0058D42F /* ZMClientRegistrationStatus+Internal.h */; settings = {ATTRIBUTES = (Public, ); }; };
		F9A754121DA3D44900094937 /* ZMProtos.framework in Frameworks */ = {isa = PBXBuildFile; fileRef = 0960829F1B8F0581001176DB /* ZMProtos.framework */; };
		F9A754161DA3D48800094937 /* ZMProtos.framework in Frameworks */ = {isa = PBXBuildFile; fileRef = 0960829F1B8F0581001176DB /* ZMProtos.framework */; };
		F9ABDF411CECBD8A008461B2 /* ZMAccountStatus.swift in Sources */ = {isa = PBXBuildFile; fileRef = F9ABDF401CECBD8A008461B2 /* ZMAccountStatus.swift */; };
		F9ABDF441CECC6C0008461B2 /* ZMAccountStatusTests.swift in Sources */ = {isa = PBXBuildFile; fileRef = F9ABDF421CECC69C008461B2 /* ZMAccountStatusTests.swift */; };
		F9B171F61C0EF21100E6EEC6 /* ClientUpdateStatus.swift in Sources */ = {isa = PBXBuildFile; fileRef = F9B171F51C0EF21100E6EEC6 /* ClientUpdateStatus.swift */; };
		F9B171F81C0F00E700E6EEC6 /* ClientUpdateStatusTests.swift in Sources */ = {isa = PBXBuildFile; fileRef = F9B171F71C0F00E700E6EEC6 /* ClientUpdateStatusTests.swift */; };
		F9B171FA1C0F320200E6EEC6 /* ClientManagementTests.m in Sources */ = {isa = PBXBuildFile; fileRef = F9B171F91C0F320200E6EEC6 /* ClientManagementTests.m */; };
		F9B20D581C58C8C800F2CDEC /* CallingTests+VideoCalling.m in Sources */ = {isa = PBXBuildFile; fileRef = F9B20D571C58C8C800F2CDEC /* CallingTests+VideoCalling.m */; };
		F9B71F401CB28449001DB03F /* ZMNotifications+UserSession.m in Sources */ = {isa = PBXBuildFile; fileRef = F9B71F3E1CB28449001DB03F /* ZMNotifications+UserSession.m */; };
		F9B71F411CB28449001DB03F /* ZMNotifications+UserSessionInternal.h in Headers */ = {isa = PBXBuildFile; fileRef = F9B71F3F1CB28449001DB03F /* ZMNotifications+UserSessionInternal.h */; settings = {ATTRIBUTES = (Public, ); }; };
		F9B71F431CB284CC001DB03F /* ZMNotifications+UserSession.h in Headers */ = {isa = PBXBuildFile; fileRef = F9B71F421CB284CC001DB03F /* ZMNotifications+UserSession.h */; settings = {ATTRIBUTES = (Public, ); }; };
		F9B71F471CB29600001DB03F /* ZMBareUser+UserSession.h in Headers */ = {isa = PBXBuildFile; fileRef = F9B71F461CB29600001DB03F /* ZMBareUser+UserSession.h */; settings = {ATTRIBUTES = (Public, ); }; };
		F9B71F491CB297ED001DB03F /* ZMUser+UserSession.m in Sources */ = {isa = PBXBuildFile; fileRef = F9B71F481CB297ED001DB03F /* ZMUser+UserSession.m */; };
		F9B71F4C1CB2B841001DB03F /* NSManagedObjectContext+TestHelpers.m in Sources */ = {isa = PBXBuildFile; fileRef = F9B71F4B1CB2B841001DB03F /* NSManagedObjectContext+TestHelpers.m */; };
		F9B71FAB1CB2C0FA001DB03F /* ZMCallStateTests+VideoCalling.swift in Sources */ = {isa = PBXBuildFile; fileRef = F9B71FAA1CB2C0FA001DB03F /* ZMCallStateTests+VideoCalling.swift */; };
		F9B71FAE1CB2C20D001DB03F /* ZMVoiceChannelTests.m in Sources */ = {isa = PBXBuildFile; fileRef = F9B71FAD1CB2C20D001DB03F /* ZMVoiceChannelTests.m */; };
		F9B8305D1DEC6A2500FF6FE7 /* UserImageStrategy.swift in Sources */ = {isa = PBXBuildFile; fileRef = F9B8305C1DEC6A2500FF6FE7 /* UserImageStrategy.swift */; };
		F9B8305F1DEC86E700FF6FE7 /* UserImageStrategyTests.swift in Sources */ = {isa = PBXBuildFile; fileRef = F9B8305E1DEC86E700FF6FE7 /* UserImageStrategyTests.swift */; };
		F9C598AD1A0947B300B1F760 /* ZMBlacklistDownloaderTest.m in Sources */ = {isa = PBXBuildFile; fileRef = F9FD798919EE962F00D70FCD /* ZMBlacklistDownloaderTest.m */; };
		F9C9A4F01CAD29190039E10C /* store128.wiredatabase in Resources */ = {isa = PBXBuildFile; fileRef = F9C9A4ED1CAD290B0039E10C /* store128.wiredatabase */; };
		F9CA51B71B345F39003AA83A /* ZMStoredLocalNotification.h in Headers */ = {isa = PBXBuildFile; fileRef = F9CA51B41B345F39003AA83A /* ZMStoredLocalNotification.h */; };
		F9CA51B91B345F39003AA83A /* ZMStoredLocalNotification.m in Sources */ = {isa = PBXBuildFile; fileRef = F9CA51B51B345F39003AA83A /* ZMStoredLocalNotification.m */; };
		F9CA51BE1B3460B2003AA83A /* ZMStoredLocalNotificationTests.m in Sources */ = {isa = PBXBuildFile; fileRef = F9CA51BD1B3460B2003AA83A /* ZMStoredLocalNotificationTests.m */; };
		F9D25DB11C5BB991002D18B3 /* ZMBackgroundTaskStateTests.m in Sources */ = {isa = PBXBuildFile; fileRef = F9D25DB01C5BB991002D18B3 /* ZMBackgroundTaskStateTests.m */; };
		F9D32EA91C6D071F0049136A /* CallingTests+PushNotifications.m in Sources */ = {isa = PBXBuildFile; fileRef = F9D32EA81C6D071F0049136A /* CallingTests+PushNotifications.m */; };
		F9DAC54F1C2035660001F11E /* ConversationStatusStrategyTests.swift in Sources */ = {isa = PBXBuildFile; fileRef = F9DAC54D1C2034E70001F11E /* ConversationStatusStrategyTests.swift */; };
		F9E462DA1D7043C60036CFA7 /* ConversationTests+Confirmation.swift in Sources */ = {isa = PBXBuildFile; fileRef = F9E462D91D7043C60036CFA7 /* ConversationTests+Confirmation.swift */; };
		F9E4779F1D216467003A99AC /* ZMLocalNotificationSetTests.swift in Sources */ = {isa = PBXBuildFile; fileRef = F9E4779D1D21640E003A99AC /* ZMLocalNotificationSetTests.swift */; };
		F9F631421DE3524100416938 /* TypingStrategy.swift in Sources */ = {isa = PBXBuildFile; fileRef = F9F631411DE3524100416938 /* TypingStrategy.swift */; };
		F9F631431DE3534F00416938 /* ZMTyping.h in Headers */ = {isa = PBXBuildFile; fileRef = 3E3C00C91A2358BA00D02D21 /* ZMTyping.h */; settings = {ATTRIBUTES = (Public, ); }; };
		F9F9F5621D75D62100AE6499 /* RequestStrategyTestBase.swift in Sources */ = {isa = PBXBuildFile; fileRef = F9F9F5611D75D62100AE6499 /* RequestStrategyTestBase.swift */; };
		F9FD167B1BDFCDAD00725F5C /* ZMClientRegistrationStatus.h in Headers */ = {isa = PBXBuildFile; fileRef = F9FD16791BDFCDAD00725F5C /* ZMClientRegistrationStatus.h */; settings = {ATTRIBUTES = (Public, ); }; };
		F9FD167C1BDFCDAD00725F5C /* ZMClientRegistrationStatus.m in Sources */ = {isa = PBXBuildFile; fileRef = F9FD167A1BDFCDAD00725F5C /* ZMClientRegistrationStatus.m */; };
/* End PBXBuildFile section */

/* Begin PBXContainerItemProxy section */
		3E1860D0191A649D000FE027 /* PBXContainerItemProxy */ = {
			isa = PBXContainerItemProxy;
			containerPortal = 540029AB1918CA8500578793 /* Project object */;
			proxyType = 1;
			remoteGlobalIDString = 3E186087191A56F6000FE027;
			remoteInfo = "zmessaging Test Host";
		};
		54F4DC571A4438AC00FDB6EA /* PBXContainerItemProxy */ = {
			isa = PBXContainerItemProxy;
			containerPortal = 540029AB1918CA8500578793 /* Project object */;
			proxyType = 1;
			remoteGlobalIDString = 549815921A43232400A7CE2E;
			remoteInfo = "zmessaging-ios.framework";
		};
		A9FF8088195B17B3002CD44B /* PBXContainerItemProxy */ = {
			isa = PBXContainerItemProxy;
			containerPortal = 540029AB1918CA8500578793 /* Project object */;
			proxyType = 1;
			remoteGlobalIDString = 3E186087191A56F6000FE027;
			remoteInfo = "zmessaging Test Host";
		};
/* End PBXContainerItemProxy section */

/* Begin PBXCopyFilesBuildPhase section */
		5405FF3B1A6005A100CB012B /* Embed Framework */ = {
			isa = PBXCopyFilesBuildPhase;
			buildActionMask = 2147483647;
			dstPath = "";
			dstSubfolderSpec = 10;
			files = (
				3E08B5631A67EDF800F23B9E /* zmessaging.framework in Embed Framework */,
			);
			name = "Embed Framework";
			runOnlyForDeploymentPostprocessing = 0;
		};
/* End PBXCopyFilesBuildPhase section */

/* Begin PBXFileReference section */
		0920833C1BA84F3100F82B29 /* UserClientRequestStrategyTests.swift */ = {isa = PBXFileReference; fileEncoding = 4; lastKnownFileType = sourcecode.swift; path = UserClientRequestStrategyTests.swift; sourceTree = "<group>"; };
		0920833F1BA95EE100F82B29 /* UserClientRequestFactory.swift */ = {isa = PBXFileReference; fileEncoding = 4; lastKnownFileType = sourcecode.swift; path = UserClientRequestFactory.swift; sourceTree = "<group>"; };
		0920C4D81B305FF500C55728 /* UserSessionGiphyRequestStateTests.swift */ = {isa = PBXFileReference; fileEncoding = 4; lastKnownFileType = sourcecode.swift; path = UserSessionGiphyRequestStateTests.swift; sourceTree = "<group>"; };
		09284B6A1B8272C300EEE10E /* zmessaging Test Host.entitlements */ = {isa = PBXFileReference; lastKnownFileType = text.xml; path = "zmessaging Test Host.entitlements"; sourceTree = "<group>"; };
		0928E2631BA07EE80057232E /* Cryptobox.framework */ = {isa = PBXFileReference; lastKnownFileType = wrapper.framework; name = Cryptobox.framework; path = Carthage/Build/iOS/Cryptobox.framework; sourceTree = "<group>"; };
		0932EA431AE5514100D1BFD1 /* ZMPhoneNumberVerificationTranscoder.h */ = {isa = PBXFileReference; fileEncoding = 4; lastKnownFileType = sourcecode.c.h; path = ZMPhoneNumberVerificationTranscoder.h; sourceTree = "<group>"; };
		0932EA441AE5514100D1BFD1 /* ZMPhoneNumberVerificationTranscoder.m */ = {isa = PBXFileReference; fileEncoding = 4; lastKnownFileType = sourcecode.c.objc; path = ZMPhoneNumberVerificationTranscoder.m; sourceTree = "<group>"; };
		093694441BA9633300F36B3A /* UserClientRequestFactoryTests.swift */ = {isa = PBXFileReference; fileEncoding = 4; lastKnownFileType = sourcecode.swift; path = UserClientRequestFactoryTests.swift; sourceTree = "<group>"; };
		094CDBEB1B84CFC8004AD7BF /* zmessaging-ios-test-target.xcconfig */ = {isa = PBXFileReference; lastKnownFileType = text.xcconfig; path = "zmessaging-ios-test-target.xcconfig"; sourceTree = "<group>"; };
		094CDBEC1B84CFDB004AD7BF /* libs.xcconfig */ = {isa = PBXFileReference; lastKnownFileType = text.xcconfig; path = libs.xcconfig; sourceTree = "<group>"; };
		09531F131AE960E300B8556A /* ZMLoginCodeRequestTranscoder.h */ = {isa = PBXFileReference; fileEncoding = 4; lastKnownFileType = sourcecode.c.h; path = ZMLoginCodeRequestTranscoder.h; sourceTree = "<group>"; };
		09531F141AE960E300B8556A /* ZMLoginCodeRequestTranscoder.m */ = {isa = PBXFileReference; fileEncoding = 4; lastKnownFileType = sourcecode.c.objc; path = ZMLoginCodeRequestTranscoder.m; sourceTree = "<group>"; };
		09531F1A1AE9644800B8556A /* ZMLoginCodeRequestTranscoderTests.m */ = {isa = PBXFileReference; fileEncoding = 4; lastKnownFileType = sourcecode.c.objc; path = ZMLoginCodeRequestTranscoderTests.m; sourceTree = "<group>"; };
		0960829F1B8F0581001176DB /* ZMProtos.framework */ = {isa = PBXFileReference; lastKnownFileType = wrapper.framework; name = ZMProtos.framework; path = Carthage/Build/iOS/ZMProtos.framework; sourceTree = "<group>"; };
		097E36A91B7A58280039CC4C /* ZMCSystem.framework */ = {isa = PBXFileReference; lastKnownFileType = wrapper.framework; name = ZMCSystem.framework; path = Carthage/Build/iOS/ZMCSystem.framework; sourceTree = "<group>"; };
		098CFBB71B7B9B3F000B02B1 /* ZMTesting.framework */ = {isa = PBXFileReference; lastKnownFileType = wrapper.framework; name = ZMTesting.framework; path = Carthage/Build/iOS/ZMTesting.framework; sourceTree = "<group>"; };
		098CFBBA1B7B9C94000B02B1 /* BaseTestSwiftHelpers.swift */ = {isa = PBXFileReference; fileEncoding = 4; lastKnownFileType = sourcecode.swift; path = BaseTestSwiftHelpers.swift; sourceTree = "<group>"; };
		09914E501BD6613600C10BF8 /* ConversationTests+OTR.m */ = {isa = PBXFileReference; fileEncoding = 4; lastKnownFileType = sourcecode.c.objc; name = "ConversationTests+OTR.m"; path = "../E2EE/ConversationTests+OTR.m"; sourceTree = "<group>"; };
		09914E521BD6613D00C10BF8 /* ZMDecodedAPSMessageTest.m */ = {isa = PBXFileReference; fileEncoding = 4; lastKnownFileType = sourcecode.c.objc; path = ZMDecodedAPSMessageTest.m; sourceTree = "<group>"; };
		0994E1DD1B835C4900A51721 /* ios-test-host.xcconfig */ = {isa = PBXFileReference; lastKnownFileType = text.xcconfig; path = "ios-test-host.xcconfig"; sourceTree = "<group>"; };
		0994E1DE1B835C4900A51721 /* ios-test-target.xcconfig */ = {isa = PBXFileReference; lastKnownFileType = text.xcconfig; path = "ios-test-target.xcconfig"; sourceTree = "<group>"; };
		0994E1DF1B835C4900A51721 /* ios.xcconfig */ = {isa = PBXFileReference; lastKnownFileType = text.xcconfig; path = ios.xcconfig; sourceTree = "<group>"; };
		0994E1E01B835C4900A51721 /* osx-test-target.xcconfig */ = {isa = PBXFileReference; lastKnownFileType = text.xcconfig; path = "osx-test-target.xcconfig"; sourceTree = "<group>"; };
		0994E1E11B835C4900A51721 /* osx.xcconfig */ = {isa = PBXFileReference; lastKnownFileType = text.xcconfig; path = osx.xcconfig; sourceTree = "<group>"; };
		0994E1E21B835C4900A51721 /* project-common.xcconfig */ = {isa = PBXFileReference; lastKnownFileType = text.xcconfig; path = "project-common.xcconfig"; sourceTree = "<group>"; };
		0994E1E31B835C4900A51721 /* project-debug.xcconfig */ = {isa = PBXFileReference; lastKnownFileType = text.xcconfig; path = "project-debug.xcconfig"; sourceTree = "<group>"; };
		0994E1E41B835C4900A51721 /* project.xcconfig */ = {isa = PBXFileReference; lastKnownFileType = text.xcconfig; path = project.xcconfig; sourceTree = "<group>"; };
		0994E1E61B835C4900A51721 /* simulator.xcconfig */ = {isa = PBXFileReference; lastKnownFileType = text.xcconfig; path = simulator.xcconfig; sourceTree = "<group>"; };
		0994E1E71B835C4900A51721 /* swift.xcconfig */ = {isa = PBXFileReference; lastKnownFileType = text.xcconfig; path = swift.xcconfig; sourceTree = "<group>"; };
		0994E1E81B835C4900A51721 /* tests.xcconfig */ = {isa = PBXFileReference; lastKnownFileType = text.xcconfig; path = tests.xcconfig; sourceTree = "<group>"; };
		0994E1E91B835C4900A51721 /* warnings-debug.xcconfig */ = {isa = PBXFileReference; lastKnownFileType = text.xcconfig; path = "warnings-debug.xcconfig"; sourceTree = "<group>"; };
		0994E1EA1B835C4900A51721 /* warnings.xcconfig */ = {isa = PBXFileReference; lastKnownFileType = text.xcconfig; path = warnings.xcconfig; sourceTree = "<group>"; };
		0994E1EE1B835C4900A51721 /* zmessaging-ios.xcconfig */ = {isa = PBXFileReference; lastKnownFileType = text.xcconfig; path = "zmessaging-ios.xcconfig"; sourceTree = "<group>"; };
		0994E1EF1B835C4900A51721 /* zmessaging-osx.xcconfig */ = {isa = PBXFileReference; lastKnownFileType = text.xcconfig; path = "zmessaging-osx.xcconfig"; sourceTree = "<group>"; };
		0994E1F01B835C4900A51721 /* zmessaging.xcconfig */ = {isa = PBXFileReference; lastKnownFileType = text.xcconfig; path = zmessaging.xcconfig; sourceTree = "<group>"; };
		0994E1F11B835D1100A51721 /* version.xcconfig */ = {isa = PBXFileReference; lastKnownFileType = text.xcconfig; path = version.xcconfig; sourceTree = "<group>"; };
		09B730891B301F0200A5CCC9 /* ZMUserSession+Proxy.m */ = {isa = PBXFileReference; fileEncoding = 4; lastKnownFileType = sourcecode.c.objc; path = "ZMUserSession+Proxy.m"; sourceTree = "<group>"; };
		09B730941B3045E400A5CCC9 /* ProxiedRequestStatusTests.swift */ = {isa = PBXFileReference; fileEncoding = 4; lastKnownFileType = sourcecode.swift; path = ProxiedRequestStatusTests.swift; sourceTree = "<group>"; };
		09B978F31B679B6200A30B38 /* OCMock.framework */ = {isa = PBXFileReference; lastKnownFileType = wrapper.framework; name = OCMock.framework; path = Carthage/Build/iOS/OCMock.framework; sourceTree = "<group>"; };
		09BCDB8C1BCE7F000020DCC7 /* ZMAPSMessageDecoder.h */ = {isa = PBXFileReference; fileEncoding = 4; lastKnownFileType = sourcecode.c.h; path = ZMAPSMessageDecoder.h; sourceTree = "<group>"; };
		09BCDB8D1BCE7F000020DCC7 /* ZMAPSMessageDecoder.m */ = {isa = PBXFileReference; fileEncoding = 4; lastKnownFileType = sourcecode.c.objc; path = ZMAPSMessageDecoder.m; sourceTree = "<group>"; };
		09C77C431BA2FB8E00E2163F /* libcryptobox.a */ = {isa = PBXFileReference; lastKnownFileType = archive.ar; name = libcryptobox.a; path = "Carthage/Checkouts/cryptobox-ios/build/lib/libcryptobox.a"; sourceTree = "<group>"; };
		09C77C441BA2FB8E00E2163F /* libsodium.a */ = {isa = PBXFileReference; lastKnownFileType = archive.ar; name = libsodium.a; path = "Carthage/Checkouts/cryptobox-ios/build/lib/libsodium.a"; sourceTree = "<group>"; };
		09C77C521BA6C77000E2163F /* UserClientRequestStrategy.swift */ = {isa = PBXFileReference; fileEncoding = 4; lastKnownFileType = sourcecode.swift; path = UserClientRequestStrategy.swift; sourceTree = "<group>"; };
		09CC4AA91B7C884900201C63 /* libz.dylib */ = {isa = PBXFileReference; lastKnownFileType = "compiled.mach-o.dylib"; name = libz.dylib; path = Platforms/iPhoneOS.platform/Developer/SDKs/iPhoneOS8.4.sdk/usr/lib/libz.dylib; sourceTree = DEVELOPER_DIR; };
		09CC4AAB1B7C885100201C63 /* libbz2.dylib */ = {isa = PBXFileReference; lastKnownFileType = "compiled.mach-o.dylib"; name = libbz2.dylib; path = Platforms/iPhoneOS.platform/Developer/SDKs/iPhoneOS8.4.sdk/usr/lib/libbz2.dylib; sourceTree = DEVELOPER_DIR; };
		09CC4AAD1B7C885800201C63 /* libc++.dylib */ = {isa = PBXFileReference; lastKnownFileType = "compiled.mach-o.dylib"; name = "libc++.dylib"; path = "Platforms/iPhoneOS.platform/Developer/SDKs/iPhoneOS8.4.sdk/usr/lib/libc++.dylib"; sourceTree = DEVELOPER_DIR; };
		09CC4AB71B7CB8B700201C63 /* Cartfile */ = {isa = PBXFileReference; lastKnownFileType = text; path = Cartfile; sourceTree = "<group>"; };
		09CC4AB81B7CB8BF00201C63 /* Cartfile.private */ = {isa = PBXFileReference; lastKnownFileType = text; path = Cartfile.private; sourceTree = "<group>"; };
		09CC4AB91B7CCA0F00201C63 /* ZMTransport.framework */ = {isa = PBXFileReference; lastKnownFileType = wrapper.framework; name = ZMTransport.framework; path = Carthage/Build/iOS/ZMTransport.framework; sourceTree = "<group>"; };
		09CC4ADC1B7D076700201C63 /* ZMEnvironmentsSetup.h */ = {isa = PBXFileReference; fileEncoding = 4; lastKnownFileType = sourcecode.c.h; path = ZMEnvironmentsSetup.h; sourceTree = "<group>"; };
		09CC4ADD1B7D076700201C63 /* ZMEnvironmentsSetup.m */ = {isa = PBXFileReference; fileEncoding = 4; lastKnownFileType = sourcecode.c.objc; path = ZMEnvironmentsSetup.m; sourceTree = "<group>"; };
		09D7A8881AE7E591008F190C /* ZMPhoneNumberVerificationTranscoderTests.m */ = {isa = PBXFileReference; fileEncoding = 4; lastKnownFileType = sourcecode.c.objc; path = ZMPhoneNumberVerificationTranscoderTests.m; sourceTree = "<group>"; };
		09D7CE621AE94D4200CC5F45 /* ZMCredentials+Internal.h */ = {isa = PBXFileReference; fileEncoding = 4; lastKnownFileType = sourcecode.c.h; path = "ZMCredentials+Internal.h"; sourceTree = "<group>"; };
		09E393B21BAAABCC00F3EA1B /* ZMAuthenticationStatus_Internal.h */ = {isa = PBXFileReference; fileEncoding = 4; lastKnownFileType = sourcecode.c.h; path = ZMAuthenticationStatus_Internal.h; sourceTree = "<group>"; };
		09E393B91BAB0BB500F3EA1B /* ZMUserSession+OTR.h */ = {isa = PBXFileReference; fileEncoding = 4; lastKnownFileType = sourcecode.c.h; path = "ZMUserSession+OTR.h"; sourceTree = "<group>"; };
		09E393BD1BAB0C2A00F3EA1B /* ZMUserSession+OTR.m */ = {isa = PBXFileReference; fileEncoding = 4; lastKnownFileType = sourcecode.c.objc; path = "ZMUserSession+OTR.m"; sourceTree = "<group>"; };
		16063CEC1BD11F450097F62C /* ZMSearchRequest.h */ = {isa = PBXFileReference; lastKnownFileType = sourcecode.c.h; path = ZMSearchRequest.h; sourceTree = "<group>"; };
		16063CEE1BD120180097F62C /* ZMSearchRequest.m */ = {isa = PBXFileReference; fileEncoding = 4; lastKnownFileType = sourcecode.c.objc; path = ZMSearchRequest.m; sourceTree = "<group>"; };
		16063CF01BD4F46B0097F62C /* ZMSearchRequest+Internal.h */ = {isa = PBXFileReference; fileEncoding = 4; lastKnownFileType = sourcecode.c.h; path = "ZMSearchRequest+Internal.h"; sourceTree = "<group>"; };
		1621D26E1D77098B007108C2 /* WireRequestStrategy.framework */ = {isa = PBXFileReference; lastKnownFileType = wrapper.framework; name = WireRequestStrategy.framework; path = Carthage/Build/iOS/WireRequestStrategy.framework; sourceTree = "<group>"; };
		1621D2701D770FB1007108C2 /* ZMSyncStateDelegate.h */ = {isa = PBXFileReference; fileEncoding = 4; lastKnownFileType = sourcecode.c.h; path = ZMSyncStateDelegate.h; sourceTree = "<group>"; };
		166A8BF81E02C7D500F5EEEA /* ZMHotFix+PendingChanges.swift */ = {isa = PBXFileReference; fileEncoding = 4; lastKnownFileType = sourcecode.swift; path = "ZMHotFix+PendingChanges.swift"; sourceTree = "<group>"; };
		169AED721C8F09A700E5F17E /* libavsobjcstub.a */ = {isa = PBXFileReference; lastKnownFileType = archive.ar; path = libavsobjcstub.a; sourceTree = "<group>"; };
		169AED731C8F09A700E5F17E /* version.buildinfo */ = {isa = PBXFileReference; fileEncoding = 4; lastKnownFileType = text; path = version.buildinfo; sourceTree = "<group>"; };
		16DCAD641B0F9447008C1DD9 /* NSURL+LaunchOptions.h */ = {isa = PBXFileReference; fileEncoding = 4; lastKnownFileType = sourcecode.c.h; path = "NSURL+LaunchOptions.h"; sourceTree = "<group>"; };
		16DCAD651B0F9447008C1DD9 /* NSURL+LaunchOptions.m */ = {isa = PBXFileReference; fileEncoding = 4; lastKnownFileType = sourcecode.c.objc; path = "NSURL+LaunchOptions.m"; sourceTree = "<group>"; };
		16DCAD6D1B1476FE008C1DD9 /* NSURL+LaunchOptionsTests.m */ = {isa = PBXFileReference; fileEncoding = 4; lastKnownFileType = sourcecode.c.objc; path = "NSURL+LaunchOptionsTests.m"; sourceTree = "<group>"; };
		1E16CE781BF4979600336616 /* ZMCMockTransport.framework */ = {isa = PBXFileReference; lastKnownFileType = wrapper.framework; name = ZMCMockTransport.framework; path = Carthage/Build/iOS/ZMCMockTransport.framework; sourceTree = "<group>"; };
		1E16CE831BF4BC1800336616 /* ZMProtos.framework */ = {isa = PBXFileReference; lastKnownFileType = wrapper.framework; name = ZMProtos.framework; path = Carthage/Build/iOS/ZMProtos.framework; sourceTree = "<group>"; };
		1E16CE861BF4BC5F00336616 /* ProtocolBuffers.framework */ = {isa = PBXFileReference; lastKnownFileType = wrapper.framework; name = ProtocolBuffers.framework; path = Carthage/Build/iOS/ProtocolBuffers.framework; sourceTree = "<group>"; };
		3E05F247192A4F8900F22D80 /* NSError+ZMUserSession.h */ = {isa = PBXFileReference; fileEncoding = 4; lastKnownFileType = sourcecode.c.h; path = "NSError+ZMUserSession.h"; sourceTree = "<group>"; };
		3E05F250192A4FBD00F22D80 /* UserSessionErrorTests.m */ = {isa = PBXFileReference; fileEncoding = 4; lastKnownFileType = sourcecode.c.objc; path = UserSessionErrorTests.m; sourceTree = "<group>"; };
		3E05F253192A50CC00F22D80 /* NSError+ZMUserSession.m */ = {isa = PBXFileReference; fileEncoding = 4; lastKnownFileType = sourcecode.c.objc; path = "NSError+ZMUserSession.m"; sourceTree = "<group>"; };
		3E05F254192A50CC00F22D80 /* NSError+ZMUserSessionInternal.h */ = {isa = PBXFileReference; fileEncoding = 4; lastKnownFileType = sourcecode.c.h; path = "NSError+ZMUserSessionInternal.h"; sourceTree = "<group>"; };
		3E17FA611A66881900DFA12F /* ZMPushRegistrant.h */ = {isa = PBXFileReference; lastKnownFileType = sourcecode.c.h; path = ZMPushRegistrant.h; sourceTree = "<group>"; };
		3E1858B21951D69B005FE78F /* MemoryLeaksObserver.h */ = {isa = PBXFileReference; fileEncoding = 4; lastKnownFileType = sourcecode.c.h; path = MemoryLeaksObserver.h; sourceTree = "<group>"; };
		3E1858B31951D69B005FE78F /* MemoryLeaksObserver.m */ = {isa = PBXFileReference; fileEncoding = 4; lastKnownFileType = sourcecode.c.objc; path = MemoryLeaksObserver.m; sourceTree = "<group>"; };
		3E18605C191A4F3B000FE027 /* zmessaging-iOS.pch */ = {isa = PBXFileReference; lastKnownFileType = sourcecode.c.h; path = "zmessaging-iOS.pch"; sourceTree = "<group>"; };
		3E18605F191A4F6A000FE027 /* README.md */ = {isa = PBXFileReference; lastKnownFileType = text; path = README.md; sourceTree = "<group>"; };
		3E186088191A56F6000FE027 /* zmessaging Test Host.app */ = {isa = PBXFileReference; explicitFileType = wrapper.application; includeInIndex = 0; path = "zmessaging Test Host.app"; sourceTree = BUILT_PRODUCTS_DIR; };
		3E1860B4191A5D99000FE027 /* Test-Host-Info.plist */ = {isa = PBXFileReference; fileEncoding = 4; lastKnownFileType = text.plist.xml; path = "Test-Host-Info.plist"; sourceTree = "<group>"; };
		3E1860B5191A5D99000FE027 /* Test-Host-Prefix.pch */ = {isa = PBXFileReference; fileEncoding = 4; lastKnownFileType = sourcecode.c.h; path = "Test-Host-Prefix.pch"; sourceTree = "<group>"; };
		3E1860B6191A5D99000FE027 /* TestHost-main.m */ = {isa = PBXFileReference; fileEncoding = 4; lastKnownFileType = sourcecode.c.objc; path = "TestHost-main.m"; sourceTree = "<group>"; };
		3E1860B7191A5D99000FE027 /* TestHostAppDelegate.h */ = {isa = PBXFileReference; fileEncoding = 4; lastKnownFileType = sourcecode.c.h; path = TestHostAppDelegate.h; sourceTree = "<group>"; };
		3E1860B8191A5D99000FE027 /* TestHostAppDelegate.m */ = {isa = PBXFileReference; fileEncoding = 4; lastKnownFileType = sourcecode.c.objc; path = TestHostAppDelegate.m; sourceTree = "<group>"; };
		3E1860C3191A649D000FE027 /* zmessaging-iOS-Tests.xctest */ = {isa = PBXFileReference; explicitFileType = wrapper.cfbundle; includeInIndex = 0; path = "zmessaging-iOS-Tests.xctest"; sourceTree = BUILT_PRODUCTS_DIR; };
		3E26BED31A4037370071B4C9 /* IsTypingTests.m */ = {isa = PBXFileReference; fileEncoding = 4; lastKnownFileType = sourcecode.c.objc; path = IsTypingTests.m; sourceTree = "<group>"; };
		3E26BEE01A408DBE0071B4C9 /* ZMTypingUsers.h */ = {isa = PBXFileReference; fileEncoding = 4; lastKnownFileType = sourcecode.c.h; path = ZMTypingUsers.h; sourceTree = "<group>"; };
		3E26BEE11A408DBE0071B4C9 /* ZMTypingUsers.m */ = {isa = PBXFileReference; fileEncoding = 4; lastKnownFileType = sourcecode.c.objc; path = ZMTypingUsers.m; sourceTree = "<group>"; };
		3E26BEE71A408F590071B4C9 /* ZMTypingUsersTests.m */ = {isa = PBXFileReference; fileEncoding = 4; lastKnownFileType = sourcecode.c.objc; path = ZMTypingUsersTests.m; sourceTree = "<group>"; };
		3E2712FE1A891781008EE50F /* Tests-ios-Info.plist */ = {isa = PBXFileReference; lastKnownFileType = text.plist.xml; path = "Tests-ios-Info.plist"; sourceTree = "<group>"; };
		3E288A6919C859210031CFCE /* NotificationObservers.h */ = {isa = PBXFileReference; fileEncoding = 4; lastKnownFileType = sourcecode.c.h; path = NotificationObservers.h; sourceTree = "<group>"; };
		3E288A6A19C859210031CFCE /* NotificationObservers.m */ = {isa = PBXFileReference; fileEncoding = 4; lastKnownFileType = sourcecode.c.objc; path = NotificationObservers.m; sourceTree = "<group>"; };
		3E3C00C91A2358BA00D02D21 /* ZMTyping.h */ = {isa = PBXFileReference; fileEncoding = 4; lastKnownFileType = sourcecode.c.h; path = ZMTyping.h; sourceTree = "<group>"; };
		3E3C00CA1A2358BA00D02D21 /* ZMTyping.m */ = {isa = PBXFileReference; fileEncoding = 4; lastKnownFileType = sourcecode.c.objc; path = ZMTyping.m; sourceTree = "<group>"; };
		3E3C00D01A2358CF00D02D21 /* ZMTypingTests.m */ = {isa = PBXFileReference; fileEncoding = 4; lastKnownFileType = sourcecode.c.objc; path = ZMTypingTests.m; sourceTree = "<group>"; };
		3E3C00D31A235C5300D02D21 /* ZMTypingUsersTimeout.h */ = {isa = PBXFileReference; fileEncoding = 4; lastKnownFileType = sourcecode.c.h; path = ZMTypingUsersTimeout.h; sourceTree = "<group>"; };
		3E3C00D41A235C5300D02D21 /* ZMTypingUsersTimeout.m */ = {isa = PBXFileReference; fileEncoding = 4; lastKnownFileType = sourcecode.c.objc; path = ZMTypingUsersTimeout.m; sourceTree = "<group>"; };
		3E3C00D91A235F6000D02D21 /* ZMTypingUsersTimeoutTests.m */ = {isa = PBXFileReference; fileEncoding = 4; lastKnownFileType = sourcecode.c.objc; path = ZMTypingUsersTimeoutTests.m; sourceTree = "<group>"; };
		3E4844BD1A94D74E00EF1E27 /* ZMBackgroundFetch.h */ = {isa = PBXFileReference; fileEncoding = 4; lastKnownFileType = sourcecode.c.h; path = ZMBackgroundFetch.h; sourceTree = "<group>"; };
		3E4CE69219657F0100939CEF /* ZMLocalizable.strings */ = {isa = PBXFileReference; fileEncoding = 4; lastKnownFileType = text.plist.strings; path = ZMLocalizable.strings; sourceTree = "<group>"; };
		3E4F727C19EC0868002FE184 /* ZMUserSession+Background.h */ = {isa = PBXFileReference; fileEncoding = 4; lastKnownFileType = sourcecode.c.h; path = "ZMUserSession+Background.h"; sourceTree = "<group>"; };
		3E4F728219EC0D76002FE184 /* ZMUserSession+Background.m */ = {isa = PBXFileReference; fileEncoding = 4; lastKnownFileType = sourcecode.c.objc; path = "ZMUserSession+Background.m"; sourceTree = "<group>"; };
		3E5286BB1AD3DB8A00B1AB1C /* KeySetTests.swift */ = {isa = PBXFileReference; fileEncoding = 4; lastKnownFileType = sourcecode.swift; path = KeySetTests.swift; sourceTree = "<group>"; };
		3E6CD176194F435F00BAE83E /* ConversationsTests.m */ = {isa = PBXFileReference; fileEncoding = 4; lastKnownFileType = sourcecode.c.objc; path = ConversationsTests.m; sourceTree = "<group>"; };
		3E799CF2192140300020A438 /* zmessaging-Tests.pch */ = {isa = PBXFileReference; lastKnownFileType = sourcecode.c.h; path = "zmessaging-Tests.pch"; sourceTree = "<group>"; };
		3E887BA31ABC51880022797E /* ZMPushKitLogging.m */ = {isa = PBXFileReference; fileEncoding = 4; lastKnownFileType = sourcecode.c.objc; path = ZMPushKitLogging.m; sourceTree = "<group>"; };
		3E9848BC1A65253000F7B050 /* Hack.swift */ = {isa = PBXFileReference; fileEncoding = 4; lastKnownFileType = sourcecode.swift; path = Hack.swift; sourceTree = "<group>"; };
		3EA1EC6519BDE3F400AA1384 /* ZMPushToken.h */ = {isa = PBXFileReference; fileEncoding = 4; lastKnownFileType = sourcecode.c.h; path = ZMPushToken.h; sourceTree = "<group>"; };
		3EA1EC6619BDE3F400AA1384 /* ZMPushToken.m */ = {isa = PBXFileReference; fileEncoding = 4; lastKnownFileType = sourcecode.c.objc; path = ZMPushToken.m; sourceTree = "<group>"; };
		3EA1EC6B19BDE4C800AA1384 /* ZMPushTokenTests.m */ = {isa = PBXFileReference; fileEncoding = 4; lastKnownFileType = sourcecode.c.objc; path = ZMPushTokenTests.m; sourceTree = "<group>"; };
		3EAD6A09199BB79200D519DB /* ZMFlowSync.h */ = {isa = PBXFileReference; fileEncoding = 4; lastKnownFileType = sourcecode.c.h; path = ZMFlowSync.h; sourceTree = "<group>"; };
		3EAD6A0A199BB79200D519DB /* ZMFlowSync.m */ = {isa = PBXFileReference; fileEncoding = 4; lastKnownFileType = sourcecode.c.objc; path = ZMFlowSync.m; sourceTree = "<group>"; };
		3EAD6A10199BBEE200D519DB /* ZMFlowSyncTests.m */ = {isa = PBXFileReference; fileEncoding = 4; lastKnownFileType = sourcecode.c.objc; path = ZMFlowSyncTests.m; sourceTree = "<group>"; };
		3EC2357F192B617700B72C21 /* ZMUserSession+Internal.h */ = {isa = PBXFileReference; fileEncoding = 4; lastKnownFileType = sourcecode.c.h; path = "ZMUserSession+Internal.h"; sourceTree = "<group>"; };
		3EC4998F1A92463D003F9E32 /* ZMBackgroundFetchState.h */ = {isa = PBXFileReference; fileEncoding = 4; lastKnownFileType = sourcecode.c.h; path = ZMBackgroundFetchState.h; sourceTree = "<group>"; };
		3EC499901A92463D003F9E32 /* ZMBackgroundFetchState.m */ = {isa = PBXFileReference; fileEncoding = 4; lastKnownFileType = sourcecode.c.objc; path = ZMBackgroundFetchState.m; sourceTree = "<group>"; };
		3EC499951A9246DE003F9E32 /* ZMBackgroundFetchStateTests.m */ = {isa = PBXFileReference; fileEncoding = 4; lastKnownFileType = sourcecode.c.objc; path = ZMBackgroundFetchStateTests.m; sourceTree = "<group>"; };
		3ED03B75196C212D00B40DB0 /* ZMVoiceChannel+CallFlow.m */ = {isa = PBXFileReference; fileEncoding = 4; lastKnownFileType = sourcecode.c.objc; path = "ZMVoiceChannel+CallFlow.m"; sourceTree = "<group>"; };
		3EDBFD761A65200F0095E2DD /* ZMPushRegistrant.swift */ = {isa = PBXFileReference; fileEncoding = 4; lastKnownFileType = sourcecode.swift; path = ZMPushRegistrant.swift; sourceTree = "<group>"; };
		3EDDBB9B1A5ACEDE00A87E06 /* ZMUnauthenticatedBackgroundState.h */ = {isa = PBXFileReference; fileEncoding = 4; lastKnownFileType = sourcecode.c.h; path = ZMUnauthenticatedBackgroundState.h; sourceTree = "<group>"; };
		3EDDBB9C1A5ACEDE00A87E06 /* ZMUnauthenticatedBackgroundState.m */ = {isa = PBXFileReference; fileEncoding = 4; lastKnownFileType = sourcecode.c.objc; path = ZMUnauthenticatedBackgroundState.m; sourceTree = "<group>"; };
		3EDDBBA01A5ACEF400A87E06 /* ZMUnauthenticatedBackgroundStateTests.m */ = {isa = PBXFileReference; fileEncoding = 4; lastKnownFileType = sourcecode.c.objc; path = ZMUnauthenticatedBackgroundStateTests.m; sourceTree = "<group>"; };
		3EEA678A199D079600AF7665 /* UserTests.m */ = {isa = PBXFileReference; fileEncoding = 4; lastKnownFileType = sourcecode.c.objc; path = UserTests.m; sourceTree = "<group>"; };
		54034F371BB1A6D900F4ED62 /* ZMUserSession+Logs.swift */ = {isa = PBXFileReference; fileEncoding = 4; lastKnownFileType = sourcecode.swift; path = "ZMUserSession+Logs.swift"; sourceTree = "<group>"; };
		540818A51BCA647D00257CA7 /* ZMBlacklistVerificator+Testing.h */ = {isa = PBXFileReference; fileEncoding = 4; lastKnownFileType = sourcecode.c.h; path = "ZMBlacklistVerificator+Testing.h"; sourceTree = "<group>"; };
		541228431AEE422C00D9ED1C /* ZMAuthenticationStatusTests.m */ = {isa = PBXFileReference; fileEncoding = 4; lastKnownFileType = sourcecode.c.objc; path = ZMAuthenticationStatusTests.m; sourceTree = "<group>"; };
		54177D1F19A4CAE70037A220 /* ZMObjectStrategyDirectory.h */ = {isa = PBXFileReference; fileEncoding = 4; lastKnownFileType = sourcecode.c.h; path = ZMObjectStrategyDirectory.h; sourceTree = "<group>"; };
		54177D2919A4DDA60037A220 /* StateBaseTest.h */ = {isa = PBXFileReference; fileEncoding = 4; lastKnownFileType = sourcecode.c.h; path = StateBaseTest.h; sourceTree = "<group>"; };
		54177D2A19A4DDF00037A220 /* StateBaseTest.m */ = {isa = PBXFileReference; fileEncoding = 4; lastKnownFileType = sourcecode.c.objc; path = StateBaseTest.m; sourceTree = "<group>"; };
		54188DCA19D19DE200DA40E4 /* ZMLastUpdateEventIDTranscoderTests.m */ = {isa = PBXFileReference; fileEncoding = 4; lastKnownFileType = sourcecode.c.objc; path = ZMLastUpdateEventIDTranscoderTests.m; sourceTree = "<group>"; };
		541918EB195AD9D100A5023D /* SendAndReceiveMessagesTests.m */ = {isa = PBXFileReference; fileEncoding = 4; lastKnownFileType = sourcecode.c.objc; path = SendAndReceiveMessagesTests.m; sourceTree = "<group>"; };
		541DD5AC19EBBBFD00C02EC2 /* ZMSearchDirectoryTests.m */ = {isa = PBXFileReference; fileEncoding = 4; lastKnownFileType = sourcecode.c.objc; name = ZMSearchDirectoryTests.m; path = Search/ZMSearchDirectoryTests.m; sourceTree = "<group>"; };
		541DD5AF19EBBBFD00C02EC2 /* ZMUserIDsForSearchDirectoryTableTests.m */ = {isa = PBXFileReference; fileEncoding = 4; lastKnownFileType = sourcecode.c.objc; name = ZMUserIDsForSearchDirectoryTableTests.m; path = Search/ZMUserIDsForSearchDirectoryTableTests.m; sourceTree = "<group>"; };
		542049EF196AB84B000D8A94 /* zmessaging.h */ = {isa = PBXFileReference; lastKnownFileType = sourcecode.c.h; path = zmessaging.h; sourceTree = "<group>"; };
		54224B5F19B0795200666125 /* ZMCallStateTranscoder.h */ = {isa = PBXFileReference; fileEncoding = 4; lastKnownFileType = sourcecode.c.h; name = ZMCallStateTranscoder.h; path = ../ZMCallStateTranscoder.h; sourceTree = "<group>"; };
		54224B6019B0795200666125 /* ZMCallStateTranscoder.m */ = {isa = PBXFileReference; fileEncoding = 4; lastKnownFileType = sourcecode.c.objc; name = ZMCallStateTranscoder.m; path = ../ZMCallStateTranscoder.m; sourceTree = "<group>"; };
		5422E96E1BD5A4FD005A7C77 /* OTRTests.swift */ = {isa = PBXFileReference; fileEncoding = 4; lastKnownFileType = sourcecode.swift; path = OTRTests.swift; sourceTree = "<group>"; };
		5423B999191A4A1B0044347D /* en */ = {isa = PBXFileReference; lastKnownFileType = text.plist.strings; name = en; path = en.lproj/InfoPlist.strings; sourceTree = "<group>"; };
		54257C071DF1C94200107FE7 /* TopConversationsDirectory.swift */ = {isa = PBXFileReference; fileEncoding = 4; lastKnownFileType = sourcecode.swift; path = TopConversationsDirectory.swift; sourceTree = "<group>"; };
		5427B34619D17ACE00CC18DC /* ZMMissingUpdateEventsTranscoder+Internal.h */ = {isa = PBXFileReference; fileEncoding = 4; lastKnownFileType = sourcecode.c.h; path = "ZMMissingUpdateEventsTranscoder+Internal.h"; sourceTree = "<group>"; };
		5427B34D19D195A100CC18DC /* ZMLastUpdateEventIDTranscoder.h */ = {isa = PBXFileReference; fileEncoding = 4; lastKnownFileType = sourcecode.c.h; path = ZMLastUpdateEventIDTranscoder.h; sourceTree = "<group>"; };
		5427B34E19D195A100CC18DC /* ZMLastUpdateEventIDTranscoder.m */ = {isa = PBXFileReference; fileEncoding = 4; lastKnownFileType = sourcecode.c.objc; path = ZMLastUpdateEventIDTranscoder.m; sourceTree = "<group>"; };
		5427B35319D1965A00CC18DC /* ZMLastUpdateEventIDTranscoder+Internal.h */ = {isa = PBXFileReference; fileEncoding = 4; lastKnownFileType = sourcecode.c.h; path = "ZMLastUpdateEventIDTranscoder+Internal.h"; sourceTree = "<group>"; };
		54294A1F19472D4E007BE3CE /* ZMConversationTranscoder.h */ = {isa = PBXFileReference; fileEncoding = 4; lastKnownFileType = sourcecode.c.h; path = ZMConversationTranscoder.h; sourceTree = "<group>"; };
		54294A2019472D4E007BE3CE /* ZMConversationTranscoder.m */ = {isa = PBXFileReference; fileEncoding = 4; lastKnownFileType = sourcecode.c.objc; path = ZMConversationTranscoder.m; sourceTree = "<group>"; };
		542DFEE51DDCA452000F5B95 /* UserProfileUpdateStatusTests.swift */ = {isa = PBXFileReference; fileEncoding = 4; lastKnownFileType = sourcecode.swift; path = UserProfileUpdateStatusTests.swift; sourceTree = "<group>"; };
		542DFEE71DDCA4FD000F5B95 /* UserProfileUpdateRequestStrategyTests.swift */ = {isa = PBXFileReference; fileEncoding = 4; lastKnownFileType = sourcecode.swift; path = UserProfileUpdateRequestStrategyTests.swift; sourceTree = "<group>"; };
		543095921DE76B170065367F /* random1.txt */ = {isa = PBXFileReference; fileEncoding = 4; lastKnownFileType = text; path = random1.txt; sourceTree = "<group>"; };
		543095941DE76B270065367F /* random2.txt */ = {isa = PBXFileReference; fileEncoding = 4; lastKnownFileType = text; path = random2.txt; sourceTree = "<group>"; };
		5430E9231BAA0D9F00395E05 /* ZMessagingLogs.h */ = {isa = PBXFileReference; fileEncoding = 4; lastKnownFileType = sourcecode.c.h; path = ZMessagingLogs.h; sourceTree = "<group>"; };
		5430FF141CE4A359004ECFFE /* FileTransferTests.m */ = {isa = PBXFileReference; fileEncoding = 4; lastKnownFileType = sourcecode.c.objc; path = FileTransferTests.m; sourceTree = "<group>"; };
		5435C5541E13D9A0002D9766 /* NSManagedObjectContext+KeyValueStore.swift */ = {isa = PBXFileReference; fileEncoding = 4; lastKnownFileType = sourcecode.swift; path = "NSManagedObjectContext+KeyValueStore.swift"; sourceTree = "<group>"; };
		54386A5A1A248CE4001AD795 /* ZMPreBackgroundState.h */ = {isa = PBXFileReference; fileEncoding = 4; lastKnownFileType = sourcecode.c.h; path = ZMPreBackgroundState.h; sourceTree = "<group>"; };
		54386A5B1A248CE4001AD795 /* ZMPreBackgroundState.m */ = {isa = PBXFileReference; fileEncoding = 4; lastKnownFileType = sourcecode.c.objc; path = ZMPreBackgroundState.m; sourceTree = "<group>"; };
		54386A611A248E44001AD795 /* ZMPreBackgroundStateTest.m */ = {isa = PBXFileReference; fileEncoding = 4; lastKnownFileType = sourcecode.c.objc; path = ZMPreBackgroundStateTest.m; sourceTree = "<group>"; };
		543993E71A14C85E00B739E0 /* ZMUnauthenticatedState+Tests.h */ = {isa = PBXFileReference; fileEncoding = 4; lastKnownFileType = sourcecode.c.h; path = "ZMUnauthenticatedState+Tests.h"; sourceTree = "<group>"; };
		543BC3371DF57C8E00C5C353 /* TopConversationsRequestStrategy.swift */ = {isa = PBXFileReference; fileEncoding = 4; lastKnownFileType = sourcecode.swift; path = TopConversationsRequestStrategy.swift; sourceTree = "<group>"; };
		543BC3391DF59A7900C5C353 /* TopConversationsRequestStrategyTests.swift */ = {isa = PBXFileReference; fileEncoding = 4; lastKnownFileType = sourcecode.swift; path = TopConversationsRequestStrategyTests.swift; sourceTree = "<group>"; };
		543ED0001D79E0EE00A9CDF3 /* ApplicationMock.swift */ = {isa = PBXFileReference; fileEncoding = 4; lastKnownFileType = sourcecode.swift; path = ApplicationMock.swift; sourceTree = "<group>"; };
		5447E4611AECDC2E00411FCD /* ZMUserSessionRegistrationTests.m */ = {isa = PBXFileReference; fileEncoding = 4; lastKnownFileType = sourcecode.c.objc; path = ZMUserSessionRegistrationTests.m; sourceTree = "<group>"; };
		5447E4651AECDC5000411FCD /* ZMUserSessionTestsBase.h */ = {isa = PBXFileReference; fileEncoding = 4; lastKnownFileType = sourcecode.c.h; path = ZMUserSessionTestsBase.h; sourceTree = "<group>"; };
		5447E4661AECDE6500411FCD /* ZMUserSessionTestsBase.m */ = {isa = PBXFileReference; fileEncoding = 4; lastKnownFileType = sourcecode.c.objc; path = ZMUserSessionTestsBase.m; sourceTree = "<group>"; };
		544913B21B0247700044DE36 /* ZMCredentialsTests.m */ = {isa = PBXFileReference; fileEncoding = 4; lastKnownFileType = sourcecode.c.objc; path = ZMCredentialsTests.m; sourceTree = "<group>"; };
		544A08D31AED8A0500F65877 /* ZMAuthenticationStatus.m */ = {isa = PBXFileReference; fileEncoding = 4; lastKnownFileType = sourcecode.c.objc; path = ZMAuthenticationStatus.m; sourceTree = "<group>"; };
		544D1C271DF95224003B2FC8 /* AddressBookIOS8.swift */ = {isa = PBXFileReference; fileEncoding = 4; lastKnownFileType = sourcecode.swift; path = AddressBookIOS8.swift; sourceTree = "<group>"; };
		544F8FF21DDCD34600D1AB04 /* UserProfileUpdateNotifications.swift */ = {isa = PBXFileReference; fileEncoding = 4; lastKnownFileType = sourcecode.swift; path = UserProfileUpdateNotifications.swift; sourceTree = "<group>"; };
		5454A69B1AEFA01D0022AFA4 /* EmailRegistrationTests.m */ = {isa = PBXFileReference; fileEncoding = 4; lastKnownFileType = sourcecode.c.objc; path = EmailRegistrationTests.m; sourceTree = "<group>"; };
		5454A69F1AEFA0A70022AFA4 /* PhoneRegistrationTests.m */ = {isa = PBXFileReference; fileEncoding = 4; lastKnownFileType = sourcecode.c.objc; path = PhoneRegistrationTests.m; sourceTree = "<group>"; };
		545643D41C62C1A800A2129C /* ConversationTestsBase.h */ = {isa = PBXFileReference; fileEncoding = 4; lastKnownFileType = sourcecode.c.h; path = ConversationTestsBase.h; sourceTree = "<group>"; };
		545643D51C62C1A800A2129C /* ConversationTestsBase.m */ = {isa = PBXFileReference; fileEncoding = 4; lastKnownFileType = sourcecode.c.objc; path = ConversationTestsBase.m; sourceTree = "<group>"; };
		545F3DBA1AAF64FB00BF817B /* APNSTests.m */ = {isa = PBXFileReference; fileEncoding = 4; lastKnownFileType = sourcecode.c.objc; lineEnding = 0; path = APNSTests.m; sourceTree = "<group>"; xcLanguageSpecificationIdentifier = xcode.lang.objc; };
		545F3DBE1AAF68BB00BF817B /* ZMUserSession+Background+Testing.h */ = {isa = PBXFileReference; lastKnownFileType = sourcecode.c.h; path = "ZMUserSession+Background+Testing.h"; sourceTree = "<group>"; };
		545F601B1D6C336D00C2C55B /* AddressBookSearchTests.swift */ = {isa = PBXFileReference; fileEncoding = 4; lastKnownFileType = sourcecode.swift; path = AddressBookSearchTests.swift; sourceTree = "<group>"; };
		54610D32192C9D7200FE7201 /* ZMUserSessionTests.m */ = {isa = PBXFileReference; fileEncoding = 4; lastKnownFileType = sourcecode.c.objc; path = ZMUserSessionTests.m; sourceTree = "<group>"; };
		546392711D79D5210094EC66 /* Application.swift */ = {isa = PBXFileReference; fileEncoding = 4; lastKnownFileType = sourcecode.swift; path = Application.swift; sourceTree = "<group>"; };
		5463C88F193F38A6006799DE /* ZMTimingTests.h */ = {isa = PBXFileReference; fileEncoding = 4; lastKnownFileType = sourcecode.c.h; path = ZMTimingTests.h; sourceTree = "<group>"; };
		5463C890193F38A6006799DE /* ZMTimingTests.m */ = {isa = PBXFileReference; fileEncoding = 4; lastKnownFileType = sourcecode.c.objc; path = ZMTimingTests.m; sourceTree = "<group>"; };
		5467F1C31E0AE2EF008C1745 /* KeyValueStore.swift */ = {isa = PBXFileReference; fileEncoding = 4; lastKnownFileType = sourcecode.swift; path = KeyValueStore.swift; sourceTree = "<group>"; };
		5467F1C51E0AE421008C1745 /* KeyValueStore+AccessToken.swift */ = {isa = PBXFileReference; fileEncoding = 4; lastKnownFileType = sourcecode.swift; path = "KeyValueStore+AccessToken.swift"; sourceTree = "<group>"; };
		546BAD5F19F8149B007C4938 /* ZMSyncStrategy+Internal.h */ = {isa = PBXFileReference; fileEncoding = 4; lastKnownFileType = sourcecode.c.h; path = "ZMSyncStrategy+Internal.h"; sourceTree = "<group>"; };
		546D45FD19E29D92004C478D /* ZMNetworkState.h */ = {isa = PBXFileReference; fileEncoding = 4; lastKnownFileType = sourcecode.c.h; path = ZMNetworkState.h; sourceTree = "<group>"; };
		546D700419C70F71005883E9 /* CallingTests.m */ = {isa = PBXFileReference; fileEncoding = 4; lastKnownFileType = sourcecode.c.objc; lineEnding = 0; path = CallingTests.m; sourceTree = "<group>"; xcLanguageSpecificationIdentifier = xcode.lang.objc; };
		546E73E91ADFD9F200AFF9BE /* ZMUserSessionAuthenticationNotification.h */ = {isa = PBXFileReference; fileEncoding = 4; lastKnownFileType = sourcecode.c.h; path = ZMUserSessionAuthenticationNotification.h; sourceTree = "<group>"; };
		546E73EA1ADFD9F200AFF9BE /* ZMUserSessionAuthenticationNotification.m */ = {isa = PBXFileReference; fileEncoding = 4; lastKnownFileType = sourcecode.c.objc; path = ZMUserSessionAuthenticationNotification.m; sourceTree = "<group>"; };
		546E73EF1ADFDDFE00AFF9BE /* ZMUserSessionRegistrationNotification.h */ = {isa = PBXFileReference; fileEncoding = 4; lastKnownFileType = sourcecode.c.h; path = ZMUserSessionRegistrationNotification.h; sourceTree = "<group>"; };
		546E73F01ADFDDFE00AFF9BE /* ZMUserSessionRegistrationNotification.m */ = {isa = PBXFileReference; fileEncoding = 4; lastKnownFileType = sourcecode.c.objc; path = ZMUserSessionRegistrationNotification.m; sourceTree = "<group>"; };
		5474C8051921309400185A3A /* MessagingTest.h */ = {isa = PBXFileReference; fileEncoding = 4; lastKnownFileType = sourcecode.c.h; path = MessagingTest.h; sourceTree = "<group>"; };
		5474C8061921309400185A3A /* MessagingTest.m */ = {isa = PBXFileReference; fileEncoding = 4; lastKnownFileType = sourcecode.c.objc; path = MessagingTest.m; sourceTree = "<group>"; };
		5474C8081921309400185A3A /* MessagingTestTests.m */ = {isa = PBXFileReference; fileEncoding = 4; lastKnownFileType = sourcecode.c.objc; path = MessagingTestTests.m; sourceTree = "<group>"; };
		54764B971C9303D600BD25E3 /* medium.jpg */ = {isa = PBXFileReference; lastKnownFileType = image.jpeg; path = medium.jpg; sourceTree = "<group>"; };
		54764B981C9303D600BD25E3 /* tiny.jpg */ = {isa = PBXFileReference; lastKnownFileType = image.jpeg; path = tiny.jpg; sourceTree = "<group>"; };
		54764B9B1C930AEB00BD25E3 /* Lorem Ipsum.txt */ = {isa = PBXFileReference; fileEncoding = 4; lastKnownFileType = text; path = "Lorem Ipsum.txt"; sourceTree = "<group>"; };
		54764B9D1C931E9400BD25E3 /* animated.gif */ = {isa = PBXFileReference; lastKnownFileType = image.gif; path = animated.gif; sourceTree = "<group>"; };
		54764B9E1C931E9400BD25E3 /* not_animated.gif */ = {isa = PBXFileReference; lastKnownFileType = image.gif; path = not_animated.gif; sourceTree = "<group>"; };
		5476E3BB19A77C6900E68BAD /* PushChannelTests.m */ = {isa = PBXFileReference; fileEncoding = 4; lastKnownFileType = sourcecode.c.objc; path = PushChannelTests.m; sourceTree = "<group>"; };
		54773ABC1DF093AC00B484AF /* ZMSearchDirectoryAddressBookTests.swift */ = {isa = PBXFileReference; fileEncoding = 4; lastKnownFileType = sourcecode.swift; path = ZMSearchDirectoryAddressBookTests.swift; sourceTree = "<group>"; };
		5477CDF01BFE0D2700A36F7A /* Cartfile.resolved */ = {isa = PBXFileReference; fileEncoding = 4; lastKnownFileType = text; path = Cartfile.resolved; sourceTree = "<group>"; };
		5478A1401DEC4048006F7268 /* UserProfile.swift */ = {isa = PBXFileReference; fileEncoding = 4; lastKnownFileType = sourcecode.swift; path = UserProfile.swift; sourceTree = "<group>"; };
		547E5B571DDB4B800038D936 /* UserProfileUpdateStatus.swift */ = {isa = PBXFileReference; fileEncoding = 4; lastKnownFileType = sourcecode.swift; path = UserProfileUpdateStatus.swift; sourceTree = "<group>"; };
		547E5B591DDB67390038D936 /* UserProfileUpdateRequestStrategy.swift */ = {isa = PBXFileReference; fileEncoding = 4; lastKnownFileType = sourcecode.swift; path = UserProfileUpdateRequestStrategy.swift; sourceTree = "<group>"; };
		548213FE1A0253CC001AA4E0 /* ZMSimpleListRequestPaginator.h */ = {isa = PBXFileReference; fileEncoding = 4; lastKnownFileType = sourcecode.c.h; path = ZMSimpleListRequestPaginator.h; sourceTree = "<group>"; };
		548213FF1A0253CC001AA4E0 /* ZMSimpleListRequestPaginator.m */ = {isa = PBXFileReference; fileEncoding = 4; lastKnownFileType = sourcecode.c.objc; path = ZMSimpleListRequestPaginator.m; sourceTree = "<group>"; };
		548214051A025C54001AA4E0 /* ZMSimpleListRequestPaginatorTests.m */ = {isa = PBXFileReference; fileEncoding = 4; lastKnownFileType = sourcecode.c.objc; path = ZMSimpleListRequestPaginatorTests.m; sourceTree = "<group>"; };
		548214081A027B66001AA4E0 /* ZMSimpleListRequestPaginator+Internal.h */ = {isa = PBXFileReference; fileEncoding = 4; lastKnownFileType = sourcecode.c.h; path = "ZMSimpleListRequestPaginator+Internal.h"; sourceTree = "<group>"; };
		54839E0119F7E7A000762058 /* ZMBackgroundState.h */ = {isa = PBXFileReference; fileEncoding = 4; lastKnownFileType = sourcecode.c.h; path = ZMBackgroundState.h; sourceTree = "<group>"; };
		54839E0219F7E7A000762058 /* ZMBackgroundState.m */ = {isa = PBXFileReference; fileEncoding = 4; lastKnownFileType = sourcecode.c.objc; path = ZMBackgroundState.m; sourceTree = "<group>"; };
		54839E0819F7EC8300762058 /* ZMBackgroundStateTests.m */ = {isa = PBXFileReference; fileEncoding = 4; lastKnownFileType = sourcecode.c.objc; path = ZMBackgroundStateTests.m; sourceTree = "<group>"; };
		54877C9419922C0B0097FB58 /* UserProfileTests.m */ = {isa = PBXFileReference; fileEncoding = 4; lastKnownFileType = sourcecode.c.objc; path = UserProfileTests.m; sourceTree = "<group>"; };
		548FA98C1A1F48C20082DF32 /* ZMLocalNotificationDispatcher+Testing.h */ = {isa = PBXFileReference; fileEncoding = 4; lastKnownFileType = sourcecode.c.h; path = "ZMLocalNotificationDispatcher+Testing.h"; sourceTree = "<group>"; };
		5490F8EB1AEFD2B3004696F4 /* ZMUserSessionAuthenticationTests.m */ = {isa = PBXFileReference; fileEncoding = 4; lastKnownFileType = sourcecode.c.objc; path = ZMUserSessionAuthenticationTests.m; sourceTree = "<group>"; };
		5490F8EF1AF00B50004696F4 /* ZMAuthenticationStatus+Testing.h */ = {isa = PBXFileReference; fileEncoding = 4; lastKnownFileType = sourcecode.c.h; path = "ZMAuthenticationStatus+Testing.h"; sourceTree = "<group>"; };
		5490F8FF1AF021EB004696F4 /* ZMUserProfileUpdateStatus.m */ = {isa = PBXFileReference; fileEncoding = 4; lastKnownFileType = sourcecode.c.objc; path = ZMUserProfileUpdateStatus.m; sourceTree = "<group>"; };
		549127DD19E7FAFF005871F5 /* ZMUserIDsForSearchDirectoryTable.h */ = {isa = PBXFileReference; fileEncoding = 4; lastKnownFileType = sourcecode.c.h; path = ZMUserIDsForSearchDirectoryTable.h; sourceTree = "<group>"; };
		549127DE19E7FAFF005871F5 /* ZMUserIDsForSearchDirectoryTable.m */ = {isa = PBXFileReference; fileEncoding = 4; lastKnownFileType = sourcecode.c.objc; path = ZMUserIDsForSearchDirectoryTable.m; sourceTree = "<group>"; };
		5492C6C319ACCCA8008F41E2 /* ConnectionTests.m */ = {isa = PBXFileReference; fileEncoding = 4; lastKnownFileType = sourcecode.c.objc; lineEnding = 0; path = ConnectionTests.m; sourceTree = "<group>"; xcLanguageSpecificationIdentifier = xcode.lang.objc; };
		549552511D64567C004F21F6 /* AddressBookTests.swift */ = {isa = PBXFileReference; fileEncoding = 4; lastKnownFileType = sourcecode.swift; path = AddressBookTests.swift; sourceTree = "<group>"; };
		54973A351DD48CAB007F8702 /* NSManagedObject+EncryptionContext.swift */ = {isa = PBXFileReference; fileEncoding = 4; lastKnownFileType = sourcecode.swift; path = "NSManagedObject+EncryptionContext.swift"; sourceTree = "<group>"; };
		549815931A43232400A7CE2E /* zmessaging.framework */ = {isa = PBXFileReference; explicitFileType = wrapper.framework; includeInIndex = 0; path = zmessaging.framework; sourceTree = BUILT_PRODUCTS_DIR; };
		549815961A43232400A7CE2E /* zmessaging-ios-Info.plist */ = {isa = PBXFileReference; lastKnownFileType = text.plist.xml; path = "zmessaging-ios-Info.plist"; sourceTree = "<group>"; };
		54991D571DEDCF2B007E282F /* AddressBook.swift */ = {isa = PBXFileReference; fileEncoding = 4; lastKnownFileType = sourcecode.swift; path = AddressBook.swift; sourceTree = "<group>"; };
		54991D591DEDD07E007E282F /* AddressBookIOS9.swift */ = {isa = PBXFileReference; fileEncoding = 4; lastKnownFileType = sourcecode.swift; path = AddressBookIOS9.swift; sourceTree = "<group>"; };
		549AEA3A1D6340BC003C0BEC /* AddressBookUploadRequestStrategy.swift */ = {isa = PBXFileReference; fileEncoding = 4; lastKnownFileType = sourcecode.swift; path = AddressBookUploadRequestStrategy.swift; sourceTree = "<group>"; };
		549AEA3C1D6365C1003C0BEC /* ZMUserSession+AddressBook.swift */ = {isa = PBXFileReference; fileEncoding = 4; lastKnownFileType = sourcecode.swift; path = "ZMUserSession+AddressBook.swift"; sourceTree = "<group>"; };
		549AEA3E1D636EF3003C0BEC /* AddressBookUploadRequestStrategyTest.swift */ = {isa = PBXFileReference; fileEncoding = 4; lastKnownFileType = sourcecode.swift; path = AddressBookUploadRequestStrategyTest.swift; sourceTree = "<group>"; };
		549F61BC1E27F58A005E402F /* SelfContactCardUploadStrategy.swift */ = {isa = PBXFileReference; fileEncoding = 4; lastKnownFileType = sourcecode.swift; path = SelfContactCardUploadStrategy.swift; sourceTree = "<group>"; };
		549F61BE1E27FD90005E402F /* SelfContactCardUploadStrategyTests.swift */ = {isa = PBXFileReference; fileEncoding = 4; lastKnownFileType = sourcecode.swift; path = SelfContactCardUploadStrategyTests.swift; sourceTree = "<group>"; };
		54A170631B300696001B41A5 /* ProxiedRequestStrategy.swift */ = {isa = PBXFileReference; fileEncoding = 4; lastKnownFileType = sourcecode.swift; path = ProxiedRequestStrategy.swift; sourceTree = "<group>"; };
		54A170671B300717001B41A5 /* ProxiedRequestStrategyTests.swift */ = {isa = PBXFileReference; fileEncoding = 4; lastKnownFileType = sourcecode.swift; path = ProxiedRequestStrategyTests.swift; sourceTree = "<group>"; };
		54A1BE3919E69A3400B68A76 /* ZMCommonContactsSearch.h */ = {isa = PBXFileReference; fileEncoding = 4; lastKnownFileType = sourcecode.c.h; path = ZMCommonContactsSearch.h; sourceTree = "<group>"; };
		54A1BE3A19E69A3400B68A76 /* ZMCommonContactsSearch.m */ = {isa = PBXFileReference; fileEncoding = 4; lastKnownFileType = sourcecode.c.objc; path = ZMCommonContactsSearch.m; sourceTree = "<group>"; };
		54A1BE4319E6B79000B68A76 /* ZMCommonContactsSearchTests.m */ = {isa = PBXFileReference; fileEncoding = 4; lastKnownFileType = sourcecode.c.objc; path = ZMCommonContactsSearchTests.m; sourceTree = "<group>"; };
		54A227D51D6604A5009414C0 /* SynchronizationMocks.swift */ = {isa = PBXFileReference; fileEncoding = 4; lastKnownFileType = sourcecode.swift; path = SynchronizationMocks.swift; sourceTree = "<group>"; };
		54A2C9F21DAFBA3300FFD2A0 /* NSManagedObjectContext+EventDecoder.swift */ = {isa = PBXFileReference; fileEncoding = 4; lastKnownFileType = sourcecode.swift; path = "NSManagedObjectContext+EventDecoder.swift"; sourceTree = "<group>"; };
		54A343461D6B589A004B65EA /* AddressBookSearch.swift */ = {isa = PBXFileReference; fileEncoding = 4; lastKnownFileType = sourcecode.swift; path = AddressBookSearch.swift; sourceTree = "<group>"; };
		54A3ACC21A261603008AF8DF /* BackgroundTests.m */ = {isa = PBXFileReference; fileEncoding = 4; lastKnownFileType = sourcecode.c.objc; path = BackgroundTests.m; sourceTree = "<group>"; };
		54AB428D1DF5C5B400381F2C /* TopConversationsDirectoryTests.swift */ = {isa = PBXFileReference; fileEncoding = 4; lastKnownFileType = sourcecode.swift; path = TopConversationsDirectoryTests.swift; sourceTree = "<group>"; };
		54B2A0831DAE71F100BB40B1 /* AddressBookTracker.swift */ = {isa = PBXFileReference; fileEncoding = 4; lastKnownFileType = sourcecode.swift; path = AddressBookTracker.swift; sourceTree = "<group>"; };
		54B2A0841DAE71F100BB40B1 /* AnalyticsType.swift */ = {isa = PBXFileReference; fileEncoding = 4; lastKnownFileType = sourcecode.swift; path = AnalyticsType.swift; sourceTree = "<group>"; };
		54B2A0851DAE71F100BB40B1 /* APNSPerformanceTracker.swift */ = {isa = PBXFileReference; fileEncoding = 4; lastKnownFileType = sourcecode.swift; path = APNSPerformanceTracker.swift; sourceTree = "<group>"; };
		54B2A0861DAE71F100BB40B1 /* Clusterizer+VOIP.swift */ = {isa = PBXFileReference; fileEncoding = 4; lastKnownFileType = sourcecode.swift; path = "Clusterizer+VOIP.swift"; sourceTree = "<group>"; };
		54B2A0871DAE71F100BB40B1 /* Clusterizer.swift */ = {isa = PBXFileReference; fileEncoding = 4; lastKnownFileType = sourcecode.swift; path = Clusterizer.swift; sourceTree = "<group>"; };
		54B2A0881DAE71F100BB40B1 /* NSManagedObjectContext+Analytics.swift */ = {isa = PBXFileReference; fileEncoding = 4; lastKnownFileType = sourcecode.swift; path = "NSManagedObjectContext+Analytics.swift"; sourceTree = "<group>"; };
		54B717EE1940788E00B798FA /* ZMSyncState.h */ = {isa = PBXFileReference; fileEncoding = 4; lastKnownFileType = sourcecode.c.h; path = ZMSyncState.h; sourceTree = "<group>"; };
		54B717EF1940788E00B798FA /* ZMSyncState.m */ = {isa = PBXFileReference; fileEncoding = 4; lastKnownFileType = sourcecode.c.objc; path = ZMSyncState.m; sourceTree = "<group>"; };
		54B717F4194078CA00B798FA /* ZMSyncStateTests.m */ = {isa = PBXFileReference; fileEncoding = 4; lastKnownFileType = sourcecode.c.objc; path = ZMSyncStateTests.m; sourceTree = "<group>"; };
		54B717F7194079EA00B798FA /* ZMStateMachineDelegate.h */ = {isa = PBXFileReference; fileEncoding = 4; lastKnownFileType = sourcecode.c.h; path = ZMStateMachineDelegate.h; sourceTree = "<group>"; };
		54B717F919408B6900B798FA /* ZMUnauthenticatedState.h */ = {isa = PBXFileReference; fileEncoding = 4; lastKnownFileType = sourcecode.c.h; path = ZMUnauthenticatedState.h; sourceTree = "<group>"; };
		54B717FA19408B6900B798FA /* ZMUnauthenticatedState.m */ = {isa = PBXFileReference; fileEncoding = 4; lastKnownFileType = sourcecode.c.objc; path = ZMUnauthenticatedState.m; sourceTree = "<group>"; };
		54B717FE19408BAD00B798FA /* ZMUnauthenticatedStateTests.m */ = {isa = PBXFileReference; fileEncoding = 4; lastKnownFileType = sourcecode.c.objc; path = ZMUnauthenticatedStateTests.m; sourceTree = "<group>"; };
		54B7180619408CD600B798FA /* ZMEventProcessingState.h */ = {isa = PBXFileReference; fileEncoding = 4; lastKnownFileType = sourcecode.c.h; path = ZMEventProcessingState.h; sourceTree = "<group>"; };
		54B7180719408CD600B798FA /* ZMEventProcessingState.m */ = {isa = PBXFileReference; fileEncoding = 4; lastKnownFileType = sourcecode.c.objc; path = ZMEventProcessingState.m; sourceTree = "<group>"; };
		54B7180B19408CFE00B798FA /* ZMSlowSyncPhaseOneState.h */ = {isa = PBXFileReference; fileEncoding = 4; lastKnownFileType = sourcecode.c.h; path = ZMSlowSyncPhaseOneState.h; sourceTree = "<group>"; };
		54B7180C19408CFE00B798FA /* ZMSlowSyncPhaseOneState.m */ = {isa = PBXFileReference; fileEncoding = 4; lastKnownFileType = sourcecode.c.objc; path = ZMSlowSyncPhaseOneState.m; sourceTree = "<group>"; };
		54B7181019408D4E00B798FA /* ZMSlowSyncPhaseTwoState.h */ = {isa = PBXFileReference; fileEncoding = 4; lastKnownFileType = sourcecode.c.h; path = ZMSlowSyncPhaseTwoState.h; sourceTree = "<group>"; };
		54B7181119408D4E00B798FA /* ZMSlowSyncPhaseTwoState.m */ = {isa = PBXFileReference; fileEncoding = 4; lastKnownFileType = sourcecode.c.objc; path = ZMSlowSyncPhaseTwoState.m; sourceTree = "<group>"; };
		54B7181519409A4600B798FA /* ZMEventProcessingStateTests.m */ = {isa = PBXFileReference; fileEncoding = 4; lastKnownFileType = sourcecode.c.objc; path = ZMEventProcessingStateTests.m; sourceTree = "<group>"; };
		54B718181940A18000B798FA /* ZMSlowSyncPhaseOneStateTests.m */ = {isa = PBXFileReference; fileEncoding = 4; lastKnownFileType = sourcecode.c.objc; path = ZMSlowSyncPhaseOneStateTests.m; sourceTree = "<group>"; };
		54B7181B1940A86000B798FA /* ZMSlowSyncPhaseTwoStateTests.m */ = {isa = PBXFileReference; fileEncoding = 4; lastKnownFileType = sourcecode.c.objc; path = ZMSlowSyncPhaseTwoStateTests.m; sourceTree = "<group>"; };
		54BAF1B119212E51008042FB /* ZMUserSession.h */ = {isa = PBXFileReference; fileEncoding = 4; lastKnownFileType = sourcecode.c.h; path = ZMUserSession.h; sourceTree = "<group>"; };
		54BAF1BC19212EBA008042FB /* ZMUserSession.m */ = {isa = PBXFileReference; fileEncoding = 4; lastKnownFileType = sourcecode.c.objc; path = ZMUserSession.m; sourceTree = "<group>"; };
		54BD32D01A5ACCF9008EB1B0 /* Test-Bridging-Header.h */ = {isa = PBXFileReference; fileEncoding = 4; lastKnownFileType = sourcecode.c.h; path = "Test-Bridging-Header.h"; sourceTree = "<group>"; };
		54BDC60019C2FE4F00B22C03 /* ZMConnectionTranscoder+Internal.h */ = {isa = PBXFileReference; fileEncoding = 4; lastKnownFileType = sourcecode.c.h; path = "ZMConnectionTranscoder+Internal.h"; sourceTree = "<group>"; };
		54BDC60819C3246900B22C03 /* ZMDownloadLastUpdateEventIDState.h */ = {isa = PBXFileReference; fileEncoding = 4; lastKnownFileType = sourcecode.c.h; path = ZMDownloadLastUpdateEventIDState.h; sourceTree = "<group>"; };
		54BDC60919C3246900B22C03 /* ZMDownloadLastUpdateEventIDState.m */ = {isa = PBXFileReference; fileEncoding = 4; lastKnownFileType = sourcecode.c.objc; path = ZMDownloadLastUpdateEventIDState.m; sourceTree = "<group>"; };
		54BDC61219C32A5200B22C03 /* ZMDownloadLastUpdateEventIDStateTests.m */ = {isa = PBXFileReference; fileEncoding = 4; lastKnownFileType = sourcecode.c.objc; path = ZMDownloadLastUpdateEventIDStateTests.m; sourceTree = "<group>"; };
		54BE367A196C10CB00D15ECF /* ZMSearchDirectory.h */ = {isa = PBXFileReference; fileEncoding = 4; lastKnownFileType = sourcecode.c.h; path = ZMSearchDirectory.h; sourceTree = "<group>"; };
		54BFDF671BDA6F9A0034A3DB /* HistorySynchronizationStatus.swift */ = {isa = PBXFileReference; fileEncoding = 4; lastKnownFileType = sourcecode.swift; path = HistorySynchronizationStatus.swift; sourceTree = "<group>"; };
		54BFDF691BDA87D20034A3DB /* HistorySynchronizationStatusTests.swift */ = {isa = PBXFileReference; fileEncoding = 4; lastKnownFileType = sourcecode.swift; path = HistorySynchronizationStatusTests.swift; sourceTree = "<group>"; };
		54C11B9E19D1E4A100576A96 /* ZMLoginTranscoder.h */ = {isa = PBXFileReference; fileEncoding = 4; lastKnownFileType = sourcecode.c.h; path = ZMLoginTranscoder.h; sourceTree = "<group>"; };
		54C11B9F19D1E4A100576A96 /* ZMLoginTranscoder.m */ = {isa = PBXFileReference; fileEncoding = 4; lastKnownFileType = sourcecode.c.objc; path = ZMLoginTranscoder.m; sourceTree = "<group>"; };
		54C11BA819D1E70900576A96 /* ZMLoginTranscoder+Internal.h */ = {isa = PBXFileReference; fileEncoding = 4; lastKnownFileType = sourcecode.c.h; path = "ZMLoginTranscoder+Internal.h"; sourceTree = "<group>"; };
		54C11BAB19D1EB7500576A96 /* ZMLoginTranscoderTests.m */ = {isa = PBXFileReference; fileEncoding = 4; lastKnownFileType = sourcecode.c.objc; path = ZMLoginTranscoderTests.m; sourceTree = "<group>"; };
		54C2F6801A6FA988003D09D9 /* ZMLocalNotificationDispatcherTest.m */ = {isa = PBXFileReference; fileEncoding = 4; lastKnownFileType = sourcecode.c.objc; path = ZMLocalNotificationDispatcherTest.m; sourceTree = "<group>"; };
		54C2F6811A6FA988003D09D9 /* ZMLocalNotificationForEventTest.m */ = {isa = PBXFileReference; fileEncoding = 4; lastKnownFileType = sourcecode.c.objc; path = ZMLocalNotificationForEventTest.m; sourceTree = "<group>"; };
		54C2F6821A6FA988003D09D9 /* ZMLocalNotificationForExpiredMessageTest.m */ = {isa = PBXFileReference; fileEncoding = 4; lastKnownFileType = sourcecode.c.objc; path = ZMLocalNotificationForExpiredMessageTest.m; sourceTree = "<group>"; };
		54C2F6831A6FA988003D09D9 /* ZMPushRegistrantTests.m */ = {isa = PBXFileReference; fileEncoding = 4; lastKnownFileType = sourcecode.c.objc; path = ZMPushRegistrantTests.m; sourceTree = "<group>"; };
		54C2F6841A6FA988003D09D9 /* ZMSpellOutSmallNumbersFormatterTests.m */ = {isa = PBXFileReference; fileEncoding = 4; lastKnownFileType = sourcecode.c.objc; path = ZMSpellOutSmallNumbersFormatterTests.m; sourceTree = "<group>"; };
		54D175181ADE8AA2001AA338 /* ZMUserSession+Registration.h */ = {isa = PBXFileReference; fileEncoding = 4; lastKnownFileType = sourcecode.c.h; path = "ZMUserSession+Registration.h"; sourceTree = "<group>"; };
		54D1751F1ADE8B18001AA338 /* ZMUserSession+Registration.m */ = {isa = PBXFileReference; fileEncoding = 4; lastKnownFileType = sourcecode.c.objc; path = "ZMUserSession+Registration.m"; sourceTree = "<group>"; };
		54D175221ADE9449001AA338 /* ZMUserSession+Authentication.h */ = {isa = PBXFileReference; fileEncoding = 4; lastKnownFileType = sourcecode.c.h; path = "ZMUserSession+Authentication.h"; sourceTree = "<group>"; };
		54D175251ADE9EC9001AA338 /* ZMUserSession+Authentication.m */ = {isa = PBXFileReference; fileEncoding = 4; lastKnownFileType = sourcecode.c.objc; path = "ZMUserSession+Authentication.m"; sourceTree = "<group>"; };
		54D784FD1A37248000F47798 /* ZMEncodedNSUUIDWithTimestampTests.m */ = {isa = PBXFileReference; fileEncoding = 4; lastKnownFileType = sourcecode.c.objc; path = ZMEncodedNSUUIDWithTimestampTests.m; sourceTree = "<group>"; };
		54D9331C1AE1643A00C0B91C /* ZMCredentials.h */ = {isa = PBXFileReference; fileEncoding = 4; lastKnownFileType = sourcecode.c.h; path = ZMCredentials.h; sourceTree = "<group>"; };
		54D9331F1AE1653000C0B91C /* ZMCredentials.m */ = {isa = PBXFileReference; fileEncoding = 4; lastKnownFileType = sourcecode.c.objc; path = ZMCredentials.m; sourceTree = "<group>"; };
		54DB35A019A5E357001756C2 /* ZMUpdateEventsCatchUpPhaseOneState.h */ = {isa = PBXFileReference; fileEncoding = 4; lastKnownFileType = sourcecode.c.h; path = ZMUpdateEventsCatchUpPhaseOneState.h; sourceTree = "<group>"; };
		54DB35A119A5E357001756C2 /* ZMUpdateEventsCatchUpPhaseOneState.m */ = {isa = PBXFileReference; fileEncoding = 4; lastKnownFileType = sourcecode.c.objc; path = ZMUpdateEventsCatchUpPhaseOneState.m; sourceTree = "<group>"; };
		54DB35AA19A5E3AA001756C2 /* ZMUpdateEventsCatchUpPhaseTwoState.h */ = {isa = PBXFileReference; fileEncoding = 4; lastKnownFileType = sourcecode.c.h; path = ZMUpdateEventsCatchUpPhaseTwoState.h; sourceTree = "<group>"; };
		54DB35AB19A5E3AA001756C2 /* ZMUpdateEventsCatchUpPhaseTwoState.m */ = {isa = PBXFileReference; fileEncoding = 4; lastKnownFileType = sourcecode.c.objc; path = ZMUpdateEventsCatchUpPhaseTwoState.m; sourceTree = "<group>"; };
		54DE26B11BC56E62002B5FBC /* ZMHotFixDirectory.h */ = {isa = PBXFileReference; fileEncoding = 4; lastKnownFileType = sourcecode.c.h; path = ZMHotFixDirectory.h; sourceTree = "<group>"; };
		54DE26B21BC56E62002B5FBC /* ZMHotFixDirectory.m */ = {isa = PBXFileReference; fileEncoding = 4; lastKnownFileType = sourcecode.c.objc; path = ZMHotFixDirectory.m; sourceTree = "<group>"; };
		54DE9BEA1DE74FFB00EFFB9C /* RandomHandleGenerator.swift */ = {isa = PBXFileReference; fileEncoding = 4; lastKnownFileType = sourcecode.swift; path = RandomHandleGenerator.swift; sourceTree = "<group>"; };
		54DE9BEC1DE75D4900EFFB9C /* RandomHandleGeneratorTests.swift */ = {isa = PBXFileReference; fileEncoding = 4; lastKnownFileType = sourcecode.swift; path = RandomHandleGeneratorTests.swift; sourceTree = "<group>"; };
		54DFAE211C92D979004B1D15 /* 1900x1500.jpg */ = {isa = PBXFileReference; lastKnownFileType = image.jpeg; path = 1900x1500.jpg; sourceTree = "<group>"; };
		54DFB8EE1B30649000F1C736 /* GiphyTests.m */ = {isa = PBXFileReference; fileEncoding = 4; lastKnownFileType = sourcecode.c.objc; path = GiphyTests.m; sourceTree = "<group>"; };
		54E4DD0D1DE4A9A200FEF192 /* UserHandleTests.swift */ = {isa = PBXFileReference; fileEncoding = 4; lastKnownFileType = sourcecode.swift; path = UserHandleTests.swift; sourceTree = "<group>"; };
		54EBDDEA1966B2B000B23C36 /* ZMConversationTranscoder+Internal.h */ = {isa = PBXFileReference; lastKnownFileType = sourcecode.c.h; path = "ZMConversationTranscoder+Internal.h"; sourceTree = "<group>"; };
		54EFF35C1D6D6CE9005DED56 /* ZMSearchResult+AddressBook.swift */ = {isa = PBXFileReference; fileEncoding = 4; lastKnownFileType = sourcecode.swift; path = "ZMSearchResult+AddressBook.swift"; sourceTree = "<group>"; };
		54EFF35E1D6D9B3D005DED56 /* InvitationTests.swift */ = {isa = PBXFileReference; fileEncoding = 4; lastKnownFileType = sourcecode.swift; path = InvitationTests.swift; sourceTree = "<group>"; };
		54F0A0931B3018D7003386BC /* ProxiedRequestsStatus.swift */ = {isa = PBXFileReference; fileEncoding = 4; lastKnownFileType = sourcecode.swift; path = ProxiedRequestsStatus.swift; sourceTree = "<group>"; };
		54F428CC19A5154700036D6D /* ZMSyncStateMachineTests.m */ = {isa = PBXFileReference; fileEncoding = 4; lastKnownFileType = sourcecode.c.objc; path = ZMSyncStateMachineTests.m; sourceTree = "<group>"; };
		54F428D319A520FD00036D6D /* ZMSyncStateMachine+internal.h */ = {isa = PBXFileReference; fileEncoding = 4; lastKnownFileType = sourcecode.c.h; path = "ZMSyncStateMachine+internal.h"; sourceTree = "<group>"; };
		54F7216919A5E7BA009A8AF5 /* ZMUpdateEventsCatchUpPhaseOneStateTests.m */ = {isa = PBXFileReference; fileEncoding = 4; lastKnownFileType = sourcecode.c.objc; path = ZMUpdateEventsCatchUpPhaseOneStateTests.m; sourceTree = "<group>"; };
		54F7217019A5E7E1009A8AF5 /* ZMUpdateEventsCatchUpPhaseTwoStateTests.m */ = {isa = PBXFileReference; fileEncoding = 4; lastKnownFileType = sourcecode.c.objc; path = ZMUpdateEventsCatchUpPhaseTwoStateTests.m; sourceTree = "<group>"; };
		54F7217319A5F0C5009A8AF5 /* ZMAuthenticationStatus.h */ = {isa = PBXFileReference; fileEncoding = 4; lastKnownFileType = sourcecode.c.h; path = ZMAuthenticationStatus.h; sourceTree = "<group>"; };
		54F7217619A60E88009A8AF5 /* ZMUpdateEventsBuffer.h */ = {isa = PBXFileReference; fileEncoding = 4; lastKnownFileType = sourcecode.c.h; path = ZMUpdateEventsBuffer.h; sourceTree = "<group>"; };
		54F7217919A611DE009A8AF5 /* ZMUpdateEventsBuffer.m */ = {isa = PBXFileReference; fileEncoding = 4; lastKnownFileType = sourcecode.c.objc; path = ZMUpdateEventsBuffer.m; sourceTree = "<group>"; };
		54F7217C19A62225009A8AF5 /* ZMUpdateEventsBufferTests.m */ = {isa = PBXFileReference; fileEncoding = 4; lastKnownFileType = sourcecode.c.objc; path = ZMUpdateEventsBufferTests.m; sourceTree = "<group>"; };
		54F8D6DD19AB535700146664 /* ZMConnectionTranscoder.h */ = {isa = PBXFileReference; fileEncoding = 4; lastKnownFileType = sourcecode.c.h; path = ZMConnectionTranscoder.h; sourceTree = "<group>"; };
		54F8D6DE19AB535700146664 /* ZMConnectionTranscoder.m */ = {isa = PBXFileReference; fileEncoding = 4; lastKnownFileType = sourcecode.c.objc; path = ZMConnectionTranscoder.m; sourceTree = "<group>"; };
		54F8D6E419AB535700146664 /* ZMMissingUpdateEventsTranscoder.h */ = {isa = PBXFileReference; fileEncoding = 4; lastKnownFileType = sourcecode.c.h; path = ZMMissingUpdateEventsTranscoder.h; sourceTree = "<group>"; };
		54F8D6E519AB535700146664 /* ZMMissingUpdateEventsTranscoder.m */ = {isa = PBXFileReference; fileEncoding = 4; lastKnownFileType = sourcecode.c.objc; path = ZMMissingUpdateEventsTranscoder.m; sourceTree = "<group>"; };
		54F8D6E819AB535700146664 /* ZMSelfTranscoder.h */ = {isa = PBXFileReference; fileEncoding = 4; lastKnownFileType = sourcecode.c.h; path = ZMSelfTranscoder.h; sourceTree = "<group>"; };
		54F8D6E919AB535700146664 /* ZMSelfTranscoder.m */ = {isa = PBXFileReference; fileEncoding = 4; lastKnownFileType = sourcecode.c.objc; path = ZMSelfTranscoder.m; sourceTree = "<group>"; };
		54F8D6EC19AB535700146664 /* ZMUserTranscoder.h */ = {isa = PBXFileReference; fileEncoding = 4; lastKnownFileType = sourcecode.c.h; path = ZMUserTranscoder.h; sourceTree = "<group>"; };
		54F8D6ED19AB535700146664 /* ZMUserTranscoder.m */ = {isa = PBXFileReference; fileEncoding = 4; lastKnownFileType = sourcecode.c.objc; path = ZMUserTranscoder.m; sourceTree = "<group>"; };
		54F8D6EE19AB535700146664 /* ZMUserTranscoder+Internal.h */ = {isa = PBXFileReference; fileEncoding = 4; lastKnownFileType = sourcecode.c.h; path = "ZMUserTranscoder+Internal.h"; sourceTree = "<group>"; };
		54F8D71919AB541400146664 /* ZMRegistrationTranscoder.h */ = {isa = PBXFileReference; fileEncoding = 4; lastKnownFileType = sourcecode.c.h; path = ZMRegistrationTranscoder.h; sourceTree = "<group>"; };
		54F8D71A19AB541400146664 /* ZMRegistrationTranscoder.m */ = {isa = PBXFileReference; fileEncoding = 4; lastKnownFileType = sourcecode.c.objc; path = ZMRegistrationTranscoder.m; sourceTree = "<group>"; };
		54F8D72B19AB677300146664 /* ZMConnectionTranscoderTest.m */ = {isa = PBXFileReference; fileEncoding = 4; lastKnownFileType = sourcecode.c.objc; path = ZMConnectionTranscoderTest.m; sourceTree = "<group>"; };
		54F8D72D19AB677300146664 /* ZMConversationTranscoderTests.m */ = {isa = PBXFileReference; fileEncoding = 4; lastKnownFileType = sourcecode.c.objc; path = ZMConversationTranscoderTests.m; sourceTree = "<group>"; };
		54F8D72F19AB677300146664 /* ZMMissingUpdateEventsTranscoderTests.m */ = {isa = PBXFileReference; fileEncoding = 4; lastKnownFileType = sourcecode.c.objc; path = ZMMissingUpdateEventsTranscoderTests.m; sourceTree = "<group>"; };
		54F8D73019AB677400146664 /* ZMRegistrationTranscoderTests.m */ = {isa = PBXFileReference; fileEncoding = 4; lastKnownFileType = sourcecode.c.objc; path = ZMRegistrationTranscoderTests.m; sourceTree = "<group>"; };
		54F8D73119AB677400146664 /* ZMSelfTranscoderTests.m */ = {isa = PBXFileReference; fileEncoding = 4; lastKnownFileType = sourcecode.c.objc; path = ZMSelfTranscoderTests.m; sourceTree = "<group>"; };
		54F8D73319AB677400146664 /* ZMUserTranscoderTests.m */ = {isa = PBXFileReference; fileEncoding = 4; lastKnownFileType = sourcecode.c.objc; path = ZMUserTranscoderTests.m; sourceTree = "<group>"; };
		54F8D74819AB67B300146664 /* ObjectTranscoderTests.h */ = {isa = PBXFileReference; fileEncoding = 4; lastKnownFileType = sourcecode.c.h; path = ObjectTranscoderTests.h; sourceTree = "<group>"; };
		54F8D74919AB67B300146664 /* ObjectTranscoderTests.m */ = {isa = PBXFileReference; fileEncoding = 4; lastKnownFileType = sourcecode.c.objc; path = ObjectTranscoderTests.m; sourceTree = "<group>"; };
		54FB94B719A4C5CD00BA9965 /* ZMSyncStateMachine.h */ = {isa = PBXFileReference; fileEncoding = 4; lastKnownFileType = sourcecode.c.h; path = ZMSyncStateMachine.h; sourceTree = "<group>"; };
		54FB94B819A4C5CD00BA9965 /* ZMSyncStateMachine.m */ = {isa = PBXFileReference; fileEncoding = 4; lastKnownFileType = sourcecode.c.objc; path = ZMSyncStateMachine.m; sourceTree = "<group>"; };
		54FC8A0F192CD55000D3C016 /* LoginFlowTests.m */ = {isa = PBXFileReference; fileEncoding = 4; lastKnownFileType = sourcecode.c.objc; path = LoginFlowTests.m; sourceTree = "<group>"; };
		54FEAAA81BC7BB9C002DE521 /* ZMBlacklistDownloader+Testing.h */ = {isa = PBXFileReference; fileEncoding = 4; lastKnownFileType = sourcecode.c.h; path = "ZMBlacklistDownloader+Testing.h"; sourceTree = "<group>"; };
		85D8502FFC4412F91D0CC1A4 /* ZMOperationLoop.m */ = {isa = PBXFileReference; fileEncoding = 4; lastKnownFileType = sourcecode.c.objc; path = ZMOperationLoop.m; sourceTree = "<group>"; };
		85D85104C6D06FA902E3253C /* ZMSyncStrategyTests.m */ = {isa = PBXFileReference; fileEncoding = 4; lastKnownFileType = sourcecode.c.objc; path = ZMSyncStrategyTests.m; sourceTree = "<group>"; };
		85D85110893896EBA6E879CE /* MockEntity2.h */ = {isa = PBXFileReference; fileEncoding = 4; lastKnownFileType = sourcecode.c.h; path = MockEntity2.h; sourceTree = "<group>"; };
		85D852DA0CD2C94CADB3B6FE /* MockModelObjectContextFactory.m */ = {isa = PBXFileReference; fileEncoding = 4; lastKnownFileType = sourcecode.c.objc; path = MockModelObjectContextFactory.m; sourceTree = "<group>"; };
		85D853338EC38D9B021D71BF /* ZMSyncStrategy.h */ = {isa = PBXFileReference; fileEncoding = 4; lastKnownFileType = sourcecode.c.h; path = ZMSyncStrategy.h; sourceTree = "<group>"; };
		85D858D72B109C5D9A85645B /* ZMOperationLoopTests.m */ = {isa = PBXFileReference; fileEncoding = 4; lastKnownFileType = sourcecode.c.objc; path = ZMOperationLoopTests.m; sourceTree = "<group>"; };
		85D859D47B6EBF09E4137658 /* ZMSyncStrategy.m */ = {isa = PBXFileReference; fileEncoding = 4; lastKnownFileType = sourcecode.c.objc; path = ZMSyncStrategy.m; sourceTree = "<group>"; };
		85D85A150524EE3BE658A112 /* IntegrationTestBase.h */ = {isa = PBXFileReference; fileEncoding = 4; lastKnownFileType = sourcecode.c.h; path = IntegrationTestBase.h; sourceTree = "<group>"; };
		85D85A3CF8F1D3B0D2532954 /* MockModelObjectContextFactory.h */ = {isa = PBXFileReference; fileEncoding = 4; lastKnownFileType = sourcecode.c.h; path = MockModelObjectContextFactory.h; sourceTree = "<group>"; };
		85D85AAE7FA09852AB9B0D6A /* MockEntity.m */ = {isa = PBXFileReference; fileEncoding = 4; lastKnownFileType = sourcecode.c.objc; path = MockEntity.m; sourceTree = "<group>"; };
		85D85BDE1EC2D916896D3132 /* MockEntity.h */ = {isa = PBXFileReference; fileEncoding = 4; lastKnownFileType = sourcecode.c.h; path = MockEntity.h; sourceTree = "<group>"; };
		85D85C9E7A2AAAE14D4BC2CC /* MockEntity2.m */ = {isa = PBXFileReference; fileEncoding = 4; lastKnownFileType = sourcecode.c.objc; path = MockEntity2.m; sourceTree = "<group>"; };
		85D85D997334755E841D13EA /* SlowSyncTests.m */ = {isa = PBXFileReference; fileEncoding = 4; lastKnownFileType = sourcecode.c.objc; path = SlowSyncTests.m; sourceTree = "<group>"; };
		85D85F3EC8565FD102AC0E5B /* ZMOperationLoop.h */ = {isa = PBXFileReference; fileEncoding = 4; lastKnownFileType = sourcecode.c.h; path = ZMOperationLoop.h; sourceTree = "<group>"; };
		85D85FD47DF54EE1F532B5BE /* IntegrationTestBase.m */ = {isa = PBXFileReference; fileEncoding = 4; lastKnownFileType = sourcecode.c.objc; path = IntegrationTestBase.m; sourceTree = "<group>"; };
		870733EA1CA29318009080EF /* AVSCapturer.h */ = {isa = PBXFileReference; lastKnownFileType = sourcecode.c.h; path = AVSCapturer.h; sourceTree = "<group>"; };
		870733EB1CA29318009080EF /* AVSFlowManager.h */ = {isa = PBXFileReference; lastKnownFileType = sourcecode.c.h; path = AVSFlowManager.h; sourceTree = "<group>"; };
		870733EC1CA29318009080EF /* AVSMedia.h */ = {isa = PBXFileReference; lastKnownFileType = sourcecode.c.h; path = AVSMedia.h; sourceTree = "<group>"; };
		870733ED1CA29318009080EF /* AVSMediaManager.h */ = {isa = PBXFileReference; lastKnownFileType = sourcecode.c.h; path = AVSMediaManager.h; sourceTree = "<group>"; };
		870733EE1CA29318009080EF /* AVSMediaManager+Client.h */ = {isa = PBXFileReference; lastKnownFileType = sourcecode.c.h; path = "AVSMediaManager+Client.h"; sourceTree = "<group>"; };
		870733EF1CA29318009080EF /* AVSMediaProtocols.h */ = {isa = PBXFileReference; lastKnownFileType = sourcecode.c.h; path = AVSMediaProtocols.h; sourceTree = "<group>"; };
		870733F01CA29318009080EF /* AVSVideoConverter.h */ = {isa = PBXFileReference; lastKnownFileType = sourcecode.c.h; path = AVSVideoConverter.h; sourceTree = "<group>"; };
		870733F11CA29318009080EF /* AVSVideoPreview.h */ = {isa = PBXFileReference; lastKnownFileType = sourcecode.c.h; path = AVSVideoPreview.h; sourceTree = "<group>"; };
		870733F21CA29318009080EF /* AVSVideoView.h */ = {isa = PBXFileReference; lastKnownFileType = sourcecode.c.h; path = AVSVideoView.h; sourceTree = "<group>"; };
		871667F91BB2AE9C009C6EEA /* APSSignalingKeysStore.swift */ = {isa = PBXFileReference; fileEncoding = 4; lastKnownFileType = sourcecode.swift; path = APSSignalingKeysStore.swift; sourceTree = "<group>"; };
		87210C1B1DCA08F500A3FA5F /* ZMCallKitDelegate+TypeConformance.h */ = {isa = PBXFileReference; lastKnownFileType = sourcecode.c.h; path = "ZMCallKitDelegate+TypeConformance.h"; sourceTree = "<group>"; };
		872C99511DB5256E006A3BDE /* ZMCallKitDelegateTests.swift */ = {isa = PBXFileReference; fileEncoding = 4; lastKnownFileType = sourcecode.swift; path = ZMCallKitDelegateTests.swift; sourceTree = "<group>"; };
		872C99571DB659E6006A3BDE /* ringing_from_them_long.caf */ = {isa = PBXFileReference; lastKnownFileType = file; path = ringing_from_them_long.caf; sourceTree = "<group>"; };
		872C995A1DB65D0D006A3BDE /* harp.m4a */ = {isa = PBXFileReference; lastKnownFileType = file; path = harp.m4a; sourceTree = "<group>"; };
		872C995E1DB6722C006A3BDE /* ZMCallKitDelegateTests+Mocking.h */ = {isa = PBXFileReference; fileEncoding = 4; lastKnownFileType = sourcecode.c.h; path = "ZMCallKitDelegateTests+Mocking.h"; sourceTree = "<group>"; };
		872C995F1DB6722C006A3BDE /* ZMCallKitDelegateTests+Mocking.m */ = {isa = PBXFileReference; fileEncoding = 4; lastKnownFileType = sourcecode.c.objc; path = "ZMCallKitDelegateTests+Mocking.m"; sourceTree = "<group>"; };
		874F142C1C16FD9700C15118 /* Device.swift */ = {isa = PBXFileReference; fileEncoding = 4; lastKnownFileType = sourcecode.swift; path = Device.swift; sourceTree = "<group>"; };
		87508E9F1D08264000162483 /* ZMSound.swift */ = {isa = PBXFileReference; fileEncoding = 4; lastKnownFileType = sourcecode.swift; path = ZMSound.swift; sourceTree = "<group>"; };
		8785CA5E1C568D1F00FD671C /* ZMVoiceChannel+VideoCalling.h */ = {isa = PBXFileReference; fileEncoding = 4; lastKnownFileType = sourcecode.c.h; path = "ZMVoiceChannel+VideoCalling.h"; sourceTree = "<group>"; };
		8795A3D21B2EDE030047A067 /* ZMAVSBridge.h */ = {isa = PBXFileReference; fileEncoding = 4; lastKnownFileType = sourcecode.c.h; path = ZMAVSBridge.h; sourceTree = "<group>"; };
		8795A3D31B2EDE030047A067 /* ZMAVSBridge.m */ = {isa = PBXFileReference; fileEncoding = 4; lastKnownFileType = sourcecode.c.objc; path = ZMAVSBridge.m; sourceTree = "<group>"; };
		8798607A1C3D48A400218A3E /* DeleteAccountRequestStrategy.swift */ = {isa = PBXFileReference; fileEncoding = 4; lastKnownFileType = sourcecode.swift; path = DeleteAccountRequestStrategy.swift; sourceTree = "<group>"; };
		879861C71DA7E11E00152584 /* ZMVoiceChannel+VideoCalling.m */ = {isa = PBXFileReference; fileEncoding = 4; lastKnownFileType = sourcecode.c.objc; path = "ZMVoiceChannel+VideoCalling.m"; sourceTree = "<group>"; };
		879861C91DA7E12E00152584 /* ZMVoiceChannel+CallFlow.h */ = {isa = PBXFileReference; lastKnownFileType = sourcecode.c.h; path = "ZMVoiceChannel+CallFlow.h"; sourceTree = "<group>"; };
		879861CB1DA7E17E00152584 /* ZMVoiceChannel+CallFlowPrivate.h */ = {isa = PBXFileReference; fileEncoding = 4; lastKnownFileType = sourcecode.c.h; path = "ZMVoiceChannel+CallFlowPrivate.h"; sourceTree = "<group>"; };
		87ADCE391DA6539F00CC06DC /* ZMCallKitDelegate.h */ = {isa = PBXFileReference; fileEncoding = 4; lastKnownFileType = sourcecode.c.h; path = ZMCallKitDelegate.h; sourceTree = "<group>"; };
		87ADCE3A1DA6539F00CC06DC /* ZMCallKitDelegate.m */ = {isa = PBXFileReference; fileEncoding = 4; lastKnownFileType = sourcecode.c.objc; path = ZMCallKitDelegate.m; sourceTree = "<group>"; };
		87D003FE1BB5810D00472E06 /* APSSignalingKeyStoreTests.swift */ = {isa = PBXFileReference; fileEncoding = 4; lastKnownFileType = sourcecode.swift; path = APSSignalingKeyStoreTests.swift; sourceTree = "<group>"; };
		87D4625C1C3D526D00433469 /* DeleteAccountRequestStrategyTests.swift */ = {isa = PBXFileReference; fileEncoding = 4; lastKnownFileType = sourcecode.swift; path = DeleteAccountRequestStrategyTests.swift; sourceTree = "<group>"; };
		87DC8A0D1C57979B00B7B4F2 /* ZMOnDemandFlowManager.h */ = {isa = PBXFileReference; fileEncoding = 4; lastKnownFileType = sourcecode.c.h; path = ZMOnDemandFlowManager.h; sourceTree = "<group>"; };
		87DC8A0E1C57979B00B7B4F2 /* ZMOnDemandFlowManager.m */ = {isa = PBXFileReference; fileEncoding = 4; lastKnownFileType = sourcecode.c.objc; path = ZMOnDemandFlowManager.m; sourceTree = "<group>"; };
		87DC8A121C57A8B300B7B4F2 /* ZMVoiceChannelTests+VideoCalling.m */ = {isa = PBXFileReference; fileEncoding = 4; lastKnownFileType = sourcecode.c.objc; path = "ZMVoiceChannelTests+VideoCalling.m"; sourceTree = "<group>"; };
		A9692F881986476900849241 /* NSString_NormalizationTests.m */ = {isa = PBXFileReference; fileEncoding = 4; lastKnownFileType = sourcecode.c.objc; path = NSString_NormalizationTests.m; sourceTree = "<group>"; };
		A9A3CA0E198A9967007F7BDB /* SearchTests.m */ = {isa = PBXFileReference; fileEncoding = 4; lastKnownFileType = sourcecode.c.objc; path = SearchTests.m; sourceTree = "<group>"; };
		A9BABE6019BA1F2300E9E5A3 /* ZMSearchDirectory.m */ = {isa = PBXFileReference; fileEncoding = 4; lastKnownFileType = sourcecode.c.objc; path = ZMSearchDirectory.m; sourceTree = "<group>"; };
		A9BABE6119BA1F2300E9E5A3 /* ZMSearchDirectory+Internal.h */ = {isa = PBXFileReference; fileEncoding = 4; lastKnownFileType = sourcecode.c.h; path = "ZMSearchDirectory+Internal.h"; sourceTree = "<group>"; };
		A9BABE6219BA1F2300E9E5A3 /* ZMSearchUser+UserSession.m */ = {isa = PBXFileReference; fileEncoding = 4; lastKnownFileType = sourcecode.c.objc; path = "ZMSearchUser+UserSession.m"; sourceTree = "<group>"; };
		A9BABE6C19BA1F2A00E9E5A3 /* ZMSearchResult.m */ = {isa = PBXFileReference; fileEncoding = 4; lastKnownFileType = sourcecode.c.objc; path = ZMSearchResult.m; sourceTree = "<group>"; };
		A9BABE6D19BA1F2A00E9E5A3 /* ZMSearchResult+Internal.h */ = {isa = PBXFileReference; fileEncoding = 4; lastKnownFileType = sourcecode.c.h; path = "ZMSearchResult+Internal.h"; sourceTree = "<group>"; };
		A9BABE6E19BA1F2A00E9E5A3 /* ZMSearchState.h */ = {isa = PBXFileReference; fileEncoding = 4; lastKnownFileType = sourcecode.c.h; path = ZMSearchState.h; sourceTree = "<group>"; };
		A9BABE7519BA1F5900E9E5A3 /* ZMSearchRequestCodec.h */ = {isa = PBXFileReference; fileEncoding = 4; lastKnownFileType = sourcecode.c.h; path = ZMSearchRequestCodec.h; sourceTree = "<group>"; };
		A9BABE7619BA1F5900E9E5A3 /* ZMSearchRequestCodec.m */ = {isa = PBXFileReference; fileEncoding = 4; lastKnownFileType = sourcecode.c.objc; path = ZMSearchRequestCodec.m; sourceTree = "<group>"; };
		A9BABE7B19BA1FE500E9E5A3 /* ZMSearch.h */ = {isa = PBXFileReference; fileEncoding = 4; lastKnownFileType = sourcecode.c.h; path = ZMSearch.h; sourceTree = "<group>"; };
		A9BABE7C19BA1FE500E9E5A3 /* ZMSearch.m */ = {isa = PBXFileReference; fileEncoding = 4; lastKnownFileType = sourcecode.c.objc; path = ZMSearch.m; sourceTree = "<group>"; };
		A9D24788198151E300EDFE79 /* ZMTestNotifications.h */ = {isa = PBXFileReference; lastKnownFileType = sourcecode.c.h; path = ZMTestNotifications.h; sourceTree = "<group>"; };
		A9D2478D1981522100EDFE79 /* ZMTestNotifications.m */ = {isa = PBXFileReference; fileEncoding = 4; lastKnownFileType = sourcecode.c.objc; path = ZMTestNotifications.m; sourceTree = "<group>"; };
		A9FD58B219B4B69900DB7A50 /* ZMCallStateTranscoderTests.m */ = {isa = PBXFileReference; fileEncoding = 4; lastKnownFileType = sourcecode.c.objc; path = ZMCallStateTranscoderTests.m; sourceTree = "<group>"; };
		AF6415A01C9C151700A535F5 /* EncryptedBase64EncondedExternalMessageTestFixture.txt */ = {isa = PBXFileReference; fileEncoding = 4; lastKnownFileType = text; path = EncryptedBase64EncondedExternalMessageTestFixture.txt; sourceTree = "<group>"; };
		AF6415A11C9C151700A535F5 /* ExternalMessageTextFixture.txt */ = {isa = PBXFileReference; fileEncoding = 4; lastKnownFileType = text; path = ExternalMessageTextFixture.txt; sourceTree = "<group>"; };
		B40964971DAD3D110098667A /* ja */ = {isa = PBXFileReference; lastKnownFileType = text.plist.strings; name = ja; path = ja.lproj/Push.strings; sourceTree = "<group>"; };
		B40964981DAD3D110098667A /* ja */ = {isa = PBXFileReference; lastKnownFileType = text.plist.stringsdict; name = ja; path = ja.lproj/Push.stringsdict; sourceTree = "<group>"; };
		B40964991DAD3D170098667A /* it */ = {isa = PBXFileReference; lastKnownFileType = text.plist.strings; name = it; path = it.lproj/Push.strings; sourceTree = "<group>"; };
		B409649A1DAD3D170098667A /* it */ = {isa = PBXFileReference; lastKnownFileType = text.plist.stringsdict; name = it; path = it.lproj/Push.stringsdict; sourceTree = "<group>"; };
		B409649B1DAD3D1E0098667A /* nl */ = {isa = PBXFileReference; lastKnownFileType = text.plist.strings; name = nl; path = nl.lproj/Push.strings; sourceTree = "<group>"; };
		B409649C1DAD3D1E0098667A /* nl */ = {isa = PBXFileReference; lastKnownFileType = text.plist.stringsdict; name = nl; path = nl.lproj/Push.stringsdict; sourceTree = "<group>"; };
		B409649D1DAD3D260098667A /* tr */ = {isa = PBXFileReference; lastKnownFileType = text.plist.strings; name = tr; path = tr.lproj/Push.strings; sourceTree = "<group>"; };
		B409649E1DAD3D260098667A /* tr */ = {isa = PBXFileReference; lastKnownFileType = text.plist.stringsdict; name = tr; path = tr.lproj/Push.stringsdict; sourceTree = "<group>"; };
		B40CD09F1DB7997E0008DA45 /* fr */ = {isa = PBXFileReference; lastKnownFileType = text.plist.strings; name = fr; path = fr.lproj/Push.strings; sourceTree = "<group>"; };
		B40CD0A01DB7997E0008DA45 /* fr */ = {isa = PBXFileReference; lastKnownFileType = text.plist.stringsdict; name = fr; path = fr.lproj/Push.stringsdict; sourceTree = "<group>"; };
		B40CD0A11DB799850008DA45 /* da */ = {isa = PBXFileReference; lastKnownFileType = text.plist.strings; name = da; path = da.lproj/Push.strings; sourceTree = "<group>"; };
		B40CD0A21DB799850008DA45 /* da */ = {isa = PBXFileReference; lastKnownFileType = text.plist.stringsdict; name = da; path = da.lproj/Push.stringsdict; sourceTree = "<group>"; };
		B40DC79C1D01A61600CEF65C /* pt-BR */ = {isa = PBXFileReference; lastKnownFileType = text.plist.strings; name = "pt-BR"; path = "pt-BR.lproj/Push.strings"; sourceTree = "<group>"; };
		B40DC79D1D01A61600CEF65C /* pt-BR */ = {isa = PBXFileReference; lastKnownFileType = text.plist.stringsdict; name = "pt-BR"; path = "pt-BR.lproj/Push.stringsdict"; sourceTree = "<group>"; };
		B422BB981DCCC3F60076EAD5 /* ar */ = {isa = PBXFileReference; lastKnownFileType = text.plist.strings; name = ar; path = ar.lproj/Push.strings; sourceTree = "<group>"; };
		B422BB991DCCC3F60076EAD5 /* ar */ = {isa = PBXFileReference; lastKnownFileType = text.plist.stringsdict; name = ar; path = ar.lproj/Push.stringsdict; sourceTree = "<group>"; };
		B42783671E363D3A00747363 /* fi */ = {isa = PBXFileReference; lastKnownFileType = text.plist.strings; name = fi; path = fi.lproj/Push.strings; sourceTree = "<group>"; };
		B42783681E363D3A00747363 /* fi */ = {isa = PBXFileReference; lastKnownFileType = text.plist.stringsdict; name = fi; path = fi.lproj/Push.stringsdict; sourceTree = "<group>"; };
		B432ADBF1E02DE9500147768 /* et */ = {isa = PBXFileReference; lastKnownFileType = text.plist.strings; name = et; path = et.lproj/Push.strings; sourceTree = "<group>"; };
		B432ADC01E02DE9500147768 /* et */ = {isa = PBXFileReference; lastKnownFileType = text.plist.stringsdict; name = et; path = et.lproj/Push.stringsdict; sourceTree = "<group>"; };
		B49AFC271DCCCB3D006B753B /* zh-Hans */ = {isa = PBXFileReference; lastKnownFileType = text.plist.strings; name = "zh-Hans"; path = "zh-Hans.lproj/Push.strings"; sourceTree = "<group>"; };
		B49AFC281DCCCB3D006B753B /* zh-Hans */ = {isa = PBXFileReference; lastKnownFileType = text.plist.stringsdict; name = "zh-Hans"; path = "zh-Hans.lproj/Push.stringsdict"; sourceTree = "<group>"; };
		B4A124851DDCB58900FD9D66 /* sl */ = {isa = PBXFileReference; lastKnownFileType = text.plist.strings; name = sl; path = sl.lproj/Push.strings; sourceTree = "<group>"; };
		B4A124861DDCB58A00FD9D66 /* sl */ = {isa = PBXFileReference; lastKnownFileType = text.plist.stringsdict; name = sl; path = sl.lproj/Push.stringsdict; sourceTree = "<group>"; };
		B4D37F921D7EEA3F00D0C1BC /* es */ = {isa = PBXFileReference; lastKnownFileType = text.plist.strings; name = es; path = es.lproj/Push.strings; sourceTree = "<group>"; };
		B4D37F931D7EEA3F00D0C1BC /* es */ = {isa = PBXFileReference; lastKnownFileType = text.plist.stringsdict; name = es; path = es.lproj/Push.stringsdict; sourceTree = "<group>"; };
		B4D37F941D7EEA5100D0C1BC /* uk */ = {isa = PBXFileReference; lastKnownFileType = text.plist.strings; name = uk; path = uk.lproj/Push.strings; sourceTree = "<group>"; };
		B4D37F951D7EEA5100D0C1BC /* uk */ = {isa = PBXFileReference; lastKnownFileType = text.plist.stringsdict; name = uk; path = uk.lproj/Push.stringsdict; sourceTree = "<group>"; };
		B4D37F961D7EEA5B00D0C1BC /* ru */ = {isa = PBXFileReference; lastKnownFileType = text.plist.strings; name = ru; path = ru.lproj/Push.strings; sourceTree = "<group>"; };
		B4D37F971D7EEA5B00D0C1BC /* ru */ = {isa = PBXFileReference; lastKnownFileType = text.plist.stringsdict; name = ru; path = ru.lproj/Push.stringsdict; sourceTree = "<group>"; };
		BF00441A1C737CE9007A6EA4 /* BackgroundAPNSPingBackStatus.swift */ = {isa = PBXFileReference; fileEncoding = 4; lastKnownFileType = sourcecode.swift; path = BackgroundAPNSPingBackStatus.swift; sourceTree = "<group>"; };
		BF0D67A31C901DEC007CE00F /* libPhoneNumber.framework */ = {isa = PBXFileReference; lastKnownFileType = wrapper.framework; name = libPhoneNumber.framework; path = Carthage/Build/iOS/libPhoneNumber.framework; sourceTree = "<group>"; };
		BF158D2E1CE087D8007C6F8A /* video.mp4 */ = {isa = PBXFileReference; lastKnownFileType = file; path = video.mp4; sourceTree = "<group>"; };
		BF2A9D501D6B536E00FA7DBC /* EventDecoder.swift */ = {isa = PBXFileReference; fileEncoding = 4; lastKnownFileType = sourcecode.swift; name = EventDecoder.swift; path = Decoding/EventDecoder.swift; sourceTree = "<group>"; };
		BF2A9D541D6B5B9700FA7DBC /* EventDecoderTests.swift */ = {isa = PBXFileReference; fileEncoding = 4; lastKnownFileType = sourcecode.swift; path = EventDecoderTests.swift; sourceTree = "<group>"; };
		BF2A9D571D6B5BDB00FA7DBC /* StoreUpdateEventTests.swift */ = {isa = PBXFileReference; fileEncoding = 4; lastKnownFileType = sourcecode.swift; path = StoreUpdateEventTests.swift; sourceTree = "<group>"; };
		BF2A9D5A1D6B63DB00FA7DBC /* StoreUpdateEvent.swift */ = {isa = PBXFileReference; fileEncoding = 4; lastKnownFileType = sourcecode.swift; name = StoreUpdateEvent.swift; path = Decoding/StoreUpdateEvent.swift; sourceTree = "<group>"; };
		BF2A9D601D6C70EA00FA7DBC /* ZMEventModel.xcdatamodel */ = {isa = PBXFileReference; lastKnownFileType = wrapper.xcdatamodel; path = ZMEventModel.xcdatamodel; sourceTree = "<group>"; };
		BF40AC711D096A0E00287E29 /* AnalyticsTests.swift */ = {isa = PBXFileReference; fileEncoding = 4; lastKnownFileType = sourcecode.swift; path = AnalyticsTests.swift; sourceTree = "<group>"; };
		BF40AC7D1D0990A900287E29 /* ClusterizerTests.swift */ = {isa = PBXFileReference; fileEncoding = 4; lastKnownFileType = sourcecode.swift; path = ClusterizerTests.swift; sourceTree = "<group>"; };
		BF44A3501C71D5FC00C6928E /* store127.wiredatabase */ = {isa = PBXFileReference; lastKnownFileType = file; path = store127.wiredatabase; sourceTree = "<group>"; };
		BF6D5D021C4948830049F712 /* zmessaging124.momd */ = {isa = PBXFileReference; lastKnownFileType = folder; path = zmessaging124.momd; sourceTree = "<group>"; };
		BF6D5D041C494D730049F712 /* zmessaging125.momd */ = {isa = PBXFileReference; lastKnownFileType = folder; path = zmessaging125.momd; sourceTree = "<group>"; };
		BF7ED2E11DF6BD16003A4397 /* Analytics+HandleSuggestions.swift */ = {isa = PBXFileReference; fileEncoding = 4; lastKnownFileType = sourcecode.swift; path = "Analytics+HandleSuggestions.swift"; sourceTree = "<group>"; };
		BF8367301C52651900364B37 /* store125.wiredatabase */ = {isa = PBXFileReference; lastKnownFileType = file; path = store125.wiredatabase; sourceTree = "<group>"; };
		BF838F031C6A4885001C5BF7 /* ZMCookie.h */ = {isa = PBXFileReference; fileEncoding = 4; lastKnownFileType = sourcecode.c.h; path = ZMCookie.h; sourceTree = "<group>"; };
		BF838F041C6A4885001C5BF7 /* ZMCookie.m */ = {isa = PBXFileReference; fileEncoding = 4; lastKnownFileType = sourcecode.c.objc; path = ZMCookie.m; sourceTree = "<group>"; };
		BF8899911DC7882F00187CBD /* ZMTransport.framework */ = {isa = PBXFileReference; lastKnownFileType = wrapper.framework; name = ZMTransport.framework; path = "../wire-ios-transport/build/Debug-iphoneos/ZMTransport.framework"; sourceTree = "<group>"; };
		BFB524CD1C7722EC006BCE23 /* BackgroundAPNSPingBackStatusTests.swift */ = {isa = PBXFileReference; fileEncoding = 4; lastKnownFileType = sourcecode.swift; path = BackgroundAPNSPingBackStatusTests.swift; sourceTree = "<group>"; };
		BFC747B91CE0975D00F74333 /* zimages.framework */ = {isa = PBXFileReference; lastKnownFileType = wrapper.framework; name = zimages.framework; path = "../zmc-images/build/Debug-iphoneos/zimages.framework"; sourceTree = "<group>"; };
		BFCE9A581C4E4C4D00951B3D /* store124.wiredatabase */ = {isa = PBXFileReference; lastKnownFileType = file; path = store124.wiredatabase; sourceTree = "<group>"; };
		BFE53F541D5A2F7000398378 /* DeleteMessagesTests.swift */ = {isa = PBXFileReference; fileEncoding = 4; lastKnownFileType = sourcecode.swift; path = DeleteMessagesTests.swift; sourceTree = "<group>"; };
		CE35B7F61D353CC4007CF3F8 /* LinkPreviewTests.m */ = {isa = PBXFileReference; fileEncoding = 4; lastKnownFileType = sourcecode.c.objc; path = LinkPreviewTests.m; sourceTree = "<group>"; };
		CE59DD7B1CFC7D6C0009F8FD /* ZMCDataModel.framework */ = {isa = PBXFileReference; lastKnownFileType = wrapper.framework; name = ZMCDataModel.framework; path = "../../../../Library/Developer/Xcode/DerivedData/ZClient-iOS-dkzruzvfpikqstehiyrcjhyckwcj/Build/Products/Debug-iphonesimulator/ZMCDataModel.framework"; sourceTree = "<group>"; };
		CE99C49E1D378C5D0001D297 /* MockLinkPreviewDetector.h */ = {isa = PBXFileReference; fileEncoding = 4; lastKnownFileType = sourcecode.c.h; path = MockLinkPreviewDetector.h; sourceTree = "<group>"; };
		CE99C49F1D378C5D0001D297 /* MockLinkPreviewDetector.m */ = {isa = PBXFileReference; fileEncoding = 4; lastKnownFileType = sourcecode.c.objc; path = MockLinkPreviewDetector.m; sourceTree = "<group>"; };
		CE99C4A11D37ACC60001D297 /* Ono.framework */ = {isa = PBXFileReference; lastKnownFileType = wrapper.framework; name = Ono.framework; path = Carthage/Build/iOS/Ono.framework; sourceTree = "<group>"; };
		CEF2DE7E1DB778F300451642 /* RequestLoopAnalyticsTracker.swift */ = {isa = PBXFileReference; fileEncoding = 4; lastKnownFileType = sourcecode.swift; path = RequestLoopAnalyticsTracker.swift; sourceTree = "<group>"; };
		F91CA6AC1BECBD3F000EE5C2 /* Base */ = {isa = PBXFileReference; lastKnownFileType = text.plist.strings; name = Base; path = Base.lproj/Push.strings; sourceTree = "<group>"; };
		F91CA6AD1BECBD46000EE5C2 /* Base */ = {isa = PBXFileReference; lastKnownFileType = text.plist.stringsdict; name = Base; path = Base.lproj/Push.stringsdict; sourceTree = "<group>"; };
		F91CA6AE1BECBD51000EE5C2 /* de */ = {isa = PBXFileReference; lastKnownFileType = text.plist.strings; name = de; path = de.lproj/Push.strings; sourceTree = "<group>"; };
		F91CA6AF1BECBD51000EE5C2 /* de */ = {isa = PBXFileReference; lastKnownFileType = text.plist.stringsdict; name = de; path = de.lproj/Push.stringsdict; sourceTree = "<group>"; };
		F920F4D51DA3DCF8002B860B /* ConversationTests+Ephemeral.swift */ = {isa = PBXFileReference; fileEncoding = 4; lastKnownFileType = sourcecode.swift; path = "ConversationTests+Ephemeral.swift"; sourceTree = "<group>"; };
		F9245BEC1CBF95A8009D1E85 /* ZMHotFixDirectory+Swift.swift */ = {isa = PBXFileReference; fileEncoding = 4; lastKnownFileType = sourcecode.swift; path = "ZMHotFixDirectory+Swift.swift"; sourceTree = "<group>"; };
		F92546891C6287AB00CE2D7C /* ZMCallStateTranscoderTests.h */ = {isa = PBXFileReference; fileEncoding = 4; lastKnownFileType = sourcecode.c.h; path = ZMCallStateTranscoderTests.h; sourceTree = "<group>"; };
		F925468A1C62882500CE2D7C /* ZMCallStateTranscoderTests+VideoCalling.m */ = {isa = PBXFileReference; fileEncoding = 4; lastKnownFileType = sourcecode.c.objc; path = "ZMCallStateTranscoderTests+VideoCalling.m"; sourceTree = "<group>"; };
		F925468C1C63B61000CE2D7C /* MessagingTest+EventFactory.h */ = {isa = PBXFileReference; fileEncoding = 4; lastKnownFileType = sourcecode.c.h; path = "MessagingTest+EventFactory.h"; sourceTree = "<group>"; };
		F925468D1C63B61000CE2D7C /* MessagingTest+EventFactory.m */ = {isa = PBXFileReference; fileEncoding = 4; lastKnownFileType = sourcecode.c.objc; path = "MessagingTest+EventFactory.m"; sourceTree = "<group>"; };
		F9331C891CB41C6000139ECC /* ZMUserTests+UserSession.m */ = {isa = PBXFileReference; fileEncoding = 4; lastKnownFileType = sourcecode.c.objc; path = "ZMUserTests+UserSession.m"; sourceTree = "<group>"; };
		F93667041D79723100E15420 /* ZMLocalNotificationForEventTests+Reactions.swift */ = {isa = PBXFileReference; fileEncoding = 4; lastKnownFileType = sourcecode.swift; path = "ZMLocalNotificationForEventTests+Reactions.swift"; sourceTree = "<group>"; };
		F936DB281C11DF40005E93AE /* ZMClientUpdateNotification.h */ = {isa = PBXFileReference; fileEncoding = 4; lastKnownFileType = sourcecode.c.h; path = ZMClientUpdateNotification.h; sourceTree = "<group>"; };
		F936DB291C11DF40005E93AE /* ZMClientUpdateNotification.m */ = {isa = PBXFileReference; fileEncoding = 4; lastKnownFileType = sourcecode.c.objc; path = ZMClientUpdateNotification.m; sourceTree = "<group>"; };
		F936DB2C1C11E4CB005E93AE /* ZMClientUpdateNotification+Internal.h */ = {isa = PBXFileReference; lastKnownFileType = sourcecode.c.h; path = "ZMClientUpdateNotification+Internal.h"; sourceTree = "<group>"; };
		F93A75F11C1F219800252586 /* ConversationStatusStrategy.swift */ = {isa = PBXFileReference; fileEncoding = 4; lastKnownFileType = sourcecode.swift; path = ConversationStatusStrategy.swift; sourceTree = "<group>"; };
		F9410F621DE44C2E007451FF /* TypingStrategyTests.swift */ = {isa = PBXFileReference; fileEncoding = 4; lastKnownFileType = sourcecode.swift; path = TypingStrategyTests.swift; sourceTree = "<group>"; };
		F9410F641DE49C13007451FF /* PushTokenStrategy.swift */ = {isa = PBXFileReference; fileEncoding = 4; lastKnownFileType = sourcecode.swift; name = PushTokenStrategy.swift; path = Source/Synchronization/Strategies/PushTokenStrategy.swift; sourceTree = SOURCE_ROOT; };
		F9410F671DE4BE42007451FF /* PushTokenStrategyTests.swift */ = {isa = PBXFileReference; fileEncoding = 4; lastKnownFileType = sourcecode.swift; path = PushTokenStrategyTests.swift; sourceTree = "<group>"; };
		F95373F01C7C6FF500BE6427 /* ZMLocalNotificationForEventTest.h */ = {isa = PBXFileReference; lastKnownFileType = sourcecode.c.h; path = ZMLocalNotificationForEventTest.h; sourceTree = "<group>"; };
		F95373F31C7C70D000BE6427 /* ZMLocalNotificationForEventTest+CallEvents.m */ = {isa = PBXFileReference; fileEncoding = 4; lastKnownFileType = sourcecode.c.objc; path = "ZMLocalNotificationForEventTest+CallEvents.m"; sourceTree = "<group>"; };
		F95556FE1A1CA1580035F0C8 /* ZMSearchRequestCodecTests.m */ = {isa = PBXFileReference; fileEncoding = 4; lastKnownFileType = sourcecode.c.objc; name = ZMSearchRequestCodecTests.m; path = Search/ZMSearchRequestCodecTests.m; sourceTree = "<group>"; };
		F95706531DE5D1CC0087442C /* SearchUserImageStrategy.swift */ = {isa = PBXFileReference; fileEncoding = 4; lastKnownFileType = sourcecode.swift; path = SearchUserImageStrategy.swift; sourceTree = "<group>"; };
		F95706581DE5F6D40087442C /* SearchUserImageStrategyTests.swift */ = {isa = PBXFileReference; fileEncoding = 4; lastKnownFileType = sourcecode.swift; path = SearchUserImageStrategyTests.swift; sourceTree = "<group>"; };
		F959F3101C5B6B9E00820A21 /* ZMBackgroundTaskState.h */ = {isa = PBXFileReference; fileEncoding = 4; lastKnownFileType = sourcecode.c.h; path = ZMBackgroundTaskState.h; sourceTree = "<group>"; };
		F959F3111C5B6B9E00820A21 /* ZMBackgroundTaskState.m */ = {isa = PBXFileReference; fileEncoding = 4; lastKnownFileType = sourcecode.c.objc; path = ZMBackgroundTaskState.m; sourceTree = "<group>"; };
		F95ECF4C1B94A553009F91BA /* ZMHotFix.h */ = {isa = PBXFileReference; fileEncoding = 4; lastKnownFileType = sourcecode.c.h; path = ZMHotFix.h; sourceTree = "<group>"; };
		F95ECF4D1B94A553009F91BA /* ZMHotFix.m */ = {isa = PBXFileReference; fileEncoding = 4; lastKnownFileType = sourcecode.c.objc; path = ZMHotFix.m; sourceTree = "<group>"; };
		F95ECF501B94BD05009F91BA /* ZMHotFixTests.m */ = {isa = PBXFileReference; fileEncoding = 4; lastKnownFileType = sourcecode.c.objc; path = ZMHotFixTests.m; sourceTree = "<group>"; };
		F962A8E819FFC06E00FD0F80 /* ZMOperationLoop+Background.h */ = {isa = PBXFileReference; fileEncoding = 4; lastKnownFileType = sourcecode.c.h; path = "ZMOperationLoop+Background.h"; sourceTree = "<group>"; };
		F962A8E919FFC06E00FD0F80 /* ZMOperationLoop+Background.m */ = {isa = PBXFileReference; fileEncoding = 4; lastKnownFileType = sourcecode.c.objc; path = "ZMOperationLoop+Background.m"; sourceTree = "<group>"; };
		F962A8EF19FFD4DC00FD0F80 /* ZMOperationLoop+Private.h */ = {isa = PBXFileReference; lastKnownFileType = sourcecode.c.h; path = "ZMOperationLoop+Private.h"; sourceTree = "<group>"; };
		F964700B1D5C720D00A81A92 /* ConversationTests+MessageEditing.m */ = {isa = PBXFileReference; fileEncoding = 4; lastKnownFileType = sourcecode.c.objc; path = "ConversationTests+MessageEditing.m"; sourceTree = "<group>"; };
		F96C8E791D7DCCE8004B6D87 /* ZMLocalNotificationDispatcher+Messages.swift */ = {isa = PBXFileReference; fileEncoding = 4; lastKnownFileType = sourcecode.swift; path = "ZMLocalNotificationDispatcher+Messages.swift"; sourceTree = "<group>"; };
		F96C8E811D7ECECF004B6D87 /* ZMLocalNotificationForMessageTests.swift */ = {isa = PBXFileReference; fileEncoding = 4; lastKnownFileType = sourcecode.swift; path = ZMLocalNotificationForMessageTests.swift; sourceTree = "<group>"; };
		F96C8E891D7F6F8C004B6D87 /* ZMLocalNotificationForSystemMessageTests.swift */ = {isa = PBXFileReference; fileEncoding = 4; lastKnownFileType = sourcecode.swift; path = ZMLocalNotificationForSystemMessageTests.swift; sourceTree = "<group>"; };
		F97678F91D76D11400CC075D /* BackgroundAPNSConfirmationStatus.swift */ = {isa = PBXFileReference; fileEncoding = 4; lastKnownFileType = sourcecode.swift; path = BackgroundAPNSConfirmationStatus.swift; sourceTree = "<group>"; };
		F97679081D771B2700CC075D /* BackgroundAPNSConfirmationStatusTests.swift */ = {isa = PBXFileReference; fileEncoding = 4; lastKnownFileType = sourcecode.swift; path = BackgroundAPNSConfirmationStatusTests.swift; sourceTree = "<group>"; };
		F9771AC71B664D1A00BB04EC /* ZMGSMCallHandler.h */ = {isa = PBXFileReference; fileEncoding = 4; lastKnownFileType = sourcecode.c.h; path = ZMGSMCallHandler.h; sourceTree = "<group>"; };
		F9771AC81B664D1A00BB04EC /* ZMGSMCallHandler.m */ = {isa = PBXFileReference; fileEncoding = 4; lastKnownFileType = sourcecode.c.objc; path = ZMGSMCallHandler.m; sourceTree = "<group>"; };
		F9771AD01B664D3D00BB04EC /* ZMGSMCallHandlerTest.m */ = {isa = PBXFileReference; fileEncoding = 4; lastKnownFileType = sourcecode.c.objc; path = ZMGSMCallHandlerTest.m; sourceTree = "<group>"; };
		F9771AD21B6661B400BB04EC /* ZMCallStateLogger.h */ = {isa = PBXFileReference; fileEncoding = 4; lastKnownFileType = sourcecode.c.h; path = ZMCallStateLogger.h; sourceTree = "<group>"; };
		F9771AD31B6661B400BB04EC /* ZMCallStateLogger.m */ = {isa = PBXFileReference; fileEncoding = 4; lastKnownFileType = sourcecode.c.objc; path = ZMCallStateLogger.m; sourceTree = "<group>"; };
		F9771ADA1B677BAF00BB04EC /* ZMCallStateLoggerTests.m */ = {isa = PBXFileReference; fileEncoding = 4; lastKnownFileType = sourcecode.c.objc; path = ZMCallStateLoggerTests.m; sourceTree = "<group>"; };
		F98DD6D01ABB2F7C001D58CF /* ZMUserSession+UserNotificationCategories.h */ = {isa = PBXFileReference; fileEncoding = 4; lastKnownFileType = sourcecode.c.h; path = "ZMUserSession+UserNotificationCategories.h"; sourceTree = "<group>"; };
		F98DD6D11ABB2F7C001D58CF /* ZMUserSession+UserNotificationCategories.m */ = {isa = PBXFileReference; fileEncoding = 4; lastKnownFileType = sourcecode.c.objc; path = "ZMUserSession+UserNotificationCategories.m"; sourceTree = "<group>"; };
		F98EDCC81D82B913001E65CB /* ZMLocalNotificationForCallEvent.swift */ = {isa = PBXFileReference; fileEncoding = 4; lastKnownFileType = sourcecode.swift; path = ZMLocalNotificationForCallEvent.swift; sourceTree = "<group>"; };
		F98EDCC91D82B913001E65CB /* ZMLocalNotificationForConnectionEvent.swift */ = {isa = PBXFileReference; fileEncoding = 4; lastKnownFileType = sourcecode.swift; path = ZMLocalNotificationForConnectionEvent.swift; sourceTree = "<group>"; };
		F98EDCCA1D82B913001E65CB /* ZMLocalNotificationForEvent.swift */ = {isa = PBXFileReference; fileEncoding = 4; lastKnownFileType = sourcecode.swift; path = ZMLocalNotificationForEvent.swift; sourceTree = "<group>"; };
		F98EDCCB1D82B913001E65CB /* ZMLocalNotificationForReactions.swift */ = {isa = PBXFileReference; fileEncoding = 4; lastKnownFileType = sourcecode.swift; path = ZMLocalNotificationForReactions.swift; sourceTree = "<group>"; };
		F98EDCCD1D82B913001E65CB /* ZMLocalNotificationContentType.swift */ = {isa = PBXFileReference; fileEncoding = 4; lastKnownFileType = sourcecode.swift; path = ZMLocalNotificationContentType.swift; sourceTree = "<group>"; };
		F98EDCCE1D82B913001E65CB /* ZMLocalNotificationForMessage.swift */ = {isa = PBXFileReference; fileEncoding = 4; lastKnownFileType = sourcecode.swift; path = ZMLocalNotificationForMessage.swift; sourceTree = "<group>"; };
		F98EDCCF1D82B913001E65CB /* ZMLocalNotificationForSystemMessage.swift */ = {isa = PBXFileReference; fileEncoding = 4; lastKnownFileType = sourcecode.swift; path = ZMLocalNotificationForSystemMessage.swift; sourceTree = "<group>"; };
		F98EDCD01D82B913001E65CB /* ZMLocalNotification+Internal.h */ = {isa = PBXFileReference; fileEncoding = 4; lastKnownFileType = sourcecode.c.h; path = "ZMLocalNotification+Internal.h"; sourceTree = "<group>"; };
		F98EDCD11D82B913001E65CB /* ZMLocalNotification.h */ = {isa = PBXFileReference; fileEncoding = 4; lastKnownFileType = sourcecode.c.h; path = ZMLocalNotification.h; sourceTree = "<group>"; };
		F98EDCD21D82B913001E65CB /* ZMLocalNotification.m */ = {isa = PBXFileReference; fileEncoding = 4; lastKnownFileType = sourcecode.c.objc; path = ZMLocalNotification.m; sourceTree = "<group>"; };
		F98EDCDE1D82B924001E65CB /* SessionTracker.swift */ = {isa = PBXFileReference; fileEncoding = 4; lastKnownFileType = sourcecode.swift; path = SessionTracker.swift; sourceTree = "<group>"; };
		F98EDCDF1D82B924001E65CB /* NotificationSounds.swift */ = {isa = PBXFileReference; fileEncoding = 4; lastKnownFileType = sourcecode.swift; path = NotificationSounds.swift; sourceTree = "<group>"; };
		F98EDCE01D82B924001E65CB /* UILocalNotification+StringProcessing.h */ = {isa = PBXFileReference; fileEncoding = 4; lastKnownFileType = sourcecode.c.h; path = "UILocalNotification+StringProcessing.h"; sourceTree = "<group>"; };
		F98EDCE11D82B924001E65CB /* UILocalNotification+StringProcessing.m */ = {isa = PBXFileReference; fileEncoding = 4; lastKnownFileType = sourcecode.c.objc; path = "UILocalNotification+StringProcessing.m"; sourceTree = "<group>"; };
		F98EDCE21D82B924001E65CB /* UILocalNotification+UserInfo.h */ = {isa = PBXFileReference; fileEncoding = 4; lastKnownFileType = sourcecode.c.h; path = "UILocalNotification+UserInfo.h"; sourceTree = "<group>"; };
		F98EDCE31D82B924001E65CB /* UILocalNotification+UserInfo.m */ = {isa = PBXFileReference; fileEncoding = 4; lastKnownFileType = sourcecode.c.objc; path = "UILocalNotification+UserInfo.m"; sourceTree = "<group>"; };
		F98EDCE41D82B924001E65CB /* ZMLocalNotificationLocalization+Components.swift */ = {isa = PBXFileReference; fileEncoding = 4; lastKnownFileType = sourcecode.swift; path = "ZMLocalNotificationLocalization+Components.swift"; sourceTree = "<group>"; };
		F98EDCE51D82B924001E65CB /* ZMLocalNotificationLocalization.h */ = {isa = PBXFileReference; fileEncoding = 4; lastKnownFileType = sourcecode.c.h; path = ZMLocalNotificationLocalization.h; sourceTree = "<group>"; };
		F98EDCE61D82B924001E65CB /* ZMLocalNotificationLocalization.m */ = {isa = PBXFileReference; fileEncoding = 4; lastKnownFileType = sourcecode.c.objc; path = ZMLocalNotificationLocalization.m; sourceTree = "<group>"; };
		F98EDCE71D82B924001E65CB /* ZMLocalNotificationSet.swift */ = {isa = PBXFileReference; fileEncoding = 4; lastKnownFileType = sourcecode.swift; path = ZMLocalNotificationSet.swift; sourceTree = "<group>"; };
		F98EDCE81D82B924001E65CB /* ZMSpellOutSmallNumbersFormatter.h */ = {isa = PBXFileReference; fileEncoding = 4; lastKnownFileType = sourcecode.c.h; path = ZMSpellOutSmallNumbersFormatter.h; sourceTree = "<group>"; };
		F98EDCE91D82B924001E65CB /* ZMSpellOutSmallNumbersFormatter.m */ = {isa = PBXFileReference; fileEncoding = 4; lastKnownFileType = sourcecode.c.objc; path = ZMSpellOutSmallNumbersFormatter.m; sourceTree = "<group>"; };
		F98EDCF61D82EAFD001E65CB /* SessionTrackerTest.swift */ = {isa = PBXFileReference; fileEncoding = 4; lastKnownFileType = sourcecode.swift; path = SessionTrackerTest.swift; sourceTree = "<group>"; };
		F991C0A81CB5391C004D8465 /* ZMCallTimer.swift */ = {isa = PBXFileReference; fileEncoding = 4; lastKnownFileType = sourcecode.swift; path = ZMCallTimer.swift; sourceTree = "<group>"; };
		F991C0AA1CB53A7B004D8465 /* ZMCallTimerTests.swift */ = {isa = PBXFileReference; fileEncoding = 4; lastKnownFileType = sourcecode.swift; path = ZMCallTimerTests.swift; sourceTree = "<group>"; };
		F991C0AD1CB548A3004D8465 /* ZMVoiceChannel+CallTimer.swift */ = {isa = PBXFileReference; fileEncoding = 4; lastKnownFileType = sourcecode.swift; path = "ZMVoiceChannel+CallTimer.swift"; sourceTree = "<group>"; };
		F991CE111CB55512004D8465 /* ZMConversation+Testing.h */ = {isa = PBXFileReference; fileEncoding = 4; lastKnownFileType = sourcecode.c.h; path = "ZMConversation+Testing.h"; sourceTree = "<group>"; };
		F991CE121CB55512004D8465 /* ZMConversation+Testing.m */ = {isa = PBXFileReference; fileEncoding = 4; lastKnownFileType = sourcecode.c.objc; path = "ZMConversation+Testing.m"; sourceTree = "<group>"; };
		F991CE131CB55512004D8465 /* ZMUser+Testing.h */ = {isa = PBXFileReference; fileEncoding = 4; lastKnownFileType = sourcecode.c.h; path = "ZMUser+Testing.h"; sourceTree = "<group>"; };
		F991CE141CB55512004D8465 /* ZMUser+Testing.m */ = {isa = PBXFileReference; fileEncoding = 4; lastKnownFileType = sourcecode.c.objc; path = "ZMUser+Testing.m"; sourceTree = "<group>"; };
		F99298581BE110490058D42F /* ZMClientRegistrationStatusTests.m */ = {isa = PBXFileReference; fileEncoding = 4; lastKnownFileType = sourcecode.c.objc; path = ZMClientRegistrationStatusTests.m; sourceTree = "<group>"; };
		F992985A1BE1404D0058D42F /* ZMClientRegistrationStatus+Internal.h */ = {isa = PBXFileReference; lastKnownFileType = sourcecode.c.h; path = "ZMClientRegistrationStatus+Internal.h"; sourceTree = "<group>"; };
		F9ABDF401CECBD8A008461B2 /* ZMAccountStatus.swift */ = {isa = PBXFileReference; fileEncoding = 4; lastKnownFileType = sourcecode.swift; path = ZMAccountStatus.swift; sourceTree = "<group>"; };
		F9ABDF421CECC69C008461B2 /* ZMAccountStatusTests.swift */ = {isa = PBXFileReference; fileEncoding = 4; lastKnownFileType = sourcecode.swift; path = ZMAccountStatusTests.swift; sourceTree = "<group>"; };
		F9B171F51C0EF21100E6EEC6 /* ClientUpdateStatus.swift */ = {isa = PBXFileReference; fileEncoding = 4; lastKnownFileType = sourcecode.swift; path = ClientUpdateStatus.swift; sourceTree = "<group>"; };
		F9B171F71C0F00E700E6EEC6 /* ClientUpdateStatusTests.swift */ = {isa = PBXFileReference; fileEncoding = 4; lastKnownFileType = sourcecode.swift; path = ClientUpdateStatusTests.swift; sourceTree = "<group>"; };
		F9B171F91C0F320200E6EEC6 /* ClientManagementTests.m */ = {isa = PBXFileReference; fileEncoding = 4; lastKnownFileType = sourcecode.c.objc; path = ClientManagementTests.m; sourceTree = "<group>"; };
		F9B20D561C58C7B900F2CDEC /* CallingTests.h */ = {isa = PBXFileReference; lastKnownFileType = sourcecode.c.h; path = CallingTests.h; sourceTree = "<group>"; };
		F9B20D571C58C8C800F2CDEC /* CallingTests+VideoCalling.m */ = {isa = PBXFileReference; fileEncoding = 4; lastKnownFileType = sourcecode.c.objc; path = "CallingTests+VideoCalling.m"; sourceTree = "<group>"; };
		F9B53ED019F7F59F00C82A43 /* ZMLocalNotificationDispatcher.h */ = {isa = PBXFileReference; fileEncoding = 4; lastKnownFileType = sourcecode.c.h; path = ZMLocalNotificationDispatcher.h; sourceTree = "<group>"; };
		F9B53ED119F7F59F00C82A43 /* ZMLocalNotificationDispatcher.m */ = {isa = PBXFileReference; fileEncoding = 4; lastKnownFileType = sourcecode.c.objc; path = ZMLocalNotificationDispatcher.m; sourceTree = "<group>"; };
		F9B71F361CB26FB2001DB03F /* ZMUtilities.framework */ = {isa = PBXFileReference; lastKnownFileType = wrapper.framework; name = ZMUtilities.framework; path = Carthage/Build/iOS/ZMUtilities.framework; sourceTree = "<group>"; };
		F9B71F3E1CB28449001DB03F /* ZMNotifications+UserSession.m */ = {isa = PBXFileReference; fileEncoding = 4; lastKnownFileType = sourcecode.c.objc; path = "ZMNotifications+UserSession.m"; sourceTree = "<group>"; };
		F9B71F3F1CB28449001DB03F /* ZMNotifications+UserSessionInternal.h */ = {isa = PBXFileReference; fileEncoding = 4; lastKnownFileType = sourcecode.c.h; path = "ZMNotifications+UserSessionInternal.h"; sourceTree = "<group>"; };
		F9B71F421CB284CC001DB03F /* ZMNotifications+UserSession.h */ = {isa = PBXFileReference; fileEncoding = 4; lastKnownFileType = sourcecode.c.h; path = "ZMNotifications+UserSession.h"; sourceTree = "<group>"; };
		F9B71F461CB29600001DB03F /* ZMBareUser+UserSession.h */ = {isa = PBXFileReference; fileEncoding = 4; lastKnownFileType = sourcecode.c.h; path = "ZMBareUser+UserSession.h"; sourceTree = "<group>"; };
		F9B71F481CB297ED001DB03F /* ZMUser+UserSession.m */ = {isa = PBXFileReference; fileEncoding = 4; lastKnownFileType = sourcecode.c.objc; name = "ZMUser+UserSession.m"; path = "Source/Data Model/ZMUser+UserSession.m"; sourceTree = SOURCE_ROOT; };
		F9B71F4A1CB2B841001DB03F /* NSManagedObjectContext+TestHelpers.h */ = {isa = PBXFileReference; fileEncoding = 4; lastKnownFileType = sourcecode.c.h; path = "NSManagedObjectContext+TestHelpers.h"; sourceTree = "<group>"; };
		F9B71F4B1CB2B841001DB03F /* NSManagedObjectContext+TestHelpers.m */ = {isa = PBXFileReference; fileEncoding = 4; lastKnownFileType = sourcecode.c.objc; path = "NSManagedObjectContext+TestHelpers.m"; sourceTree = "<group>"; };
		F9B71FAA1CB2C0FA001DB03F /* ZMCallStateTests+VideoCalling.swift */ = {isa = PBXFileReference; fileEncoding = 4; lastKnownFileType = sourcecode.swift; path = "ZMCallStateTests+VideoCalling.swift"; sourceTree = "<group>"; };
		F9B71FAC1CB2C20D001DB03F /* ZMVoiceChannelTests.h */ = {isa = PBXFileReference; fileEncoding = 4; lastKnownFileType = sourcecode.c.h; path = ZMVoiceChannelTests.h; sourceTree = "<group>"; };
		F9B71FAD1CB2C20D001DB03F /* ZMVoiceChannelTests.m */ = {isa = PBXFileReference; fileEncoding = 4; lastKnownFileType = sourcecode.c.objc; path = ZMVoiceChannelTests.m; sourceTree = "<group>"; };
		F9B8305C1DEC6A2500FF6FE7 /* UserImageStrategy.swift */ = {isa = PBXFileReference; fileEncoding = 4; lastKnownFileType = sourcecode.swift; path = UserImageStrategy.swift; sourceTree = "<group>"; };
		F9B8305E1DEC86E700FF6FE7 /* UserImageStrategyTests.swift */ = {isa = PBXFileReference; fileEncoding = 4; lastKnownFileType = sourcecode.swift; path = UserImageStrategyTests.swift; sourceTree = "<group>"; };
		F9C9A4ED1CAD290B0039E10C /* store128.wiredatabase */ = {isa = PBXFileReference; lastKnownFileType = file; path = store128.wiredatabase; sourceTree = "<group>"; };
		F9CA51B41B345F39003AA83A /* ZMStoredLocalNotification.h */ = {isa = PBXFileReference; fileEncoding = 4; lastKnownFileType = sourcecode.c.h; path = ZMStoredLocalNotification.h; sourceTree = "<group>"; };
		F9CA51B51B345F39003AA83A /* ZMStoredLocalNotification.m */ = {isa = PBXFileReference; fileEncoding = 4; lastKnownFileType = sourcecode.c.objc; path = ZMStoredLocalNotification.m; sourceTree = "<group>"; };
		F9CA51BD1B3460B2003AA83A /* ZMStoredLocalNotificationTests.m */ = {isa = PBXFileReference; fileEncoding = 4; lastKnownFileType = sourcecode.c.objc; path = ZMStoredLocalNotificationTests.m; sourceTree = "<group>"; };
		F9D25DB01C5BB991002D18B3 /* ZMBackgroundTaskStateTests.m */ = {isa = PBXFileReference; fileEncoding = 4; lastKnownFileType = sourcecode.c.objc; path = ZMBackgroundTaskStateTests.m; sourceTree = "<group>"; };
		F9D32EA81C6D071F0049136A /* CallingTests+PushNotifications.m */ = {isa = PBXFileReference; fileEncoding = 4; lastKnownFileType = sourcecode.c.objc; path = "CallingTests+PushNotifications.m"; sourceTree = "<group>"; };
		F9DAC54D1C2034E70001F11E /* ConversationStatusStrategyTests.swift */ = {isa = PBXFileReference; fileEncoding = 4; lastKnownFileType = sourcecode.swift; path = ConversationStatusStrategyTests.swift; sourceTree = "<group>"; };
		F9E3AB511BEA017300C1A6AA /* ZMSelfTranscoder+Internal.h */ = {isa = PBXFileReference; fileEncoding = 4; lastKnownFileType = sourcecode.c.h; path = "ZMSelfTranscoder+Internal.h"; sourceTree = "<group>"; };
		F9E462D91D7043C60036CFA7 /* ConversationTests+Confirmation.swift */ = {isa = PBXFileReference; fileEncoding = 4; lastKnownFileType = sourcecode.swift; path = "ConversationTests+Confirmation.swift"; sourceTree = "<group>"; };
		F9E4779D1D21640E003A99AC /* ZMLocalNotificationSetTests.swift */ = {isa = PBXFileReference; fileEncoding = 4; lastKnownFileType = sourcecode.swift; path = ZMLocalNotificationSetTests.swift; sourceTree = "<group>"; };
		F9F11A061A0A630900F1DCEE /* ZMBlacklistVerificatorTest.m */ = {isa = PBXFileReference; fileEncoding = 4; lastKnownFileType = sourcecode.c.objc; path = ZMBlacklistVerificatorTest.m; sourceTree = "<group>"; };
		F9F631411DE3524100416938 /* TypingStrategy.swift */ = {isa = PBXFileReference; fileEncoding = 4; lastKnownFileType = sourcecode.swift; path = TypingStrategy.swift; sourceTree = "<group>"; };
		F9F9F5611D75D62100AE6499 /* RequestStrategyTestBase.swift */ = {isa = PBXFileReference; fileEncoding = 4; lastKnownFileType = sourcecode.swift; path = RequestStrategyTestBase.swift; sourceTree = "<group>"; };
		F9FD16791BDFCDAD00725F5C /* ZMClientRegistrationStatus.h */ = {isa = PBXFileReference; fileEncoding = 4; lastKnownFileType = sourcecode.c.h; path = ZMClientRegistrationStatus.h; sourceTree = "<group>"; };
		F9FD167A1BDFCDAD00725F5C /* ZMClientRegistrationStatus.m */ = {isa = PBXFileReference; fileEncoding = 4; lastKnownFileType = sourcecode.c.objc; path = ZMClientRegistrationStatus.m; sourceTree = "<group>"; };
		F9FD798519EE742600D70FCD /* ZMBlacklistDownloader.h */ = {isa = PBXFileReference; fileEncoding = 4; lastKnownFileType = sourcecode.c.h; path = ZMBlacklistDownloader.h; sourceTree = "<group>"; };
		F9FD798619EE742600D70FCD /* ZMBlacklistDownloader.m */ = {isa = PBXFileReference; fileEncoding = 4; lastKnownFileType = sourcecode.c.objc; path = ZMBlacklistDownloader.m; sourceTree = "<group>"; };
		F9FD798919EE962F00D70FCD /* ZMBlacklistDownloaderTest.m */ = {isa = PBXFileReference; fileEncoding = 4; lastKnownFileType = sourcecode.c.objc; path = ZMBlacklistDownloaderTest.m; sourceTree = "<group>"; };
		F9FD798B19EE9B9A00D70FCD /* ZMBlacklistVerificator.h */ = {isa = PBXFileReference; fileEncoding = 4; lastKnownFileType = sourcecode.c.h; path = ZMBlacklistVerificator.h; sourceTree = "<group>"; };
		F9FD798C19EE9B9A00D70FCD /* ZMBlacklistVerificator.m */ = {isa = PBXFileReference; fileEncoding = 4; lastKnownFileType = sourcecode.c.objc; path = ZMBlacklistVerificator.m; sourceTree = "<group>"; };
/* End PBXFileReference section */

/* Begin PBXFrameworksBuildPhase section */
		3E186085191A56F6000FE027 /* Frameworks */ = {
			isa = PBXFrameworksBuildPhase;
			buildActionMask = 2147483647;
			files = (
				F9A754161DA3D48800094937 /* ZMProtos.framework in Frameworks */,
				BF0D67A51C901E28007CE00F /* libPhoneNumber.framework in Frameworks */,
				09B978FE1B679F4B00A30B38 /* OCMock.framework in Frameworks */,
				544BA1571A43424F00D3B852 /* zmessaging.framework in Frameworks */,
				098CFBB91B7B9B61000B02B1 /* ZMTesting.framework in Frameworks */,
				1E16CE881BF4BC5F00336616 /* ProtocolBuffers.framework in Frameworks */,
			);
			runOnlyForDeploymentPostprocessing = 0;
		};
		3E1860C0191A649D000FE027 /* Frameworks */ = {
			isa = PBXFrameworksBuildPhase;
			buildActionMask = 2147483647;
			files = (
				1E16CE841BF4BC1800336616 /* ZMProtos.framework in Frameworks */,
				169AED7E1C8F1C2000E5F17E /* libavsobjcstub.a in Frameworks */,
				09B978FF1B679F5D00A30B38 /* OCMock.framework in Frameworks */,
				098CFBB81B7B9B47000B02B1 /* ZMTesting.framework in Frameworks */,
				1E16CE871BF4BC5F00336616 /* ProtocolBuffers.framework in Frameworks */,
				54F4DC5A1A4438B300FDB6EA /* zmessaging.framework in Frameworks */,
			);
			runOnlyForDeploymentPostprocessing = 0;
		};
		5498158F1A43232400A7CE2E /* Frameworks */ = {
			isa = PBXFrameworksBuildPhase;
			buildActionMask = 2147483647;
			files = (
				BF8899931DC7AD9F00187CBD /* ZMTransport.framework in Frameworks */,
				09CC4AAE1B7C885800201C63 /* libc++.dylib in Frameworks */,
				09CC4AAC1B7C885100201C63 /* libbz2.dylib in Frameworks */,
				09CC4AAA1B7C884900201C63 /* libz.dylib in Frameworks */,
				BFC747BA1CE0975D00F74333 /* zimages.framework in Frameworks */,
				F9A754121DA3D44900094937 /* ZMProtos.framework in Frameworks */,
				097E36AA1B7A58570039CC4C /* ZMCSystem.framework in Frameworks */,
				BF0D67A41C901DEC007CE00F /* libPhoneNumber.framework in Frameworks */,
			);
			runOnlyForDeploymentPostprocessing = 0;
		};
/* End PBXFrameworksBuildPhase section */

/* Begin PBXGroup section */
		0928E38F1BA2CFF60057232E /* E2EE */ = {
			isa = PBXGroup;
			children = (
				09E393BD1BAB0C2A00F3EA1B /* ZMUserSession+OTR.m */,
				871667F91BB2AE9C009C6EEA /* APSSignalingKeysStore.swift */,
				09BCDB8C1BCE7F000020DCC7 /* ZMAPSMessageDecoder.h */,
				09BCDB8D1BCE7F000020DCC7 /* ZMAPSMessageDecoder.m */,
			);
			path = E2EE;
			sourceTree = "<group>";
		};
		0994E1DB1B835C4900A51721 /* zmc-config */ = {
			isa = PBXGroup;
			children = (
				0994E1DD1B835C4900A51721 /* ios-test-host.xcconfig */,
				0994E1DE1B835C4900A51721 /* ios-test-target.xcconfig */,
				0994E1DF1B835C4900A51721 /* ios.xcconfig */,
				0994E1E01B835C4900A51721 /* osx-test-target.xcconfig */,
				0994E1E11B835C4900A51721 /* osx.xcconfig */,
				0994E1E21B835C4900A51721 /* project-common.xcconfig */,
				0994E1E31B835C4900A51721 /* project-debug.xcconfig */,
				0994E1E41B835C4900A51721 /* project.xcconfig */,
				0994E1E61B835C4900A51721 /* simulator.xcconfig */,
				0994E1E71B835C4900A51721 /* swift.xcconfig */,
				0994E1E81B835C4900A51721 /* tests.xcconfig */,
				0994E1E91B835C4900A51721 /* warnings-debug.xcconfig */,
				0994E1EA1B835C4900A51721 /* warnings.xcconfig */,
			);
			path = "zmc-config";
			sourceTree = "<group>";
		};
		09C77C3C1BA2E38D00E2163F /* E2EE */ = {
			isa = PBXGroup;
			children = (
				F9F9F5611D75D62100AE6499 /* RequestStrategyTestBase.swift */,
				0920833C1BA84F3100F82B29 /* UserClientRequestStrategyTests.swift */,
				093694441BA9633300F36B3A /* UserClientRequestFactoryTests.swift */,
				87D003FE1BB5810D00472E06 /* APSSignalingKeyStoreTests.swift */,
				09914E521BD6613D00C10BF8 /* ZMDecodedAPSMessageTest.m */,
			);
			path = E2EE;
			sourceTree = "<group>";
		};
		169AED691C8F09A700E5F17E /* AVS */ = {
			isa = PBXGroup;
			children = (
				169AED6A1C8F09A700E5F17E /* include */,
				169AED711C8F09A700E5F17E /* lib */,
				169AED731C8F09A700E5F17E /* version.buildinfo */,
			);
			name = AVS;
			path = Source/AVS;
			sourceTree = "<group>";
		};
		169AED6A1C8F09A700E5F17E /* include */ = {
			isa = PBXGroup;
			children = (
				870733EA1CA29318009080EF /* AVSCapturer.h */,
				870733EB1CA29318009080EF /* AVSFlowManager.h */,
				870733EC1CA29318009080EF /* AVSMedia.h */,
				870733ED1CA29318009080EF /* AVSMediaManager.h */,
				870733EE1CA29318009080EF /* AVSMediaManager+Client.h */,
				870733EF1CA29318009080EF /* AVSMediaProtocols.h */,
				870733F01CA29318009080EF /* AVSVideoConverter.h */,
				870733F11CA29318009080EF /* AVSVideoPreview.h */,
				870733F21CA29318009080EF /* AVSVideoView.h */,
			);
			path = include;
			sourceTree = "<group>";
		};
		169AED711C8F09A700E5F17E /* lib */ = {
			isa = PBXGroup;
			children = (
				169AED721C8F09A700E5F17E /* libavsobjcstub.a */,
			);
			path = lib;
			sourceTree = "<group>";
		};
		3E18605A191A4EF8000FE027 /* Resources */ = {
			isa = PBXGroup;
			children = (
				54764B9D1C931E9400BD25E3 /* animated.gif */,
				54764B9E1C931E9400BD25E3 /* not_animated.gif */,
				54764B971C9303D600BD25E3 /* medium.jpg */,
				54764B981C9303D600BD25E3 /* tiny.jpg */,
				AF6415A01C9C151700A535F5 /* EncryptedBase64EncondedExternalMessageTestFixture.txt */,
				AF6415A11C9C151700A535F5 /* ExternalMessageTextFixture.txt */,
				BF158D2E1CE087D8007C6F8A /* video.mp4 */,
				54DFAE211C92D979004B1D15 /* 1900x1500.jpg */,
				F9C9A4F11CAD2A200039E10C /* DB Ficture 1.28 */,
				BF44A3521C71D60100C6928E /* DB Fixture 1.27 */,
				BF72DF111C4D257C002B324F /* DB Fixture 1.24 */,
				BF72DF101C4D256B002B324F /* DB Fixture 1.25 / 1.26 */,
				5423B998191A4A1B0044347D /* InfoPlist.strings */,
				3E2712FE1A891781008EE50F /* Tests-ios-Info.plist */,
				54764B9B1C930AEB00BD25E3 /* Lorem Ipsum.txt */,
			);
			path = Resources;
			sourceTree = "<group>";
		};
		3E18605B191A4F28000FE027 /* Public */ = {
			isa = PBXGroup;
			children = (
				F9B71F461CB29600001DB03F /* ZMBareUser+UserSession.h */,
				F9B71F421CB284CC001DB03F /* ZMNotifications+UserSession.h */,
				542049EF196AB84B000D8A94 /* zmessaging.h */,
				54BAF1B119212E51008042FB /* ZMUserSession.h */,
				3E4F727C19EC0868002FE184 /* ZMUserSession+Background.h */,
				54D175181ADE8AA2001AA338 /* ZMUserSession+Registration.h */,
				54D175221ADE9449001AA338 /* ZMUserSession+Authentication.h */,
				09E393B91BAB0BB500F3EA1B /* ZMUserSession+OTR.h */,
				3E05F247192A4F8900F22D80 /* NSError+ZMUserSession.h */,
				879861C91DA7E12E00152584 /* ZMVoiceChannel+CallFlow.h */,
				8785CA5E1C568D1F00FD671C /* ZMVoiceChannel+VideoCalling.h */,
				54BE367A196C10CB00D15ECF /* ZMSearchDirectory.h */,
				54D9331C1AE1643A00C0B91C /* ZMCredentials.h */,
				546D45FD19E29D92004C478D /* ZMNetworkState.h */,
				16063CEC1BD11F450097F62C /* ZMSearchRequest.h */,
			);
			path = Public;
			sourceTree = "<group>";
		};
		3E18605E191A4F4F000FE027 /* Resources */ = {
			isa = PBXGroup;
			children = (
				3E799CC9192134900020A438 /* Configurations */,
				3E27131A1A8A68BF008EE50F /* Push.strings */,
				3E27131C1A8A68BF008EE50F /* Push.stringsdict */,
				549815961A43232400A7CE2E /* zmessaging-ios-Info.plist */,
				3E4CE69219657F0100939CEF /* ZMLocalizable.strings */,
				543095921DE76B170065367F /* random1.txt */,
				543095941DE76B270065367F /* random2.txt */,
			);
			path = Resources;
			sourceTree = "<group>";
		};
		3E1860B3191A5D1D000FE027 /* iOS Test Host */ = {
			isa = PBXGroup;
			children = (
				3E1860B4191A5D99000FE027 /* Test-Host-Info.plist */,
				3E1860B5191A5D99000FE027 /* Test-Host-Prefix.pch */,
				3E1860B6191A5D99000FE027 /* TestHost-main.m */,
				3E1860B7191A5D99000FE027 /* TestHostAppDelegate.h */,
				3E1860B8191A5D99000FE027 /* TestHostAppDelegate.m */,
				3E9848BC1A65253000F7B050 /* Hack.swift */,
				872C995A1DB65D0D006A3BDE /* harp.m4a */,
				872C99571DB659E6006A3BDE /* ringing_from_them_long.caf */,
			);
			path = "iOS Test Host";
			sourceTree = "<group>";
		};
		3E799CC9192134900020A438 /* Configurations */ = {
			isa = PBXGroup;
			children = (
				0994E1DB1B835C4900A51721 /* zmc-config */,
				0994E1EE1B835C4900A51721 /* zmessaging-ios.xcconfig */,
				0994E1EF1B835C4900A51721 /* zmessaging-osx.xcconfig */,
				0994E1F01B835C4900A51721 /* zmessaging.xcconfig */,
				0994E1F11B835D1100A51721 /* version.xcconfig */,
				094CDBEB1B84CFC8004AD7BF /* zmessaging-ios-test-target.xcconfig */,
				094CDBEC1B84CFDB004AD7BF /* libs.xcconfig */,
			);
			path = Configurations;
			sourceTree = "<group>";
		};
		3E89FFA3191B6E15002D3A3E /* Data Model */ = {
			isa = PBXGroup;
			children = (
				F9B71F481CB297ED001DB03F /* ZMUser+UserSession.m */,
				3E3C00C91A2358BA00D02D21 /* ZMTyping.h */,
				3E3C00CA1A2358BA00D02D21 /* ZMTyping.m */,
				3E3C00D31A235C5300D02D21 /* ZMTypingUsersTimeout.h */,
				3E3C00D41A235C5300D02D21 /* ZMTypingUsersTimeout.m */,
				3E26BEE01A408DBE0071B4C9 /* ZMTypingUsers.h */,
				3E26BEE11A408DBE0071B4C9 /* ZMTypingUsers.m */,
				5435C5541E13D9A0002D9766 /* NSManagedObjectContext+KeyValueStore.swift */,
				3EFFDE481A13B01B00E80E22 /* Push Token */,
			);
			path = "Data Model";
			sourceTree = "<group>";
		};
		3EAD6A08199BB6C800D519DB /* Calling */ = {
			isa = PBXGroup;
			children = (
				F991C0A81CB5391C004D8465 /* ZMCallTimer.swift */,
				3EAD6A09199BB79200D519DB /* ZMFlowSync.h */,
				3EAD6A0A199BB79200D519DB /* ZMFlowSync.m */,
				F991C0AD1CB548A3004D8465 /* ZMVoiceChannel+CallTimer.swift */,
				3ED03B75196C212D00B40DB0 /* ZMVoiceChannel+CallFlow.m */,
				879861CB1DA7E17E00152584 /* ZMVoiceChannel+CallFlowPrivate.h */,
				879861C71DA7E11E00152584 /* ZMVoiceChannel+VideoCalling.m */,
				F9771AC71B664D1A00BB04EC /* ZMGSMCallHandler.h */,
				F9771AC81B664D1A00BB04EC /* ZMGSMCallHandler.m */,
				87DC8A0D1C57979B00B7B4F2 /* ZMOnDemandFlowManager.h */,
				87DC8A0E1C57979B00B7B4F2 /* ZMOnDemandFlowManager.m */,
				87ADCE391DA6539F00CC06DC /* ZMCallKitDelegate.h */,
				87ADCE3A1DA6539F00CC06DC /* ZMCallKitDelegate.m */,
				87210C1B1DCA08F500A3FA5F /* ZMCallKitDelegate+TypeConformance.h */,
			);
			path = Calling;
			sourceTree = "<group>";
		};
		3EAD6A0F199BBE5D00D519DB /* Calling */ = {
			isa = PBXGroup;
			children = (
				F991C0AA1CB53A7B004D8465 /* ZMCallTimerTests.swift */,
				F9B71FAC1CB2C20D001DB03F /* ZMVoiceChannelTests.h */,
				F9B71FAD1CB2C20D001DB03F /* ZMVoiceChannelTests.m */,
				3EAD6A10199BBEE200D519DB /* ZMFlowSyncTests.m */,
				F9771AD01B664D3D00BB04EC /* ZMGSMCallHandlerTest.m */,
				87DC8A121C57A8B300B7B4F2 /* ZMVoiceChannelTests+VideoCalling.m */,
				F9B71FAA1CB2C0FA001DB03F /* ZMCallStateTests+VideoCalling.swift */,
				872C99511DB5256E006A3BDE /* ZMCallKitDelegateTests.swift */,
				872C995E1DB6722C006A3BDE /* ZMCallKitDelegateTests+Mocking.h */,
				872C995F1DB6722C006A3BDE /* ZMCallKitDelegateTests+Mocking.m */,
			);
			path = Calling;
			sourceTree = "<group>";
		};
		3EFFDE481A13B01B00E80E22 /* Push Token */ = {
			isa = PBXGroup;
			children = (
				3EA1EC6519BDE3F400AA1384 /* ZMPushToken.h */,
				3EA1EC6619BDE3F400AA1384 /* ZMPushToken.m */,
			);
			path = "Push Token";
			sourceTree = "<group>";
		};
		540029AA1918CA8500578793 = {
			isa = PBXGroup;
			children = (
				09284B6A1B8272C300EEE10E /* zmessaging Test Host.entitlements */,
				09CC4AB71B7CB8B700201C63 /* Cartfile */,
				5477CDF01BFE0D2700A36F7A /* Cartfile.resolved */,
				09CC4AB81B7CB8BF00201C63 /* Cartfile.private */,
				3E18605F191A4F6A000FE027 /* README.md */,
				5423B98C191A49CD0044347D /* Source */,
				3E18605E191A4F4F000FE027 /* Resources */,
				5423B997191A4A1B0044347D /* Tests */,
				540029B61918CA8500578793 /* Frameworks */,
				540029B51918CA8500578793 /* Products */,
			);
			sourceTree = "<group>";
		};
		540029B51918CA8500578793 /* Products */ = {
			isa = PBXGroup;
			children = (
				3E186088191A56F6000FE027 /* zmessaging Test Host.app */,
				3E1860C3191A649D000FE027 /* zmessaging-iOS-Tests.xctest */,
				549815931A43232400A7CE2E /* zmessaging.framework */,
			);
			name = Products;
			sourceTree = "<group>";
		};
		540029B61918CA8500578793 /* Frameworks */ = {
			isa = PBXGroup;
			children = (
				BF8899911DC7882F00187CBD /* ZMTransport.framework */,
				1621D26E1D77098B007108C2 /* WireRequestStrategy.framework */,
				CE99C4A11D37ACC60001D297 /* Ono.framework */,
				CE59DD7B1CFC7D6C0009F8FD /* ZMCDataModel.framework */,
				F9B71F361CB26FB2001DB03F /* ZMUtilities.framework */,
				169AED691C8F09A700E5F17E /* AVS */,
				BF0D67A31C901DEC007CE00F /* libPhoneNumber.framework */,
				09C77C431BA2FB8E00E2163F /* libcryptobox.a */,
				09C77C441BA2FB8E00E2163F /* libsodium.a */,
				09CC4AAD1B7C885800201C63 /* libc++.dylib */,
				09CC4AAB1B7C885100201C63 /* libbz2.dylib */,
				09CC4AA91B7C884900201C63 /* libz.dylib */,
				0928E2631BA07EE80057232E /* Cryptobox.framework */,
				0960829F1B8F0581001176DB /* ZMProtos.framework */,
				1E16CE861BF4BC5F00336616 /* ProtocolBuffers.framework */,
				1E16CE781BF4979600336616 /* ZMCMockTransport.framework */,
				09CC4AB91B7CCA0F00201C63 /* ZMTransport.framework */,
				098CFBB71B7B9B3F000B02B1 /* ZMTesting.framework */,
				097E36A91B7A58280039CC4C /* ZMCSystem.framework */,
				09B978F31B679B6200A30B38 /* OCMock.framework */,
			);
			name = Frameworks;
			sourceTree = "<group>";
		};
		5423B98C191A49CD0044347D /* Source */ = {
			isa = PBXGroup;
			children = (
				54B2A0821DAE71F100BB40B1 /* Analytics */,
				0928E38F1BA2CFF60057232E /* E2EE */,
				A9EADFFF19DBF20A00FD386C /* Utility */,
				A926F1E0196C12ED0045BB47 /* Registration */,
				A957B4B91962FB610060EE03 /* Notifications */,
				54BAF1BB19212EBA008042FB /* UserSession */,
				3E89FFA3191B6E15002D3A3E /* Data Model */,
				85D85DBFC1F3A95767DEEA45 /* Synchronization */,
				3EAD6A08199BB6C800D519DB /* Calling */,
				3E18605B191A4F28000FE027 /* Public */,
				3E18605C191A4F3B000FE027 /* zmessaging-iOS.pch */,
			);
			path = Source;
			sourceTree = "<group>";
		};
		5423B997191A4A1B0044347D /* Tests */ = {
			isa = PBXGroup;
			children = (
				5474C7DC1921303400185A3A /* Source */,
				3E1860B3191A5D1D000FE027 /* iOS Test Host */,
				3E18605A191A4EF8000FE027 /* Resources */,
			);
			path = Tests;
			sourceTree = "<group>";
		};
		5474C7DC1921303400185A3A /* Source */ = {
			isa = PBXGroup;
			children = (
				09C77C3C1BA2E38D00E2163F /* E2EE */,
				54C2F6751A6FA988003D09D9 /* Notifications */,
				A9EAE00A19DBF24100FD386C /* Utility */,
				54CEC9BB19AB34CE006817BB /* Registration */,
				5474C7EB1921303400185A3A /* UserSession */,
				5474C7DD1921303400185A3A /* Data Model */,
				85D850FC5E45F9F688A64419 /* Synchronization */,
				54FC8A0E192CD52800D3C016 /* Integration */,
				3EAD6A0F199BBE5D00D519DB /* Calling */,
				3E799CF2192140300020A438 /* zmessaging-Tests.pch */,
				098CFBBA1B7B9C94000B02B1 /* BaseTestSwiftHelpers.swift */,
				5474C8051921309400185A3A /* MessagingTest.h */,
				5474C8061921309400185A3A /* MessagingTest.m */,
				5474C8081921309400185A3A /* MessagingTestTests.m */,
				3E1858B21951D69B005FE78F /* MemoryLeaksObserver.h */,
				3E1858B31951D69B005FE78F /* MemoryLeaksObserver.m */,
				5463C88F193F38A6006799DE /* ZMTimingTests.h */,
				5463C890193F38A6006799DE /* ZMTimingTests.m */,
				54BD32D01A5ACCF9008EB1B0 /* Test-Bridging-Header.h */,
				CE99C49E1D378C5D0001D297 /* MockLinkPreviewDetector.h */,
				CE99C49F1D378C5D0001D297 /* MockLinkPreviewDetector.m */,
			);
			path = Source;
			sourceTree = "<group>";
		};
		5474C7DD1921303400185A3A /* Data Model */ = {
			isa = PBXGroup;
			children = (
				F991CE111CB55512004D8465 /* ZMConversation+Testing.h */,
				F991CE121CB55512004D8465 /* ZMConversation+Testing.m */,
				F991CE131CB55512004D8465 /* ZMUser+Testing.h */,
				F991CE141CB55512004D8465 /* ZMUser+Testing.m */,
				F9B71F4A1CB2B841001DB03F /* NSManagedObjectContext+TestHelpers.h */,
				F9B71F4B1CB2B841001DB03F /* NSManagedObjectContext+TestHelpers.m */,
				85D856D10F3CD0262DCB5730 /* MockDataModel */,
				3EA1EC6B19BDE4C800AA1384 /* ZMPushTokenTests.m */,
				3E3C00D01A2358CF00D02D21 /* ZMTypingTests.m */,
				3E3C00D91A235F6000D02D21 /* ZMTypingUsersTimeoutTests.m */,
				3E26BEE71A408F590071B4C9 /* ZMTypingUsersTests.m */,
				F9331C891CB41C6000139ECC /* ZMUserTests+UserSession.m */,
			);
			path = "Data Model";
			sourceTree = "<group>";
		};
		5474C7EB1921303400185A3A /* UserSession */ = {
			isa = PBXGroup;
			children = (
				549127E819E7FDAB005871F5 /* Search */,
				5447E4651AECDC5000411FCD /* ZMUserSessionTestsBase.h */,
				5447E4661AECDE6500411FCD /* ZMUserSessionTestsBase.m */,
				54610D32192C9D7200FE7201 /* ZMUserSessionTests.m */,
				F9CA51BD1B3460B2003AA83A /* ZMStoredLocalNotificationTests.m */,
				5447E4611AECDC2E00411FCD /* ZMUserSessionRegistrationTests.m */,
				5490F8EB1AEFD2B3004696F4 /* ZMUserSessionAuthenticationTests.m */,
				0920C4D81B305FF500C55728 /* UserSessionGiphyRequestStateTests.swift */,
				541228431AEE422C00D9ED1C /* ZMAuthenticationStatusTests.m */,
				F9ABDF421CECC69C008461B2 /* ZMAccountStatusTests.swift */,
				F99298581BE110490058D42F /* ZMClientRegistrationStatusTests.m */,
				F9B171F71C0F00E700E6EEC6 /* ClientUpdateStatusTests.swift */,
				54BFDF691BDA87D20034A3DB /* HistorySynchronizationStatusTests.swift */,
				09B730941B3045E400A5CCC9 /* ProxiedRequestStatusTests.swift */,
				BFB524CD1C7722EC006BCE23 /* BackgroundAPNSPingBackStatusTests.swift */,
				F97679081D771B2700CC075D /* BackgroundAPNSConfirmationStatusTests.swift */,
				544913B21B0247700044DE36 /* ZMCredentialsTests.m */,
				542DFEE51DDCA452000F5B95 /* UserProfileUpdateStatusTests.swift */,
				3E05F250192A4FBD00F22D80 /* UserSessionErrorTests.m */,
				A9692F881986476900849241 /* NSString_NormalizationTests.m */,
				54A1BE4319E6B79000B68A76 /* ZMCommonContactsSearchTests.m */,
				F9FD798919EE962F00D70FCD /* ZMBlacklistDownloaderTest.m */,
				F9F11A061A0A630900F1DCEE /* ZMBlacklistVerificatorTest.m */,
				54D784FD1A37248000F47798 /* ZMEncodedNSUUIDWithTimestampTests.m */,
				16DCAD6D1B1476FE008C1DD9 /* NSURL+LaunchOptionsTests.m */,
			);
			path = UserSession;
			sourceTree = "<group>";
		};
		549127E819E7FDAB005871F5 /* Search */ = {
			isa = PBXGroup;
			children = (
				F95556FE1A1CA1580035F0C8 /* ZMSearchRequestCodecTests.m */,
				541DD5AC19EBBBFD00C02EC2 /* ZMSearchDirectoryTests.m */,
				54773ABC1DF093AC00B484AF /* ZMSearchDirectoryAddressBookTests.swift */,
				541DD5AF19EBBBFD00C02EC2 /* ZMUserIDsForSearchDirectoryTableTests.m */,
				545F601B1D6C336D00C2C55B /* AddressBookSearchTests.swift */,
				54AB428D1DF5C5B400381F2C /* TopConversationsDirectoryTests.swift */,
			);
			name = Search;
			sourceTree = "<group>";
		};
		54A170621B30068B001B41A5 /* Strategies */ = {
			isa = PBXGroup;
			children = (
				F9B8305C1DEC6A2500FF6FE7 /* UserImageStrategy.swift */,
				F9410F641DE49C13007451FF /* PushTokenStrategy.swift */,
				F9F631411DE3524100416938 /* TypingStrategy.swift */,
				F95706531DE5D1CC0087442C /* SearchUserImageStrategy.swift */,
				54A170631B300696001B41A5 /* ProxiedRequestStrategy.swift */,
				09C77C521BA6C77000E2163F /* UserClientRequestStrategy.swift */,
				0920833F1BA95EE100F82B29 /* UserClientRequestFactory.swift */,
				8798607A1C3D48A400218A3E /* DeleteAccountRequestStrategy.swift */,
				549AEA3A1D6340BC003C0BEC /* AddressBookUploadRequestStrategy.swift */,
				549F61BC1E27F58A005E402F /* SelfContactCardUploadStrategy.swift */,
				547E5B591DDB67390038D936 /* UserProfileUpdateRequestStrategy.swift */,
				543BC3371DF57C8E00C5C353 /* TopConversationsRequestStrategy.swift */,
			);
			path = Strategies;
			sourceTree = "<group>";
		};
		54A170661B300700001B41A5 /* Strategies */ = {
			isa = PBXGroup;
			children = (
				F9B8305E1DEC86E700FF6FE7 /* UserImageStrategyTests.swift */,
				F9410F671DE4BE42007451FF /* PushTokenStrategyTests.swift */,
				F9410F621DE44C2E007451FF /* TypingStrategyTests.swift */,
				F95706581DE5F6D40087442C /* SearchUserImageStrategyTests.swift */,
				54A170671B300717001B41A5 /* ProxiedRequestStrategyTests.swift */,
				87D4625C1C3D526D00433469 /* DeleteAccountRequestStrategyTests.swift */,
				549AEA3E1D636EF3003C0BEC /* AddressBookUploadRequestStrategyTest.swift */,
				549F61BE1E27FD90005E402F /* SelfContactCardUploadStrategyTests.swift */,
				543BC3391DF59A7900C5C353 /* TopConversationsRequestStrategyTests.swift */,
			);
			path = Strategies;
			sourceTree = "<group>";
		};
		54B2A0821DAE71F100BB40B1 /* Analytics */ = {
			isa = PBXGroup;
			children = (
				54B2A0831DAE71F100BB40B1 /* AddressBookTracker.swift */,
				54B2A0841DAE71F100BB40B1 /* AnalyticsType.swift */,
				BF7ED2E11DF6BD16003A4397 /* Analytics+HandleSuggestions.swift */,
				54B2A0851DAE71F100BB40B1 /* APNSPerformanceTracker.swift */,
				54B2A0861DAE71F100BB40B1 /* Clusterizer+VOIP.swift */,
				54B2A0871DAE71F100BB40B1 /* Clusterizer.swift */,
				54B2A0881DAE71F100BB40B1 /* NSManagedObjectContext+Analytics.swift */,
				CEF2DE7E1DB778F300451642 /* RequestLoopAnalyticsTracker.swift */,
			);
			path = Analytics;
			sourceTree = "<group>";
		};
		54B717ED19406CBD00B798FA /* Sync States */ = {
			isa = PBXGroup;
			children = (
				54B717EE1940788E00B798FA /* ZMSyncState.h */,
				54B717EF1940788E00B798FA /* ZMSyncState.m */,
				54B717F7194079EA00B798FA /* ZMStateMachineDelegate.h */,
				54B717F919408B6900B798FA /* ZMUnauthenticatedState.h */,
				54B717FA19408B6900B798FA /* ZMUnauthenticatedState.m */,
				543993E71A14C85E00B739E0 /* ZMUnauthenticatedState+Tests.h */,
				3EDDBB9B1A5ACEDE00A87E06 /* ZMUnauthenticatedBackgroundState.h */,
				3EDDBB9C1A5ACEDE00A87E06 /* ZMUnauthenticatedBackgroundState.m */,
				54B7180619408CD600B798FA /* ZMEventProcessingState.h */,
				54B7180719408CD600B798FA /* ZMEventProcessingState.m */,
				54B7180B19408CFE00B798FA /* ZMSlowSyncPhaseOneState.h */,
				54B7180C19408CFE00B798FA /* ZMSlowSyncPhaseOneState.m */,
				54B7181019408D4E00B798FA /* ZMSlowSyncPhaseTwoState.h */,
				54B7181119408D4E00B798FA /* ZMSlowSyncPhaseTwoState.m */,
				54FB94B719A4C5CD00BA9965 /* ZMSyncStateMachine.h */,
				54F428D319A520FD00036D6D /* ZMSyncStateMachine+internal.h */,
				54FB94B819A4C5CD00BA9965 /* ZMSyncStateMachine.m */,
				54DB35A019A5E357001756C2 /* ZMUpdateEventsCatchUpPhaseOneState.h */,
				54DB35A119A5E357001756C2 /* ZMUpdateEventsCatchUpPhaseOneState.m */,
				54DB35AA19A5E3AA001756C2 /* ZMUpdateEventsCatchUpPhaseTwoState.h */,
				54DB35AB19A5E3AA001756C2 /* ZMUpdateEventsCatchUpPhaseTwoState.m */,
				54BDC60819C3246900B22C03 /* ZMDownloadLastUpdateEventIDState.h */,
				54BDC60919C3246900B22C03 /* ZMDownloadLastUpdateEventIDState.m */,
				54839E0119F7E7A000762058 /* ZMBackgroundState.h */,
				54839E0219F7E7A000762058 /* ZMBackgroundState.m */,
				54386A5A1A248CE4001AD795 /* ZMPreBackgroundState.h */,
				54386A5B1A248CE4001AD795 /* ZMPreBackgroundState.m */,
				3EC4998F1A92463D003F9E32 /* ZMBackgroundFetchState.h */,
				3EC499901A92463D003F9E32 /* ZMBackgroundFetchState.m */,
				F959F3101C5B6B9E00820A21 /* ZMBackgroundTaskState.h */,
				F959F3111C5B6B9E00820A21 /* ZMBackgroundTaskState.m */,
			);
			path = "Sync States";
			sourceTree = "<group>";
		};
		54B717F3194078B100B798FA /* Sync States */ = {
			isa = PBXGroup;
			children = (
				54177D2919A4DDA60037A220 /* StateBaseTest.h */,
				54177D2A19A4DDF00037A220 /* StateBaseTest.m */,
				54B717F4194078CA00B798FA /* ZMSyncStateTests.m */,
				54B717FE19408BAD00B798FA /* ZMUnauthenticatedStateTests.m */,
				3EDDBBA01A5ACEF400A87E06 /* ZMUnauthenticatedBackgroundStateTests.m */,
				54B7181519409A4600B798FA /* ZMEventProcessingStateTests.m */,
				54B718181940A18000B798FA /* ZMSlowSyncPhaseOneStateTests.m */,
				54B7181B1940A86000B798FA /* ZMSlowSyncPhaseTwoStateTests.m */,
				54F428CC19A5154700036D6D /* ZMSyncStateMachineTests.m */,
				54F7216919A5E7BA009A8AF5 /* ZMUpdateEventsCatchUpPhaseOneStateTests.m */,
				54F7217019A5E7E1009A8AF5 /* ZMUpdateEventsCatchUpPhaseTwoStateTests.m */,
				54BDC61219C32A5200B22C03 /* ZMDownloadLastUpdateEventIDStateTests.m */,
				54839E0819F7EC8300762058 /* ZMBackgroundStateTests.m */,
				3EC499951A9246DE003F9E32 /* ZMBackgroundFetchStateTests.m */,
				F9D25DB01C5BB991002D18B3 /* ZMBackgroundTaskStateTests.m */,
				54386A611A248E44001AD795 /* ZMPreBackgroundStateTest.m */,
			);
			path = "Sync States";
			sourceTree = "<group>";
		};
		54BAF1BB19212EBA008042FB /* UserSession */ = {
			isa = PBXGroup;
			children = (
				F9FD798019EE73C500D70FCD /* VersionBlacklist */,
				A9BABE5E19BA1EF300E9E5A3 /* Search */,
				3EC2357F192B617700B72C21 /* ZMUserSession+Internal.h */,
				54BAF1BC19212EBA008042FB /* ZMUserSession.m */,
				549AEA3C1D6365C1003C0BEC /* ZMUserSession+AddressBook.swift */,
				3E4F728219EC0D76002FE184 /* ZMUserSession+Background.m */,
				545F3DBE1AAF68BB00BF817B /* ZMUserSession+Background+Testing.h */,
				54D175251ADE9EC9001AA338 /* ZMUserSession+Authentication.m */,
				09B730891B301F0200A5CCC9 /* ZMUserSession+Proxy.m */,
				F98DD6D01ABB2F7C001D58CF /* ZMUserSession+UserNotificationCategories.h */,
				F98DD6D11ABB2F7C001D58CF /* ZMUserSession+UserNotificationCategories.m */,
				54034F371BB1A6D900F4ED62 /* ZMUserSession+Logs.swift */,
				F9CA51B41B345F39003AA83A /* ZMStoredLocalNotification.h */,
				F9CA51B51B345F39003AA83A /* ZMStoredLocalNotification.m */,
				3E4844BD1A94D74E00EF1E27 /* ZMBackgroundFetch.h */,
				3E05F253192A50CC00F22D80 /* NSError+ZMUserSession.m */,
				3E05F254192A50CC00F22D80 /* NSError+ZMUserSessionInternal.h */,
				16DCAD641B0F9447008C1DD9 /* NSURL+LaunchOptions.h */,
				16DCAD651B0F9447008C1DD9 /* NSURL+LaunchOptions.m */,
				54F7217319A5F0C5009A8AF5 /* ZMAuthenticationStatus.h */,
				54F0A0931B3018D7003386BC /* ProxiedRequestsStatus.swift */,
				5490F8EF1AF00B50004696F4 /* ZMAuthenticationStatus+Testing.h */,
				09E393B21BAAABCC00F3EA1B /* ZMAuthenticationStatus_Internal.h */,
				544A08D31AED8A0500F65877 /* ZMAuthenticationStatus.m */,
				F9ABDF401CECBD8A008461B2 /* ZMAccountStatus.swift */,
				54BFDF671BDA6F9A0034A3DB /* HistorySynchronizationStatus.swift */,
				F9FD16791BDFCDAD00725F5C /* ZMClientRegistrationStatus.h */,
				BF838F031C6A4885001C5BF7 /* ZMCookie.h */,
				BF838F041C6A4885001C5BF7 /* ZMCookie.m */,
				F992985A1BE1404D0058D42F /* ZMClientRegistrationStatus+Internal.h */,
				F9FD167A1BDFCDAD00725F5C /* ZMClientRegistrationStatus.m */,
				54973A351DD48CAB007F8702 /* NSManagedObject+EncryptionContext.swift */,
				F9B171F51C0EF21100E6EEC6 /* ClientUpdateStatus.swift */,
				BF00441A1C737CE9007A6EA4 /* BackgroundAPNSPingBackStatus.swift */,
				F97678F91D76D11400CC075D /* BackgroundAPNSConfirmationStatus.swift */,
				F936DB281C11DF40005E93AE /* ZMClientUpdateNotification.h */,
				F936DB291C11DF40005E93AE /* ZMClientUpdateNotification.m */,
				F936DB2C1C11E4CB005E93AE /* ZMClientUpdateNotification+Internal.h */,
				547E5B571DDB4B800038D936 /* UserProfileUpdateStatus.swift */,
				5478A1401DEC4048006F7268 /* UserProfile.swift */,
				5467F1C31E0AE2EF008C1745 /* KeyValueStore.swift */,
				5467F1C51E0AE421008C1745 /* KeyValueStore+AccessToken.swift */,
				544F8FF21DDCD34600D1AB04 /* UserProfileUpdateNotifications.swift */,
				5490F8FF1AF021EB004696F4 /* ZMUserProfileUpdateStatus.m */,
				54D1751F1ADE8B18001AA338 /* ZMUserSession+Registration.m */,
				546E73E91ADFD9F200AFF9BE /* ZMUserSessionAuthenticationNotification.h */,
				546E73EA1ADFD9F200AFF9BE /* ZMUserSessionAuthenticationNotification.m */,
				546E73EF1ADFDDFE00AFF9BE /* ZMUserSessionRegistrationNotification.h */,
				546E73F01ADFDDFE00AFF9BE /* ZMUserSessionRegistrationNotification.m */,
				54D9331F1AE1653000C0B91C /* ZMCredentials.m */,
				09D7CE621AE94D4200CC5F45 /* ZMCredentials+Internal.h */,
				8795A3D21B2EDE030047A067 /* ZMAVSBridge.h */,
				8795A3D31B2EDE030047A067 /* ZMAVSBridge.m */,
				09CC4ADC1B7D076700201C63 /* ZMEnvironmentsSetup.h */,
				09CC4ADD1B7D076700201C63 /* ZMEnvironmentsSetup.m */,
			);
			path = UserSession;
			sourceTree = "<group>";
		};
		54C2F6751A6FA988003D09D9 /* Notifications */ = {
			isa = PBXGroup;
			children = (
				54C2F67C1A6FA988003D09D9 /* PushNotifications */,
			);
			path = Notifications;
			sourceTree = "<group>";
		};
		54C2F67C1A6FA988003D09D9 /* PushNotifications */ = {
			isa = PBXGroup;
			children = (
				54C2F6801A6FA988003D09D9 /* ZMLocalNotificationDispatcherTest.m */,
				F9E4779D1D21640E003A99AC /* ZMLocalNotificationSetTests.swift */,
				F95373F01C7C6FF500BE6427 /* ZMLocalNotificationForEventTest.h */,
				54C2F6811A6FA988003D09D9 /* ZMLocalNotificationForEventTest.m */,
				F98EDCF61D82EAFD001E65CB /* SessionTrackerTest.swift */,
				F96C8E811D7ECECF004B6D87 /* ZMLocalNotificationForMessageTests.swift */,
				F96C8E891D7F6F8C004B6D87 /* ZMLocalNotificationForSystemMessageTests.swift */,
				F93667041D79723100E15420 /* ZMLocalNotificationForEventTests+Reactions.swift */,
				F95373F31C7C70D000BE6427 /* ZMLocalNotificationForEventTest+CallEvents.m */,
				54C2F6821A6FA988003D09D9 /* ZMLocalNotificationForExpiredMessageTest.m */,
				54C2F6831A6FA988003D09D9 /* ZMPushRegistrantTests.m */,
				54C2F6841A6FA988003D09D9 /* ZMSpellOutSmallNumbersFormatterTests.m */,
			);
			path = PushNotifications;
			sourceTree = "<group>";
		};
		54CEC9BB19AB34CE006817BB /* Registration */ = {
			isa = PBXGroup;
			children = (
				549552511D64567C004F21F6 /* AddressBookTests.swift */,
				54DE9BEC1DE75D4900EFFB9C /* RandomHandleGeneratorTests.swift */,
			);
			path = Registration;
			sourceTree = "<group>";
		};
		54F8D6D619AB525400146664 /* Transcoders */ = {
			isa = PBXGroup;
			children = (
				A9AC349319C2F316003C1A5C /* Helper */,
				54224B5F19B0795200666125 /* ZMCallStateTranscoder.h */,
				54224B6019B0795200666125 /* ZMCallStateTranscoder.m */,
				F9771AD21B6661B400BB04EC /* ZMCallStateLogger.h */,
				F9771AD31B6661B400BB04EC /* ZMCallStateLogger.m */,
				54F8D6DD19AB535700146664 /* ZMConnectionTranscoder.h */,
				54F8D6DE19AB535700146664 /* ZMConnectionTranscoder.m */,
				54BDC60019C2FE4F00B22C03 /* ZMConnectionTranscoder+Internal.h */,
				54294A1F19472D4E007BE3CE /* ZMConversationTranscoder.h */,
				54EBDDEA1966B2B000B23C36 /* ZMConversationTranscoder+Internal.h */,
				54294A2019472D4E007BE3CE /* ZMConversationTranscoder.m */,
				F93A75F11C1F219800252586 /* ConversationStatusStrategy.swift */,
				54F8D6E419AB535700146664 /* ZMMissingUpdateEventsTranscoder.h */,
				5427B34619D17ACE00CC18DC /* ZMMissingUpdateEventsTranscoder+Internal.h */,
				54F8D6E519AB535700146664 /* ZMMissingUpdateEventsTranscoder.m */,
				5427B34D19D195A100CC18DC /* ZMLastUpdateEventIDTranscoder.h */,
				5427B35319D1965A00CC18DC /* ZMLastUpdateEventIDTranscoder+Internal.h */,
				5427B34E19D195A100CC18DC /* ZMLastUpdateEventIDTranscoder.m */,
				54F8D71919AB541400146664 /* ZMRegistrationTranscoder.h */,
				54F8D71A19AB541400146664 /* ZMRegistrationTranscoder.m */,
				0932EA431AE5514100D1BFD1 /* ZMPhoneNumberVerificationTranscoder.h */,
				0932EA441AE5514100D1BFD1 /* ZMPhoneNumberVerificationTranscoder.m */,
				54F8D6E819AB535700146664 /* ZMSelfTranscoder.h */,
				F9E3AB511BEA017300C1A6AA /* ZMSelfTranscoder+Internal.h */,
				54F8D6E919AB535700146664 /* ZMSelfTranscoder.m */,
				54F8D6EC19AB535700146664 /* ZMUserTranscoder.h */,
				54F8D6ED19AB535700146664 /* ZMUserTranscoder.m */,
				54F8D6EE19AB535700146664 /* ZMUserTranscoder+Internal.h */,
				54C11B9E19D1E4A100576A96 /* ZMLoginTranscoder.h */,
				54C11BA819D1E70900576A96 /* ZMLoginTranscoder+Internal.h */,
				54C11B9F19D1E4A100576A96 /* ZMLoginTranscoder.m */,
				09531F131AE960E300B8556A /* ZMLoginCodeRequestTranscoder.h */,
				09531F141AE960E300B8556A /* ZMLoginCodeRequestTranscoder.m */,
			);
			path = Transcoders;
			sourceTree = "<group>";
		};
		54F8D72919AB66CB00146664 /* Transcoders */ = {
			isa = PBXGroup;
			children = (
				A97042E019E2BEC700FE746B /* Helper */,
				54F8D74819AB67B300146664 /* ObjectTranscoderTests.h */,
				54F8D74919AB67B300146664 /* ObjectTranscoderTests.m */,
				F92546891C6287AB00CE2D7C /* ZMCallStateTranscoderTests.h */,
				A9FD58B219B4B69900DB7A50 /* ZMCallStateTranscoderTests.m */,
				F925468A1C62882500CE2D7C /* ZMCallStateTranscoderTests+VideoCalling.m */,
				F9771ADA1B677BAF00BB04EC /* ZMCallStateLoggerTests.m */,
				54F8D72B19AB677300146664 /* ZMConnectionTranscoderTest.m */,
				54F8D72D19AB677300146664 /* ZMConversationTranscoderTests.m */,
				F9DAC54D1C2034E70001F11E /* ConversationStatusStrategyTests.swift */,
				54F8D72F19AB677300146664 /* ZMMissingUpdateEventsTranscoderTests.m */,
				54188DCA19D19DE200DA40E4 /* ZMLastUpdateEventIDTranscoderTests.m */,
				54F8D73019AB677400146664 /* ZMRegistrationTranscoderTests.m */,
				54F8D73119AB677400146664 /* ZMSelfTranscoderTests.m */,
				542DFEE71DDCA4FD000F5B95 /* UserProfileUpdateRequestStrategyTests.swift */,
				54F8D73319AB677400146664 /* ZMUserTranscoderTests.m */,
				54C11BAB19D1EB7500576A96 /* ZMLoginTranscoderTests.m */,
				09531F1A1AE9644800B8556A /* ZMLoginCodeRequestTranscoderTests.m */,
				09D7A8881AE7E591008F190C /* ZMPhoneNumberVerificationTranscoderTests.m */,
			);
			path = Transcoders;
			sourceTree = "<group>";
		};
		54FC8A0E192CD52800D3C016 /* Integration */ = {
			isa = PBXGroup;
			children = (
				54EFF35E1D6D9B3D005DED56 /* InvitationTests.swift */,
				85D85A150524EE3BE658A112 /* IntegrationTestBase.h */,
				85D85FD47DF54EE1F532B5BE /* IntegrationTestBase.m */,
				3E288A6919C859210031CFCE /* NotificationObservers.h */,
				3E288A6A19C859210031CFCE /* NotificationObservers.m */,
				54FC8A0F192CD55000D3C016 /* LoginFlowTests.m */,
				85D85D997334755E841D13EA /* SlowSyncTests.m */,
				545643D41C62C1A800A2129C /* ConversationTestsBase.h */,
				545643D51C62C1A800A2129C /* ConversationTestsBase.m */,
				3E6CD176194F435F00BAE83E /* ConversationsTests.m */,
				BFE53F541D5A2F7000398378 /* DeleteMessagesTests.swift */,
				F964700B1D5C720D00A81A92 /* ConversationTests+MessageEditing.m */,
				F9E462D91D7043C60036CFA7 /* ConversationTests+Confirmation.swift */,
				F920F4D51DA3DCF8002B860B /* ConversationTests+Ephemeral.swift */,
				09914E501BD6613600C10BF8 /* ConversationTests+OTR.m */,
				5430FF141CE4A359004ECFFE /* FileTransferTests.m */,
				541918EB195AD9D100A5023D /* SendAndReceiveMessagesTests.m */,
				A9A3CA0E198A9967007F7BDB /* SearchTests.m */,
				54877C9419922C0B0097FB58 /* UserProfileTests.m */,
				5454A69B1AEFA01D0022AFA4 /* EmailRegistrationTests.m */,
				5454A69F1AEFA0A70022AFA4 /* PhoneRegistrationTests.m */,
				3EEA678A199D079600AF7665 /* UserTests.m */,
				54E4DD0D1DE4A9A200FEF192 /* UserHandleTests.swift */,
				5476E3BB19A77C6900E68BAD /* PushChannelTests.m */,
				545F3DBA1AAF64FB00BF817B /* APNSTests.m */,
				5492C6C319ACCCA8008F41E2 /* ConnectionTests.m */,
				F9B20D561C58C7B900F2CDEC /* CallingTests.h */,
				546D700419C70F71005883E9 /* CallingTests.m */,
				F9D32EA81C6D071F0049136A /* CallingTests+PushNotifications.m */,
				F9B20D571C58C8C800F2CDEC /* CallingTests+VideoCalling.m */,
				54A3ACC21A261603008AF8DF /* BackgroundTests.m */,
				3E26BED31A4037370071B4C9 /* IsTypingTests.m */,
				54DFB8EE1B30649000F1C736 /* GiphyTests.m */,
				5422E96E1BD5A4FD005A7C77 /* OTRTests.swift */,
				F9B171F91C0F320200E6EEC6 /* ClientManagementTests.m */,
				CE35B7F61D353CC4007CF3F8 /* LinkPreviewTests.m */,
			);
			path = Integration;
			sourceTree = "<group>";
		};
		85D850FC5E45F9F688A64419 /* Synchronization */ = {
			isa = PBXGroup;
			children = (
				54F8D72919AB66CB00146664 /* Transcoders */,
				54B717F3194078B100B798FA /* Sync States */,
				BF2A9D561D6B5BB000FA7DBC /* Decoding */,
				54A170661B300700001B41A5 /* Strategies */,
				85D85104C6D06FA902E3253C /* ZMSyncStrategyTests.m */,
				85D858D72B109C5D9A85645B /* ZMOperationLoopTests.m */,
				54F7217C19A62225009A8AF5 /* ZMUpdateEventsBufferTests.m */,
				F95ECF501B94BD05009F91BA /* ZMHotFixTests.m */,
				54A227D51D6604A5009414C0 /* SynchronizationMocks.swift */,
			);
			path = Synchronization;
			sourceTree = "<group>";
		};
		85D856D10F3CD0262DCB5730 /* MockDataModel */ = {
			isa = PBXGroup;
			children = (
				85D85BDE1EC2D916896D3132 /* MockEntity.h */,
				85D85AAE7FA09852AB9B0D6A /* MockEntity.m */,
				85D85110893896EBA6E879CE /* MockEntity2.h */,
				85D85C9E7A2AAAE14D4BC2CC /* MockEntity2.m */,
				85D85A3CF8F1D3B0D2532954 /* MockModelObjectContextFactory.h */,
				85D852DA0CD2C94CADB3B6FE /* MockModelObjectContextFactory.m */,
			);
			path = MockDataModel;
			sourceTree = "<group>";
		};
		85D85DBFC1F3A95767DEEA45 /* Synchronization */ = {
			isa = PBXGroup;
			children = (
				54F8D6D619AB525400146664 /* Transcoders */,
				54B717ED19406CBD00B798FA /* Sync States */,
				54A170621B30068B001B41A5 /* Strategies */,
				BF2A9D591D6B639C00FA7DBC /* Decoding */,
				85D85F3EC8565FD102AC0E5B /* ZMOperationLoop.h */,
				F962A8EF19FFD4DC00FD0F80 /* ZMOperationLoop+Private.h */,
				85D8502FFC4412F91D0CC1A4 /* ZMOperationLoop.m */,
				F962A8E819FFC06E00FD0F80 /* ZMOperationLoop+Background.h */,
				F962A8E919FFC06E00FD0F80 /* ZMOperationLoop+Background.m */,
				85D853338EC38D9B021D71BF /* ZMSyncStrategy.h */,
				546BAD5F19F8149B007C4938 /* ZMSyncStrategy+Internal.h */,
				85D859D47B6EBF09E4137658 /* ZMSyncStrategy.m */,
				1621D2701D770FB1007108C2 /* ZMSyncStateDelegate.h */,
				A9D24788198151E300EDFE79 /* ZMTestNotifications.h */,
				A9D2478D1981522100EDFE79 /* ZMTestNotifications.m */,
				54177D1F19A4CAE70037A220 /* ZMObjectStrategyDirectory.h */,
				54F7217619A60E88009A8AF5 /* ZMUpdateEventsBuffer.h */,
				54F7217919A611DE009A8AF5 /* ZMUpdateEventsBuffer.m */,
				F95ECF4C1B94A553009F91BA /* ZMHotFix.h */,
				F95ECF4D1B94A553009F91BA /* ZMHotFix.m */,
				54DE26B11BC56E62002B5FBC /* ZMHotFixDirectory.h */,
				54DE26B21BC56E62002B5FBC /* ZMHotFixDirectory.m */,
				F9245BEC1CBF95A8009D1E85 /* ZMHotFixDirectory+Swift.swift */,
				166A8BF81E02C7D500F5EEEA /* ZMHotFix+PendingChanges.swift */,
			);
			path = Synchronization;
			sourceTree = "<group>";
		};
		A926F1E0196C12ED0045BB47 /* Registration */ = {
			isa = PBXGroup;
			children = (
				544D1C271DF95224003B2FC8 /* AddressBookIOS8.swift */,
				54991D591DEDD07E007E282F /* AddressBookIOS9.swift */,
				54991D571DEDCF2B007E282F /* AddressBook.swift */,
				54DE9BEA1DE74FFB00EFFB9C /* RandomHandleGenerator.swift */,
			);
			path = Registration;
			sourceTree = "<group>";
		};
		A957B4B91962FB610060EE03 /* Notifications */ = {
			isa = PBXGroup;
			children = (
				F9B71F3E1CB28449001DB03F /* ZMNotifications+UserSession.m */,
				F9B71F3F1CB28449001DB03F /* ZMNotifications+UserSessionInternal.h */,
				F928651C19F7A3D30097539C /* Push Notifications */,
			);
			path = Notifications;
			sourceTree = "<group>";
		};
		A97042E019E2BEC700FE746B /* Helper */ = {
			isa = PBXGroup;
			children = (
				548214051A025C54001AA4E0 /* ZMSimpleListRequestPaginatorTests.m */,
				F925468C1C63B61000CE2D7C /* MessagingTest+EventFactory.h */,
				F925468D1C63B61000CE2D7C /* MessagingTest+EventFactory.m */,
			);
			path = Helper;
			sourceTree = "<group>";
		};
		A9AC349319C2F316003C1A5C /* Helper */ = {
			isa = PBXGroup;
			children = (
				548213FE1A0253CC001AA4E0 /* ZMSimpleListRequestPaginator.h */,
				548214081A027B66001AA4E0 /* ZMSimpleListRequestPaginator+Internal.h */,
				548213FF1A0253CC001AA4E0 /* ZMSimpleListRequestPaginator.m */,
			);
			path = Helper;
			sourceTree = "<group>";
		};
		A9BABE5E19BA1EF300E9E5A3 /* Search */ = {
			isa = PBXGroup;
			children = (
				A9BABE5F19BA1EF300E9E5A3 /* Internal */,
				A9BABE6019BA1F2300E9E5A3 /* ZMSearchDirectory.m */,
				54EFF35C1D6D6CE9005DED56 /* ZMSearchResult+AddressBook.swift */,
				A9BABE6119BA1F2300E9E5A3 /* ZMSearchDirectory+Internal.h */,
				A9BABE6219BA1F2300E9E5A3 /* ZMSearchUser+UserSession.m */,
				54A1BE3919E69A3400B68A76 /* ZMCommonContactsSearch.h */,
				54A1BE3A19E69A3400B68A76 /* ZMCommonContactsSearch.m */,
				549127DD19E7FAFF005871F5 /* ZMUserIDsForSearchDirectoryTable.h */,
				549127DE19E7FAFF005871F5 /* ZMUserIDsForSearchDirectoryTable.m */,
				16063CEE1BD120180097F62C /* ZMSearchRequest.m */,
				16063CF01BD4F46B0097F62C /* ZMSearchRequest+Internal.h */,
				54257C071DF1C94200107FE7 /* TopConversationsDirectory.swift */,
			);
			path = Search;
			sourceTree = "<group>";
		};
		A9BABE5F19BA1EF300E9E5A3 /* Internal */ = {
			isa = PBXGroup;
			children = (
				A9BABE6C19BA1F2A00E9E5A3 /* ZMSearchResult.m */,
				A9BABE6D19BA1F2A00E9E5A3 /* ZMSearchResult+Internal.h */,
				A9BABE6E19BA1F2A00E9E5A3 /* ZMSearchState.h */,
				54A343461D6B589A004B65EA /* AddressBookSearch.swift */,
				A9BABE7519BA1F5900E9E5A3 /* ZMSearchRequestCodec.h */,
				A9BABE7619BA1F5900E9E5A3 /* ZMSearchRequestCodec.m */,
				A9BABE7B19BA1FE500E9E5A3 /* ZMSearch.h */,
				A9BABE7C19BA1FE500E9E5A3 /* ZMSearch.m */,
			);
			path = Internal;
			sourceTree = "<group>";
		};
		A9EADFFF19DBF20A00FD386C /* Utility */ = {
			isa = PBXGroup;
			children = (
				5430E9231BAA0D9F00395E05 /* ZMessagingLogs.h */,
				874F142C1C16FD9700C15118 /* Device.swift */,
				87508E9F1D08264000162483 /* ZMSound.swift */,
				546392711D79D5210094EC66 /* Application.swift */,
			);
			path = Utility;
			sourceTree = "<group>";
		};
		A9EAE00A19DBF24100FD386C /* Utility */ = {
			isa = PBXGroup;
			children = (
				3E5286BB1AD3DB8A00B1AB1C /* KeySetTests.swift */,
				BF40AC711D096A0E00287E29 /* AnalyticsTests.swift */,
				BF40AC7D1D0990A900287E29 /* ClusterizerTests.swift */,
				543ED0001D79E0EE00A9CDF3 /* ApplicationMock.swift */,
			);
			path = Utility;
			sourceTree = "<group>";
		};
		BF2A9D561D6B5BB000FA7DBC /* Decoding */ = {
			isa = PBXGroup;
			children = (
				BF2A9D541D6B5B9700FA7DBC /* EventDecoderTests.swift */,
				BF2A9D571D6B5BDB00FA7DBC /* StoreUpdateEventTests.swift */,
			);
			name = Decoding;
			sourceTree = "<group>";
		};
		BF2A9D591D6B639C00FA7DBC /* Decoding */ = {
			isa = PBXGroup;
			children = (
				BF2A9D501D6B536E00FA7DBC /* EventDecoder.swift */,
				BF2A9D5A1D6B63DB00FA7DBC /* StoreUpdateEvent.swift */,
				BF2A9D5F1D6C70EA00FA7DBC /* ZMEventModel.xcdatamodeld */,
				54A2C9F21DAFBA3300FFD2A0 /* NSManagedObjectContext+EventDecoder.swift */,
			);
			name = Decoding;
			sourceTree = "<group>";
		};
		BF44A3521C71D60100C6928E /* DB Fixture 1.27 */ = {
			isa = PBXGroup;
			children = (
				BF44A3501C71D5FC00C6928E /* store127.wiredatabase */,
			);
			name = "DB Fixture 1.27";
			sourceTree = "<group>";
		};
		BF72DF101C4D256B002B324F /* DB Fixture 1.25 / 1.26 */ = {
			isa = PBXGroup;
			children = (
				BF8367301C52651900364B37 /* store125.wiredatabase */,
				BF6D5D041C494D730049F712 /* zmessaging125.momd */,
			);
			name = "DB Fixture 1.25 / 1.26";
			sourceTree = "<group>";
		};
		BF72DF111C4D257C002B324F /* DB Fixture 1.24 */ = {
			isa = PBXGroup;
			children = (
				BFCE9A581C4E4C4D00951B3D /* store124.wiredatabase */,
				BF6D5D021C4948830049F712 /* zmessaging124.momd */,
			);
			name = "DB Fixture 1.24";
			sourceTree = "<group>";
		};
		F928651C19F7A3D30097539C /* Push Notifications */ = {
			isa = PBXGroup;
			children = (
				F98EDCDD1D82B924001E65CB /* Helpers */,
				F98EDCC61D82B913001E65CB /* Notification Types */,
				F9B53ED019F7F59F00C82A43 /* ZMLocalNotificationDispatcher.h */,
				548FA98C1A1F48C20082DF32 /* ZMLocalNotificationDispatcher+Testing.h */,
				F9B53ED119F7F59F00C82A43 /* ZMLocalNotificationDispatcher.m */,
				F96C8E791D7DCCE8004B6D87 /* ZMLocalNotificationDispatcher+Messages.swift */,
				3E17FA611A66881900DFA12F /* ZMPushRegistrant.h */,
				3E887BA31ABC51880022797E /* ZMPushKitLogging.m */,
				3EDBFD761A65200F0095E2DD /* ZMPushRegistrant.swift */,
			);
			name = "Push Notifications";
			path = "Push notifications";
			sourceTree = "<group>";
		};
		F98EDCC61D82B913001E65CB /* Notification Types */ = {
			isa = PBXGroup;
			children = (
				F98EDCC71D82B913001E65CB /* EventNotifications */,
				F98EDCCC1D82B913001E65CB /* MessageNotifications */,
				F98EDCD01D82B913001E65CB /* ZMLocalNotification+Internal.h */,
				F98EDCD11D82B913001E65CB /* ZMLocalNotification.h */,
				F98EDCD21D82B913001E65CB /* ZMLocalNotification.m */,
			);
			path = "Notification Types";
			sourceTree = "<group>";
		};
		F98EDCC71D82B913001E65CB /* EventNotifications */ = {
			isa = PBXGroup;
			children = (
				F98EDCC81D82B913001E65CB /* ZMLocalNotificationForCallEvent.swift */,
				F98EDCC91D82B913001E65CB /* ZMLocalNotificationForConnectionEvent.swift */,
				F98EDCCA1D82B913001E65CB /* ZMLocalNotificationForEvent.swift */,
				F98EDCCB1D82B913001E65CB /* ZMLocalNotificationForReactions.swift */,
			);
			path = EventNotifications;
			sourceTree = "<group>";
		};
		F98EDCCC1D82B913001E65CB /* MessageNotifications */ = {
			isa = PBXGroup;
			children = (
				F98EDCCD1D82B913001E65CB /* ZMLocalNotificationContentType.swift */,
				F98EDCCE1D82B913001E65CB /* ZMLocalNotificationForMessage.swift */,
				F98EDCCF1D82B913001E65CB /* ZMLocalNotificationForSystemMessage.swift */,
			);
			path = MessageNotifications;
			sourceTree = "<group>";
		};
		F98EDCDD1D82B924001E65CB /* Helpers */ = {
			isa = PBXGroup;
			children = (
				F98EDCDE1D82B924001E65CB /* SessionTracker.swift */,
				F98EDCDF1D82B924001E65CB /* NotificationSounds.swift */,
				F98EDCE01D82B924001E65CB /* UILocalNotification+StringProcessing.h */,
				F98EDCE11D82B924001E65CB /* UILocalNotification+StringProcessing.m */,
				F98EDCE21D82B924001E65CB /* UILocalNotification+UserInfo.h */,
				F98EDCE31D82B924001E65CB /* UILocalNotification+UserInfo.m */,
				F98EDCE41D82B924001E65CB /* ZMLocalNotificationLocalization+Components.swift */,
				F98EDCE51D82B924001E65CB /* ZMLocalNotificationLocalization.h */,
				F98EDCE61D82B924001E65CB /* ZMLocalNotificationLocalization.m */,
				F98EDCE71D82B924001E65CB /* ZMLocalNotificationSet.swift */,
				F98EDCE81D82B924001E65CB /* ZMSpellOutSmallNumbersFormatter.h */,
				F98EDCE91D82B924001E65CB /* ZMSpellOutSmallNumbersFormatter.m */,
			);
			path = Helpers;
			sourceTree = "<group>";
		};
		F9C9A4F11CAD2A200039E10C /* DB Ficture 1.28 */ = {
			isa = PBXGroup;
			children = (
				F9C9A4ED1CAD290B0039E10C /* store128.wiredatabase */,
			);
			name = "DB Ficture 1.28";
			sourceTree = "<group>";
		};
		F9FD798019EE73C500D70FCD /* VersionBlacklist */ = {
			isa = PBXGroup;
			children = (
				F9FD798519EE742600D70FCD /* ZMBlacklistDownloader.h */,
				54FEAAA81BC7BB9C002DE521 /* ZMBlacklistDownloader+Testing.h */,
				F9FD798619EE742600D70FCD /* ZMBlacklistDownloader.m */,
				F9FD798B19EE9B9A00D70FCD /* ZMBlacklistVerificator.h */,
				540818A51BCA647D00257CA7 /* ZMBlacklistVerificator+Testing.h */,
				F9FD798C19EE9B9A00D70FCD /* ZMBlacklistVerificator.m */,
			);
			name = VersionBlacklist;
			sourceTree = "<group>";
		};
/* End PBXGroup section */

/* Begin PBXHeadersBuildPhase section */
		549815901A43232400A7CE2E /* Headers */ = {
			isa = PBXHeadersBuildPhase;
			buildActionMask = 2147483647;
			files = (
				09E393BB1BAB0BB500F3EA1B /* ZMUserSession+OTR.h in Headers */,
				16C22BA41BF4D5D7007099D9 /* NSError+ZMUserSessionInternal.h in Headers */,
				F9FD167B1BDFCDAD00725F5C /* ZMClientRegistrationStatus.h in Headers */,
				F95706561DE5D7EA0087442C /* ZMSearchDirectory+Internal.h in Headers */,
				F9B71F411CB28449001DB03F /* ZMNotifications+UserSessionInternal.h in Headers */,
				544BA11A1A433DE400D3B852 /* zmessaging.h in Headers */,
				F991CE1E1CB65F08004D8465 /* ZMTypingUsers.h in Headers */,
				1621D2711D770FB1007108C2 /* ZMSyncStateDelegate.h in Headers */,
				8785CA601C568D1F00FD671C /* ZMVoiceChannel+VideoCalling.h in Headers */,
				F936DB2D1C11E52B005E93AE /* ZMClientUpdateNotification+Internal.h in Headers */,
				F95ECF4E1B94A553009F91BA /* ZMHotFix.h in Headers */,
				16063CED1BD11FC90097F62C /* ZMSearchRequest.h in Headers */,
				8795A3D51B2EDE030047A067 /* ZMAVSBridge.h in Headers */,
				F98EDCF41D82B924001E65CB /* ZMSpellOutSmallNumbersFormatter.h in Headers */,
				F95706551DE5D6D50087442C /* ZMUserIDsForSearchDirectoryTable.h in Headers */,
				094CDBEE1B84D0A1004AD7BF /* ZMBackgroundFetch.h in Headers */,
				F98EDCDA1D82B913001E65CB /* ZMLocalNotification+Internal.h in Headers */,
				54D1751A1ADE8AA2001AA338 /* ZMUserSession+Registration.h in Headers */,
				54D9331E1AE1643A00C0B91C /* ZMCredentials.h in Headers */,
				F9410F661DE4A01F007451FF /* ZMPushToken.h in Headers */,
				54D175241ADE9449001AA338 /* ZMUserSession+Authentication.h in Headers */,
				F936DB2A1C11DF40005E93AE /* ZMClientUpdateNotification.h in Headers */,
				F98DD6D31ABB2F7C001D58CF /* ZMUserSession+UserNotificationCategories.h in Headers */,
				5490F8F11AF00B50004696F4 /* ZMAuthenticationStatus+Testing.h in Headers */,
				094CDBED1B84D0A1004AD7BF /* ZMUnauthenticatedBackgroundState.h in Headers */,
				09D7CE641AE94D4200CC5F45 /* ZMCredentials+Internal.h in Headers */,
				F98EDCEC1D82B924001E65CB /* UILocalNotification+StringProcessing.h in Headers */,
				0932EA461AE5514100D1BFD1 /* ZMPhoneNumberVerificationTranscoder.h in Headers */,
				BF838F051C6A4885001C5BF7 /* ZMCookie.h in Headers */,
				F9B71F471CB29600001DB03F /* ZMBareUser+UserSession.h in Headers */,
				3E17FA671A6690AA00DFA12F /* ZMPushRegistrant.h in Headers */,
				54DE26B31BC56E62002B5FBC /* ZMHotFixDirectory.h in Headers */,
				0932EA4D1AE6952A00D1BFD1 /* ZMAuthenticationStatus.h in Headers */,
				09CC4ADE1B7D076700201C63 /* ZMEnvironmentsSetup.h in Headers */,
				5430E9251BAA0D9F00395E05 /* ZMessagingLogs.h in Headers */,
				BF4D9D081C85C65A008B9076 /* ZMLocalNotificationDispatcher.h in Headers */,
				54CB7B861C3BA7890090EB05 /* ZMCallStateLogger.h in Headers */,
				1EB871501BF502A000AF5CE1 /* ZMUserTranscoder.h in Headers */,
				879861CC1DA7E17E00152584 /* ZMVoiceChannel+CallFlowPrivate.h in Headers */,
				F9F631431DE3534F00416938 /* ZMTyping.h in Headers */,
				F9771ACA1B664D1A00BB04EC /* ZMGSMCallHandler.h in Headers */,
				544BA1231A433DE400D3B852 /* ZMUserSession.h in Headers */,
				16063CF21BD4F46B0097F62C /* ZMSearchRequest+Internal.h in Headers */,
				F959F3121C5B6B9E00820A21 /* ZMBackgroundTaskState.h in Headers */,
				87ADCE3B1DA6539F00CC06DC /* ZMCallKitDelegate.h in Headers */,
				546E73EC1ADFD9F200AFF9BE /* ZMUserSessionAuthenticationNotification.h in Headers */,
				546E73F21ADFDDFE00AFF9BE /* ZMUserSessionRegistrationNotification.h in Headers */,
				16DCAD671B0F9447008C1DD9 /* NSURL+LaunchOptions.h in Headers */,
				544BA1241A433DE400D3B852 /* ZMUserSession+Background.h in Headers */,
				09531F161AE960E300B8556A /* ZMLoginCodeRequestTranscoder.h in Headers */,
				F97180531A9E18B5002CEAF8 /* ZMFlowSync.h in Headers */,
				F992985B1BE143570058D42F /* ZMClientRegistrationStatus+Internal.h in Headers */,
				F98EDCDB1D82B913001E65CB /* ZMLocalNotification.h in Headers */,
				87DC8A0F1C57979B00B7B4F2 /* ZMOnDemandFlowManager.h in Headers */,
				544BA1271A433DE400D3B852 /* NSError+ZMUserSession.h in Headers */,
				09BCDB8E1BCE7F000020DCC7 /* ZMAPSMessageDecoder.h in Headers */,
				F9B71F431CB284CC001DB03F /* ZMNotifications+UserSession.h in Headers */,
				F98EDCEE1D82B924001E65CB /* UILocalNotification+UserInfo.h in Headers */,
				540818A61BCA647D00257CA7 /* ZMBlacklistVerificator+Testing.h in Headers */,
				54A3F24F1C08523500FE3A6B /* ZMOperationLoop.h in Headers */,
				544BA12B1A433DE400D3B852 /* ZMSearchDirectory.h in Headers */,
				54FEAAA91BC7BB9C002DE521 /* ZMBlacklistDownloader+Testing.h in Headers */,
				09E393B31BAAABCC00F3EA1B /* ZMAuthenticationStatus_Internal.h in Headers */,
				F9CA51B71B345F39003AA83A /* ZMStoredLocalNotification.h in Headers */,
				544BA1311A433DE400D3B852 /* ZMNetworkState.h in Headers */,
				879861CA1DA7E13300152584 /* ZMVoiceChannel+CallFlow.h in Headers */,
				F98EDCF11D82B924001E65CB /* ZMLocalNotificationLocalization.h in Headers */,
			);
			runOnlyForDeploymentPostprocessing = 0;
		};
/* End PBXHeadersBuildPhase section */

/* Begin PBXNativeTarget section */
		3E186087191A56F6000FE027 /* zmessaging Test Host */ = {
			isa = PBXNativeTarget;
			buildConfigurationList = 3E1860AD191A56F7000FE027 /* Build configuration list for PBXNativeTarget "zmessaging Test Host" */;
			buildPhases = (
				3E186084191A56F6000FE027 /* Sources */,
				3E186085191A56F6000FE027 /* Frameworks */,
				3E186086191A56F6000FE027 /* Resources */,
				5405FF3B1A6005A100CB012B /* Embed Framework */,
				096960A81B6670E5006DF53B /* Copy Carthage Frameworks */,
			);
			buildRules = (
			);
			dependencies = (
			);
			name = "zmessaging Test Host";
			productName = "zmessaging Test Host";
			productReference = 3E186088191A56F6000FE027 /* zmessaging Test Host.app */;
			productType = "com.apple.product-type.application";
		};
		3E1860C2191A649D000FE027 /* zmessaging-iOS-Tests */ = {
			isa = PBXNativeTarget;
			buildConfigurationList = 3E1860D2191A649D000FE027 /* Build configuration list for PBXNativeTarget "zmessaging-iOS-Tests" */;
			buildPhases = (
				3E1860BF191A649D000FE027 /* Sources */,
				3E1860C0191A649D000FE027 /* Frameworks */,
				3E1860C1191A649D000FE027 /* Resources */,
			);
			buildRules = (
			);
			dependencies = (
				54F4DC581A4438AC00FDB6EA /* PBXTargetDependency */,
				3E1860D1191A649D000FE027 /* PBXTargetDependency */,
				A9FF8089195B17B3002CD44B /* PBXTargetDependency */,
			);
			name = "zmessaging-iOS-Tests";
			productName = "zmessaging-iOS-Tests";
			productReference = 3E1860C3191A649D000FE027 /* zmessaging-iOS-Tests.xctest */;
			productType = "com.apple.product-type.bundle.unit-test";
		};
		549815921A43232400A7CE2E /* zmessaging-ios */ = {
			isa = PBXNativeTarget;
			buildConfigurationList = 549815A61A43232500A7CE2E /* Build configuration list for PBXNativeTarget "zmessaging-ios" */;
			buildPhases = (
				5498158E1A43232400A7CE2E /* Sources */,
				5498158F1A43232400A7CE2E /* Frameworks */,
				549815901A43232400A7CE2E /* Headers */,
				549815911A43232400A7CE2E /* Resources */,
			);
			buildRules = (
			);
			dependencies = (
			);
			name = "zmessaging-ios";
			productName = "zmessaging-ios";
			productReference = 549815931A43232400A7CE2E /* zmessaging.framework */;
			productType = "com.apple.product-type.framework";
		};
/* End PBXNativeTarget section */

/* Begin PBXProject section */
		540029AB1918CA8500578793 /* Project object */ = {
			isa = PBXProject;
			attributes = {
				LastSwiftMigration = 0710;
				LastSwiftUpdateCheck = 0700;
				LastUpgradeCheck = 0820;
				ORGANIZATIONNAME = "Zeta Project Gmbh";
				TargetAttributes = {
					3E186087191A56F6000FE027 = {
						LastSwiftMigration = 0800;
						ProvisioningStyle = Manual;
						SystemCapabilities = {
							com.apple.ApplicationGroups.iOS = {
								enabled = 1;
							};
							com.apple.Keychain = {
								enabled = 1;
							};
						};
					};
					3E1860C2191A649D000FE027 = {
						LastSwiftMigration = 0800;
						ProvisioningStyle = Manual;
						TestTargetID = 3E186087191A56F6000FE027;
					};
					549815921A43232400A7CE2E = {
						CreatedOnToolsVersion = 6.2;
						DevelopmentTeam = W5KEQBF9B5;
						LastSwiftMigration = 0800;
					};
				};
			};
			buildConfigurationList = 540029AE1918CA8500578793 /* Build configuration list for PBXProject "zmessaging-cocoa" */;
			compatibilityVersion = "Xcode 3.2";
			developmentRegion = English;
			hasScannedForEncodings = 0;
			knownRegions = (
				en,
				Base,
				de,
				"pt-BR",
				es,
				uk,
				ru,
				ja,
				it,
				nl,
				tr,
				fr,
				da,
				ar,
				"zh-Hans",
				sl,
				et,
				fi,
			);
			mainGroup = 540029AA1918CA8500578793;
			productRefGroup = 540029B51918CA8500578793 /* Products */;
			projectDirPath = "";
			projectRoot = "";
			targets = (
				549815921A43232400A7CE2E /* zmessaging-ios */,
				3E1860C2191A649D000FE027 /* zmessaging-iOS-Tests */,
				3E186087191A56F6000FE027 /* zmessaging Test Host */,
			);
		};
/* End PBXProject section */

/* Begin PBXResourcesBuildPhase section */
		3E186086191A56F6000FE027 /* Resources */ = {
			isa = PBXResourcesBuildPhase;
			buildActionMask = 2147483647;
			files = (
				872C995B1DB65D0D006A3BDE /* harp.m4a in Resources */,
				872C99591DB659E6006A3BDE /* ringing_from_them_long.caf in Resources */,
			);
			runOnlyForDeploymentPostprocessing = 0;
		};
		3E1860C1191A649D000FE027 /* Resources */ = {
			isa = PBXResourcesBuildPhase;
			buildActionMask = 2147483647;
			files = (
				54764B961C92FDC100BD25E3 /* 1900x1500.jpg in Resources */,
				BF158D2F1CE087D8007C6F8A /* video.mp4 in Resources */,
				54764B9A1C9303D600BD25E3 /* tiny.jpg in Resources */,
				BF6D5D031C4948830049F712 /* zmessaging124.momd in Resources */,
				BF6D5D051C494D730049F712 /* zmessaging125.momd in Resources */,
				AF6415A51C9C180200A535F5 /* ExternalMessageTextFixture.txt in Resources */,
				BF44A3511C71D5FC00C6928E /* store127.wiredatabase in Resources */,
				AF6415A41C9C17FF00A535F5 /* EncryptedBase64EncondedExternalMessageTestFixture.txt in Resources */,
				54764B991C9303D600BD25E3 /* medium.jpg in Resources */,
				BF8367311C52651900364B37 /* store125.wiredatabase in Resources */,
				F9C9A4F01CAD29190039E10C /* store128.wiredatabase in Resources */,
				54764B9C1C930AEB00BD25E3 /* Lorem Ipsum.txt in Resources */,
				BFCE9A5B1C4E4C4D00951B3D /* store124.wiredatabase in Resources */,
				54764BA01C931E9400BD25E3 /* not_animated.gif in Resources */,
				54764B9F1C931E9400BD25E3 /* animated.gif in Resources */,
			);
			runOnlyForDeploymentPostprocessing = 0;
		};
		549815911A43232400A7CE2E /* Resources */ = {
			isa = PBXResourcesBuildPhase;
			buildActionMask = 2147483647;
			files = (
				3E2713211A8A68BF008EE50F /* Push.stringsdict in Resources */,
				543095951DE76B270065367F /* random2.txt in Resources */,
				3E27131F1A8A68BF008EE50F /* Push.strings in Resources */,
				0994E1D61B8354E400A51721 /* ZMLocalizable.strings in Resources */,
				543095931DE76B170065367F /* random1.txt in Resources */,
			);
			runOnlyForDeploymentPostprocessing = 0;
		};
/* End PBXResourcesBuildPhase section */

/* Begin PBXShellScriptBuildPhase section */
		096960A81B6670E5006DF53B /* Copy Carthage Frameworks */ = {
			isa = PBXShellScriptBuildPhase;
			buildActionMask = 2147483647;
			files = (
			);
			inputPaths = (
				"$(SRCROOT)/Carthage/Build/iOS/zimages.framework",
				"$(SRCROOT)/Carthage/Build/iOS/OCMock.framework",
				"$(SRCROOT)/Carthage/Build/iOS/ZMCSystem.framework",
				"$(SRCROOT)/Carthage/Build/iOS/ZMTesting.framework",
				"$(SRCROOT)/Carthage/Build/iOS/ZMTransport.framework",
				"$(SRCROOT)/Carthage/Build/iOS/ZMCMockTransport.framework",
				"$(SRCROOT)/Carthage/Build/iOS/ZMProtos.framework",
				"$(SRCROOT)/Carthage/Build/iOS/ProtocolBuffers.framework",
				"$(SRCROOT)/Carthage/Build/iOS/Cryptobox.framework",
				"$(SRCROOT)/Carthage/Build/iOS/ZMUtilities.framework",
				"$(SRCROOT)/Carthage/Build/iOS/libPhoneNumber.framework",
				"$(SRCROOT)/Carthage/Build/iOS/PINCache.framework",
				"$(SRCROOT)/Carthage/Build/iOS/ZMCDataModel.framework",
				"$(SRCROOT)/Carthage/Build/iOS/Ono.framework",
				"$(SRCROOT)/Carthage/Build/iOS/ZMCLinkPreview.framework",
				"$(SRCROOT)/Carthage/Build/iOS/WireRequestStrategy.framework",
				"$(SRCROOT)/Carthage/Build/iOS/WireMessageStrategy.framework",
			);
			name = "Copy Carthage Frameworks";
			outputPaths = (
			);
			runOnlyForDeploymentPostprocessing = 0;
			shellPath = /bin/sh;
<<<<<<< HEAD
			shellScript = "# replace with $(BUILT_PRODUCTS_DIR)/ZMCDataModel.framework to use a locally build framework\n/usr/local/bin/carthage copy-frameworks";
=======
			shellScript = "# to run locally, replace with $(BUILT_PRODUCTS_DIR)/zmessaging.framework\n/usr/local/bin/carthage copy-frameworks";
>>>>>>> f3845a8a
		};
/* End PBXShellScriptBuildPhase section */

/* Begin PBXSourcesBuildPhase section */
		3E186084191A56F6000FE027 /* Sources */ = {
			isa = PBXSourcesBuildPhase;
			buildActionMask = 2147483647;
			files = (
				3E9848BD1A65253000F7B050 /* Hack.swift in Sources */,
				3E1860BB191A5D99000FE027 /* TestHostAppDelegate.m in Sources */,
				3E1860BA191A5D99000FE027 /* TestHost-main.m in Sources */,
			);
			runOnlyForDeploymentPostprocessing = 0;
		};
		3E1860BF191A649D000FE027 /* Sources */ = {
			isa = PBXSourcesBuildPhase;
			buildActionMask = 2147483647;
			files = (
				544BA1361A43401400D3B852 /* ZMFlowSyncTests.m in Sources */,
				F991CE161CB55512004D8465 /* ZMUser+Testing.m in Sources */,
				3EEA678C199D079600AF7665 /* UserTests.m in Sources */,
				A9E522BF195DD8FA00CFB8E8 /* ConversationsTests.m in Sources */,
				54F7216B19A5E7BA009A8AF5 /* ZMUpdateEventsCatchUpPhaseOneStateTests.m in Sources */,
				54BABB1E19B7541700E65E74 /* StateBaseTest.m in Sources */,
				546D700619C70F71005883E9 /* CallingTests.m in Sources */,
				09531F1C1AE9644800B8556A /* ZMLoginCodeRequestTranscoderTests.m in Sources */,
				87D003FF1BB5810D00472E06 /* APSSignalingKeyStoreTests.swift in Sources */,
				F9B71FAB1CB2C0FA001DB03F /* ZMCallStateTests+VideoCalling.swift in Sources */,
				542DFEE61DDCA452000F5B95 /* UserProfileUpdateStatusTests.swift in Sources */,
				545434AB19AB6ADA003892D9 /* ZMMissingUpdateEventsTranscoderTests.m in Sources */,
				548BBA1C195071E30041945E /* ZMUserSessionTests.m in Sources */,
				A907771A192E33A500141F13 /* SlowSyncTests.m in Sources */,
				54BFDF6A1BDA87D20034A3DB /* HistorySynchronizationStatusTests.swift in Sources */,
				54A1BE4519E6B79000B68A76 /* ZMCommonContactsSearchTests.m in Sources */,
				F9331C8A1CB41C6000139ECC /* ZMUserTests+UserSession.m in Sources */,
				545434AC19AB6ADA003892D9 /* ZMSelfTranscoderTests.m in Sources */,
				548214071A025C54001AA4E0 /* ZMSimpleListRequestPaginatorTests.m in Sources */,
				3E5286BD1AD3DB8A00B1AB1C /* KeySetTests.swift in Sources */,
				F9771AD11B664D3D00BB04EC /* ZMGSMCallHandlerTest.m in Sources */,
				54A227D61D6604A5009414C0 /* SynchronizationMocks.swift in Sources */,
				54386A631A248E44001AD795 /* ZMPreBackgroundStateTest.m in Sources */,
				54A170691B300717001B41A5 /* ProxiedRequestStrategyTests.swift in Sources */,
				F95706591DE5F6D40087442C /* SearchUserImageStrategyTests.swift in Sources */,
				098CFBBB1B7B9C94000B02B1 /* BaseTestSwiftHelpers.swift in Sources */,
				F9D25DB11C5BB991002D18B3 /* ZMBackgroundTaskStateTests.m in Sources */,
				5447E4631AECDC2E00411FCD /* ZMUserSessionRegistrationTests.m in Sources */,
				543ED0011D79E0EE00A9CDF3 /* ApplicationMock.swift in Sources */,
				F925468B1C62882500CE2D7C /* ZMCallStateTranscoderTests+VideoCalling.m in Sources */,
				F976790A1D771B3900CC075D /* BackgroundAPNSConfirmationStatusTests.swift in Sources */,
				F920F4D61DA3DCF8002B860B /* ConversationTests+Ephemeral.swift in Sources */,
				54839E0A19F7EC8300762058 /* ZMBackgroundStateTests.m in Sources */,
				3E05F252192A4FBD00F22D80 /* UserSessionErrorTests.m in Sources */,
				545643D31C62C12E00A2129C /* ConversationTests+OTR.m in Sources */,
				F9B71FAE1CB2C20D001DB03F /* ZMVoiceChannelTests.m in Sources */,
				F9771ADC1B677BAF00BB04EC /* ZMCallStateLoggerTests.m in Sources */,
				545434A719AB6ADA003892D9 /* ZMConnectionTranscoderTest.m in Sources */,
				3E26BEE91A408F590071B4C9 /* ZMTypingUsersTests.m in Sources */,
				54AB428E1DF5C5B400381F2C /* TopConversationsDirectoryTests.swift in Sources */,
				CE99C4A01D378C5D0001D297 /* MockLinkPreviewDetector.m in Sources */,
				F96C8E821D7ECECF004B6D87 /* ZMLocalNotificationForMessageTests.swift in Sources */,
				F9E462DA1D7043C60036CFA7 /* ConversationTests+Confirmation.swift in Sources */,
				CE35B7F71D353CC4007CF3F8 /* LinkPreviewTests.m in Sources */,
				549F61C01E27FDF9005E402F /* SelfContactCardUploadStrategyTests.swift in Sources */,
				549552541D645683004F21F6 /* AddressBookTests.swift in Sources */,
				87DC8A151C57B3D600B7B4F2 /* ZMVoiceChannelTests+VideoCalling.m in Sources */,
				549AEA3F1D636EF3003C0BEC /* AddressBookUploadRequestStrategyTest.swift in Sources */,
				F96C8E8A1D7F6F8C004B6D87 /* ZMLocalNotificationForSystemMessageTests.swift in Sources */,
				F925468E1C63B61000CE2D7C /* MessagingTest+EventFactory.m in Sources */,
				09D7A88A1AE7E591008F190C /* ZMPhoneNumberVerificationTranscoderTests.m in Sources */,
				542DFEE81DDCA4FD000F5B95 /* UserProfileUpdateRequestStrategyTests.swift in Sources */,
				548241F01AB09C1500E0ED07 /* APNSTests.m in Sources */,
				54FC8A11192CD55000D3C016 /* LoginFlowTests.m in Sources */,
				09BA924C1BD55FA5000DC962 /* UserClientRequestStrategyTests.swift in Sources */,
				A9692F8A1986476900849241 /* NSString_NormalizationTests.m in Sources */,
				54880E3D194B5845007271AA /* ZMOperationLoopTests.m in Sources */,
				F9410F631DE44C2E007451FF /* TypingStrategyTests.swift in Sources */,
				F98EDCF81D82EB1D001E65CB /* SessionTrackerTest.swift in Sources */,
				54B717F6194078CA00B798FA /* ZMSyncStateTests.m in Sources */,
				F9B20D581C58C8C800F2CDEC /* CallingTests+VideoCalling.m in Sources */,
				16DCAD6F1B147706008C1DD9 /* NSURL+LaunchOptionsTests.m in Sources */,
				541228451AEE422C00D9ED1C /* ZMAuthenticationStatusTests.m in Sources */,
				BF2A9D551D6B5B9700FA7DBC /* EventDecoderTests.swift in Sources */,
				F9B171FA1C0F320200E6EEC6 /* ClientManagementTests.m in Sources */,
				545F601C1D6C336D00C2C55B /* AddressBookSearchTests.swift in Sources */,
				5476E3BD19A77C6900E68BAD /* PushChannelTests.m in Sources */,
				5474C80C1921309400185A3A /* MessagingTestTests.m in Sources */,
				F99298591BE110490058D42F /* ZMClientRegistrationStatusTests.m in Sources */,
				540A0BA51954859E00FB7D61 /* ZMSyncStrategyTests.m in Sources */,
				F9E4779F1D216467003A99AC /* ZMLocalNotificationSetTests.swift in Sources */,
				F9B71F4C1CB2B841001DB03F /* NSManagedObjectContext+TestHelpers.m in Sources */,
				F991CE151CB55512004D8465 /* ZMConversation+Testing.m in Sources */,
				545434A919AB6ADA003892D9 /* ZMConversationTranscoderTests.m in Sources */,
				5454A69D1AEFA01D0022AFA4 /* EmailRegistrationTests.m in Sources */,
				54D785011A37256C00F47798 /* ZMEncodedNSUUIDWithTimestampTests.m in Sources */,
				54C2F6991A6FA988003D09D9 /* ZMLocalNotificationForEventTest.m in Sources */,
				F9ABDF441CECC6C0008461B2 /* ZMAccountStatusTests.swift in Sources */,
				F9D32EA91C6D071F0049136A /* CallingTests+PushNotifications.m in Sources */,
				5447E4681AECDE6500411FCD /* ZMUserSessionTestsBase.m in Sources */,
				54B9D9791AF9202A00F6DDF1 /* ZMUnauthenticatedStateTests.m in Sources */,
				5492C6C519ACCCA8008F41E2 /* ConnectionTests.m in Sources */,
				3E1858BC1951D6DA005FE78F /* MemoryLeaksObserver.m in Sources */,
				542DA04719B71C86008BDB92 /* ZMSlowSyncPhaseOneStateTests.m in Sources */,
				3EDDBBA21A5ACEF400A87E06 /* ZMUnauthenticatedBackgroundStateTests.m in Sources */,
				5422E9701BD5A5D0005A7C77 /* OTRTests.swift in Sources */,
				872C99601DB6722C006A3BDE /* ZMCallKitDelegateTests+Mocking.m in Sources */,
				F93667061D79724200E15420 /* ZMLocalNotificationForEventTests+Reactions.swift in Sources */,
				3E3C00DB1A235F6000D02D21 /* ZMTypingUsersTimeoutTests.m in Sources */,
				54C2F69F1A6FA988003D09D9 /* ZMSpellOutSmallNumbersFormatterTests.m in Sources */,
				543BC33B1DF59A7C00C5C353 /* TopConversationsRequestStrategyTests.swift in Sources */,
				541DD5BB19EBBC0600C02EC2 /* ZMUserIDsForSearchDirectoryTableTests.m in Sources */,
				87D4625D1C3D526D00433469 /* DeleteAccountRequestStrategyTests.swift in Sources */,
				3E3C00D21A2358CF00D02D21 /* ZMTypingTests.m in Sources */,
				540B0DF719D1B81300E1573D /* ZMLastUpdateEventIDTranscoderTests.m in Sources */,
				BFB524CE1C7722EC006BCE23 /* BackgroundAPNSPingBackStatusTests.swift in Sources */,
				54EFF35F1D6D9B3D005DED56 /* InvitationTests.swift in Sources */,
				3EC499971A9246DE003F9E32 /* ZMBackgroundFetchStateTests.m in Sources */,
				F991C0AC1CB53A80004D8465 /* ZMCallTimerTests.swift in Sources */,
				5430FF151CE4A359004ECFFE /* FileTransferTests.m in Sources */,
				545434AE19AB6ADA003892D9 /* ZMUserTranscoderTests.m in Sources */,
				BF2A9D581D6B5BDB00FA7DBC /* StoreUpdateEventTests.swift in Sources */,
				54B7181D1940A86000B798FA /* ZMSlowSyncPhaseTwoStateTests.m in Sources */,
				0920C4DA1B305FF500C55728 /* UserSessionGiphyRequestStateTests.swift in Sources */,
				541918ED195AD9D100A5023D /* SendAndReceiveMessagesTests.m in Sources */,
				3EA1EC6D19BDE4C800AA1384 /* ZMPushTokenTests.m in Sources */,
				54773ABD1DF093AC00B484AF /* ZMSearchDirectoryAddressBookTests.swift in Sources */,
				54DE9BEF1DE760A900EFFB9C /* RandomHandleGeneratorTests.swift in Sources */,
				F9C598AD1A0947B300B1F760 /* ZMBlacklistDownloaderTest.m in Sources */,
				BFE53F551D5A2F7000398378 /* DeleteMessagesTests.swift in Sources */,
				5490F8ED1AEFD2B3004696F4 /* ZMUserSessionAuthenticationTests.m in Sources */,
				093694451BA9633300F36B3A /* UserClientRequestFactoryTests.swift in Sources */,
				54BDC61419C32A5200B22C03 /* ZMDownloadLastUpdateEventIDStateTests.m in Sources */,
				5454A6A11AEFA0A70022AFA4 /* PhoneRegistrationTests.m in Sources */,
				545643D61C62C1A800A2129C /* ConversationTestsBase.m in Sources */,
				3E26BED51A4037370071B4C9 /* IsTypingTests.m in Sources */,
				54E4DD0F1DE4A9C500FEF192 /* UserHandleTests.swift in Sources */,
				F9DAC54F1C2035660001F11E /* ConversationStatusStrategyTests.swift in Sources */,
				54F7217E19A62225009A8AF5 /* ZMUpdateEventsBufferTests.m in Sources */,
				541DD5B819EBBC0600C02EC2 /* ZMSearchDirectoryTests.m in Sources */,
				5474C80A1921309400185A3A /* MessagingTest.m in Sources */,
				872C99531DB525A1006A3BDE /* ZMCallKitDelegateTests.swift in Sources */,
				BF889DC71D0ADE150031F3E6 /* ClusterizerTests.swift in Sources */,
				A9FD58B419B4B69900DB7A50 /* ZMCallStateTranscoderTests.m in Sources */,
				F9B8305F1DEC86E700FF6FE7 /* UserImageStrategyTests.swift in Sources */,
				09B730961B3045E400A5CCC9 /* ProxiedRequestStatusTests.swift in Sources */,
				544913B41B0247700044DE36 /* ZMCredentialsTests.m in Sources */,
				F9B171F81C0F00E700E6EEC6 /* ClientUpdateStatusTests.swift in Sources */,
				3ED972FB1A0A65D800BAFC61 /* ZMBlacklistVerificatorTest.m in Sources */,
				54F428CE19A5154700036D6D /* ZMSyncStateMachineTests.m in Sources */,
				5463C897193F3C74006799DE /* ZMTimingTests.m in Sources */,
				54A3ACC31A261603008AF8DF /* BackgroundTests.m in Sources */,
				F9CA51BE1B3460B2003AA83A /* ZMStoredLocalNotificationTests.m in Sources */,
				BF889DC61D0ADE110031F3E6 /* AnalyticsTests.swift in Sources */,
				54877C9619922C0B0097FB58 /* UserProfileTests.m in Sources */,
				54DFB8F01B30649000F1C736 /* GiphyTests.m in Sources */,
				54C2F69B1A6FA988003D09D9 /* ZMLocalNotificationForExpiredMessageTest.m in Sources */,
				54F7217219A5E7E1009A8AF5 /* ZMUpdateEventsCatchUpPhaseTwoStateTests.m in Sources */,
				54B7181719409A4600B798FA /* ZMEventProcessingStateTests.m in Sources */,
				F95ECF511B94BD05009F91BA /* ZMHotFixTests.m in Sources */,
				54C2F6971A6FA988003D09D9 /* ZMLocalNotificationDispatcherTest.m in Sources */,
				F95557021A1CAECD0035F0C8 /* ZMSearchRequestCodecTests.m in Sources */,
				F9410F681DE4BE42007451FF /* PushTokenStrategyTests.swift in Sources */,
				85D85EAFA1CB6E457D14E3B7 /* MockEntity2.m in Sources */,
				09914E531BD6613D00C10BF8 /* ZMDecodedAPSMessageTest.m in Sources */,
				F9F9F5621D75D62100AE6499 /* RequestStrategyTestBase.swift in Sources */,
				A9A3CA10198A9967007F7BDB /* SearchTests.m in Sources */,
				F964700C1D5C720D00A81A92 /* ConversationTests+MessageEditing.m in Sources */,
				F95373F41C7C70D000BE6427 /* ZMLocalNotificationForEventTest+CallEvents.m in Sources */,
				85D8522CF8DE246DDD5BD12C /* MockEntity.m in Sources */,
				3E288A6C19C859210031CFCE /* NotificationObservers.m in Sources */,
				54C11BAD19D1EB7500576A96 /* ZMLoginTranscoderTests.m in Sources */,
				85D85EEDD5DD19FB747ED4A5 /* MockModelObjectContextFactory.m in Sources */,
				545434A219AB6975003892D9 /* ZMRegistrationTranscoderTests.m in Sources */,
				85D85B0D7E5F7D9A55B5E07B /* IntegrationTestBase.m in Sources */,
				545FC3341A5B003A005EEA26 /* ObjectTranscoderTests.m in Sources */,
			);
			runOnlyForDeploymentPostprocessing = 0;
		};
		5498158E1A43232400A7CE2E /* Sources */ = {
			isa = PBXSourcesBuildPhase;
			buildActionMask = 2147483647;
			files = (
				F98EDCD81D82B913001E65CB /* ZMLocalNotificationForMessage.swift in Sources */,
				3EC499941A92463D003F9E32 /* ZMBackgroundFetchState.m in Sources */,
				166A8BF91E02C7D500F5EEEA /* ZMHotFix+PendingChanges.swift in Sources */,
				092083401BA95EE100F82B29 /* UserClientRequestFactory.swift in Sources */,
				F936DB2B1C11DF40005E93AE /* ZMClientUpdateNotification.m in Sources */,
				F9FD167C1BDFCDAD00725F5C /* ZMClientRegistrationStatus.m in Sources */,
				BF2A9D611D6C70EA00FA7DBC /* ZMEventModel.xcdatamodeld in Sources */,
				549815DC1A432BC700A7CE2E /* NSError+ZMUserSession.m in Sources */,
				546E73F41ADFDDFE00AFF9BE /* ZMUserSessionRegistrationNotification.m in Sources */,
				87508EA01D08264000162483 /* ZMSound.swift in Sources */,
				16063CEF1BD120180097F62C /* ZMSearchRequest.m in Sources */,
				544A08D51AED8A0500F65877 /* ZMAuthenticationStatus.m in Sources */,
				F95706541DE5D1CC0087442C /* SearchUserImageStrategy.swift in Sources */,
				BF2A9D5D1D6B63DB00FA7DBC /* StoreUpdateEvent.swift in Sources */,
				09C77C531BA6C77000E2163F /* UserClientRequestStrategy.swift in Sources */,
				549816431A432BC800A7CE2E /* ZMBackgroundState.m in Sources */,
				3EDDBBA41A5ACF0400A87E06 /* ZMUnauthenticatedBackgroundState.m in Sources */,
				549815CD1A432BC700A7CE2E /* ZMBlacklistDownloader.m in Sources */,
				F96C8E7A1D7DCCE8004B6D87 /* ZMLocalNotificationDispatcher+Messages.swift in Sources */,
				549815CE1A432BC700A7CE2E /* ZMBlacklistVerificator.m in Sources */,
				549816271A432BC800A7CE2E /* ZMCallStateTranscoder.m in Sources */,
				F98EDCF51D82B924001E65CB /* ZMSpellOutSmallNumbersFormatter.m in Sources */,
				54B2A08C1DAE71F100BB40B1 /* Clusterizer+VOIP.swift in Sources */,
				54A0A6311BCE9864001A3A4C /* ZMHotFix.m in Sources */,
				F9410F651DE49C13007451FF /* PushTokenStrategy.swift in Sources */,
				54A2C9F31DAFBA3300FFD2A0 /* NSManagedObjectContext+EventDecoder.swift in Sources */,
				54A0A6321BCE9867001A3A4C /* ZMHotFixDirectory.m in Sources */,
				54F0A0951B3018D7003386BC /* ProxiedRequestsStatus.swift in Sources */,
				549815D71A432BC700A7CE2E /* ZMCommonContactsSearch.m in Sources */,
				549F61BD1E27F58A005E402F /* SelfContactCardUploadStrategy.swift in Sources */,
				16DCAD691B0F9447008C1DD9 /* NSURL+LaunchOptions.m in Sources */,
				F9F631421DE3524100416938 /* TypingStrategy.swift in Sources */,
				F98EDCEB1D82B924001E65CB /* NotificationSounds.swift in Sources */,
				54D175211ADE8B18001AA338 /* ZMUserSession+Registration.m in Sources */,
				549816291A432BC800A7CE2E /* ZMConnectionTranscoder.m in Sources */,
				F9B71F401CB28449001DB03F /* ZMNotifications+UserSession.m in Sources */,
				5498162B1A432BC800A7CE2E /* ZMConversationTranscoder.m in Sources */,
				F98EDCED1D82B924001E65CB /* UILocalNotification+StringProcessing.m in Sources */,
				F93A75F21C1F219800252586 /* ConversationStatusStrategy.swift in Sources */,
				544F8FF31DDCD34600D1AB04 /* UserProfileUpdateNotifications.swift in Sources */,
				F98EDCD41D82B913001E65CB /* ZMLocalNotificationForConnectionEvent.swift in Sources */,
				54A170651B300696001B41A5 /* ProxiedRequestStrategy.swift in Sources */,
				5478A1411DEC4048006F7268 /* UserProfile.swift in Sources */,
				F98EDCD71D82B913001E65CB /* ZMLocalNotificationContentType.swift in Sources */,
				87DC8A101C57979B00B7B4F2 /* ZMOnDemandFlowManager.m in Sources */,
				549816421A432BC800A7CE2E /* ZMDownloadLastUpdateEventIDState.m in Sources */,
				BF00441B1C737CE9007A6EA4 /* BackgroundAPNSPingBackStatus.swift in Sources */,
				54B2A08D1DAE71F100BB40B1 /* Clusterizer.swift in Sources */,
				09531F181AE960E300B8556A /* ZMLoginCodeRequestTranscoder.m in Sources */,
				F98DD6D51ABB2F7C001D58CF /* ZMUserSession+UserNotificationCategories.m in Sources */,
				09BCDB8F1BCE7F000020DCC7 /* ZMAPSMessageDecoder.m in Sources */,
				5498163B1A432BC800A7CE2E /* ZMEventProcessingState.m in Sources */,
				549816601A432BC800A7CE2E /* ZMFlowSync.m in Sources */,
				546392721D79D5210094EC66 /* Application.swift in Sources */,
				546E73EE1ADFD9F200AFF9BE /* ZMUserSessionAuthenticationNotification.m in Sources */,
				09CC4ADF1B7D076700201C63 /* ZMEnvironmentsSetup.m in Sources */,
				5498162E1A432BC800A7CE2E /* ZMLastUpdateEventIDTranscoder.m in Sources */,
				549815BE1A432BC700A7CE2E /* ZMLocalNotificationDispatcher.m in Sources */,
				F9CA51B91B345F39003AA83A /* ZMStoredLocalNotification.m in Sources */,
				F9B171F61C0EF21100E6EEC6 /* ClientUpdateStatus.swift in Sources */,
				54D175271ADE9EC9001AA338 /* ZMUserSession+Authentication.m in Sources */,
				549816351A432BC800A7CE2E /* ZMLoginTranscoder.m in Sources */,
				874F142D1C16FD9700C15118 /* Device.swift in Sources */,
				CEF2DE7F1DB778F300451642 /* RequestLoopAnalyticsTracker.swift in Sources */,
				549AEA3D1D6365C1003C0BEC /* ZMUserSession+AddressBook.swift in Sources */,
				F9B71F491CB297ED001DB03F /* ZMUser+UserSession.m in Sources */,
				547E5B5A1DDB67390038D936 /* UserProfileUpdateRequestStrategy.swift in Sources */,
				F9B8305D1DEC6A2500FF6FE7 /* UserImageStrategy.swift in Sources */,
				5498162D1A432BC800A7CE2E /* ZMMissingUpdateEventsTranscoder.m in Sources */,
				549816461A432BC800A7CE2E /* ZMOperationLoop+Background.m in Sources */,
				549816451A432BC800A7CE2E /* ZMOperationLoop.m in Sources */,
				549816441A432BC800A7CE2E /* ZMPreBackgroundState.m in Sources */,
				549AEA3B1D6340BC003C0BEC /* AddressBookUploadRequestStrategy.swift in Sources */,
				BF7ED2E21DF6BD16003A4397 /* Analytics+HandleSuggestions.swift in Sources */,
				5498161E1A432BC800A7CE2E /* ZMPushToken.m in Sources */,
				5467F1C41E0AE2EF008C1745 /* KeyValueStore.swift in Sources */,
				F959F3131C5B6B9E00820A21 /* ZMBackgroundTaskState.m in Sources */,
				0932EA481AE5514100D1BFD1 /* ZMPhoneNumberVerificationTranscoder.m in Sources */,
				5467F1C61E0AE421008C1745 /* KeyValueStore+AccessToken.swift in Sources */,
				F98EDCF21D82B924001E65CB /* ZMLocalNotificationLocalization.m in Sources */,
				5498162F1A432BC800A7CE2E /* ZMRegistrationTranscoder.m in Sources */,
				547E5B581DDB4B800038D936 /* UserProfileUpdateStatus.swift in Sources */,
				09B7308D1B301F0200A5CCC9 /* ZMUserSession+Proxy.m in Sources */,
				09E393BE1BAB0C2A00F3EA1B /* ZMUserSession+OTR.m in Sources */,
				879861C81DA7E11E00152584 /* ZMVoiceChannel+VideoCalling.m in Sources */,
				5435C5551E13D9A0002D9766 /* NSManagedObjectContext+KeyValueStore.swift in Sources */,
				BF2A9D511D6B536E00FA7DBC /* EventDecoder.swift in Sources */,
				5490F9031AF021EB004696F4 /* ZMUserProfileUpdateStatus.m in Sources */,
				549815D11A432BC700A7CE2E /* ZMSearch.m in Sources */,
				549815D31A432BC700A7CE2E /* ZMSearchDirectory.m in Sources */,
				F97678FA1D76D11400CC075D /* BackgroundAPNSConfirmationStatus.swift in Sources */,
				549815D01A432BC700A7CE2E /* ZMSearchRequestCodec.m in Sources */,
				549815CF1A432BC700A7CE2E /* ZMSearchResult.m in Sources */,
				54B2A08E1DAE71F100BB40B1 /* NSManagedObjectContext+Analytics.swift in Sources */,
				54DE9BEB1DE74FFB00EFFB9C /* RandomHandleGenerator.swift in Sources */,
				549815D41A432BC700A7CE2E /* ZMSearchUser+UserSession.m in Sources */,
				549816301A432BC800A7CE2E /* ZMSelfTranscoder.m in Sources */,
				F9771ACC1B664D1A00BB04EC /* ZMGSMCallHandler.m in Sources */,
				54D933211AE1653000C0B91C /* ZMCredentials.m in Sources */,
				543236431AF90735003A54CE /* ZMUnauthenticatedState.m in Sources */,
				F98EDCD51D82B913001E65CB /* ZMLocalNotificationForEvent.swift in Sources */,
				F991C0A91CB5391C004D8465 /* ZMCallTimer.swift in Sources */,
				549816251A432BC800A7CE2E /* ZMSimpleListRequestPaginator.m in Sources */,
				F9771AD71B6661B400BB04EC /* ZMCallStateLogger.m in Sources */,
				8798607B1C3D48A400218A3E /* DeleteAccountRequestStrategy.swift in Sources */,
				54973A361DD48CAB007F8702 /* NSManagedObject+EncryptionContext.swift in Sources */,
				BF838F061C6A4885001C5BF7 /* ZMCookie.m in Sources */,
				F9ABDF411CECBD8A008461B2 /* ZMAccountStatus.swift in Sources */,
				5498163D1A432BC800A7CE2E /* ZMSlowSyncPhaseOneState.m in Sources */,
				54B2A08A1DAE71F100BB40B1 /* AnalyticsType.swift in Sources */,
				54EFF35D1D6D6CE9005DED56 /* ZMSearchResult+AddressBook.swift in Sources */,
				5498163E1A432BC800A7CE2E /* ZMSlowSyncPhaseTwoState.m in Sources */,
				F98EDCD61D82B913001E65CB /* ZMLocalNotificationForReactions.swift in Sources */,
				54991D581DEDCF2B007E282F /* AddressBook.swift in Sources */,
				3EDBFD781A65200F0095E2DD /* ZMPushRegistrant.swift in Sources */,
				F98EDCEF1D82B924001E65CB /* UILocalNotification+UserInfo.m in Sources */,
				F98EDCF01D82B924001E65CB /* ZMLocalNotificationLocalization+Components.swift in Sources */,
				F9245BED1CBF95A8009D1E85 /* ZMHotFixDirectory+Swift.swift in Sources */,
				54991D5A1DEDD07E007E282F /* AddressBookIOS9.swift in Sources */,
				549816391A432BC800A7CE2E /* ZMSyncState.m in Sources */,
				54034F381BB1A6D900F4ED62 /* ZMUserSession+Logs.swift in Sources */,
				5498163F1A432BC800A7CE2E /* ZMSyncStateMachine.m in Sources */,
				543BC3381DF57C8E00C5C353 /* TopConversationsRequestStrategy.swift in Sources */,
				54B2A0891DAE71F100BB40B1 /* AddressBookTracker.swift in Sources */,
				549816471A432BC800A7CE2E /* ZMSyncStrategy.m in Sources */,
				549816591A432BC800A7CE2E /* ZMTestNotifications.m in Sources */,
				F98EDCD31D82B913001E65CB /* ZMLocalNotificationForCallEvent.swift in Sources */,
				54B2A08B1DAE71F100BB40B1 /* APNSPerformanceTracker.swift in Sources */,
				5498161B1A432BC800A7CE2E /* ZMTyping.m in Sources */,
				54BFDF681BDA6F9A0034A3DB /* HistorySynchronizationStatus.swift in Sources */,
				5498161D1A432BC800A7CE2E /* ZMTypingUsers.m in Sources */,
				F98EDCF31D82B924001E65CB /* ZMLocalNotificationSet.swift in Sources */,
				5498161C1A432BC800A7CE2E /* ZMTypingUsersTimeout.m in Sources */,
				5498165A1A432BC800A7CE2E /* ZMUpdateEventsBuffer.m in Sources */,
				F991C0AE1CB548A3004D8465 /* ZMVoiceChannel+CallTimer.swift in Sources */,
				549816401A432BC800A7CE2E /* ZMUpdateEventsCatchUpPhaseOneState.m in Sources */,
				549816411A432BC800A7CE2E /* ZMUpdateEventsCatchUpPhaseTwoState.m in Sources */,
				8795A3D71B2EDE030047A067 /* ZMAVSBridge.m in Sources */,
				871667FA1BB2AE9C009C6EEA /* APSSignalingKeysStore.swift in Sources */,
				54A343471D6B589A004B65EA /* AddressBookSearch.swift in Sources */,
				549815D81A432BC700A7CE2E /* ZMUserIDsForSearchDirectoryTable.m in Sources */,
				544D1C281DF95224003B2FC8 /* AddressBookIOS8.swift in Sources */,
				F98EDCD91D82B913001E65CB /* ZMLocalNotificationForSystemMessage.swift in Sources */,
				F98EDCEA1D82B924001E65CB /* SessionTracker.swift in Sources */,
				549815DA1A432BC700A7CE2E /* ZMUserSession+Background.m in Sources */,
				3E887BA51ABC51880022797E /* ZMPushKitLogging.m in Sources */,
				549815D91A432BC700A7CE2E /* ZMUserSession.m in Sources */,
				549816321A432BC800A7CE2E /* ZMUserTranscoder.m in Sources */,
				549816611A432BC800A7CE2E /* ZMVoiceChannel+CallFlow.m in Sources */,
				87ADCE3C1DA6539F00CC06DC /* ZMCallKitDelegate.m in Sources */,
				54257C081DF1C94200107FE7 /* TopConversationsDirectory.swift in Sources */,
				F98EDCDC1D82B913001E65CB /* ZMLocalNotification.m in Sources */,
			);
			runOnlyForDeploymentPostprocessing = 0;
		};
/* End PBXSourcesBuildPhase section */

/* Begin PBXTargetDependency section */
		3E1860D1191A649D000FE027 /* PBXTargetDependency */ = {
			isa = PBXTargetDependency;
			target = 3E186087191A56F6000FE027 /* zmessaging Test Host */;
			targetProxy = 3E1860D0191A649D000FE027 /* PBXContainerItemProxy */;
		};
		54F4DC581A4438AC00FDB6EA /* PBXTargetDependency */ = {
			isa = PBXTargetDependency;
			target = 549815921A43232400A7CE2E /* zmessaging-ios */;
			targetProxy = 54F4DC571A4438AC00FDB6EA /* PBXContainerItemProxy */;
		};
		A9FF8089195B17B3002CD44B /* PBXTargetDependency */ = {
			isa = PBXTargetDependency;
			target = 3E186087191A56F6000FE027 /* zmessaging Test Host */;
			targetProxy = A9FF8088195B17B3002CD44B /* PBXContainerItemProxy */;
		};
/* End PBXTargetDependency section */

/* Begin PBXVariantGroup section */
		3E27131A1A8A68BF008EE50F /* Push.strings */ = {
			isa = PBXVariantGroup;
			children = (
				F91CA6AC1BECBD3F000EE5C2 /* Base */,
				F91CA6AE1BECBD51000EE5C2 /* de */,
				B40DC79C1D01A61600CEF65C /* pt-BR */,
				B4D37F921D7EEA3F00D0C1BC /* es */,
				B4D37F941D7EEA5100D0C1BC /* uk */,
				B4D37F961D7EEA5B00D0C1BC /* ru */,
				B40964971DAD3D110098667A /* ja */,
				B40964991DAD3D170098667A /* it */,
				B409649B1DAD3D1E0098667A /* nl */,
				B409649D1DAD3D260098667A /* tr */,
				B40CD09F1DB7997E0008DA45 /* fr */,
				B40CD0A11DB799850008DA45 /* da */,
				B422BB981DCCC3F60076EAD5 /* ar */,
				B49AFC271DCCCB3D006B753B /* zh-Hans */,
				B4A124851DDCB58900FD9D66 /* sl */,
				B432ADBF1E02DE9500147768 /* et */,
				B42783671E363D3A00747363 /* fi */,
			);
			name = Push.strings;
			sourceTree = "<group>";
		};
		3E27131C1A8A68BF008EE50F /* Push.stringsdict */ = {
			isa = PBXVariantGroup;
			children = (
				F91CA6AD1BECBD46000EE5C2 /* Base */,
				F91CA6AF1BECBD51000EE5C2 /* de */,
				B40DC79D1D01A61600CEF65C /* pt-BR */,
				B4D37F931D7EEA3F00D0C1BC /* es */,
				B4D37F951D7EEA5100D0C1BC /* uk */,
				B4D37F971D7EEA5B00D0C1BC /* ru */,
				B40964981DAD3D110098667A /* ja */,
				B409649A1DAD3D170098667A /* it */,
				B409649C1DAD3D1E0098667A /* nl */,
				B409649E1DAD3D260098667A /* tr */,
				B40CD0A01DB7997E0008DA45 /* fr */,
				B40CD0A21DB799850008DA45 /* da */,
				B422BB991DCCC3F60076EAD5 /* ar */,
				B49AFC281DCCCB3D006B753B /* zh-Hans */,
				B4A124861DDCB58A00FD9D66 /* sl */,
				B432ADC01E02DE9500147768 /* et */,
				B42783681E363D3A00747363 /* fi */,
			);
			name = Push.stringsdict;
			sourceTree = "<group>";
		};
		5423B998191A4A1B0044347D /* InfoPlist.strings */ = {
			isa = PBXVariantGroup;
			children = (
				5423B999191A4A1B0044347D /* en */,
			);
			name = InfoPlist.strings;
			sourceTree = "<group>";
		};
/* End PBXVariantGroup section */

/* Begin XCBuildConfiguration section */
		3E1860AE191A56F7000FE027 /* Debug */ = {
			isa = XCBuildConfiguration;
			baseConfigurationReference = 0994E1DD1B835C4900A51721 /* ios-test-host.xcconfig */;
			buildSettings = {
				ALWAYS_EMBED_SWIFT_STANDARD_LIBRARIES = YES;
				ASSETCATALOG_COMPILER_APPICON_NAME = AppIcon;
				ASSETCATALOG_COMPILER_LAUNCHIMAGE_NAME = LaunchImage;
				CODE_SIGN_ENTITLEMENTS = "zmessaging Test Host.entitlements";
				CODE_SIGN_IDENTITY = "iPhone Developer";
				"CODE_SIGN_IDENTITY[sdk=iphoneos*]" = "iPhone Developer";
				DEVELOPMENT_TEAM = "";
				ENABLE_BITCODE = NO;
				FRAMEWORK_SEARCH_PATHS = (
					"$(inherited)",
					"$(PROJECT_DIR)/Carthage/Build/iOS",
				);
				GCC_PRECOMPILE_PREFIX_HEADER = YES;
				GCC_PREFIX_HEADER = "Tests/iOS Test Host/Test-Host-Prefix.pch";
				HEADER_SEARCH_PATHS = "$(SDKROOT)/usr/include/libxml2";
				INFOPLIST_FILE = "Tests/iOS Test Host/Test-Host-Info.plist";
				LD_RUNPATH_SEARCH_PATHS = "$(inherited) @executable_path/Frameworks";
				MOMC_NO_INVERSE_RELATIONSHIP_WARNINGS = YES;
				PRODUCT_BUNDLE_IDENTIFIER = "com.wire.${PRODUCT_NAME:rfc1034identifier}";
				PRODUCT_NAME = "$(TARGET_NAME)";
				PROVISIONING_PROFILE = "";
				PROVISIONING_PROFILE_SPECIFIER = "";
				SWIFT_VERSION = 3.0;
				TARGETED_DEVICE_FAMILY = "1,2";
				WRAPPER_EXTENSION = app;
			};
			name = Debug;
		};
		3E1860AF191A56F7000FE027 /* Release */ = {
			isa = XCBuildConfiguration;
			baseConfigurationReference = 0994E1DD1B835C4900A51721 /* ios-test-host.xcconfig */;
			buildSettings = {
				ALWAYS_EMBED_SWIFT_STANDARD_LIBRARIES = YES;
				ASSETCATALOG_COMPILER_APPICON_NAME = AppIcon;
				ASSETCATALOG_COMPILER_LAUNCHIMAGE_NAME = LaunchImage;
				CODE_SIGN_ENTITLEMENTS = "zmessaging Test Host.entitlements";
				CODE_SIGN_IDENTITY = "iPhone Developer";
				"CODE_SIGN_IDENTITY[sdk=iphoneos*]" = "iPhone Developer";
				DEVELOPMENT_TEAM = "";
				ENABLE_BITCODE = NO;
				FRAMEWORK_SEARCH_PATHS = (
					"$(inherited)",
					"$(PROJECT_DIR)/Carthage/Build/iOS",
				);
				GCC_PRECOMPILE_PREFIX_HEADER = YES;
				GCC_PREFIX_HEADER = "Tests/iOS Test Host/Test-Host-Prefix.pch";
				HEADER_SEARCH_PATHS = "$(SDKROOT)/usr/include/libxml2";
				INFOPLIST_FILE = "Tests/iOS Test Host/Test-Host-Info.plist";
				LD_RUNPATH_SEARCH_PATHS = "$(inherited) @executable_path/Frameworks";
				MOMC_NO_INVERSE_RELATIONSHIP_WARNINGS = YES;
				PRODUCT_BUNDLE_IDENTIFIER = "com.wire.${PRODUCT_NAME:rfc1034identifier}";
				PRODUCT_NAME = "$(TARGET_NAME)";
				PROVISIONING_PROFILE = "";
				SWIFT_VERSION = 3.0;
				TARGETED_DEVICE_FAMILY = "1,2";
				VALIDATE_PRODUCT = YES;
				WRAPPER_EXTENSION = app;
			};
			name = Release;
		};
		3E1860D3191A649D000FE027 /* Debug */ = {
			isa = XCBuildConfiguration;
			baseConfigurationReference = 094CDBEB1B84CFC8004AD7BF /* zmessaging-ios-test-target.xcconfig */;
			buildSettings = {
				ALWAYS_EMBED_SWIFT_STANDARD_LIBRARIES = YES;
				BUNDLE_LOADER = "$(BUILT_PRODUCTS_DIR)/zmessaging Test Host.app/zmessaging Test Host";
				CODE_SIGN_IDENTITY = "iPhone Developer";
				"CODE_SIGN_IDENTITY[sdk=iphoneos*]" = "iPhone Developer";
				DEVELOPMENT_TEAM = "";
				FRAMEWORK_SEARCH_PATHS = (
					"$(inherited)",
					"$(PROJECT_DIR)/Carthage/Build/iOS",
				);
				GCC_PRECOMPILE_PREFIX_HEADER = YES;
				GCC_WARN_ABOUT_MISSING_NEWLINE = NO;
				HEADER_SEARCH_PATHS = (
					"$(inherited)",
					"$(CRYPTO_INCLUDE)",
					"$(SDKROOT)/usr/include/libxml2",
				);
				INFOPLIST_FILE = "$(SRCROOT)/Tests/Resources/Tests-ios-Info.plist";
				MOMC_NO_INVERSE_RELATIONSHIP_WARNINGS = YES;
				OTHER_LDFLAGS = (
					"$(inherited)",
					"-framework",
					XCTest,
				);
				PRODUCT_BUNDLE_IDENTIFIER = "com.wire.zmessaging-Test-Host";
				PRODUCT_NAME = "$(TARGET_NAME)";
				PROVISIONING_PROFILE = "";
				SWIFT_OBJC_BRIDGING_HEADER = "$(SRCROOT)/Tests/Source/Test-Bridging-Header.h";
				SWIFT_VERSION = 3.0;
				TEST_HOST = "$(BUNDLE_LOADER)";
				WRAPPER_EXTENSION = xctest;
			};
			name = Debug;
		};
		3E1860D4191A649D000FE027 /* Release */ = {
			isa = XCBuildConfiguration;
			baseConfigurationReference = 094CDBEB1B84CFC8004AD7BF /* zmessaging-ios-test-target.xcconfig */;
			buildSettings = {
				ALWAYS_EMBED_SWIFT_STANDARD_LIBRARIES = YES;
				BUNDLE_LOADER = "$(BUILT_PRODUCTS_DIR)/zmessaging Test Host.app/zmessaging Test Host";
				CODE_SIGN_IDENTITY = "iPhone Developer";
				"CODE_SIGN_IDENTITY[sdk=iphoneos*]" = "iPhone Developer";
				DEVELOPMENT_TEAM = "";
				FRAMEWORK_SEARCH_PATHS = (
					"$(inherited)",
					"$(PROJECT_DIR)/Carthage/Build/iOS",
				);
				GCC_PRECOMPILE_PREFIX_HEADER = YES;
				GCC_WARN_ABOUT_MISSING_NEWLINE = NO;
				HEADER_SEARCH_PATHS = (
					"$(inherited)",
					"$(CRYPTO_INCLUDE)",
					"$(SDKROOT)/usr/include/libxml2",
				);
				INFOPLIST_FILE = "$(SRCROOT)/Tests/Resources/Tests-ios-Info.plist";
				MOMC_NO_INVERSE_RELATIONSHIP_WARNINGS = YES;
				OTHER_LDFLAGS = (
					"$(inherited)",
					"-framework",
					XCTest,
				);
				PRODUCT_BUNDLE_IDENTIFIER = "com.wire.zmessaging-Test-Host";
				PRODUCT_NAME = "$(TARGET_NAME)";
				PROVISIONING_PROFILE = "";
				SWIFT_OBJC_BRIDGING_HEADER = "$(SRCROOT)/Tests/Source/Test-Bridging-Header.h";
				SWIFT_VERSION = 3.0;
				TEST_HOST = "$(BUNDLE_LOADER)";
				WRAPPER_EXTENSION = xctest;
			};
			name = Release;
		};
		540029DA1918CA8500578793 /* Debug */ = {
			isa = XCBuildConfiguration;
			baseConfigurationReference = 0994E1E31B835C4900A51721 /* project-debug.xcconfig */;
			buildSettings = {
				CLANG_ANALYZER_LOCALIZABILITY_NONLOCALIZED = YES;
				CLANG_WARN_INFINITE_RECURSION = YES;
				CLANG_WARN_SUSPICIOUS_MOVE = YES;
				ENABLE_TESTABILITY = YES;
				GCC_NO_COMMON_BLOCKS = YES;
				GCC_SYMBOLS_PRIVATE_EXTERN = NO;
				ONLY_ACTIVE_ARCH = YES;
			};
			name = Debug;
		};
		540029DB1918CA8500578793 /* Release */ = {
			isa = XCBuildConfiguration;
			baseConfigurationReference = 0994E1E41B835C4900A51721 /* project.xcconfig */;
			buildSettings = {
				CLANG_ANALYZER_LOCALIZABILITY_NONLOCALIZED = YES;
				CLANG_WARN_INFINITE_RECURSION = YES;
				CLANG_WARN_SUSPICIOUS_MOVE = YES;
				GCC_NO_COMMON_BLOCKS = YES;
				SWIFT_OPTIMIZATION_LEVEL = "-Owholemodule";
			};
			name = Release;
		};
		549815A71A43232500A7CE2E /* Debug */ = {
			isa = XCBuildConfiguration;
			baseConfigurationReference = 0994E1EE1B835C4900A51721 /* zmessaging-ios.xcconfig */;
			buildSettings = {
				ALWAYS_EMBED_SWIFT_STANDARD_LIBRARIES = NO;
				CODE_SIGN_IDENTITY = "iPhone Developer";
				"CODE_SIGN_IDENTITY[sdk=iphoneos*]" = "";
				ENABLE_BITCODE = NO;
				FRAMEWORK_SEARCH_PATHS = (
					"$(inherited)",
					"$(PROJECT_DIR)/Carthage/Build/iOS",
				);
				GCC_PREFIX_HEADER = "$(SRCROOT)/Source/zmessaging-iOS.pch";
				GCC_WARN_ABOUT_MISSING_NEWLINE = NO;
				HEADER_SEARCH_PATHS = (
					"$(inherited)",
					"$(CRYPTO_INCLUDE)",
					"$(SDKROOT)/usr/include/libxml2",
				);
				INFOPLIST_FILE = "$(SRCROOT)/Resources/zmessaging-ios-Info.plist";
				MOMC_NO_INVERSE_RELATIONSHIP_WARNINGS = YES;
				OTHER_LDFLAGS = "$(inherited)";
				PRODUCT_BUNDLE_IDENTIFIER = "com.wire.$(PRODUCT_NAME:rfc1034identifier)";
				SWIFT_VERSION = 3.0;
			};
			name = Debug;
		};
		549815A91A43232500A7CE2E /* Release */ = {
			isa = XCBuildConfiguration;
			baseConfigurationReference = 0994E1EE1B835C4900A51721 /* zmessaging-ios.xcconfig */;
			buildSettings = {
				ALWAYS_EMBED_SWIFT_STANDARD_LIBRARIES = NO;
				CODE_SIGN_IDENTITY = "iPhone Developer";
				"CODE_SIGN_IDENTITY[sdk=iphoneos*]" = "";
				ENABLE_BITCODE = NO;
				FRAMEWORK_SEARCH_PATHS = (
					"$(inherited)",
					"$(PROJECT_DIR)/Carthage/Build/iOS",
				);
				GCC_PREFIX_HEADER = "$(SRCROOT)/Source/zmessaging-iOS.pch";
				GCC_WARN_ABOUT_MISSING_NEWLINE = NO;
				HEADER_SEARCH_PATHS = (
					"$(inherited)",
					"$(CRYPTO_INCLUDE)",
					"$(SDKROOT)/usr/include/libxml2",
				);
				INFOPLIST_FILE = "$(SRCROOT)/Resources/zmessaging-ios-Info.plist";
				MOMC_NO_INVERSE_RELATIONSHIP_WARNINGS = YES;
				OTHER_LDFLAGS = "$(inherited)";
				PRODUCT_BUNDLE_IDENTIFIER = "com.wire.$(PRODUCT_NAME:rfc1034identifier)";
				SWIFT_VERSION = 3.0;
			};
			name = Release;
		};
/* End XCBuildConfiguration section */

/* Begin XCConfigurationList section */
		3E1860AD191A56F7000FE027 /* Build configuration list for PBXNativeTarget "zmessaging Test Host" */ = {
			isa = XCConfigurationList;
			buildConfigurations = (
				3E1860AE191A56F7000FE027 /* Debug */,
				3E1860AF191A56F7000FE027 /* Release */,
			);
			defaultConfigurationIsVisible = 0;
			defaultConfigurationName = Release;
		};
		3E1860D2191A649D000FE027 /* Build configuration list for PBXNativeTarget "zmessaging-iOS-Tests" */ = {
			isa = XCConfigurationList;
			buildConfigurations = (
				3E1860D3191A649D000FE027 /* Debug */,
				3E1860D4191A649D000FE027 /* Release */,
			);
			defaultConfigurationIsVisible = 0;
			defaultConfigurationName = Release;
		};
		540029AE1918CA8500578793 /* Build configuration list for PBXProject "zmessaging-cocoa" */ = {
			isa = XCConfigurationList;
			buildConfigurations = (
				540029DA1918CA8500578793 /* Debug */,
				540029DB1918CA8500578793 /* Release */,
			);
			defaultConfigurationIsVisible = 0;
			defaultConfigurationName = Release;
		};
		549815A61A43232500A7CE2E /* Build configuration list for PBXNativeTarget "zmessaging-ios" */ = {
			isa = XCConfigurationList;
			buildConfigurations = (
				549815A71A43232500A7CE2E /* Debug */,
				549815A91A43232500A7CE2E /* Release */,
			);
			defaultConfigurationIsVisible = 0;
			defaultConfigurationName = Release;
		};
/* End XCConfigurationList section */

/* Begin XCVersionGroup section */
		BF2A9D5F1D6C70EA00FA7DBC /* ZMEventModel.xcdatamodeld */ = {
			isa = XCVersionGroup;
			children = (
				BF2A9D601D6C70EA00FA7DBC /* ZMEventModel.xcdatamodel */,
			);
			currentVersion = BF2A9D601D6C70EA00FA7DBC /* ZMEventModel.xcdatamodel */;
			name = ZMEventModel.xcdatamodeld;
			path = Decoding/ZMEventModel.xcdatamodeld;
			sourceTree = "<group>";
			versionGroupType = wrapper.xcdatamodel;
		};
/* End XCVersionGroup section */
	};
	rootObject = 540029AB1918CA8500578793 /* Project object */;
}<|MERGE_RESOLUTION|>--- conflicted
+++ resolved
@@ -2386,11 +2386,7 @@
 			);
 			runOnlyForDeploymentPostprocessing = 0;
 			shellPath = /bin/sh;
-<<<<<<< HEAD
-			shellScript = "# replace with $(BUILT_PRODUCTS_DIR)/ZMCDataModel.framework to use a locally build framework\n/usr/local/bin/carthage copy-frameworks";
-=======
 			shellScript = "# to run locally, replace with $(BUILT_PRODUCTS_DIR)/zmessaging.framework\n/usr/local/bin/carthage copy-frameworks";
->>>>>>> f3845a8a
 		};
 /* End PBXShellScriptBuildPhase section */
 
@@ -2975,7 +2971,6 @@
 			isa = XCBuildConfiguration;
 			baseConfigurationReference = 0994E1EE1B835C4900A51721 /* zmessaging-ios.xcconfig */;
 			buildSettings = {
-				ALWAYS_EMBED_SWIFT_STANDARD_LIBRARIES = NO;
 				CODE_SIGN_IDENTITY = "iPhone Developer";
 				"CODE_SIGN_IDENTITY[sdk=iphoneos*]" = "";
 				ENABLE_BITCODE = NO;
@@ -3002,7 +2997,6 @@
 			isa = XCBuildConfiguration;
 			baseConfigurationReference = 0994E1EE1B835C4900A51721 /* zmessaging-ios.xcconfig */;
 			buildSettings = {
-				ALWAYS_EMBED_SWIFT_STANDARD_LIBRARIES = NO;
 				CODE_SIGN_IDENTITY = "iPhone Developer";
 				"CODE_SIGN_IDENTITY[sdk=iphoneos*]" = "";
 				ENABLE_BITCODE = NO;
