// !$*UTF8*$!
{
	archiveVersion = 1;
	classes = {
	};
	objectVersion = 46;
	objects = {

/* Begin PBXBuildFile section */
		092083401BA95EE100F82B29 /* UserClientRequestFactory.swift in Sources */ = {isa = PBXBuildFile; fileRef = 0920833F1BA95EE100F82B29 /* UserClientRequestFactory.swift */; };
		0920C4DA1B305FF500C55728 /* UserSessionGiphyRequestStateTests.swift in Sources */ = {isa = PBXBuildFile; fileRef = 0920C4D81B305FF500C55728 /* UserSessionGiphyRequestStateTests.swift */; };
		0932EA461AE5514100D1BFD1 /* ZMPhoneNumberVerificationTranscoder.h in Headers */ = {isa = PBXBuildFile; fileRef = 0932EA431AE5514100D1BFD1 /* ZMPhoneNumberVerificationTranscoder.h */; };
		0932EA481AE5514100D1BFD1 /* ZMPhoneNumberVerificationTranscoder.m in Sources */ = {isa = PBXBuildFile; fileRef = 0932EA441AE5514100D1BFD1 /* ZMPhoneNumberVerificationTranscoder.m */; };
		0932EA4D1AE6952A00D1BFD1 /* ZMAuthenticationStatus.h in Headers */ = {isa = PBXBuildFile; fileRef = 54F7217319A5F0C5009A8AF5 /* ZMAuthenticationStatus.h */; settings = {ATTRIBUTES = (Public, ); }; };
		093694451BA9633300F36B3A /* UserClientRequestFactoryTests.swift in Sources */ = {isa = PBXBuildFile; fileRef = 093694441BA9633300F36B3A /* UserClientRequestFactoryTests.swift */; };
		094CDBED1B84D0A1004AD7BF /* ZMUnauthenticatedBackgroundState.h in Headers */ = {isa = PBXBuildFile; fileRef = 3EDDBB9B1A5ACEDE00A87E06 /* ZMUnauthenticatedBackgroundState.h */; };
		094CDBEE1B84D0A1004AD7BF /* ZMBackgroundFetch.h in Headers */ = {isa = PBXBuildFile; fileRef = 3E4844BD1A94D74E00EF1E27 /* ZMBackgroundFetch.h */; };
		09531F161AE960E300B8556A /* ZMLoginCodeRequestTranscoder.h in Headers */ = {isa = PBXBuildFile; fileRef = 09531F131AE960E300B8556A /* ZMLoginCodeRequestTranscoder.h */; };
		09531F181AE960E300B8556A /* ZMLoginCodeRequestTranscoder.m in Sources */ = {isa = PBXBuildFile; fileRef = 09531F141AE960E300B8556A /* ZMLoginCodeRequestTranscoder.m */; };
		09531F1C1AE9644800B8556A /* ZMLoginCodeRequestTranscoderTests.m in Sources */ = {isa = PBXBuildFile; fileRef = 09531F1A1AE9644800B8556A /* ZMLoginCodeRequestTranscoderTests.m */; };
		097E36AA1B7A58570039CC4C /* ZMCSystem.framework in Frameworks */ = {isa = PBXBuildFile; fileRef = 097E36A91B7A58280039CC4C /* ZMCSystem.framework */; };
		098CFBB81B7B9B47000B02B1 /* ZMTesting.framework in Frameworks */ = {isa = PBXBuildFile; fileRef = 098CFBB71B7B9B3F000B02B1 /* ZMTesting.framework */; };
		098CFBB91B7B9B61000B02B1 /* ZMTesting.framework in Frameworks */ = {isa = PBXBuildFile; fileRef = 098CFBB71B7B9B3F000B02B1 /* ZMTesting.framework */; };
		098CFBBB1B7B9C94000B02B1 /* BaseTestSwiftHelpers.swift in Sources */ = {isa = PBXBuildFile; fileRef = 098CFBBA1B7B9C94000B02B1 /* BaseTestSwiftHelpers.swift */; };
		09914E531BD6613D00C10BF8 /* ZMDecodedAPSMessageTest.m in Sources */ = {isa = PBXBuildFile; fileRef = 09914E521BD6613D00C10BF8 /* ZMDecodedAPSMessageTest.m */; };
		0994E1D61B8354E400A51721 /* ZMLocalizable.strings in Resources */ = {isa = PBXBuildFile; fileRef = 3E4CE69219657F0100939CEF /* ZMLocalizable.strings */; };
		09B7308D1B301F0200A5CCC9 /* ZMUserSession+Proxy.m in Sources */ = {isa = PBXBuildFile; fileRef = 09B730891B301F0200A5CCC9 /* ZMUserSession+Proxy.m */; };
		09B730961B3045E400A5CCC9 /* ProxiedRequestStatusTests.swift in Sources */ = {isa = PBXBuildFile; fileRef = 09B730941B3045E400A5CCC9 /* ProxiedRequestStatusTests.swift */; };
		09B978FE1B679F4B00A30B38 /* OCMock.framework in Frameworks */ = {isa = PBXBuildFile; fileRef = 09B978F31B679B6200A30B38 /* OCMock.framework */; };
		09B978FF1B679F5D00A30B38 /* OCMock.framework in Frameworks */ = {isa = PBXBuildFile; fileRef = 09B978F31B679B6200A30B38 /* OCMock.framework */; };
		09BA924C1BD55FA5000DC962 /* UserClientRequestStrategyTests.swift in Sources */ = {isa = PBXBuildFile; fileRef = 0920833C1BA84F3100F82B29 /* UserClientRequestStrategyTests.swift */; };
		09BCDB8E1BCE7F000020DCC7 /* ZMAPSMessageDecoder.h in Headers */ = {isa = PBXBuildFile; fileRef = 09BCDB8C1BCE7F000020DCC7 /* ZMAPSMessageDecoder.h */; settings = {ATTRIBUTES = (Public, ); }; };
		09BCDB8F1BCE7F000020DCC7 /* ZMAPSMessageDecoder.m in Sources */ = {isa = PBXBuildFile; fileRef = 09BCDB8D1BCE7F000020DCC7 /* ZMAPSMessageDecoder.m */; };
		09C77C531BA6C77000E2163F /* UserClientRequestStrategy.swift in Sources */ = {isa = PBXBuildFile; fileRef = 09C77C521BA6C77000E2163F /* UserClientRequestStrategy.swift */; };
		09CC4AAA1B7C884900201C63 /* libz.dylib in Frameworks */ = {isa = PBXBuildFile; fileRef = 09CC4AA91B7C884900201C63 /* libz.dylib */; };
		09CC4AAC1B7C885100201C63 /* libbz2.dylib in Frameworks */ = {isa = PBXBuildFile; fileRef = 09CC4AAB1B7C885100201C63 /* libbz2.dylib */; };
		09CC4AAE1B7C885800201C63 /* libc++.dylib in Frameworks */ = {isa = PBXBuildFile; fileRef = 09CC4AAD1B7C885800201C63 /* libc++.dylib */; };
		09CC4ADE1B7D076700201C63 /* ZMEnvironmentsSetup.h in Headers */ = {isa = PBXBuildFile; fileRef = 09CC4ADC1B7D076700201C63 /* ZMEnvironmentsSetup.h */; };
		09CC4ADF1B7D076700201C63 /* ZMEnvironmentsSetup.m in Sources */ = {isa = PBXBuildFile; fileRef = 09CC4ADD1B7D076700201C63 /* ZMEnvironmentsSetup.m */; };
		09D7A88A1AE7E591008F190C /* ZMPhoneNumberVerificationTranscoderTests.m in Sources */ = {isa = PBXBuildFile; fileRef = 09D7A8881AE7E591008F190C /* ZMPhoneNumberVerificationTranscoderTests.m */; };
		09D7CE641AE94D4200CC5F45 /* ZMCredentials+Internal.h in Headers */ = {isa = PBXBuildFile; fileRef = 09D7CE621AE94D4200CC5F45 /* ZMCredentials+Internal.h */; };
		09E393B31BAAABCC00F3EA1B /* ZMAuthenticationStatus_Internal.h in Headers */ = {isa = PBXBuildFile; fileRef = 09E393B21BAAABCC00F3EA1B /* ZMAuthenticationStatus_Internal.h */; };
		09E393BB1BAB0BB500F3EA1B /* ZMUserSession+OTR.h in Headers */ = {isa = PBXBuildFile; fileRef = 09E393B91BAB0BB500F3EA1B /* ZMUserSession+OTR.h */; settings = {ATTRIBUTES = (Public, ); }; };
		09E393BE1BAB0C2A00F3EA1B /* ZMUserSession+OTR.m in Sources */ = {isa = PBXBuildFile; fileRef = 09E393BD1BAB0C2A00F3EA1B /* ZMUserSession+OTR.m */; };
		160195611E30C9CF00ACBFAC /* LocalNotificationDispatcherCallingTests.swift in Sources */ = {isa = PBXBuildFile; fileRef = 160195601E30C9CF00ACBFAC /* LocalNotificationDispatcherCallingTests.swift */; };
		16063CED1BD11FC90097F62C /* ZMSearchRequest.h in Headers */ = {isa = PBXBuildFile; fileRef = 16063CEC1BD11F450097F62C /* ZMSearchRequest.h */; settings = {ATTRIBUTES = (Public, ); }; };
		16063CEF1BD120180097F62C /* ZMSearchRequest.m in Sources */ = {isa = PBXBuildFile; fileRef = 16063CEE1BD120180097F62C /* ZMSearchRequest.m */; };
		16063CF21BD4F46B0097F62C /* ZMSearchRequest+Internal.h in Headers */ = {isa = PBXBuildFile; fileRef = 16063CF01BD4F46B0097F62C /* ZMSearchRequest+Internal.h */; };
		160C31411E6DDFC30012E4BC /* VoiceChannelV3Tests.swift in Sources */ = {isa = PBXBuildFile; fileRef = 160C31401E6DDFC30012E4BC /* VoiceChannelV3Tests.swift */; };
		1618B40F1DE5F0A6003F015C /* VoiceChannelV2+CallActionsInternal.swift in Sources */ = {isa = PBXBuildFile; fileRef = 1618B40E1DE5F0A6003F015C /* VoiceChannelV2+CallActionsInternal.swift */; };
		1618B4101DE5FAD4003F015C /* ZMUserSession+Internal.h in Headers */ = {isa = PBXBuildFile; fileRef = 3EC2357F192B617700B72C21 /* ZMUserSession+Internal.h */; };
		1621D2711D770FB1007108C2 /* ZMSyncStateDelegate.h in Headers */ = {isa = PBXBuildFile; fileRef = 1621D2701D770FB1007108C2 /* ZMSyncStateDelegate.h */; };
		164B8C211E254AD00060AB26 /* WireCallCenterV3Mock.swift in Sources */ = {isa = PBXBuildFile; fileRef = 165D3A1A1E1D43870052E654 /* WireCallCenterV3Mock.swift */; };
		1659114D1DEF1DA3007FA847 /* ZMLocalNotificationForCallState.swift in Sources */ = {isa = PBXBuildFile; fileRef = 1659114C1DEF1DA3007FA847 /* ZMLocalNotificationForCallState.swift */; };
		1659114F1DEF1F6E007FA847 /* LocalNotificationDispatcher+Calling.swift in Sources */ = {isa = PBXBuildFile; fileRef = 1659114E1DEF1F6E007FA847 /* LocalNotificationDispatcher+Calling.swift */; };
		165911531DEF38EC007FA847 /* CallStateObserver.swift in Sources */ = {isa = PBXBuildFile; fileRef = 165911521DEF38EC007FA847 /* CallStateObserver.swift */; };
		165911571DF18B37007FA847 /* ZMCallKitDelegate+WireCallCenter.swift in Sources */ = {isa = PBXBuildFile; fileRef = 165911561DF18B37007FA847 /* ZMCallKitDelegate+WireCallCenter.swift */; };
		165911591DF18E9A007FA847 /* ZMCallKitDelegate+Internal.h in Headers */ = {isa = PBXBuildFile; fileRef = 165911581DF18DBA007FA847 /* ZMCallKitDelegate+Internal.h */; settings = {ATTRIBUTES = (Public, ); }; };
		165D3A151E1D3EF30052E654 /* WireCallCenterV3.swift in Sources */ = {isa = PBXBuildFile; fileRef = 165D3A141E1D3EF30052E654 /* WireCallCenterV3.swift */; };
		165D3A211E1D43870052E654 /* VoiceChannelV3.swift in Sources */ = {isa = PBXBuildFile; fileRef = 165D3A171E1D43870052E654 /* VoiceChannelV3.swift */; };
		165D3A221E1D43870052E654 /* VoiceChannel.swift in Sources */ = {isa = PBXBuildFile; fileRef = 165D3A181E1D43870052E654 /* VoiceChannel.swift */; };
		165D3A231E1D43870052E654 /* VoiceChannelRouter.swift in Sources */ = {isa = PBXBuildFile; fileRef = 165D3A191E1D43870052E654 /* VoiceChannelRouter.swift */; };
		165D3A251E1D43870052E654 /* VoiceChannelV2.m in Sources */ = {isa = PBXBuildFile; fileRef = 165D3A1B1E1D43870052E654 /* VoiceChannelV2.m */; };
		165D3A261E1D43870052E654 /* VoiceChannelV2+Internal.h in Headers */ = {isa = PBXBuildFile; fileRef = 165D3A1C1E1D43870052E654 /* VoiceChannelV2+Internal.h */; settings = {ATTRIBUTES = (Public, ); }; };
		165D3A281E1D43870052E654 /* CallingInitialisationNotification.swift in Sources */ = {isa = PBXBuildFile; fileRef = 165D3A1E1E1D43870052E654 /* CallingInitialisationNotification.swift */; };
		165D3A291E1D43870052E654 /* VoiceChannelV2+Testing.h in Headers */ = {isa = PBXBuildFile; fileRef = 165D3A1F1E1D43870052E654 /* VoiceChannelV2+Testing.h */; };
		165D3A3D1E1D60520052E654 /* ZMConversation+VoiceChannel.swift in Sources */ = {isa = PBXBuildFile; fileRef = 165D3A3C1E1D60520052E654 /* ZMConversation+VoiceChannel.swift */; };
		165D3A421E1E94490052E654 /* VoiceChannelRouterTests.swift in Sources */ = {isa = PBXBuildFile; fileRef = 165D3A3F1E1E64580052E654 /* VoiceChannelRouterTests.swift */; };
		165D3A431E1E94890052E654 /* CallingInitalisationNotificationTests.swift in Sources */ = {isa = PBXBuildFile; fileRef = 165D3A3E1E1E64580052E654 /* CallingInitalisationNotificationTests.swift */; };
		166A8BF31E015F3B00F5EEEA /* WireCallCenterV3Factory.swift in Sources */ = {isa = PBXBuildFile; fileRef = 166A8BF21E015F3B00F5EEEA /* WireCallCenterV3Factory.swift */; };
		166A8BF91E02C7D500F5EEEA /* ZMHotFix+PendingChanges.swift in Sources */ = {isa = PBXBuildFile; fileRef = 166A8BF81E02C7D500F5EEEA /* ZMHotFix+PendingChanges.swift */; };
		166A8C001E0941DB00F5EEEA /* WireCallCenterV2.swift in Sources */ = {isa = PBXBuildFile; fileRef = 166A8BFF1E0941DB00F5EEEA /* WireCallCenterV2.swift */; };
		166A8C021E0D634700F5EEEA /* WireCallCenter.swift in Sources */ = {isa = PBXBuildFile; fileRef = 166A8C011E0D634700F5EEEA /* WireCallCenter.swift */; };
		1671F9FF1E2FAF50009F3150 /* ZMLocalNotificationForCallEventTests.swift in Sources */ = {isa = PBXBuildFile; fileRef = 1671F9FE1E2FAF50009F3150 /* ZMLocalNotificationForCallEventTests.swift */; };
		16C22BA41BF4D5D7007099D9 /* NSError+ZMUserSessionInternal.h in Headers */ = {isa = PBXBuildFile; fileRef = 3E05F254192A50CC00F22D80 /* NSError+ZMUserSessionInternal.h */; settings = {ATTRIBUTES = (Public, ); }; };
		16D3FCDD1E323D180052A535 /* WireCallCenterV2Tests.swift in Sources */ = {isa = PBXBuildFile; fileRef = 16D3FCDC1E323D180052A535 /* WireCallCenterV2Tests.swift */; };
		16D3FCDF1E365ABC0052A535 /* CallStateObserverTests.swift in Sources */ = {isa = PBXBuildFile; fileRef = 16D3FCDE1E365ABC0052A535 /* CallStateObserverTests.swift */; };
		16D3FCE31E37582E0052A535 /* CallingProtocolStrategy.h in Headers */ = {isa = PBXBuildFile; fileRef = 16D3FCE21E3757CA0052A535 /* CallingProtocolStrategy.h */; settings = {ATTRIBUTES = (Public, ); }; };
		16D3FCE51E37A8050052A535 /* NSManagedObjectContext+ServerTimeDelta.swift in Sources */ = {isa = PBXBuildFile; fileRef = 16D3FCE41E37A8050052A535 /* NSManagedObjectContext+ServerTimeDelta.swift */; };
		16D3FCFE1E3932FD0052A535 /* VoiceChannelV2.h in Headers */ = {isa = PBXBuildFile; fileRef = 16D3FCFB1E3932FD0052A535 /* VoiceChannelV2.h */; settings = {ATTRIBUTES = (Public, ); }; };
		16D3FCFF1E3932FD0052A535 /* VoiceChannelV2+CallFlow.h in Headers */ = {isa = PBXBuildFile; fileRef = 16D3FCFC1E3932FD0052A535 /* VoiceChannelV2+CallFlow.h */; settings = {ATTRIBUTES = (Public, ); }; };
		16D3FD001E3932FD0052A535 /* VoiceChannelV2+VideoCalling.h in Headers */ = {isa = PBXBuildFile; fileRef = 16D3FCFD1E3932FD0052A535 /* VoiceChannelV2+VideoCalling.h */; settings = {ATTRIBUTES = (Public, ); }; };
		16D3FD021E3A5C0D0052A535 /* ZMConversationVoiceChannelRouterTests.swift in Sources */ = {isa = PBXBuildFile; fileRef = 16D3FD011E3A5C0D0052A535 /* ZMConversationVoiceChannelRouterTests.swift */; };
		16DABFAE1DCF98D3001973E3 /* CallingRequestStrategy.swift in Sources */ = {isa = PBXBuildFile; fileRef = 16DABFAD1DCF98D3001973E3 /* CallingRequestStrategy.swift */; };
		16DCAD671B0F9447008C1DD9 /* NSURL+LaunchOptions.h in Headers */ = {isa = PBXBuildFile; fileRef = 16DCAD641B0F9447008C1DD9 /* NSURL+LaunchOptions.h */; };
		16DCAD691B0F9447008C1DD9 /* NSURL+LaunchOptions.m in Sources */ = {isa = PBXBuildFile; fileRef = 16DCAD651B0F9447008C1DD9 /* NSURL+LaunchOptions.m */; };
		16DCAD6F1B147706008C1DD9 /* NSURL+LaunchOptionsTests.m in Sources */ = {isa = PBXBuildFile; fileRef = 16DCAD6D1B1476FE008C1DD9 /* NSURL+LaunchOptionsTests.m */; };
		16F5F16C1E4092C00062F0AE /* NSManagedObjectContext+CTCallCenter.swift in Sources */ = {isa = PBXBuildFile; fileRef = 16F5F16B1E4092C00062F0AE /* NSManagedObjectContext+CTCallCenter.swift */; };
		1E16CE841BF4BC1800336616 /* ZMProtos.framework in Frameworks */ = {isa = PBXBuildFile; fileRef = 1E16CE831BF4BC1800336616 /* ZMProtos.framework */; };
		1E16CE871BF4BC5F00336616 /* ProtocolBuffers.framework in Frameworks */ = {isa = PBXBuildFile; fileRef = 1E16CE861BF4BC5F00336616 /* ProtocolBuffers.framework */; };
		1E16CE881BF4BC5F00336616 /* ProtocolBuffers.framework in Frameworks */ = {isa = PBXBuildFile; fileRef = 1E16CE861BF4BC5F00336616 /* ProtocolBuffers.framework */; };
		1EB871501BF502A000AF5CE1 /* ZMUserTranscoder.h in Headers */ = {isa = PBXBuildFile; fileRef = 54F8D6EC19AB535700146664 /* ZMUserTranscoder.h */; settings = {ATTRIBUTES = (Public, ); }; };
		3E05F252192A4FBD00F22D80 /* UserSessionErrorTests.m in Sources */ = {isa = PBXBuildFile; fileRef = 3E05F250192A4FBD00F22D80 /* UserSessionErrorTests.m */; };
		3E08B5631A67EDF800F23B9E /* zmessaging.framework in Embed Framework */ = {isa = PBXBuildFile; fileRef = 549815931A43232400A7CE2E /* zmessaging.framework */; settings = {ATTRIBUTES = (CodeSignOnCopy, RemoveHeadersOnCopy, ); }; };
		3E17FA671A6690AA00DFA12F /* ZMPushRegistrant.h in Headers */ = {isa = PBXBuildFile; fileRef = 3E17FA611A66881900DFA12F /* ZMPushRegistrant.h */; settings = {ATTRIBUTES = (Public, ); }; };
		3E1858BC1951D6DA005FE78F /* MemoryLeaksObserver.m in Sources */ = {isa = PBXBuildFile; fileRef = 3E1858B31951D69B005FE78F /* MemoryLeaksObserver.m */; };
		3E1860BA191A5D99000FE027 /* TestHost-main.m in Sources */ = {isa = PBXBuildFile; fileRef = 3E1860B6191A5D99000FE027 /* TestHost-main.m */; };
		3E1860BB191A5D99000FE027 /* TestHostAppDelegate.m in Sources */ = {isa = PBXBuildFile; fileRef = 3E1860B8191A5D99000FE027 /* TestHostAppDelegate.m */; };
		3E26BED51A4037370071B4C9 /* IsTypingTests.m in Sources */ = {isa = PBXBuildFile; fileRef = 3E26BED31A4037370071B4C9 /* IsTypingTests.m */; };
		3E26BEE91A408F590071B4C9 /* ZMTypingUsersTests.m in Sources */ = {isa = PBXBuildFile; fileRef = 3E26BEE71A408F590071B4C9 /* ZMTypingUsersTests.m */; };
		3E27131F1A8A68BF008EE50F /* Push.strings in Resources */ = {isa = PBXBuildFile; fileRef = 3E27131A1A8A68BF008EE50F /* Push.strings */; };
		3E2713211A8A68BF008EE50F /* Push.stringsdict in Resources */ = {isa = PBXBuildFile; fileRef = 3E27131C1A8A68BF008EE50F /* Push.stringsdict */; };
		3E288A6C19C859210031CFCE /* NotificationObservers.m in Sources */ = {isa = PBXBuildFile; fileRef = 3E288A6A19C859210031CFCE /* NotificationObservers.m */; };
		3E3C00D21A2358CF00D02D21 /* ZMTypingTests.m in Sources */ = {isa = PBXBuildFile; fileRef = 3E3C00D01A2358CF00D02D21 /* ZMTypingTests.m */; };
		3E3C00DB1A235F6000D02D21 /* ZMTypingUsersTimeoutTests.m in Sources */ = {isa = PBXBuildFile; fileRef = 3E3C00D91A235F6000D02D21 /* ZMTypingUsersTimeoutTests.m */; };
		3E5286BD1AD3DB8A00B1AB1C /* KeySetTests.swift in Sources */ = {isa = PBXBuildFile; fileRef = 3E5286BB1AD3DB8A00B1AB1C /* KeySetTests.swift */; };
		3E887BA51ABC51880022797E /* ZMPushKitLogging.m in Sources */ = {isa = PBXBuildFile; fileRef = 3E887BA31ABC51880022797E /* ZMPushKitLogging.m */; };
		3E9848BD1A65253000F7B050 /* Hack.swift in Sources */ = {isa = PBXBuildFile; fileRef = 3E9848BC1A65253000F7B050 /* Hack.swift */; };
		3EA1EC6D19BDE4C800AA1384 /* ZMPushTokenTests.m in Sources */ = {isa = PBXBuildFile; fileRef = 3EA1EC6B19BDE4C800AA1384 /* ZMPushTokenTests.m */; };
		3EC499941A92463D003F9E32 /* ZMBackgroundFetchState.m in Sources */ = {isa = PBXBuildFile; fileRef = 3EC499901A92463D003F9E32 /* ZMBackgroundFetchState.m */; };
		3EC499971A9246DE003F9E32 /* ZMBackgroundFetchStateTests.m in Sources */ = {isa = PBXBuildFile; fileRef = 3EC499951A9246DE003F9E32 /* ZMBackgroundFetchStateTests.m */; };
		3ED972FB1A0A65D800BAFC61 /* ZMBlacklistVerificatorTest.m in Sources */ = {isa = PBXBuildFile; fileRef = F9F11A061A0A630900F1DCEE /* ZMBlacklistVerificatorTest.m */; };
		3EDBFD781A65200F0095E2DD /* ZMPushRegistrant.swift in Sources */ = {isa = PBXBuildFile; fileRef = 3EDBFD761A65200F0095E2DD /* ZMPushRegistrant.swift */; };
		3EDDBBA21A5ACEF400A87E06 /* ZMUnauthenticatedBackgroundStateTests.m in Sources */ = {isa = PBXBuildFile; fileRef = 3EDDBBA01A5ACEF400A87E06 /* ZMUnauthenticatedBackgroundStateTests.m */; };
		3EDDBBA41A5ACF0400A87E06 /* ZMUnauthenticatedBackgroundState.m in Sources */ = {isa = PBXBuildFile; fileRef = 3EDDBB9C1A5ACEDE00A87E06 /* ZMUnauthenticatedBackgroundState.m */; };
		3EEA678C199D079600AF7665 /* UserTests.m in Sources */ = {isa = PBXBuildFile; fileRef = 3EEA678A199D079600AF7665 /* UserTests.m */; };
		54034F381BB1A6D900F4ED62 /* ZMUserSession+Logs.swift in Sources */ = {isa = PBXBuildFile; fileRef = 54034F371BB1A6D900F4ED62 /* ZMUserSession+Logs.swift */; };
		540818A61BCA647D00257CA7 /* ZMBlacklistVerificator+Testing.h in Headers */ = {isa = PBXBuildFile; fileRef = 540818A51BCA647D00257CA7 /* ZMBlacklistVerificator+Testing.h */; };
		540A0BA51954859E00FB7D61 /* ZMSyncStrategyTests.m in Sources */ = {isa = PBXBuildFile; fileRef = 85D85104C6D06FA902E3253C /* ZMSyncStrategyTests.m */; };
		540B0DF719D1B81300E1573D /* ZMLastUpdateEventIDTranscoderTests.m in Sources */ = {isa = PBXBuildFile; fileRef = 54188DCA19D19DE200DA40E4 /* ZMLastUpdateEventIDTranscoderTests.m */; };
		541228451AEE422C00D9ED1C /* ZMAuthenticationStatusTests.m in Sources */ = {isa = PBXBuildFile; fileRef = 541228431AEE422C00D9ED1C /* ZMAuthenticationStatusTests.m */; };
		541918ED195AD9D100A5023D /* SendAndReceiveMessagesTests.m in Sources */ = {isa = PBXBuildFile; fileRef = 541918EB195AD9D100A5023D /* SendAndReceiveMessagesTests.m */; };
		541DD5B819EBBC0600C02EC2 /* ZMSearchDirectoryTests.m in Sources */ = {isa = PBXBuildFile; fileRef = 541DD5AC19EBBBFD00C02EC2 /* ZMSearchDirectoryTests.m */; };
		541DD5BB19EBBC0600C02EC2 /* ZMUserIDsForSearchDirectoryTableTests.m in Sources */ = {isa = PBXBuildFile; fileRef = 541DD5AF19EBBBFD00C02EC2 /* ZMUserIDsForSearchDirectoryTableTests.m */; };
		5422E9701BD5A5D0005A7C77 /* OTRTests.swift in Sources */ = {isa = PBXBuildFile; fileRef = 5422E96E1BD5A4FD005A7C77 /* OTRTests.swift */; };
		54257C081DF1C94200107FE7 /* TopConversationsDirectory.swift in Sources */ = {isa = PBXBuildFile; fileRef = 54257C071DF1C94200107FE7 /* TopConversationsDirectory.swift */; };
		542DA04719B71C86008BDB92 /* ZMSlowSyncPhaseOneStateTests.m in Sources */ = {isa = PBXBuildFile; fileRef = 54B718181940A18000B798FA /* ZMSlowSyncPhaseOneStateTests.m */; };
		542DFEE61DDCA452000F5B95 /* UserProfileUpdateStatusTests.swift in Sources */ = {isa = PBXBuildFile; fileRef = 542DFEE51DDCA452000F5B95 /* UserProfileUpdateStatusTests.swift */; };
		542DFEE81DDCA4FD000F5B95 /* UserProfileUpdateRequestStrategyTests.swift in Sources */ = {isa = PBXBuildFile; fileRef = 542DFEE71DDCA4FD000F5B95 /* UserProfileUpdateRequestStrategyTests.swift */; };
		543095931DE76B170065367F /* random1.txt in Resources */ = {isa = PBXBuildFile; fileRef = 543095921DE76B170065367F /* random1.txt */; };
		543095951DE76B270065367F /* random2.txt in Resources */ = {isa = PBXBuildFile; fileRef = 543095941DE76B270065367F /* random2.txt */; };
		5430E9251BAA0D9F00395E05 /* ZMessagingLogs.h in Headers */ = {isa = PBXBuildFile; fileRef = 5430E9231BAA0D9F00395E05 /* ZMessagingLogs.h */; };
		5430FF151CE4A359004ECFFE /* FileTransferTests.m in Sources */ = {isa = PBXBuildFile; fileRef = 5430FF141CE4A359004ECFFE /* FileTransferTests.m */; };
		543236431AF90735003A54CE /* ZMUnauthenticatedState.m in Sources */ = {isa = PBXBuildFile; fileRef = 54B717FA19408B6900B798FA /* ZMUnauthenticatedState.m */; };
		5435C5551E13D9A0002D9766 /* NSManagedObjectContext+KeyValueStore.swift in Sources */ = {isa = PBXBuildFile; fileRef = 5435C5541E13D9A0002D9766 /* NSManagedObjectContext+KeyValueStore.swift */; };
		54386A631A248E44001AD795 /* ZMPreBackgroundStateTest.m in Sources */ = {isa = PBXBuildFile; fileRef = 54386A611A248E44001AD795 /* ZMPreBackgroundStateTest.m */; };
		543ED0011D79E0EE00A9CDF3 /* ApplicationMock.swift in Sources */ = {isa = PBXBuildFile; fileRef = 543ED0001D79E0EE00A9CDF3 /* ApplicationMock.swift */; };
		5442A7321E42244C00415104 /* libPhoneNumberiOS.framework in Frameworks */ = {isa = PBXBuildFile; fileRef = 5442A7311E42244C00415104 /* libPhoneNumberiOS.framework */; };
		5447E4631AECDC2E00411FCD /* ZMUserSessionRegistrationTests.m in Sources */ = {isa = PBXBuildFile; fileRef = 5447E4611AECDC2E00411FCD /* ZMUserSessionRegistrationTests.m */; };
		5447E4681AECDE6500411FCD /* ZMUserSessionTestsBase.m in Sources */ = {isa = PBXBuildFile; fileRef = 5447E4661AECDE6500411FCD /* ZMUserSessionTestsBase.m */; };
		544913B41B0247700044DE36 /* ZMCredentialsTests.m in Sources */ = {isa = PBXBuildFile; fileRef = 544913B21B0247700044DE36 /* ZMCredentialsTests.m */; };
		544A08D51AED8A0500F65877 /* ZMAuthenticationStatus.m in Sources */ = {isa = PBXBuildFile; fileRef = 544A08D31AED8A0500F65877 /* ZMAuthenticationStatus.m */; };
		544BA11A1A433DE400D3B852 /* zmessaging.h in Headers */ = {isa = PBXBuildFile; fileRef = 542049EF196AB84B000D8A94 /* zmessaging.h */; settings = {ATTRIBUTES = (Public, ); }; };
		544BA1231A433DE400D3B852 /* ZMUserSession.h in Headers */ = {isa = PBXBuildFile; fileRef = 54BAF1B119212E51008042FB /* ZMUserSession.h */; settings = {ATTRIBUTES = (Public, ); }; };
		544BA1241A433DE400D3B852 /* ZMUserSession+Background.h in Headers */ = {isa = PBXBuildFile; fileRef = 3E4F727C19EC0868002FE184 /* ZMUserSession+Background.h */; settings = {ATTRIBUTES = (Public, ); }; };
		544BA1271A433DE400D3B852 /* NSError+ZMUserSession.h in Headers */ = {isa = PBXBuildFile; fileRef = 3E05F247192A4F8900F22D80 /* NSError+ZMUserSession.h */; settings = {ATTRIBUTES = (Public, ); }; };
		544BA12B1A433DE400D3B852 /* ZMSearchDirectory.h in Headers */ = {isa = PBXBuildFile; fileRef = 54BE367A196C10CB00D15ECF /* ZMSearchDirectory.h */; settings = {ATTRIBUTES = (Public, ); }; };
		544BA1311A433DE400D3B852 /* ZMNetworkState.h in Headers */ = {isa = PBXBuildFile; fileRef = 546D45FD19E29D92004C478D /* ZMNetworkState.h */; settings = {ATTRIBUTES = (Public, ); }; };
		544BA1361A43401400D3B852 /* ZMFlowSyncTests.m in Sources */ = {isa = PBXBuildFile; fileRef = 3EAD6A10199BBEE200D519DB /* ZMFlowSyncTests.m */; };
		544BA1571A43424F00D3B852 /* zmessaging.framework in Frameworks */ = {isa = PBXBuildFile; fileRef = 549815931A43232400A7CE2E /* zmessaging.framework */; };
		544D1C281DF95224003B2FC8 /* AddressBookIOS8.swift in Sources */ = {isa = PBXBuildFile; fileRef = 544D1C271DF95224003B2FC8 /* AddressBookIOS8.swift */; };
		544F8FF31DDCD34600D1AB04 /* UserProfileUpdateNotifications.swift in Sources */ = {isa = PBXBuildFile; fileRef = 544F8FF21DDCD34600D1AB04 /* UserProfileUpdateNotifications.swift */; };
		545434A219AB6975003892D9 /* ZMRegistrationTranscoderTests.m in Sources */ = {isa = PBXBuildFile; fileRef = 54F8D73019AB677400146664 /* ZMRegistrationTranscoderTests.m */; };
		545434A719AB6ADA003892D9 /* ZMConnectionTranscoderTest.m in Sources */ = {isa = PBXBuildFile; fileRef = 54F8D72B19AB677300146664 /* ZMConnectionTranscoderTest.m */; };
		545434A919AB6ADA003892D9 /* ZMConversationTranscoderTests.m in Sources */ = {isa = PBXBuildFile; fileRef = 54F8D72D19AB677300146664 /* ZMConversationTranscoderTests.m */; };
		545434AB19AB6ADA003892D9 /* ZMMissingUpdateEventsTranscoderTests.m in Sources */ = {isa = PBXBuildFile; fileRef = 54F8D72F19AB677300146664 /* ZMMissingUpdateEventsTranscoderTests.m */; };
		545434AC19AB6ADA003892D9 /* ZMSelfTranscoderTests.m in Sources */ = {isa = PBXBuildFile; fileRef = 54F8D73119AB677400146664 /* ZMSelfTranscoderTests.m */; };
		545434AE19AB6ADA003892D9 /* ZMUserTranscoderTests.m in Sources */ = {isa = PBXBuildFile; fileRef = 54F8D73319AB677400146664 /* ZMUserTranscoderTests.m */; };
		5454A69D1AEFA01D0022AFA4 /* EmailRegistrationTests.m in Sources */ = {isa = PBXBuildFile; fileRef = 5454A69B1AEFA01D0022AFA4 /* EmailRegistrationTests.m */; };
		5454A6A11AEFA0A70022AFA4 /* PhoneRegistrationTests.m in Sources */ = {isa = PBXBuildFile; fileRef = 5454A69F1AEFA0A70022AFA4 /* PhoneRegistrationTests.m */; };
		545643D31C62C12E00A2129C /* ConversationTests+OTR.m in Sources */ = {isa = PBXBuildFile; fileRef = 09914E501BD6613600C10BF8 /* ConversationTests+OTR.m */; };
		545643D61C62C1A800A2129C /* ConversationTestsBase.m in Sources */ = {isa = PBXBuildFile; fileRef = 545643D51C62C1A800A2129C /* ConversationTestsBase.m */; };
		545F601C1D6C336D00C2C55B /* AddressBookSearchTests.swift in Sources */ = {isa = PBXBuildFile; fileRef = 545F601B1D6C336D00C2C55B /* AddressBookSearchTests.swift */; };
		545FC3341A5B003A005EEA26 /* ObjectTranscoderTests.m in Sources */ = {isa = PBXBuildFile; fileRef = 54F8D74919AB67B300146664 /* ObjectTranscoderTests.m */; };
		546392721D79D5210094EC66 /* Application.swift in Sources */ = {isa = PBXBuildFile; fileRef = 546392711D79D5210094EC66 /* Application.swift */; };
		5463C897193F3C74006799DE /* ZMTimingTests.m in Sources */ = {isa = PBXBuildFile; fileRef = 5463C890193F38A6006799DE /* ZMTimingTests.m */; };
		5467F1C41E0AE2EF008C1745 /* KeyValueStore.swift in Sources */ = {isa = PBXBuildFile; fileRef = 5467F1C31E0AE2EF008C1745 /* KeyValueStore.swift */; };
		5467F1C61E0AE421008C1745 /* KeyValueStore+AccessToken.swift in Sources */ = {isa = PBXBuildFile; fileRef = 5467F1C51E0AE421008C1745 /* KeyValueStore+AccessToken.swift */; };
		546D700619C70F71005883E9 /* CallingTests.m in Sources */ = {isa = PBXBuildFile; fileRef = 546D700419C70F71005883E9 /* CallingTests.m */; };
		546E73EC1ADFD9F200AFF9BE /* ZMUserSessionAuthenticationNotification.h in Headers */ = {isa = PBXBuildFile; fileRef = 546E73E91ADFD9F200AFF9BE /* ZMUserSessionAuthenticationNotification.h */; settings = {ATTRIBUTES = (Public, ); }; };
		546E73EE1ADFD9F200AFF9BE /* ZMUserSessionAuthenticationNotification.m in Sources */ = {isa = PBXBuildFile; fileRef = 546E73EA1ADFD9F200AFF9BE /* ZMUserSessionAuthenticationNotification.m */; };
		546E73F21ADFDDFE00AFF9BE /* ZMUserSessionRegistrationNotification.h in Headers */ = {isa = PBXBuildFile; fileRef = 546E73EF1ADFDDFE00AFF9BE /* ZMUserSessionRegistrationNotification.h */; settings = {ATTRIBUTES = (Public, ); }; };
		546E73F41ADFDDFE00AFF9BE /* ZMUserSessionRegistrationNotification.m in Sources */ = {isa = PBXBuildFile; fileRef = 546E73F01ADFDDFE00AFF9BE /* ZMUserSessionRegistrationNotification.m */; };
		546F815C1E685F6E00775059 /* LocalNotificationDispatcherTests.swift in Sources */ = {isa = PBXBuildFile; fileRef = 546F815A1E685F1A00775059 /* LocalNotificationDispatcherTests.swift */; };
		5474C80A1921309400185A3A /* MessagingTest.m in Sources */ = {isa = PBXBuildFile; fileRef = 5474C8061921309400185A3A /* MessagingTest.m */; };
		5474C80C1921309400185A3A /* MessagingTestTests.m in Sources */ = {isa = PBXBuildFile; fileRef = 5474C8081921309400185A3A /* MessagingTestTests.m */; };
		54764B961C92FDC100BD25E3 /* 1900x1500.jpg in Resources */ = {isa = PBXBuildFile; fileRef = 54DFAE211C92D979004B1D15 /* 1900x1500.jpg */; };
		54764B991C9303D600BD25E3 /* medium.jpg in Resources */ = {isa = PBXBuildFile; fileRef = 54764B971C9303D600BD25E3 /* medium.jpg */; };
		54764B9A1C9303D600BD25E3 /* tiny.jpg in Resources */ = {isa = PBXBuildFile; fileRef = 54764B981C9303D600BD25E3 /* tiny.jpg */; };
		54764B9C1C930AEB00BD25E3 /* Lorem Ipsum.txt in Resources */ = {isa = PBXBuildFile; fileRef = 54764B9B1C930AEB00BD25E3 /* Lorem Ipsum.txt */; };
		54764B9F1C931E9400BD25E3 /* animated.gif in Resources */ = {isa = PBXBuildFile; fileRef = 54764B9D1C931E9400BD25E3 /* animated.gif */; };
		54764BA01C931E9400BD25E3 /* not_animated.gif in Resources */ = {isa = PBXBuildFile; fileRef = 54764B9E1C931E9400BD25E3 /* not_animated.gif */; };
		5476E3BD19A77C6900E68BAD /* PushChannelTests.m in Sources */ = {isa = PBXBuildFile; fileRef = 5476E3BB19A77C6900E68BAD /* PushChannelTests.m */; };
		54773ABD1DF093AC00B484AF /* ZMSearchDirectoryAddressBookTests.swift in Sources */ = {isa = PBXBuildFile; fileRef = 54773ABC1DF093AC00B484AF /* ZMSearchDirectoryAddressBookTests.swift */; };
		5478A1411DEC4048006F7268 /* UserProfile.swift in Sources */ = {isa = PBXBuildFile; fileRef = 5478A1401DEC4048006F7268 /* UserProfile.swift */; };
		547E5B581DDB4B800038D936 /* UserProfileUpdateStatus.swift in Sources */ = {isa = PBXBuildFile; fileRef = 547E5B571DDB4B800038D936 /* UserProfileUpdateStatus.swift */; };
		547E5B5A1DDB67390038D936 /* UserProfileUpdateRequestStrategy.swift in Sources */ = {isa = PBXBuildFile; fileRef = 547E5B591DDB67390038D936 /* UserProfileUpdateRequestStrategy.swift */; };
		548214071A025C54001AA4E0 /* ZMSimpleListRequestPaginatorTests.m in Sources */ = {isa = PBXBuildFile; fileRef = 548214051A025C54001AA4E0 /* ZMSimpleListRequestPaginatorTests.m */; };
		548241F01AB09C1500E0ED07 /* APNSTests.m in Sources */ = {isa = PBXBuildFile; fileRef = 545F3DBA1AAF64FB00BF817B /* APNSTests.m */; };
		54839E0A19F7EC8300762058 /* ZMBackgroundStateTests.m in Sources */ = {isa = PBXBuildFile; fileRef = 54839E0819F7EC8300762058 /* ZMBackgroundStateTests.m */; };
		54877C9619922C0B0097FB58 /* UserProfileTests.m in Sources */ = {isa = PBXBuildFile; fileRef = 54877C9419922C0B0097FB58 /* UserProfileTests.m */; };
		54880E3D194B5845007271AA /* ZMOperationLoopTests.m in Sources */ = {isa = PBXBuildFile; fileRef = 85D858D72B109C5D9A85645B /* ZMOperationLoopTests.m */; };
		548BBA1C195071E30041945E /* ZMUserSessionTests.m in Sources */ = {isa = PBXBuildFile; fileRef = 54610D32192C9D7200FE7201 /* ZMUserSessionTests.m */; };
		5490F8ED1AEFD2B3004696F4 /* ZMUserSessionAuthenticationTests.m in Sources */ = {isa = PBXBuildFile; fileRef = 5490F8EB1AEFD2B3004696F4 /* ZMUserSessionAuthenticationTests.m */; };
		5490F8F11AF00B50004696F4 /* ZMAuthenticationStatus+Testing.h in Headers */ = {isa = PBXBuildFile; fileRef = 5490F8EF1AF00B50004696F4 /* ZMAuthenticationStatus+Testing.h */; settings = {ATTRIBUTES = (Public, ); }; };
		5490F9031AF021EB004696F4 /* ZMUserProfileUpdateStatus.m in Sources */ = {isa = PBXBuildFile; fileRef = 5490F8FF1AF021EB004696F4 /* ZMUserProfileUpdateStatus.m */; };
		5492C6C519ACCCA8008F41E2 /* ConnectionTests.m in Sources */ = {isa = PBXBuildFile; fileRef = 5492C6C319ACCCA8008F41E2 /* ConnectionTests.m */; };
		549552541D645683004F21F6 /* AddressBookTests.swift in Sources */ = {isa = PBXBuildFile; fileRef = 549552511D64567C004F21F6 /* AddressBookTests.swift */; };
		54973A361DD48CAB007F8702 /* NSManagedObject+EncryptionContext.swift in Sources */ = {isa = PBXBuildFile; fileRef = 54973A351DD48CAB007F8702 /* NSManagedObject+EncryptionContext.swift */; };
		549815CD1A432BC700A7CE2E /* ZMBlacklistDownloader.m in Sources */ = {isa = PBXBuildFile; fileRef = F9FD798619EE742600D70FCD /* ZMBlacklistDownloader.m */; };
		549815CE1A432BC700A7CE2E /* ZMBlacklistVerificator.m in Sources */ = {isa = PBXBuildFile; fileRef = F9FD798C19EE9B9A00D70FCD /* ZMBlacklistVerificator.m */; };
		549815CF1A432BC700A7CE2E /* ZMSearchResult.m in Sources */ = {isa = PBXBuildFile; fileRef = A9BABE6C19BA1F2A00E9E5A3 /* ZMSearchResult.m */; };
		549815D01A432BC700A7CE2E /* ZMSearchRequestCodec.m in Sources */ = {isa = PBXBuildFile; fileRef = A9BABE7619BA1F5900E9E5A3 /* ZMSearchRequestCodec.m */; };
		549815D11A432BC700A7CE2E /* ZMSearch.m in Sources */ = {isa = PBXBuildFile; fileRef = A9BABE7C19BA1FE500E9E5A3 /* ZMSearch.m */; };
		549815D31A432BC700A7CE2E /* ZMSearchDirectory.m in Sources */ = {isa = PBXBuildFile; fileRef = A9BABE6019BA1F2300E9E5A3 /* ZMSearchDirectory.m */; };
		549815D41A432BC700A7CE2E /* ZMSearchUser+UserSession.m in Sources */ = {isa = PBXBuildFile; fileRef = A9BABE6219BA1F2300E9E5A3 /* ZMSearchUser+UserSession.m */; };
		549815D71A432BC700A7CE2E /* ZMCommonContactsSearch.m in Sources */ = {isa = PBXBuildFile; fileRef = 54A1BE3A19E69A3400B68A76 /* ZMCommonContactsSearch.m */; };
		549815D81A432BC700A7CE2E /* ZMUserIDsForSearchDirectoryTable.m in Sources */ = {isa = PBXBuildFile; fileRef = 549127DE19E7FAFF005871F5 /* ZMUserIDsForSearchDirectoryTable.m */; };
		549815D91A432BC700A7CE2E /* ZMUserSession.m in Sources */ = {isa = PBXBuildFile; fileRef = 54BAF1BC19212EBA008042FB /* ZMUserSession.m */; };
		549815DA1A432BC700A7CE2E /* ZMUserSession+Background.m in Sources */ = {isa = PBXBuildFile; fileRef = 3E4F728219EC0D76002FE184 /* ZMUserSession+Background.m */; };
		549815DC1A432BC700A7CE2E /* NSError+ZMUserSession.m in Sources */ = {isa = PBXBuildFile; fileRef = 3E05F253192A50CC00F22D80 /* NSError+ZMUserSession.m */; };
		5498161B1A432BC800A7CE2E /* ZMTyping.m in Sources */ = {isa = PBXBuildFile; fileRef = 3E3C00CA1A2358BA00D02D21 /* ZMTyping.m */; };
		5498161C1A432BC800A7CE2E /* ZMTypingUsersTimeout.m in Sources */ = {isa = PBXBuildFile; fileRef = 3E3C00D41A235C5300D02D21 /* ZMTypingUsersTimeout.m */; };
		5498161D1A432BC800A7CE2E /* ZMTypingUsers.m in Sources */ = {isa = PBXBuildFile; fileRef = 3E26BEE11A408DBE0071B4C9 /* ZMTypingUsers.m */; };
		5498161E1A432BC800A7CE2E /* ZMPushToken.m in Sources */ = {isa = PBXBuildFile; fileRef = 3EA1EC6619BDE3F400AA1384 /* ZMPushToken.m */; };
		549816251A432BC800A7CE2E /* ZMSimpleListRequestPaginator.m in Sources */ = {isa = PBXBuildFile; fileRef = 548213FF1A0253CC001AA4E0 /* ZMSimpleListRequestPaginator.m */; };
		549816271A432BC800A7CE2E /* ZMCallStateTranscoder.m in Sources */ = {isa = PBXBuildFile; fileRef = 54224B6019B0795200666125 /* ZMCallStateTranscoder.m */; };
		549816291A432BC800A7CE2E /* ZMConnectionTranscoder.m in Sources */ = {isa = PBXBuildFile; fileRef = 54F8D6DE19AB535700146664 /* ZMConnectionTranscoder.m */; };
		5498162B1A432BC800A7CE2E /* ZMConversationTranscoder.m in Sources */ = {isa = PBXBuildFile; fileRef = 54294A2019472D4E007BE3CE /* ZMConversationTranscoder.m */; };
		5498162D1A432BC800A7CE2E /* ZMMissingUpdateEventsTranscoder.m in Sources */ = {isa = PBXBuildFile; fileRef = 54F8D6E519AB535700146664 /* ZMMissingUpdateEventsTranscoder.m */; };
		5498162E1A432BC800A7CE2E /* ZMLastUpdateEventIDTranscoder.m in Sources */ = {isa = PBXBuildFile; fileRef = 5427B34E19D195A100CC18DC /* ZMLastUpdateEventIDTranscoder.m */; };
		5498162F1A432BC800A7CE2E /* ZMRegistrationTranscoder.m in Sources */ = {isa = PBXBuildFile; fileRef = 54F8D71A19AB541400146664 /* ZMRegistrationTranscoder.m */; };
		549816301A432BC800A7CE2E /* ZMSelfTranscoder.m in Sources */ = {isa = PBXBuildFile; fileRef = 54F8D6E919AB535700146664 /* ZMSelfTranscoder.m */; };
		549816321A432BC800A7CE2E /* ZMUserTranscoder.m in Sources */ = {isa = PBXBuildFile; fileRef = 54F8D6ED19AB535700146664 /* ZMUserTranscoder.m */; };
		549816351A432BC800A7CE2E /* ZMLoginTranscoder.m in Sources */ = {isa = PBXBuildFile; fileRef = 54C11B9F19D1E4A100576A96 /* ZMLoginTranscoder.m */; };
		549816391A432BC800A7CE2E /* ZMSyncState.m in Sources */ = {isa = PBXBuildFile; fileRef = 54B717EF1940788E00B798FA /* ZMSyncState.m */; };
		5498163B1A432BC800A7CE2E /* ZMEventProcessingState.m in Sources */ = {isa = PBXBuildFile; fileRef = 54B7180719408CD600B798FA /* ZMEventProcessingState.m */; };
		5498163D1A432BC800A7CE2E /* ZMSlowSyncPhaseOneState.m in Sources */ = {isa = PBXBuildFile; fileRef = 54B7180C19408CFE00B798FA /* ZMSlowSyncPhaseOneState.m */; };
		5498163E1A432BC800A7CE2E /* ZMSlowSyncPhaseTwoState.m in Sources */ = {isa = PBXBuildFile; fileRef = 54B7181119408D4E00B798FA /* ZMSlowSyncPhaseTwoState.m */; };
		5498163F1A432BC800A7CE2E /* ZMSyncStateMachine.m in Sources */ = {isa = PBXBuildFile; fileRef = 54FB94B819A4C5CD00BA9965 /* ZMSyncStateMachine.m */; };
		549816401A432BC800A7CE2E /* ZMUpdateEventsCatchUpPhaseOneState.m in Sources */ = {isa = PBXBuildFile; fileRef = 54DB35A119A5E357001756C2 /* ZMUpdateEventsCatchUpPhaseOneState.m */; };
		549816411A432BC800A7CE2E /* ZMUpdateEventsCatchUpPhaseTwoState.m in Sources */ = {isa = PBXBuildFile; fileRef = 54DB35AB19A5E3AA001756C2 /* ZMUpdateEventsCatchUpPhaseTwoState.m */; };
		549816421A432BC800A7CE2E /* ZMDownloadLastUpdateEventIDState.m in Sources */ = {isa = PBXBuildFile; fileRef = 54BDC60919C3246900B22C03 /* ZMDownloadLastUpdateEventIDState.m */; };
		549816431A432BC800A7CE2E /* ZMBackgroundState.m in Sources */ = {isa = PBXBuildFile; fileRef = 54839E0219F7E7A000762058 /* ZMBackgroundState.m */; };
		549816441A432BC800A7CE2E /* ZMPreBackgroundState.m in Sources */ = {isa = PBXBuildFile; fileRef = 54386A5B1A248CE4001AD795 /* ZMPreBackgroundState.m */; };
		549816451A432BC800A7CE2E /* ZMOperationLoop.m in Sources */ = {isa = PBXBuildFile; fileRef = 85D8502FFC4412F91D0CC1A4 /* ZMOperationLoop.m */; };
		549816461A432BC800A7CE2E /* ZMOperationLoop+Background.m in Sources */ = {isa = PBXBuildFile; fileRef = F962A8E919FFC06E00FD0F80 /* ZMOperationLoop+Background.m */; };
		549816471A432BC800A7CE2E /* ZMSyncStrategy.m in Sources */ = {isa = PBXBuildFile; fileRef = 85D859D47B6EBF09E4137658 /* ZMSyncStrategy.m */; };
		549816591A432BC800A7CE2E /* ZMTestNotifications.m in Sources */ = {isa = PBXBuildFile; fileRef = A9D2478D1981522100EDFE79 /* ZMTestNotifications.m */; };
		5498165A1A432BC800A7CE2E /* ZMUpdateEventsBuffer.m in Sources */ = {isa = PBXBuildFile; fileRef = 54F7217919A611DE009A8AF5 /* ZMUpdateEventsBuffer.m */; };
		549816601A432BC800A7CE2E /* ZMFlowSync.m in Sources */ = {isa = PBXBuildFile; fileRef = 3EAD6A0A199BB79200D519DB /* ZMFlowSync.m */; };
		549816611A432BC800A7CE2E /* VoiceChannelV2+CallFlow.m in Sources */ = {isa = PBXBuildFile; fileRef = 3ED03B75196C212D00B40DB0 /* VoiceChannelV2+CallFlow.m */; };
		54991D581DEDCF2B007E282F /* AddressBook.swift in Sources */ = {isa = PBXBuildFile; fileRef = 54991D571DEDCF2B007E282F /* AddressBook.swift */; };
		54991D5A1DEDD07E007E282F /* AddressBookIOS9.swift in Sources */ = {isa = PBXBuildFile; fileRef = 54991D591DEDD07E007E282F /* AddressBookIOS9.swift */; };
		549AEA3B1D6340BC003C0BEC /* AddressBookUploadRequestStrategy.swift in Sources */ = {isa = PBXBuildFile; fileRef = 549AEA3A1D6340BC003C0BEC /* AddressBookUploadRequestStrategy.swift */; };
		549AEA3D1D6365C1003C0BEC /* ZMUserSession+AddressBook.swift in Sources */ = {isa = PBXBuildFile; fileRef = 549AEA3C1D6365C1003C0BEC /* ZMUserSession+AddressBook.swift */; };
		549AEA3F1D636EF3003C0BEC /* AddressBookUploadRequestStrategyTest.swift in Sources */ = {isa = PBXBuildFile; fileRef = 549AEA3E1D636EF3003C0BEC /* AddressBookUploadRequestStrategyTest.swift */; };
		549F61BD1E27F58A005E402F /* SelfContactCardUploadStrategy.swift in Sources */ = {isa = PBXBuildFile; fileRef = 549F61BC1E27F58A005E402F /* SelfContactCardUploadStrategy.swift */; };
		549F61C01E27FDF9005E402F /* SelfContactCardUploadStrategyTests.swift in Sources */ = {isa = PBXBuildFile; fileRef = 549F61BE1E27FD90005E402F /* SelfContactCardUploadStrategyTests.swift */; };
		54A0A6311BCE9864001A3A4C /* ZMHotFix.m in Sources */ = {isa = PBXBuildFile; fileRef = F95ECF4D1B94A553009F91BA /* ZMHotFix.m */; };
		54A0A6321BCE9867001A3A4C /* ZMHotFixDirectory.m in Sources */ = {isa = PBXBuildFile; fileRef = 54DE26B21BC56E62002B5FBC /* ZMHotFixDirectory.m */; };
		54A170651B300696001B41A5 /* ProxiedRequestStrategy.swift in Sources */ = {isa = PBXBuildFile; fileRef = 54A170631B300696001B41A5 /* ProxiedRequestStrategy.swift */; };
		54A170691B300717001B41A5 /* ProxiedRequestStrategyTests.swift in Sources */ = {isa = PBXBuildFile; fileRef = 54A170671B300717001B41A5 /* ProxiedRequestStrategyTests.swift */; };
		54A1BE4519E6B79000B68A76 /* ZMCommonContactsSearchTests.m in Sources */ = {isa = PBXBuildFile; fileRef = 54A1BE4319E6B79000B68A76 /* ZMCommonContactsSearchTests.m */; };
		54A227D61D6604A5009414C0 /* SynchronizationMocks.swift in Sources */ = {isa = PBXBuildFile; fileRef = 54A227D51D6604A5009414C0 /* SynchronizationMocks.swift */; };
		54A2C9F31DAFBA3300FFD2A0 /* NSManagedObjectContext+EventDecoder.swift in Sources */ = {isa = PBXBuildFile; fileRef = 54A2C9F21DAFBA3300FFD2A0 /* NSManagedObjectContext+EventDecoder.swift */; };
		54A343471D6B589A004B65EA /* AddressBookSearch.swift in Sources */ = {isa = PBXBuildFile; fileRef = 54A343461D6B589A004B65EA /* AddressBookSearch.swift */; };
		54A3ACC31A261603008AF8DF /* BackgroundTests.m in Sources */ = {isa = PBXBuildFile; fileRef = 54A3ACC21A261603008AF8DF /* BackgroundTests.m */; };
		54A3F24F1C08523500FE3A6B /* ZMOperationLoop.h in Headers */ = {isa = PBXBuildFile; fileRef = 85D85F3EC8565FD102AC0E5B /* ZMOperationLoop.h */; settings = {ATTRIBUTES = (Public, ); }; };
		54AB428E1DF5C5B400381F2C /* TopConversationsDirectoryTests.swift in Sources */ = {isa = PBXBuildFile; fileRef = 54AB428D1DF5C5B400381F2C /* TopConversationsDirectoryTests.swift */; };
		54ADA7631E3B3D8E00B90C7D /* IntegrationTestBase+Encryption.swift in Sources */ = {isa = PBXBuildFile; fileRef = 54ADA7611E3B3CBE00B90C7D /* IntegrationTestBase+Encryption.swift */; };
		54B2A0891DAE71F100BB40B1 /* AddressBookTracker.swift in Sources */ = {isa = PBXBuildFile; fileRef = 54B2A0831DAE71F100BB40B1 /* AddressBookTracker.swift */; };
		54B2A08B1DAE71F100BB40B1 /* APNSPerformanceTracker.swift in Sources */ = {isa = PBXBuildFile; fileRef = 54B2A0851DAE71F100BB40B1 /* APNSPerformanceTracker.swift */; };
		54B2A08C1DAE71F100BB40B1 /* Clusterizer+VOIP.swift in Sources */ = {isa = PBXBuildFile; fileRef = 54B2A0861DAE71F100BB40B1 /* Clusterizer+VOIP.swift */; };
		54B2A08D1DAE71F100BB40B1 /* Clusterizer.swift in Sources */ = {isa = PBXBuildFile; fileRef = 54B2A0871DAE71F100BB40B1 /* Clusterizer.swift */; };
		54B717F6194078CA00B798FA /* ZMSyncStateTests.m in Sources */ = {isa = PBXBuildFile; fileRef = 54B717F4194078CA00B798FA /* ZMSyncStateTests.m */; };
		54B7181719409A4600B798FA /* ZMEventProcessingStateTests.m in Sources */ = {isa = PBXBuildFile; fileRef = 54B7181519409A4600B798FA /* ZMEventProcessingStateTests.m */; };
		54B7181D1940A86000B798FA /* ZMSlowSyncPhaseTwoStateTests.m in Sources */ = {isa = PBXBuildFile; fileRef = 54B7181B1940A86000B798FA /* ZMSlowSyncPhaseTwoStateTests.m */; };
		54B9D9791AF9202A00F6DDF1 /* ZMUnauthenticatedStateTests.m in Sources */ = {isa = PBXBuildFile; fileRef = 54B717FE19408BAD00B798FA /* ZMUnauthenticatedStateTests.m */; };
		54BABB1E19B7541700E65E74 /* StateBaseTest.m in Sources */ = {isa = PBXBuildFile; fileRef = 54177D2A19A4DDF00037A220 /* StateBaseTest.m */; };
		54BDC61419C32A5200B22C03 /* ZMDownloadLastUpdateEventIDStateTests.m in Sources */ = {isa = PBXBuildFile; fileRef = 54BDC61219C32A5200B22C03 /* ZMDownloadLastUpdateEventIDStateTests.m */; };
		54BFDF681BDA6F9A0034A3DB /* HistorySynchronizationStatus.swift in Sources */ = {isa = PBXBuildFile; fileRef = 54BFDF671BDA6F9A0034A3DB /* HistorySynchronizationStatus.swift */; };
		54BFDF6A1BDA87D20034A3DB /* HistorySynchronizationStatusTests.swift in Sources */ = {isa = PBXBuildFile; fileRef = 54BFDF691BDA87D20034A3DB /* HistorySynchronizationStatusTests.swift */; };
		54C11BAD19D1EB7500576A96 /* ZMLoginTranscoderTests.m in Sources */ = {isa = PBXBuildFile; fileRef = 54C11BAB19D1EB7500576A96 /* ZMLoginTranscoderTests.m */; };
		54C2F6991A6FA988003D09D9 /* ZMLocalNotificationForEventTest.m in Sources */ = {isa = PBXBuildFile; fileRef = 54C2F6811A6FA988003D09D9 /* ZMLocalNotificationForEventTest.m */; };
		54C2F69B1A6FA988003D09D9 /* ZMLocalNotificationForExpiredMessageTest.m in Sources */ = {isa = PBXBuildFile; fileRef = 54C2F6821A6FA988003D09D9 /* ZMLocalNotificationForExpiredMessageTest.m */; };
		54C2F69F1A6FA988003D09D9 /* ZMSpellOutSmallNumbersFormatterTests.m in Sources */ = {isa = PBXBuildFile; fileRef = 54C2F6841A6FA988003D09D9 /* ZMSpellOutSmallNumbersFormatterTests.m */; };
		54CB7B861C3BA7890090EB05 /* ZMCallStateLogger.h in Headers */ = {isa = PBXBuildFile; fileRef = F9771AD21B6661B400BB04EC /* ZMCallStateLogger.h */; };
		54D1751A1ADE8AA2001AA338 /* ZMUserSession+Registration.h in Headers */ = {isa = PBXBuildFile; fileRef = 54D175181ADE8AA2001AA338 /* ZMUserSession+Registration.h */; settings = {ATTRIBUTES = (Public, ); }; };
		54D175211ADE8B18001AA338 /* ZMUserSession+Registration.m in Sources */ = {isa = PBXBuildFile; fileRef = 54D1751F1ADE8B18001AA338 /* ZMUserSession+Registration.m */; };
		54D175241ADE9449001AA338 /* ZMUserSession+Authentication.h in Headers */ = {isa = PBXBuildFile; fileRef = 54D175221ADE9449001AA338 /* ZMUserSession+Authentication.h */; settings = {ATTRIBUTES = (Public, ); }; };
		54D175271ADE9EC9001AA338 /* ZMUserSession+Authentication.m in Sources */ = {isa = PBXBuildFile; fileRef = 54D175251ADE9EC9001AA338 /* ZMUserSession+Authentication.m */; };
		54D785011A37256C00F47798 /* ZMEncodedNSUUIDWithTimestampTests.m in Sources */ = {isa = PBXBuildFile; fileRef = 54D784FD1A37248000F47798 /* ZMEncodedNSUUIDWithTimestampTests.m */; };
		54D9331E1AE1643A00C0B91C /* ZMCredentials.h in Headers */ = {isa = PBXBuildFile; fileRef = 54D9331C1AE1643A00C0B91C /* ZMCredentials.h */; settings = {ATTRIBUTES = (Public, ); }; };
		54D933211AE1653000C0B91C /* ZMCredentials.m in Sources */ = {isa = PBXBuildFile; fileRef = 54D9331F1AE1653000C0B91C /* ZMCredentials.m */; };
		54DE26B31BC56E62002B5FBC /* ZMHotFixDirectory.h in Headers */ = {isa = PBXBuildFile; fileRef = 54DE26B11BC56E62002B5FBC /* ZMHotFixDirectory.h */; settings = {ATTRIBUTES = (Public, ); }; };
		54DE9BEB1DE74FFB00EFFB9C /* RandomHandleGenerator.swift in Sources */ = {isa = PBXBuildFile; fileRef = 54DE9BEA1DE74FFB00EFFB9C /* RandomHandleGenerator.swift */; };
		54DE9BEF1DE760A900EFFB9C /* RandomHandleGeneratorTests.swift in Sources */ = {isa = PBXBuildFile; fileRef = 54DE9BEC1DE75D4900EFFB9C /* RandomHandleGeneratorTests.swift */; };
		54DFB8F01B30649000F1C736 /* GiphyTests.m in Sources */ = {isa = PBXBuildFile; fileRef = 54DFB8EE1B30649000F1C736 /* GiphyTests.m */; };
		54E2C1E01E682DC400536569 /* LocalNotificationDispatcher.swift in Sources */ = {isa = PBXBuildFile; fileRef = 54E2C1DF1E682DC400536569 /* LocalNotificationDispatcher.swift */; };
		54E4DD0F1DE4A9C500FEF192 /* UserHandleTests.swift in Sources */ = {isa = PBXBuildFile; fileRef = 54E4DD0D1DE4A9A200FEF192 /* UserHandleTests.swift */; };
		54EFF35D1D6D6CE9005DED56 /* ZMSearchResult+AddressBook.swift in Sources */ = {isa = PBXBuildFile; fileRef = 54EFF35C1D6D6CE9005DED56 /* ZMSearchResult+AddressBook.swift */; };
		54EFF35F1D6D9B3D005DED56 /* InvitationTests.swift in Sources */ = {isa = PBXBuildFile; fileRef = 54EFF35E1D6D9B3D005DED56 /* InvitationTests.swift */; };
		54F0A0951B3018D7003386BC /* ProxiedRequestsStatus.swift in Sources */ = {isa = PBXBuildFile; fileRef = 54F0A0931B3018D7003386BC /* ProxiedRequestsStatus.swift */; };
		54F428CE19A5154700036D6D /* ZMSyncStateMachineTests.m in Sources */ = {isa = PBXBuildFile; fileRef = 54F428CC19A5154700036D6D /* ZMSyncStateMachineTests.m */; };
		54F4DC5A1A4438B300FDB6EA /* zmessaging.framework in Frameworks */ = {isa = PBXBuildFile; fileRef = 549815931A43232400A7CE2E /* zmessaging.framework */; };
		54F7216B19A5E7BA009A8AF5 /* ZMUpdateEventsCatchUpPhaseOneStateTests.m in Sources */ = {isa = PBXBuildFile; fileRef = 54F7216919A5E7BA009A8AF5 /* ZMUpdateEventsCatchUpPhaseOneStateTests.m */; };
		54F7217219A5E7E1009A8AF5 /* ZMUpdateEventsCatchUpPhaseTwoStateTests.m in Sources */ = {isa = PBXBuildFile; fileRef = 54F7217019A5E7E1009A8AF5 /* ZMUpdateEventsCatchUpPhaseTwoStateTests.m */; };
		54F7217E19A62225009A8AF5 /* ZMUpdateEventsBufferTests.m in Sources */ = {isa = PBXBuildFile; fileRef = 54F7217C19A62225009A8AF5 /* ZMUpdateEventsBufferTests.m */; };
		54FC8A11192CD55000D3C016 /* LoginFlowTests.m in Sources */ = {isa = PBXBuildFile; fileRef = 54FC8A0F192CD55000D3C016 /* LoginFlowTests.m */; };
		54FEAAA91BC7BB9C002DE521 /* ZMBlacklistDownloader+Testing.h in Headers */ = {isa = PBXBuildFile; fileRef = 54FEAAA81BC7BB9C002DE521 /* ZMBlacklistDownloader+Testing.h */; };
		85D8522CF8DE246DDD5BD12C /* MockEntity.m in Sources */ = {isa = PBXBuildFile; fileRef = 85D85AAE7FA09852AB9B0D6A /* MockEntity.m */; };
		85D85B0D7E5F7D9A55B5E07B /* IntegrationTestBase.m in Sources */ = {isa = PBXBuildFile; fileRef = 85D85FD47DF54EE1F532B5BE /* IntegrationTestBase.m */; };
		85D85EAFA1CB6E457D14E3B7 /* MockEntity2.m in Sources */ = {isa = PBXBuildFile; fileRef = 85D85C9E7A2AAAE14D4BC2CC /* MockEntity2.m */; };
		85D85EEDD5DD19FB747ED4A5 /* MockModelObjectContextFactory.m in Sources */ = {isa = PBXBuildFile; fileRef = 85D852DA0CD2C94CADB3B6FE /* MockModelObjectContextFactory.m */; };
		871667FA1BB2AE9C009C6EEA /* APSSignalingKeysStore.swift in Sources */ = {isa = PBXBuildFile; fileRef = 871667F91BB2AE9C009C6EEA /* APSSignalingKeysStore.swift */; };
		872C99531DB525A1006A3BDE /* ZMCallKitDelegateTests.swift in Sources */ = {isa = PBXBuildFile; fileRef = 872C99511DB5256E006A3BDE /* ZMCallKitDelegateTests.swift */; };
		872C99591DB659E6006A3BDE /* ringing_from_them_long.caf in Resources */ = {isa = PBXBuildFile; fileRef = 872C99571DB659E6006A3BDE /* ringing_from_them_long.caf */; };
		872C995B1DB65D0D006A3BDE /* harp.m4a in Resources */ = {isa = PBXBuildFile; fileRef = 872C995A1DB65D0D006A3BDE /* harp.m4a */; };
		872C99601DB6722C006A3BDE /* ZMCallKitDelegateTests+Mocking.m in Sources */ = {isa = PBXBuildFile; fileRef = 872C995F1DB6722C006A3BDE /* ZMCallKitDelegateTests+Mocking.m */; };
		874F142D1C16FD9700C15118 /* Device.swift in Sources */ = {isa = PBXBuildFile; fileRef = 874F142C1C16FD9700C15118 /* Device.swift */; };
		87508EA01D08264000162483 /* ZMSound.swift in Sources */ = {isa = PBXBuildFile; fileRef = 87508E9F1D08264000162483 /* ZMSound.swift */; };
		8795A3D51B2EDE030047A067 /* ZMAVSBridge.h in Headers */ = {isa = PBXBuildFile; fileRef = 8795A3D21B2EDE030047A067 /* ZMAVSBridge.h */; settings = {ATTRIBUTES = (Public, ); }; };
		8795A3D71B2EDE030047A067 /* ZMAVSBridge.m in Sources */ = {isa = PBXBuildFile; fileRef = 8795A3D31B2EDE030047A067 /* ZMAVSBridge.m */; };
		8798607B1C3D48A400218A3E /* DeleteAccountRequestStrategy.swift in Sources */ = {isa = PBXBuildFile; fileRef = 8798607A1C3D48A400218A3E /* DeleteAccountRequestStrategy.swift */; };
		879861C81DA7E11E00152584 /* VoiceChannelV2+VideoCalling.m in Sources */ = {isa = PBXBuildFile; fileRef = 879861C71DA7E11E00152584 /* VoiceChannelV2+VideoCalling.m */; };
		87ADCE3B1DA6539F00CC06DC /* ZMCallKitDelegate.h in Headers */ = {isa = PBXBuildFile; fileRef = 87ADCE391DA6539F00CC06DC /* ZMCallKitDelegate.h */; settings = {ATTRIBUTES = (Public, ); }; };
		87ADCE3C1DA6539F00CC06DC /* ZMCallKitDelegate.m in Sources */ = {isa = PBXBuildFile; fileRef = 87ADCE3A1DA6539F00CC06DC /* ZMCallKitDelegate.m */; };
		87D003FF1BB5810D00472E06 /* APSSignalingKeyStoreTests.swift in Sources */ = {isa = PBXBuildFile; fileRef = 87D003FE1BB5810D00472E06 /* APSSignalingKeyStoreTests.swift */; };
		87D4625D1C3D526D00433469 /* DeleteAccountRequestStrategyTests.swift in Sources */ = {isa = PBXBuildFile; fileRef = 87D4625C1C3D526D00433469 /* DeleteAccountRequestStrategyTests.swift */; };
		87DC8A0F1C57979B00B7B4F2 /* ZMOnDemandFlowManager.h in Headers */ = {isa = PBXBuildFile; fileRef = 87DC8A0D1C57979B00B7B4F2 /* ZMOnDemandFlowManager.h */; settings = {ATTRIBUTES = (Public, ); }; };
		87DC8A101C57979B00B7B4F2 /* ZMOnDemandFlowManager.m in Sources */ = {isa = PBXBuildFile; fileRef = 87DC8A0E1C57979B00B7B4F2 /* ZMOnDemandFlowManager.m */; };
		87DC8A151C57B3D600B7B4F2 /* VoiceChannelV2Tests+VideoCalling.m in Sources */ = {isa = PBXBuildFile; fileRef = 87DC8A121C57A8B300B7B4F2 /* VoiceChannelV2Tests+VideoCalling.m */; };
		A907771A192E33A500141F13 /* SlowSyncTests.m in Sources */ = {isa = PBXBuildFile; fileRef = 85D85D997334755E841D13EA /* SlowSyncTests.m */; };
		A9692F8A1986476900849241 /* NSString_NormalizationTests.m in Sources */ = {isa = PBXBuildFile; fileRef = A9692F881986476900849241 /* NSString_NormalizationTests.m */; };
		A9A3CA10198A9967007F7BDB /* SearchTests.m in Sources */ = {isa = PBXBuildFile; fileRef = A9A3CA0E198A9967007F7BDB /* SearchTests.m */; };
		A9E522BF195DD8FA00CFB8E8 /* ConversationsTests.m in Sources */ = {isa = PBXBuildFile; fileRef = 3E6CD176194F435F00BAE83E /* ConversationsTests.m */; };
		A9FD58B419B4B69900DB7A50 /* ZMCallStateTranscoderTests.m in Sources */ = {isa = PBXBuildFile; fileRef = A9FD58B219B4B69900DB7A50 /* ZMCallStateTranscoderTests.m */; };
		AF6415A41C9C17FF00A535F5 /* EncryptedBase64EncondedExternalMessageTestFixture.txt in Resources */ = {isa = PBXBuildFile; fileRef = AF6415A01C9C151700A535F5 /* EncryptedBase64EncondedExternalMessageTestFixture.txt */; };
		AF6415A51C9C180200A535F5 /* ExternalMessageTextFixture.txt in Resources */ = {isa = PBXBuildFile; fileRef = AF6415A11C9C151700A535F5 /* ExternalMessageTextFixture.txt */; };
		BF00441B1C737CE9007A6EA4 /* BackgroundAPNSPingBackStatus.swift in Sources */ = {isa = PBXBuildFile; fileRef = BF00441A1C737CE9007A6EA4 /* BackgroundAPNSPingBackStatus.swift */; };
		BF158D2F1CE087D8007C6F8A /* video.mp4 in Resources */ = {isa = PBXBuildFile; fileRef = BF158D2E1CE087D8007C6F8A /* video.mp4 */; };
		BF2A9D511D6B536E00FA7DBC /* EventDecoder.swift in Sources */ = {isa = PBXBuildFile; fileRef = BF2A9D501D6B536E00FA7DBC /* EventDecoder.swift */; };
		BF2A9D551D6B5B9700FA7DBC /* EventDecoderTests.swift in Sources */ = {isa = PBXBuildFile; fileRef = BF2A9D541D6B5B9700FA7DBC /* EventDecoderTests.swift */; };
		BF2A9D581D6B5BDB00FA7DBC /* StoreUpdateEventTests.swift in Sources */ = {isa = PBXBuildFile; fileRef = BF2A9D571D6B5BDB00FA7DBC /* StoreUpdateEventTests.swift */; };
		BF2A9D5D1D6B63DB00FA7DBC /* StoreUpdateEvent.swift in Sources */ = {isa = PBXBuildFile; fileRef = BF2A9D5A1D6B63DB00FA7DBC /* StoreUpdateEvent.swift */; };
		BF2A9D611D6C70EA00FA7DBC /* ZMEventModel.xcdatamodeld in Sources */ = {isa = PBXBuildFile; fileRef = BF2A9D5F1D6C70EA00FA7DBC /* ZMEventModel.xcdatamodeld */; };
		BF44A3511C71D5FC00C6928E /* store127.wiredatabase in Resources */ = {isa = PBXBuildFile; fileRef = BF44A3501C71D5FC00C6928E /* store127.wiredatabase */; };
<<<<<<< HEAD
		BF4D9D081C85C65A008B9076 /* ZMLocalNotificationDispatcher.h in Headers */ = {isa = PBXBuildFile; fileRef = F9B53ED019F7F59F00C82A43 /* ZMLocalNotificationDispatcher.h */; settings = {ATTRIBUTES = (Public, ); }; };
		BF603D201E76DE3B006E59CA /* ZMCommonContactsSearchDelegate.h in Headers */ = {isa = PBXBuildFile; fileRef = BF603D1F1E76DE3B006E59CA /* ZMCommonContactsSearchDelegate.h */; settings = {ATTRIBUTES = (Public, ); }; };
=======
>>>>>>> debd1eab
		BF6D5D031C4948830049F712 /* zmessaging124.momd in Resources */ = {isa = PBXBuildFile; fileRef = BF6D5D021C4948830049F712 /* zmessaging124.momd */; };
		BF6D5D051C494D730049F712 /* zmessaging125.momd in Resources */ = {isa = PBXBuildFile; fileRef = BF6D5D041C494D730049F712 /* zmessaging125.momd */; };
		BF735CFA1E70003D003BC61F /* SystemMessageCallObserver.swift in Sources */ = {isa = PBXBuildFile; fileRef = BF735CF91E70003D003BC61F /* SystemMessageCallObserver.swift */; };
		BF7D39D61E5DA4F30004C7C0 /* ZMUserSession+MessageLikeAction.swift in Sources */ = {isa = PBXBuildFile; fileRef = BF7D39D51E5DA4F30004C7C0 /* ZMUserSession+MessageLikeAction.swift */; };
		BF7ED2E21DF6BD16003A4397 /* Analytics+HandleSuggestions.swift in Sources */ = {isa = PBXBuildFile; fileRef = BF7ED2E11DF6BD16003A4397 /* Analytics+HandleSuggestions.swift */; };
		BF8367311C52651900364B37 /* store125.wiredatabase in Resources */ = {isa = PBXBuildFile; fileRef = BF8367301C52651900364B37 /* store125.wiredatabase */; };
		BF838F051C6A4885001C5BF7 /* ZMCookie.h in Headers */ = {isa = PBXBuildFile; fileRef = BF838F031C6A4885001C5BF7 /* ZMCookie.h */; settings = {ATTRIBUTES = (Public, ); }; };
		BF838F061C6A4885001C5BF7 /* ZMCookie.m in Sources */ = {isa = PBXBuildFile; fileRef = BF838F041C6A4885001C5BF7 /* ZMCookie.m */; };
		BF8899931DC7AD9F00187CBD /* ZMTransport.framework in Frameworks */ = {isa = PBXBuildFile; fileRef = 09CC4AB91B7CCA0F00201C63 /* ZMTransport.framework */; };
		BF889DC61D0ADE110031F3E6 /* AnalyticsTests.swift in Sources */ = {isa = PBXBuildFile; fileRef = BF40AC711D096A0E00287E29 /* AnalyticsTests.swift */; };
		BF889DC71D0ADE150031F3E6 /* ClusterizerTests.swift in Sources */ = {isa = PBXBuildFile; fileRef = BF40AC7D1D0990A900287E29 /* ClusterizerTests.swift */; };
		BFAB67B01E535B4B00D67C1A /* TextSearchTests.swift in Sources */ = {isa = PBXBuildFile; fileRef = BFAB67AF1E535B4B00D67C1A /* TextSearchTests.swift */; };
		BFB524CE1C7722EC006BCE23 /* BackgroundAPNSPingBackStatusTests.swift in Sources */ = {isa = PBXBuildFile; fileRef = BFB524CD1C7722EC006BCE23 /* BackgroundAPNSPingBackStatusTests.swift */; };
		BFC747BA1CE0975D00F74333 /* zimages.framework in Frameworks */ = {isa = PBXBuildFile; fileRef = BFC747B91CE0975D00F74333 /* zimages.framework */; };
		BFCE9A5B1C4E4C4D00951B3D /* store124.wiredatabase in Resources */ = {isa = PBXBuildFile; fileRef = BFCE9A581C4E4C4D00951B3D /* store124.wiredatabase */; };
		BFE53F551D5A2F7000398378 /* DeleteMessagesTests.swift in Sources */ = {isa = PBXBuildFile; fileRef = BFE53F541D5A2F7000398378 /* DeleteMessagesTests.swift */; };
		CE35B7F71D353CC4007CF3F8 /* LinkPreviewTests.m in Sources */ = {isa = PBXBuildFile; fileRef = CE35B7F61D353CC4007CF3F8 /* LinkPreviewTests.m */; };
		CE5DC1A11DDA09F000D24DBA /* avs.framework in Frameworks */ = {isa = PBXBuildFile; fileRef = CE5DC1A01DDA09F000D24DBA /* avs.framework */; };
		CE99C4A01D378C5D0001D297 /* MockLinkPreviewDetector.m in Sources */ = {isa = PBXBuildFile; fileRef = CE99C49F1D378C5D0001D297 /* MockLinkPreviewDetector.m */; };
		CEE02E461DDA0F4D00BA2BE2 /* avs.framework in Frameworks */ = {isa = PBXBuildFile; fileRef = CE5DC1A01DDA09F000D24DBA /* avs.framework */; };
		CEF2DE7F1DB778F300451642 /* RequestLoopAnalyticsTracker.swift in Sources */ = {isa = PBXBuildFile; fileRef = CEF2DE7E1DB778F300451642 /* RequestLoopAnalyticsTracker.swift */; };
		F920F4D61DA3DCF8002B860B /* ConversationTests+Ephemeral.swift in Sources */ = {isa = PBXBuildFile; fileRef = F920F4D51DA3DCF8002B860B /* ConversationTests+Ephemeral.swift */; };
		F9245BED1CBF95A8009D1E85 /* ZMHotFixDirectory+Swift.swift in Sources */ = {isa = PBXBuildFile; fileRef = F9245BEC1CBF95A8009D1E85 /* ZMHotFixDirectory+Swift.swift */; };
		F925468B1C62882500CE2D7C /* ZMCallStateTranscoderTests+VideoCalling.m in Sources */ = {isa = PBXBuildFile; fileRef = F925468A1C62882500CE2D7C /* ZMCallStateTranscoderTests+VideoCalling.m */; };
		F925468E1C63B61000CE2D7C /* MessagingTest+EventFactory.m in Sources */ = {isa = PBXBuildFile; fileRef = F925468D1C63B61000CE2D7C /* MessagingTest+EventFactory.m */; };
		F929C18F1E433FFB0018ADA4 /* CallingV2+Notifications.swift in Sources */ = {isa = PBXBuildFile; fileRef = F929C18E1E433FFB0018ADA4 /* CallingV2+Notifications.swift */; };
		F929C1A01E4A074F0018ADA4 /* ZMCDataModel.framework in Frameworks */ = {isa = PBXBuildFile; fileRef = F929C19F1E4A074F0018ADA4 /* ZMCDataModel.framework */; };
		F9331C8A1CB41C6000139ECC /* ZMUserTests+UserSession.m in Sources */ = {isa = PBXBuildFile; fileRef = F9331C891CB41C6000139ECC /* ZMUserTests+UserSession.m */; };
		F93667061D79724200E15420 /* ZMLocalNotificationForEventTests+Reactions.swift in Sources */ = {isa = PBXBuildFile; fileRef = F93667041D79723100E15420 /* ZMLocalNotificationForEventTests+Reactions.swift */; };
		F936DB2A1C11DF40005E93AE /* ZMClientUpdateNotification.h in Headers */ = {isa = PBXBuildFile; fileRef = F936DB281C11DF40005E93AE /* ZMClientUpdateNotification.h */; settings = {ATTRIBUTES = (Public, ); }; };
		F936DB2B1C11DF40005E93AE /* ZMClientUpdateNotification.m in Sources */ = {isa = PBXBuildFile; fileRef = F936DB291C11DF40005E93AE /* ZMClientUpdateNotification.m */; };
		F936DB2D1C11E52B005E93AE /* ZMClientUpdateNotification+Internal.h in Headers */ = {isa = PBXBuildFile; fileRef = F936DB2C1C11E4CB005E93AE /* ZMClientUpdateNotification+Internal.h */; settings = {ATTRIBUTES = (Public, ); }; };
		F93A75F21C1F219800252586 /* ConversationStatusStrategy.swift in Sources */ = {isa = PBXBuildFile; fileRef = F93A75F11C1F219800252586 /* ConversationStatusStrategy.swift */; };
		F9410F631DE44C2E007451FF /* TypingStrategyTests.swift in Sources */ = {isa = PBXBuildFile; fileRef = F9410F621DE44C2E007451FF /* TypingStrategyTests.swift */; };
		F9410F651DE49C13007451FF /* PushTokenStrategy.swift in Sources */ = {isa = PBXBuildFile; fileRef = F9410F641DE49C13007451FF /* PushTokenStrategy.swift */; };
		F9410F661DE4A01F007451FF /* ZMPushToken.h in Headers */ = {isa = PBXBuildFile; fileRef = 3EA1EC6519BDE3F400AA1384 /* ZMPushToken.h */; settings = {ATTRIBUTES = (Public, ); }; };
		F9410F681DE4BE42007451FF /* PushTokenStrategyTests.swift in Sources */ = {isa = PBXBuildFile; fileRef = F9410F671DE4BE42007451FF /* PushTokenStrategyTests.swift */; };
		F94E39241E4CE2CA0072D71C /* VoiceChannelStateSnapshotTests.swift in Sources */ = {isa = PBXBuildFile; fileRef = F94E39231E4CE2CA0072D71C /* VoiceChannelStateSnapshotTests.swift */; };
		F94F6B331E54B9C000D46A29 /* CallingRequestStrategyTests.swift in Sources */ = {isa = PBXBuildFile; fileRef = F94F6B321E54B9C000D46A29 /* CallingRequestStrategyTests.swift */; };
		F95373F41C7C70D000BE6427 /* ZMLocalNotificationForEventTest+CallEvents.m in Sources */ = {isa = PBXBuildFile; fileRef = F95373F31C7C70D000BE6427 /* ZMLocalNotificationForEventTest+CallEvents.m */; };
		F95557021A1CAECD0035F0C8 /* ZMSearchRequestCodecTests.m in Sources */ = {isa = PBXBuildFile; fileRef = F95556FE1A1CA1580035F0C8 /* ZMSearchRequestCodecTests.m */; };
		F95706541DE5D1CC0087442C /* SearchUserImageStrategy.swift in Sources */ = {isa = PBXBuildFile; fileRef = F95706531DE5D1CC0087442C /* SearchUserImageStrategy.swift */; };
		F95706551DE5D6D50087442C /* ZMUserIDsForSearchDirectoryTable.h in Headers */ = {isa = PBXBuildFile; fileRef = 549127DD19E7FAFF005871F5 /* ZMUserIDsForSearchDirectoryTable.h */; settings = {ATTRIBUTES = (Public, ); }; };
		F95706561DE5D7EA0087442C /* ZMSearchDirectory+Internal.h in Headers */ = {isa = PBXBuildFile; fileRef = A9BABE6119BA1F2300E9E5A3 /* ZMSearchDirectory+Internal.h */; settings = {ATTRIBUTES = (Public, ); }; };
		F95706591DE5F6D40087442C /* SearchUserImageStrategyTests.swift in Sources */ = {isa = PBXBuildFile; fileRef = F95706581DE5F6D40087442C /* SearchUserImageStrategyTests.swift */; };
		F959F3121C5B6B9E00820A21 /* ZMBackgroundTaskState.h in Headers */ = {isa = PBXBuildFile; fileRef = F959F3101C5B6B9E00820A21 /* ZMBackgroundTaskState.h */; };
		F959F3131C5B6B9E00820A21 /* ZMBackgroundTaskState.m in Sources */ = {isa = PBXBuildFile; fileRef = F959F3111C5B6B9E00820A21 /* ZMBackgroundTaskState.m */; };
		F95ECF4E1B94A553009F91BA /* ZMHotFix.h in Headers */ = {isa = PBXBuildFile; fileRef = F95ECF4C1B94A553009F91BA /* ZMHotFix.h */; };
		F95ECF511B94BD05009F91BA /* ZMHotFixTests.m in Sources */ = {isa = PBXBuildFile; fileRef = F95ECF501B94BD05009F91BA /* ZMHotFixTests.m */; };
		F964700C1D5C720D00A81A92 /* ConversationTests+MessageEditing.m in Sources */ = {isa = PBXBuildFile; fileRef = F964700B1D5C720D00A81A92 /* ConversationTests+MessageEditing.m */; };
		F96C8E7A1D7DCCE8004B6D87 /* LocalNotificationDispatcher+Messages.swift in Sources */ = {isa = PBXBuildFile; fileRef = F96C8E791D7DCCE8004B6D87 /* LocalNotificationDispatcher+Messages.swift */; };
		F96C8E821D7ECECF004B6D87 /* ZMLocalNotificationForMessageTests.swift in Sources */ = {isa = PBXBuildFile; fileRef = F96C8E811D7ECECF004B6D87 /* ZMLocalNotificationForMessageTests.swift */; };
		F96C8E8A1D7F6F8C004B6D87 /* ZMLocalNotificationForSystemMessageTests.swift in Sources */ = {isa = PBXBuildFile; fileRef = F96C8E891D7F6F8C004B6D87 /* ZMLocalNotificationForSystemMessageTests.swift */; };
		F97180531A9E18B5002CEAF8 /* ZMFlowSync.h in Headers */ = {isa = PBXBuildFile; fileRef = 3EAD6A09199BB79200D519DB /* ZMFlowSync.h */; };
		F97678FA1D76D11400CC075D /* BackgroundAPNSConfirmationStatus.swift in Sources */ = {isa = PBXBuildFile; fileRef = F97678F91D76D11400CC075D /* BackgroundAPNSConfirmationStatus.swift */; };
		F976790A1D771B3900CC075D /* BackgroundAPNSConfirmationStatusTests.swift in Sources */ = {isa = PBXBuildFile; fileRef = F97679081D771B2700CC075D /* BackgroundAPNSConfirmationStatusTests.swift */; };
		F9771ACA1B664D1A00BB04EC /* ZMGSMCallHandler.h in Headers */ = {isa = PBXBuildFile; fileRef = F9771AC71B664D1A00BB04EC /* ZMGSMCallHandler.h */; };
		F9771ACC1B664D1A00BB04EC /* ZMGSMCallHandler.m in Sources */ = {isa = PBXBuildFile; fileRef = F9771AC81B664D1A00BB04EC /* ZMGSMCallHandler.m */; };
		F9771AD11B664D3D00BB04EC /* ZMGSMCallHandlerTest.m in Sources */ = {isa = PBXBuildFile; fileRef = F9771AD01B664D3D00BB04EC /* ZMGSMCallHandlerTest.m */; };
		F9771AD71B6661B400BB04EC /* ZMCallStateLogger.m in Sources */ = {isa = PBXBuildFile; fileRef = F9771AD31B6661B400BB04EC /* ZMCallStateLogger.m */; };
		F9771ADC1B677BAF00BB04EC /* ZMCallStateLoggerTests.m in Sources */ = {isa = PBXBuildFile; fileRef = F9771ADA1B677BAF00BB04EC /* ZMCallStateLoggerTests.m */; };
		F98DD6D31ABB2F7C001D58CF /* ZMUserSession+UserNotificationCategories.h in Headers */ = {isa = PBXBuildFile; fileRef = F98DD6D01ABB2F7C001D58CF /* ZMUserSession+UserNotificationCategories.h */; settings = {ATTRIBUTES = (Public, ); }; };
		F98DD6D51ABB2F7C001D58CF /* ZMUserSession+UserNotificationCategories.m in Sources */ = {isa = PBXBuildFile; fileRef = F98DD6D11ABB2F7C001D58CF /* ZMUserSession+UserNotificationCategories.m */; };
		F98EDCD31D82B913001E65CB /* ZMLocalNotificationForCallEvent.swift in Sources */ = {isa = PBXBuildFile; fileRef = F98EDCC81D82B913001E65CB /* ZMLocalNotificationForCallEvent.swift */; };
		F98EDCD41D82B913001E65CB /* ZMLocalNotificationForConnectionEvent.swift in Sources */ = {isa = PBXBuildFile; fileRef = F98EDCC91D82B913001E65CB /* ZMLocalNotificationForConnectionEvent.swift */; };
		F98EDCD51D82B913001E65CB /* ZMLocalNotificationForEvent.swift in Sources */ = {isa = PBXBuildFile; fileRef = F98EDCCA1D82B913001E65CB /* ZMLocalNotificationForEvent.swift */; };
		F98EDCD61D82B913001E65CB /* ZMLocalNotificationForReactions.swift in Sources */ = {isa = PBXBuildFile; fileRef = F98EDCCB1D82B913001E65CB /* ZMLocalNotificationForReactions.swift */; };
		F98EDCD71D82B913001E65CB /* ZMLocalNotificationContentType.swift in Sources */ = {isa = PBXBuildFile; fileRef = F98EDCCD1D82B913001E65CB /* ZMLocalNotificationContentType.swift */; };
		F98EDCD81D82B913001E65CB /* ZMLocalNotificationForMessage.swift in Sources */ = {isa = PBXBuildFile; fileRef = F98EDCCE1D82B913001E65CB /* ZMLocalNotificationForMessage.swift */; };
		F98EDCD91D82B913001E65CB /* ZMLocalNotificationForSystemMessage.swift in Sources */ = {isa = PBXBuildFile; fileRef = F98EDCCF1D82B913001E65CB /* ZMLocalNotificationForSystemMessage.swift */; };
		F98EDCDA1D82B913001E65CB /* ZMLocalNotification+Internal.h in Headers */ = {isa = PBXBuildFile; fileRef = F98EDCD01D82B913001E65CB /* ZMLocalNotification+Internal.h */; };
		F98EDCDB1D82B913001E65CB /* ZMLocalNotification.h in Headers */ = {isa = PBXBuildFile; fileRef = F98EDCD11D82B913001E65CB /* ZMLocalNotification.h */; settings = {ATTRIBUTES = (Public, ); }; };
		F98EDCDC1D82B913001E65CB /* ZMLocalNotification.m in Sources */ = {isa = PBXBuildFile; fileRef = F98EDCD21D82B913001E65CB /* ZMLocalNotification.m */; };
		F98EDCEA1D82B924001E65CB /* SessionTracker.swift in Sources */ = {isa = PBXBuildFile; fileRef = F98EDCDE1D82B924001E65CB /* SessionTracker.swift */; };
		F98EDCEB1D82B924001E65CB /* NotificationSounds.swift in Sources */ = {isa = PBXBuildFile; fileRef = F98EDCDF1D82B924001E65CB /* NotificationSounds.swift */; };
		F98EDCEC1D82B924001E65CB /* UILocalNotification+StringProcessing.h in Headers */ = {isa = PBXBuildFile; fileRef = F98EDCE01D82B924001E65CB /* UILocalNotification+StringProcessing.h */; settings = {ATTRIBUTES = (Public, ); }; };
		F98EDCED1D82B924001E65CB /* UILocalNotification+StringProcessing.m in Sources */ = {isa = PBXBuildFile; fileRef = F98EDCE11D82B924001E65CB /* UILocalNotification+StringProcessing.m */; };
		F98EDCEE1D82B924001E65CB /* UILocalNotification+UserInfo.h in Headers */ = {isa = PBXBuildFile; fileRef = F98EDCE21D82B924001E65CB /* UILocalNotification+UserInfo.h */; settings = {ATTRIBUTES = (Public, ); }; };
		F98EDCEF1D82B924001E65CB /* UILocalNotification+UserInfo.m in Sources */ = {isa = PBXBuildFile; fileRef = F98EDCE31D82B924001E65CB /* UILocalNotification+UserInfo.m */; };
		F98EDCF01D82B924001E65CB /* ZMLocalNotificationLocalization+Components.swift in Sources */ = {isa = PBXBuildFile; fileRef = F98EDCE41D82B924001E65CB /* ZMLocalNotificationLocalization+Components.swift */; };
		F98EDCF11D82B924001E65CB /* ZMLocalNotificationLocalization.h in Headers */ = {isa = PBXBuildFile; fileRef = F98EDCE51D82B924001E65CB /* ZMLocalNotificationLocalization.h */; settings = {ATTRIBUTES = (Public, ); }; };
		F98EDCF21D82B924001E65CB /* ZMLocalNotificationLocalization.m in Sources */ = {isa = PBXBuildFile; fileRef = F98EDCE61D82B924001E65CB /* ZMLocalNotificationLocalization.m */; };
		F98EDCF31D82B924001E65CB /* ZMLocalNotificationSet.swift in Sources */ = {isa = PBXBuildFile; fileRef = F98EDCE71D82B924001E65CB /* ZMLocalNotificationSet.swift */; };
		F98EDCF41D82B924001E65CB /* ZMSpellOutSmallNumbersFormatter.h in Headers */ = {isa = PBXBuildFile; fileRef = F98EDCE81D82B924001E65CB /* ZMSpellOutSmallNumbersFormatter.h */; };
		F98EDCF51D82B924001E65CB /* ZMSpellOutSmallNumbersFormatter.m in Sources */ = {isa = PBXBuildFile; fileRef = F98EDCE91D82B924001E65CB /* ZMSpellOutSmallNumbersFormatter.m */; };
		F98EDCF81D82EB1D001E65CB /* SessionTrackerTest.swift in Sources */ = {isa = PBXBuildFile; fileRef = F98EDCF61D82EAFD001E65CB /* SessionTrackerTest.swift */; };
		F991C0A91CB5391C004D8465 /* ZMCallTimer.swift in Sources */ = {isa = PBXBuildFile; fileRef = F991C0A81CB5391C004D8465 /* ZMCallTimer.swift */; };
		F991C0AC1CB53A80004D8465 /* ZMCallTimerTests.swift in Sources */ = {isa = PBXBuildFile; fileRef = F991C0AA1CB53A7B004D8465 /* ZMCallTimerTests.swift */; };
		F991C0AE1CB548A3004D8465 /* VoiceChannelV2+CallTimer.swift in Sources */ = {isa = PBXBuildFile; fileRef = F991C0AD1CB548A3004D8465 /* VoiceChannelV2+CallTimer.swift */; };
		F991CE151CB55512004D8465 /* ZMConversation+Testing.m in Sources */ = {isa = PBXBuildFile; fileRef = F991CE121CB55512004D8465 /* ZMConversation+Testing.m */; };
		F991CE161CB55512004D8465 /* ZMUser+Testing.m in Sources */ = {isa = PBXBuildFile; fileRef = F991CE141CB55512004D8465 /* ZMUser+Testing.m */; };
		F991CE1E1CB65F08004D8465 /* ZMTypingUsers.h in Headers */ = {isa = PBXBuildFile; fileRef = 3E26BEE01A408DBE0071B4C9 /* ZMTypingUsers.h */; settings = {ATTRIBUTES = (Public, ); }; };
		F99298591BE110490058D42F /* ZMClientRegistrationStatusTests.m in Sources */ = {isa = PBXBuildFile; fileRef = F99298581BE110490058D42F /* ZMClientRegistrationStatusTests.m */; };
		F992985B1BE143570058D42F /* ZMClientRegistrationStatus+Internal.h in Headers */ = {isa = PBXBuildFile; fileRef = F992985A1BE1404D0058D42F /* ZMClientRegistrationStatus+Internal.h */; settings = {ATTRIBUTES = (Public, ); }; };
		F9A754121DA3D44900094937 /* ZMProtos.framework in Frameworks */ = {isa = PBXBuildFile; fileRef = 0960829F1B8F0581001176DB /* ZMProtos.framework */; };
		F9A754161DA3D48800094937 /* ZMProtos.framework in Frameworks */ = {isa = PBXBuildFile; fileRef = 0960829F1B8F0581001176DB /* ZMProtos.framework */; };
		F9ABDF411CECBD8A008461B2 /* ZMAccountStatus.swift in Sources */ = {isa = PBXBuildFile; fileRef = F9ABDF401CECBD8A008461B2 /* ZMAccountStatus.swift */; };
		F9ABDF441CECC6C0008461B2 /* ZMAccountStatusTests.swift in Sources */ = {isa = PBXBuildFile; fileRef = F9ABDF421CECC69C008461B2 /* ZMAccountStatusTests.swift */; };
		F9B171F61C0EF21100E6EEC6 /* ClientUpdateStatus.swift in Sources */ = {isa = PBXBuildFile; fileRef = F9B171F51C0EF21100E6EEC6 /* ClientUpdateStatus.swift */; };
		F9B171F81C0F00E700E6EEC6 /* ClientUpdateStatusTests.swift in Sources */ = {isa = PBXBuildFile; fileRef = F9B171F71C0F00E700E6EEC6 /* ClientUpdateStatusTests.swift */; };
		F9B171FA1C0F320200E6EEC6 /* ClientManagementTests.m in Sources */ = {isa = PBXBuildFile; fileRef = F9B171F91C0F320200E6EEC6 /* ClientManagementTests.m */; };
		F9B20D581C58C8C800F2CDEC /* CallingTests+VideoCalling.m in Sources */ = {isa = PBXBuildFile; fileRef = F9B20D571C58C8C800F2CDEC /* CallingTests+VideoCalling.m */; };
		F9B71F401CB28449001DB03F /* ZMNotifications+UserSession.m in Sources */ = {isa = PBXBuildFile; fileRef = F9B71F3E1CB28449001DB03F /* ZMNotifications+UserSession.m */; };
		F9B71F411CB28449001DB03F /* ZMNotifications+UserSessionInternal.h in Headers */ = {isa = PBXBuildFile; fileRef = F9B71F3F1CB28449001DB03F /* ZMNotifications+UserSessionInternal.h */; settings = {ATTRIBUTES = (Public, ); }; };
		F9B71F431CB284CC001DB03F /* ZMNotifications+UserSession.h in Headers */ = {isa = PBXBuildFile; fileRef = F9B71F421CB284CC001DB03F /* ZMNotifications+UserSession.h */; settings = {ATTRIBUTES = (Public, ); }; };
		F9B71F471CB29600001DB03F /* ZMBareUser+UserSession.h in Headers */ = {isa = PBXBuildFile; fileRef = F9B71F461CB29600001DB03F /* ZMBareUser+UserSession.h */; settings = {ATTRIBUTES = (Public, ); }; };
		F9B71F491CB297ED001DB03F /* ZMUser+UserSession.m in Sources */ = {isa = PBXBuildFile; fileRef = F9B71F481CB297ED001DB03F /* ZMUser+UserSession.m */; };
		F9B71F4C1CB2B841001DB03F /* NSManagedObjectContext+TestHelpers.m in Sources */ = {isa = PBXBuildFile; fileRef = F9B71F4B1CB2B841001DB03F /* NSManagedObjectContext+TestHelpers.m */; };
		F9B71FAB1CB2C0FA001DB03F /* ZMCallStateTests+VideoCalling.swift in Sources */ = {isa = PBXBuildFile; fileRef = F9B71FAA1CB2C0FA001DB03F /* ZMCallStateTests+VideoCalling.swift */; };
		F9B71FAE1CB2C20D001DB03F /* VoiceChannelV2Tests.m in Sources */ = {isa = PBXBuildFile; fileRef = F9B71FAD1CB2C20D001DB03F /* VoiceChannelV2Tests.m */; };
		F9B8305D1DEC6A2500FF6FE7 /* UserImageStrategy.swift in Sources */ = {isa = PBXBuildFile; fileRef = F9B8305C1DEC6A2500FF6FE7 /* UserImageStrategy.swift */; };
		F9B8305F1DEC86E700FF6FE7 /* UserImageStrategyTests.swift in Sources */ = {isa = PBXBuildFile; fileRef = F9B8305E1DEC86E700FF6FE7 /* UserImageStrategyTests.swift */; };
		F9C598AD1A0947B300B1F760 /* ZMBlacklistDownloaderTest.m in Sources */ = {isa = PBXBuildFile; fileRef = F9FD798919EE962F00D70FCD /* ZMBlacklistDownloaderTest.m */; };
		F9C9A4F01CAD29190039E10C /* store128.wiredatabase in Resources */ = {isa = PBXBuildFile; fileRef = F9C9A4ED1CAD290B0039E10C /* store128.wiredatabase */; };
		F9CA51B71B345F39003AA83A /* ZMStoredLocalNotification.h in Headers */ = {isa = PBXBuildFile; fileRef = F9CA51B41B345F39003AA83A /* ZMStoredLocalNotification.h */; };
		F9CA51B91B345F39003AA83A /* ZMStoredLocalNotification.m in Sources */ = {isa = PBXBuildFile; fileRef = F9CA51B51B345F39003AA83A /* ZMStoredLocalNotification.m */; };
		F9CA51BE1B3460B2003AA83A /* ZMStoredLocalNotificationTests.m in Sources */ = {isa = PBXBuildFile; fileRef = F9CA51BD1B3460B2003AA83A /* ZMStoredLocalNotificationTests.m */; };
		F9D25DB11C5BB991002D18B3 /* ZMBackgroundTaskStateTests.m in Sources */ = {isa = PBXBuildFile; fileRef = F9D25DB01C5BB991002D18B3 /* ZMBackgroundTaskStateTests.m */; };
		F9D32EA91C6D071F0049136A /* CallingTests+PushNotifications.m in Sources */ = {isa = PBXBuildFile; fileRef = F9D32EA81C6D071F0049136A /* CallingTests+PushNotifications.m */; };
		F9DAC54F1C2035660001F11E /* ConversationStatusStrategyTests.swift in Sources */ = {isa = PBXBuildFile; fileRef = F9DAC54D1C2034E70001F11E /* ConversationStatusStrategyTests.swift */; };
		F9E462DA1D7043C60036CFA7 /* ConversationTests+Confirmation.swift in Sources */ = {isa = PBXBuildFile; fileRef = F9E462D91D7043C60036CFA7 /* ConversationTests+Confirmation.swift */; };
		F9E4779F1D216467003A99AC /* ZMLocalNotificationSetTests.swift in Sources */ = {isa = PBXBuildFile; fileRef = F9E4779D1D21640E003A99AC /* ZMLocalNotificationSetTests.swift */; };
		F9F631421DE3524100416938 /* TypingStrategy.swift in Sources */ = {isa = PBXBuildFile; fileRef = F9F631411DE3524100416938 /* TypingStrategy.swift */; };
		F9F631431DE3534F00416938 /* ZMTyping.h in Headers */ = {isa = PBXBuildFile; fileRef = 3E3C00C91A2358BA00D02D21 /* ZMTyping.h */; settings = {ATTRIBUTES = (Public, ); }; };
		F9F9F5621D75D62100AE6499 /* RequestStrategyTestBase.swift in Sources */ = {isa = PBXBuildFile; fileRef = F9F9F5611D75D62100AE6499 /* RequestStrategyTestBase.swift */; };
		F9FD167B1BDFCDAD00725F5C /* ZMClientRegistrationStatus.h in Headers */ = {isa = PBXBuildFile; fileRef = F9FD16791BDFCDAD00725F5C /* ZMClientRegistrationStatus.h */; settings = {ATTRIBUTES = (Public, ); }; };
		F9FD167C1BDFCDAD00725F5C /* ZMClientRegistrationStatus.m in Sources */ = {isa = PBXBuildFile; fileRef = F9FD167A1BDFCDAD00725F5C /* ZMClientRegistrationStatus.m */; };
/* End PBXBuildFile section */

/* Begin PBXContainerItemProxy section */
		3E1860D0191A649D000FE027 /* PBXContainerItemProxy */ = {
			isa = PBXContainerItemProxy;
			containerPortal = 540029AB1918CA8500578793 /* Project object */;
			proxyType = 1;
			remoteGlobalIDString = 3E186087191A56F6000FE027;
			remoteInfo = "zmessaging Test Host";
		};
		54F4DC571A4438AC00FDB6EA /* PBXContainerItemProxy */ = {
			isa = PBXContainerItemProxy;
			containerPortal = 540029AB1918CA8500578793 /* Project object */;
			proxyType = 1;
			remoteGlobalIDString = 549815921A43232400A7CE2E;
			remoteInfo = "zmessaging-ios.framework";
		};
		A9FF8088195B17B3002CD44B /* PBXContainerItemProxy */ = {
			isa = PBXContainerItemProxy;
			containerPortal = 540029AB1918CA8500578793 /* Project object */;
			proxyType = 1;
			remoteGlobalIDString = 3E186087191A56F6000FE027;
			remoteInfo = "zmessaging Test Host";
		};
/* End PBXContainerItemProxy section */

/* Begin PBXCopyFilesBuildPhase section */
		5405FF3B1A6005A100CB012B /* Embed Framework */ = {
			isa = PBXCopyFilesBuildPhase;
			buildActionMask = 2147483647;
			dstPath = "";
			dstSubfolderSpec = 10;
			files = (
				3E08B5631A67EDF800F23B9E /* zmessaging.framework in Embed Framework */,
			);
			name = "Embed Framework";
			runOnlyForDeploymentPostprocessing = 0;
		};
/* End PBXCopyFilesBuildPhase section */

/* Begin PBXFileReference section */
		0920833C1BA84F3100F82B29 /* UserClientRequestStrategyTests.swift */ = {isa = PBXFileReference; fileEncoding = 4; lastKnownFileType = sourcecode.swift; path = UserClientRequestStrategyTests.swift; sourceTree = "<group>"; };
		0920833F1BA95EE100F82B29 /* UserClientRequestFactory.swift */ = {isa = PBXFileReference; fileEncoding = 4; lastKnownFileType = sourcecode.swift; path = UserClientRequestFactory.swift; sourceTree = "<group>"; };
		0920C4D81B305FF500C55728 /* UserSessionGiphyRequestStateTests.swift */ = {isa = PBXFileReference; fileEncoding = 4; lastKnownFileType = sourcecode.swift; path = UserSessionGiphyRequestStateTests.swift; sourceTree = "<group>"; };
		09284B6A1B8272C300EEE10E /* zmessaging Test Host.entitlements */ = {isa = PBXFileReference; lastKnownFileType = text.xml; path = "zmessaging Test Host.entitlements"; sourceTree = "<group>"; };
		0928E2631BA07EE80057232E /* Cryptobox.framework */ = {isa = PBXFileReference; lastKnownFileType = wrapper.framework; name = Cryptobox.framework; path = Carthage/Build/iOS/Cryptobox.framework; sourceTree = "<group>"; };
		0932EA431AE5514100D1BFD1 /* ZMPhoneNumberVerificationTranscoder.h */ = {isa = PBXFileReference; fileEncoding = 4; lastKnownFileType = sourcecode.c.h; path = ZMPhoneNumberVerificationTranscoder.h; sourceTree = "<group>"; };
		0932EA441AE5514100D1BFD1 /* ZMPhoneNumberVerificationTranscoder.m */ = {isa = PBXFileReference; fileEncoding = 4; lastKnownFileType = sourcecode.c.objc; path = ZMPhoneNumberVerificationTranscoder.m; sourceTree = "<group>"; };
		093694441BA9633300F36B3A /* UserClientRequestFactoryTests.swift */ = {isa = PBXFileReference; fileEncoding = 4; lastKnownFileType = sourcecode.swift; path = UserClientRequestFactoryTests.swift; sourceTree = "<group>"; };
		094CDBEB1B84CFC8004AD7BF /* zmessaging-ios-test-target.xcconfig */ = {isa = PBXFileReference; lastKnownFileType = text.xcconfig; path = "zmessaging-ios-test-target.xcconfig"; sourceTree = "<group>"; };
		094CDBEC1B84CFDB004AD7BF /* libs.xcconfig */ = {isa = PBXFileReference; lastKnownFileType = text.xcconfig; path = libs.xcconfig; sourceTree = "<group>"; };
		09531F131AE960E300B8556A /* ZMLoginCodeRequestTranscoder.h */ = {isa = PBXFileReference; fileEncoding = 4; lastKnownFileType = sourcecode.c.h; path = ZMLoginCodeRequestTranscoder.h; sourceTree = "<group>"; };
		09531F141AE960E300B8556A /* ZMLoginCodeRequestTranscoder.m */ = {isa = PBXFileReference; fileEncoding = 4; lastKnownFileType = sourcecode.c.objc; path = ZMLoginCodeRequestTranscoder.m; sourceTree = "<group>"; };
		09531F1A1AE9644800B8556A /* ZMLoginCodeRequestTranscoderTests.m */ = {isa = PBXFileReference; fileEncoding = 4; lastKnownFileType = sourcecode.c.objc; path = ZMLoginCodeRequestTranscoderTests.m; sourceTree = "<group>"; };
		0960829F1B8F0581001176DB /* ZMProtos.framework */ = {isa = PBXFileReference; lastKnownFileType = wrapper.framework; name = ZMProtos.framework; path = Carthage/Build/iOS/ZMProtos.framework; sourceTree = "<group>"; };
		097E36A91B7A58280039CC4C /* ZMCSystem.framework */ = {isa = PBXFileReference; lastKnownFileType = wrapper.framework; name = ZMCSystem.framework; path = Carthage/Build/iOS/ZMCSystem.framework; sourceTree = "<group>"; };
		098CFBB71B7B9B3F000B02B1 /* ZMTesting.framework */ = {isa = PBXFileReference; lastKnownFileType = wrapper.framework; name = ZMTesting.framework; path = Carthage/Build/iOS/ZMTesting.framework; sourceTree = "<group>"; };
		098CFBBA1B7B9C94000B02B1 /* BaseTestSwiftHelpers.swift */ = {isa = PBXFileReference; fileEncoding = 4; lastKnownFileType = sourcecode.swift; path = BaseTestSwiftHelpers.swift; sourceTree = "<group>"; };
		09914E501BD6613600C10BF8 /* ConversationTests+OTR.m */ = {isa = PBXFileReference; fileEncoding = 4; lastKnownFileType = sourcecode.c.objc; name = "ConversationTests+OTR.m"; path = "../E2EE/ConversationTests+OTR.m"; sourceTree = "<group>"; };
		09914E521BD6613D00C10BF8 /* ZMDecodedAPSMessageTest.m */ = {isa = PBXFileReference; fileEncoding = 4; lastKnownFileType = sourcecode.c.objc; path = ZMDecodedAPSMessageTest.m; sourceTree = "<group>"; };
		0994E1DD1B835C4900A51721 /* ios-test-host.xcconfig */ = {isa = PBXFileReference; lastKnownFileType = text.xcconfig; path = "ios-test-host.xcconfig"; sourceTree = "<group>"; };
		0994E1DE1B835C4900A51721 /* ios-test-target.xcconfig */ = {isa = PBXFileReference; lastKnownFileType = text.xcconfig; path = "ios-test-target.xcconfig"; sourceTree = "<group>"; };
		0994E1DF1B835C4900A51721 /* ios.xcconfig */ = {isa = PBXFileReference; lastKnownFileType = text.xcconfig; path = ios.xcconfig; sourceTree = "<group>"; };
		0994E1E01B835C4900A51721 /* osx-test-target.xcconfig */ = {isa = PBXFileReference; lastKnownFileType = text.xcconfig; path = "osx-test-target.xcconfig"; sourceTree = "<group>"; };
		0994E1E11B835C4900A51721 /* osx.xcconfig */ = {isa = PBXFileReference; lastKnownFileType = text.xcconfig; path = osx.xcconfig; sourceTree = "<group>"; };
		0994E1E21B835C4900A51721 /* project-common.xcconfig */ = {isa = PBXFileReference; lastKnownFileType = text.xcconfig; path = "project-common.xcconfig"; sourceTree = "<group>"; };
		0994E1E31B835C4900A51721 /* project-debug.xcconfig */ = {isa = PBXFileReference; lastKnownFileType = text.xcconfig; path = "project-debug.xcconfig"; sourceTree = "<group>"; };
		0994E1E41B835C4900A51721 /* project.xcconfig */ = {isa = PBXFileReference; lastKnownFileType = text.xcconfig; path = project.xcconfig; sourceTree = "<group>"; };
		0994E1E61B835C4900A51721 /* simulator.xcconfig */ = {isa = PBXFileReference; lastKnownFileType = text.xcconfig; path = simulator.xcconfig; sourceTree = "<group>"; };
		0994E1E71B835C4900A51721 /* swift.xcconfig */ = {isa = PBXFileReference; lastKnownFileType = text.xcconfig; path = swift.xcconfig; sourceTree = "<group>"; };
		0994E1E81B835C4900A51721 /* tests.xcconfig */ = {isa = PBXFileReference; lastKnownFileType = text.xcconfig; path = tests.xcconfig; sourceTree = "<group>"; };
		0994E1E91B835C4900A51721 /* warnings-debug.xcconfig */ = {isa = PBXFileReference; lastKnownFileType = text.xcconfig; path = "warnings-debug.xcconfig"; sourceTree = "<group>"; };
		0994E1EA1B835C4900A51721 /* warnings.xcconfig */ = {isa = PBXFileReference; lastKnownFileType = text.xcconfig; path = warnings.xcconfig; sourceTree = "<group>"; };
		0994E1EE1B835C4900A51721 /* zmessaging-ios.xcconfig */ = {isa = PBXFileReference; lastKnownFileType = text.xcconfig; path = "zmessaging-ios.xcconfig"; sourceTree = "<group>"; };
		0994E1EF1B835C4900A51721 /* zmessaging-osx.xcconfig */ = {isa = PBXFileReference; lastKnownFileType = text.xcconfig; path = "zmessaging-osx.xcconfig"; sourceTree = "<group>"; };
		0994E1F01B835C4900A51721 /* zmessaging.xcconfig */ = {isa = PBXFileReference; lastKnownFileType = text.xcconfig; path = zmessaging.xcconfig; sourceTree = "<group>"; };
		0994E1F11B835D1100A51721 /* version.xcconfig */ = {isa = PBXFileReference; lastKnownFileType = text.xcconfig; path = version.xcconfig; sourceTree = "<group>"; };
		09B730891B301F0200A5CCC9 /* ZMUserSession+Proxy.m */ = {isa = PBXFileReference; fileEncoding = 4; lastKnownFileType = sourcecode.c.objc; path = "ZMUserSession+Proxy.m"; sourceTree = "<group>"; };
		09B730941B3045E400A5CCC9 /* ProxiedRequestStatusTests.swift */ = {isa = PBXFileReference; fileEncoding = 4; lastKnownFileType = sourcecode.swift; path = ProxiedRequestStatusTests.swift; sourceTree = "<group>"; };
		09B978F31B679B6200A30B38 /* OCMock.framework */ = {isa = PBXFileReference; lastKnownFileType = wrapper.framework; name = OCMock.framework; path = Carthage/Build/iOS/OCMock.framework; sourceTree = "<group>"; };
		09BCDB8C1BCE7F000020DCC7 /* ZMAPSMessageDecoder.h */ = {isa = PBXFileReference; fileEncoding = 4; lastKnownFileType = sourcecode.c.h; path = ZMAPSMessageDecoder.h; sourceTree = "<group>"; };
		09BCDB8D1BCE7F000020DCC7 /* ZMAPSMessageDecoder.m */ = {isa = PBXFileReference; fileEncoding = 4; lastKnownFileType = sourcecode.c.objc; path = ZMAPSMessageDecoder.m; sourceTree = "<group>"; };
		09C77C431BA2FB8E00E2163F /* libcryptobox.a */ = {isa = PBXFileReference; lastKnownFileType = archive.ar; name = libcryptobox.a; path = "Carthage/Checkouts/cryptobox-ios/build/lib/libcryptobox.a"; sourceTree = "<group>"; };
		09C77C441BA2FB8E00E2163F /* libsodium.a */ = {isa = PBXFileReference; lastKnownFileType = archive.ar; name = libsodium.a; path = "Carthage/Checkouts/cryptobox-ios/build/lib/libsodium.a"; sourceTree = "<group>"; };
		09C77C521BA6C77000E2163F /* UserClientRequestStrategy.swift */ = {isa = PBXFileReference; fileEncoding = 4; lastKnownFileType = sourcecode.swift; path = UserClientRequestStrategy.swift; sourceTree = "<group>"; };
		09CC4AA91B7C884900201C63 /* libz.dylib */ = {isa = PBXFileReference; lastKnownFileType = "compiled.mach-o.dylib"; name = libz.dylib; path = Platforms/iPhoneOS.platform/Developer/SDKs/iPhoneOS8.4.sdk/usr/lib/libz.dylib; sourceTree = DEVELOPER_DIR; };
		09CC4AAB1B7C885100201C63 /* libbz2.dylib */ = {isa = PBXFileReference; lastKnownFileType = "compiled.mach-o.dylib"; name = libbz2.dylib; path = Platforms/iPhoneOS.platform/Developer/SDKs/iPhoneOS8.4.sdk/usr/lib/libbz2.dylib; sourceTree = DEVELOPER_DIR; };
		09CC4AAD1B7C885800201C63 /* libc++.dylib */ = {isa = PBXFileReference; lastKnownFileType = "compiled.mach-o.dylib"; name = "libc++.dylib"; path = "Platforms/iPhoneOS.platform/Developer/SDKs/iPhoneOS8.4.sdk/usr/lib/libc++.dylib"; sourceTree = DEVELOPER_DIR; };
		09CC4AB71B7CB8B700201C63 /* Cartfile */ = {isa = PBXFileReference; lastKnownFileType = text; path = Cartfile; sourceTree = "<group>"; };
		09CC4AB81B7CB8BF00201C63 /* Cartfile.private */ = {isa = PBXFileReference; lastKnownFileType = text; path = Cartfile.private; sourceTree = "<group>"; };
		09CC4AB91B7CCA0F00201C63 /* ZMTransport.framework */ = {isa = PBXFileReference; lastKnownFileType = wrapper.framework; name = ZMTransport.framework; path = Carthage/Build/iOS/ZMTransport.framework; sourceTree = "<group>"; };
		09CC4ADC1B7D076700201C63 /* ZMEnvironmentsSetup.h */ = {isa = PBXFileReference; fileEncoding = 4; lastKnownFileType = sourcecode.c.h; path = ZMEnvironmentsSetup.h; sourceTree = "<group>"; };
		09CC4ADD1B7D076700201C63 /* ZMEnvironmentsSetup.m */ = {isa = PBXFileReference; fileEncoding = 4; lastKnownFileType = sourcecode.c.objc; path = ZMEnvironmentsSetup.m; sourceTree = "<group>"; };
		09D7A8881AE7E591008F190C /* ZMPhoneNumberVerificationTranscoderTests.m */ = {isa = PBXFileReference; fileEncoding = 4; lastKnownFileType = sourcecode.c.objc; path = ZMPhoneNumberVerificationTranscoderTests.m; sourceTree = "<group>"; };
		09D7CE621AE94D4200CC5F45 /* ZMCredentials+Internal.h */ = {isa = PBXFileReference; fileEncoding = 4; lastKnownFileType = sourcecode.c.h; path = "ZMCredentials+Internal.h"; sourceTree = "<group>"; };
		09E393B21BAAABCC00F3EA1B /* ZMAuthenticationStatus_Internal.h */ = {isa = PBXFileReference; fileEncoding = 4; lastKnownFileType = sourcecode.c.h; path = ZMAuthenticationStatus_Internal.h; sourceTree = "<group>"; };
		09E393B91BAB0BB500F3EA1B /* ZMUserSession+OTR.h */ = {isa = PBXFileReference; fileEncoding = 4; lastKnownFileType = sourcecode.c.h; path = "ZMUserSession+OTR.h"; sourceTree = "<group>"; };
		09E393BD1BAB0C2A00F3EA1B /* ZMUserSession+OTR.m */ = {isa = PBXFileReference; fileEncoding = 4; lastKnownFileType = sourcecode.c.objc; path = "ZMUserSession+OTR.m"; sourceTree = "<group>"; };
		160195601E30C9CF00ACBFAC /* LocalNotificationDispatcherCallingTests.swift */ = {isa = PBXFileReference; fileEncoding = 4; lastKnownFileType = sourcecode.swift; path = LocalNotificationDispatcherCallingTests.swift; sourceTree = "<group>"; };
		16063CEC1BD11F450097F62C /* ZMSearchRequest.h */ = {isa = PBXFileReference; lastKnownFileType = sourcecode.c.h; path = ZMSearchRequest.h; sourceTree = "<group>"; };
		16063CEE1BD120180097F62C /* ZMSearchRequest.m */ = {isa = PBXFileReference; fileEncoding = 4; lastKnownFileType = sourcecode.c.objc; path = ZMSearchRequest.m; sourceTree = "<group>"; };
		16063CF01BD4F46B0097F62C /* ZMSearchRequest+Internal.h */ = {isa = PBXFileReference; fileEncoding = 4; lastKnownFileType = sourcecode.c.h; path = "ZMSearchRequest+Internal.h"; sourceTree = "<group>"; };
		160C31401E6DDFC30012E4BC /* VoiceChannelV3Tests.swift */ = {isa = PBXFileReference; fileEncoding = 4; lastKnownFileType = sourcecode.swift; path = VoiceChannelV3Tests.swift; sourceTree = "<group>"; };
		1618B40E1DE5F0A6003F015C /* VoiceChannelV2+CallActionsInternal.swift */ = {isa = PBXFileReference; fileEncoding = 4; lastKnownFileType = sourcecode.swift; path = "VoiceChannelV2+CallActionsInternal.swift"; sourceTree = "<group>"; };
		1621D26E1D77098B007108C2 /* WireRequestStrategy.framework */ = {isa = PBXFileReference; lastKnownFileType = wrapper.framework; name = WireRequestStrategy.framework; path = Carthage/Build/iOS/WireRequestStrategy.framework; sourceTree = "<group>"; };
		1621D2701D770FB1007108C2 /* ZMSyncStateDelegate.h */ = {isa = PBXFileReference; fileEncoding = 4; lastKnownFileType = sourcecode.c.h; path = ZMSyncStateDelegate.h; sourceTree = "<group>"; };
		1659114C1DEF1DA3007FA847 /* ZMLocalNotificationForCallState.swift */ = {isa = PBXFileReference; fileEncoding = 4; lastKnownFileType = sourcecode.swift; path = ZMLocalNotificationForCallState.swift; sourceTree = "<group>"; };
		1659114E1DEF1F6E007FA847 /* LocalNotificationDispatcher+Calling.swift */ = {isa = PBXFileReference; fileEncoding = 4; lastKnownFileType = sourcecode.swift; path = "LocalNotificationDispatcher+Calling.swift"; sourceTree = "<group>"; };
		165911521DEF38EC007FA847 /* CallStateObserver.swift */ = {isa = PBXFileReference; fileEncoding = 4; lastKnownFileType = sourcecode.swift; path = CallStateObserver.swift; sourceTree = "<group>"; };
		165911561DF18B37007FA847 /* ZMCallKitDelegate+WireCallCenter.swift */ = {isa = PBXFileReference; fileEncoding = 4; lastKnownFileType = sourcecode.swift; path = "ZMCallKitDelegate+WireCallCenter.swift"; sourceTree = "<group>"; };
		165911581DF18DBA007FA847 /* ZMCallKitDelegate+Internal.h */ = {isa = PBXFileReference; lastKnownFileType = sourcecode.c.h; path = "ZMCallKitDelegate+Internal.h"; sourceTree = "<group>"; };
		165D3A141E1D3EF30052E654 /* WireCallCenterV3.swift */ = {isa = PBXFileReference; fileEncoding = 4; lastKnownFileType = sourcecode.swift; path = WireCallCenterV3.swift; sourceTree = "<group>"; };
		165D3A171E1D43870052E654 /* VoiceChannelV3.swift */ = {isa = PBXFileReference; fileEncoding = 4; lastKnownFileType = sourcecode.swift; path = VoiceChannelV3.swift; sourceTree = "<group>"; };
		165D3A181E1D43870052E654 /* VoiceChannel.swift */ = {isa = PBXFileReference; fileEncoding = 4; lastKnownFileType = sourcecode.swift; path = VoiceChannel.swift; sourceTree = "<group>"; };
		165D3A191E1D43870052E654 /* VoiceChannelRouter.swift */ = {isa = PBXFileReference; fileEncoding = 4; lastKnownFileType = sourcecode.swift; path = VoiceChannelRouter.swift; sourceTree = "<group>"; };
		165D3A1A1E1D43870052E654 /* WireCallCenterV3Mock.swift */ = {isa = PBXFileReference; fileEncoding = 4; lastKnownFileType = sourcecode.swift; path = WireCallCenterV3Mock.swift; sourceTree = "<group>"; };
		165D3A1B1E1D43870052E654 /* VoiceChannelV2.m */ = {isa = PBXFileReference; fileEncoding = 4; lastKnownFileType = sourcecode.c.objc; path = VoiceChannelV2.m; sourceTree = "<group>"; };
		165D3A1C1E1D43870052E654 /* VoiceChannelV2+Internal.h */ = {isa = PBXFileReference; fileEncoding = 4; lastKnownFileType = sourcecode.c.h; path = "VoiceChannelV2+Internal.h"; sourceTree = "<group>"; };
		165D3A1E1E1D43870052E654 /* CallingInitialisationNotification.swift */ = {isa = PBXFileReference; fileEncoding = 4; lastKnownFileType = sourcecode.swift; path = CallingInitialisationNotification.swift; sourceTree = "<group>"; };
		165D3A1F1E1D43870052E654 /* VoiceChannelV2+Testing.h */ = {isa = PBXFileReference; fileEncoding = 4; lastKnownFileType = sourcecode.c.h; path = "VoiceChannelV2+Testing.h"; sourceTree = "<group>"; };
		165D3A3C1E1D60520052E654 /* ZMConversation+VoiceChannel.swift */ = {isa = PBXFileReference; fileEncoding = 4; lastKnownFileType = sourcecode.swift; path = "ZMConversation+VoiceChannel.swift"; sourceTree = "<group>"; };
		165D3A3E1E1E64580052E654 /* CallingInitalisationNotificationTests.swift */ = {isa = PBXFileReference; fileEncoding = 4; lastKnownFileType = sourcecode.swift; path = CallingInitalisationNotificationTests.swift; sourceTree = "<group>"; };
		165D3A3F1E1E64580052E654 /* VoiceChannelRouterTests.swift */ = {isa = PBXFileReference; fileEncoding = 4; lastKnownFileType = sourcecode.swift; path = VoiceChannelRouterTests.swift; sourceTree = "<group>"; };
		166A8BF21E015F3B00F5EEEA /* WireCallCenterV3Factory.swift */ = {isa = PBXFileReference; fileEncoding = 4; lastKnownFileType = sourcecode.swift; path = WireCallCenterV3Factory.swift; sourceTree = "<group>"; };
		166A8BF81E02C7D500F5EEEA /* ZMHotFix+PendingChanges.swift */ = {isa = PBXFileReference; fileEncoding = 4; lastKnownFileType = sourcecode.swift; path = "ZMHotFix+PendingChanges.swift"; sourceTree = "<group>"; };
		166A8BFF1E0941DB00F5EEEA /* WireCallCenterV2.swift */ = {isa = PBXFileReference; fileEncoding = 4; lastKnownFileType = sourcecode.swift; path = WireCallCenterV2.swift; sourceTree = "<group>"; };
		166A8C011E0D634700F5EEEA /* WireCallCenter.swift */ = {isa = PBXFileReference; fileEncoding = 4; lastKnownFileType = sourcecode.swift; path = WireCallCenter.swift; sourceTree = "<group>"; };
		1671F9FE1E2FAF50009F3150 /* ZMLocalNotificationForCallEventTests.swift */ = {isa = PBXFileReference; fileEncoding = 4; lastKnownFileType = sourcecode.swift; path = ZMLocalNotificationForCallEventTests.swift; sourceTree = "<group>"; };
		16D3FCDC1E323D180052A535 /* WireCallCenterV2Tests.swift */ = {isa = PBXFileReference; fileEncoding = 4; lastKnownFileType = sourcecode.swift; path = WireCallCenterV2Tests.swift; sourceTree = "<group>"; };
		16D3FCDE1E365ABC0052A535 /* CallStateObserverTests.swift */ = {isa = PBXFileReference; fileEncoding = 4; lastKnownFileType = sourcecode.swift; path = CallStateObserverTests.swift; sourceTree = "<group>"; };
		16D3FCE21E3757CA0052A535 /* CallingProtocolStrategy.h */ = {isa = PBXFileReference; lastKnownFileType = sourcecode.c.h; path = CallingProtocolStrategy.h; sourceTree = "<group>"; };
		16D3FCE41E37A8050052A535 /* NSManagedObjectContext+ServerTimeDelta.swift */ = {isa = PBXFileReference; fileEncoding = 4; lastKnownFileType = sourcecode.swift; path = "NSManagedObjectContext+ServerTimeDelta.swift"; sourceTree = "<group>"; };
		16D3FCFB1E3932FD0052A535 /* VoiceChannelV2.h */ = {isa = PBXFileReference; fileEncoding = 4; lastKnownFileType = sourcecode.c.h; path = VoiceChannelV2.h; sourceTree = "<group>"; };
		16D3FCFC1E3932FD0052A535 /* VoiceChannelV2+CallFlow.h */ = {isa = PBXFileReference; fileEncoding = 4; lastKnownFileType = sourcecode.c.h; path = "VoiceChannelV2+CallFlow.h"; sourceTree = "<group>"; };
		16D3FCFD1E3932FD0052A535 /* VoiceChannelV2+VideoCalling.h */ = {isa = PBXFileReference; fileEncoding = 4; lastKnownFileType = sourcecode.c.h; path = "VoiceChannelV2+VideoCalling.h"; sourceTree = "<group>"; };
		16D3FD011E3A5C0D0052A535 /* ZMConversationVoiceChannelRouterTests.swift */ = {isa = PBXFileReference; fileEncoding = 4; lastKnownFileType = sourcecode.swift; path = ZMConversationVoiceChannelRouterTests.swift; sourceTree = "<group>"; };
		16DABFAD1DCF98D3001973E3 /* CallingRequestStrategy.swift */ = {isa = PBXFileReference; fileEncoding = 4; lastKnownFileType = sourcecode.swift; path = CallingRequestStrategy.swift; sourceTree = "<group>"; };
		16DCAD641B0F9447008C1DD9 /* NSURL+LaunchOptions.h */ = {isa = PBXFileReference; fileEncoding = 4; lastKnownFileType = sourcecode.c.h; path = "NSURL+LaunchOptions.h"; sourceTree = "<group>"; };
		16DCAD651B0F9447008C1DD9 /* NSURL+LaunchOptions.m */ = {isa = PBXFileReference; fileEncoding = 4; lastKnownFileType = sourcecode.c.objc; path = "NSURL+LaunchOptions.m"; sourceTree = "<group>"; };
		16DCAD6D1B1476FE008C1DD9 /* NSURL+LaunchOptionsTests.m */ = {isa = PBXFileReference; fileEncoding = 4; lastKnownFileType = sourcecode.c.objc; path = "NSURL+LaunchOptionsTests.m"; sourceTree = "<group>"; };
		16F5F16B1E4092C00062F0AE /* NSManagedObjectContext+CTCallCenter.swift */ = {isa = PBXFileReference; fileEncoding = 4; lastKnownFileType = sourcecode.swift; path = "NSManagedObjectContext+CTCallCenter.swift"; sourceTree = "<group>"; };
		1E16CE781BF4979600336616 /* ZMCMockTransport.framework */ = {isa = PBXFileReference; lastKnownFileType = wrapper.framework; name = ZMCMockTransport.framework; path = Carthage/Build/iOS/ZMCMockTransport.framework; sourceTree = "<group>"; };
		1E16CE831BF4BC1800336616 /* ZMProtos.framework */ = {isa = PBXFileReference; lastKnownFileType = wrapper.framework; name = ZMProtos.framework; path = Carthage/Build/iOS/ZMProtos.framework; sourceTree = "<group>"; };
		1E16CE861BF4BC5F00336616 /* ProtocolBuffers.framework */ = {isa = PBXFileReference; lastKnownFileType = wrapper.framework; name = ProtocolBuffers.framework; path = Carthage/Build/iOS/ProtocolBuffers.framework; sourceTree = "<group>"; };
		3E05F247192A4F8900F22D80 /* NSError+ZMUserSession.h */ = {isa = PBXFileReference; fileEncoding = 4; lastKnownFileType = sourcecode.c.h; path = "NSError+ZMUserSession.h"; sourceTree = "<group>"; };
		3E05F250192A4FBD00F22D80 /* UserSessionErrorTests.m */ = {isa = PBXFileReference; fileEncoding = 4; lastKnownFileType = sourcecode.c.objc; path = UserSessionErrorTests.m; sourceTree = "<group>"; };
		3E05F253192A50CC00F22D80 /* NSError+ZMUserSession.m */ = {isa = PBXFileReference; fileEncoding = 4; lastKnownFileType = sourcecode.c.objc; path = "NSError+ZMUserSession.m"; sourceTree = "<group>"; };
		3E05F254192A50CC00F22D80 /* NSError+ZMUserSessionInternal.h */ = {isa = PBXFileReference; fileEncoding = 4; lastKnownFileType = sourcecode.c.h; path = "NSError+ZMUserSessionInternal.h"; sourceTree = "<group>"; };
		3E17FA611A66881900DFA12F /* ZMPushRegistrant.h */ = {isa = PBXFileReference; lastKnownFileType = sourcecode.c.h; path = ZMPushRegistrant.h; sourceTree = "<group>"; };
		3E1858B21951D69B005FE78F /* MemoryLeaksObserver.h */ = {isa = PBXFileReference; fileEncoding = 4; lastKnownFileType = sourcecode.c.h; path = MemoryLeaksObserver.h; sourceTree = "<group>"; };
		3E1858B31951D69B005FE78F /* MemoryLeaksObserver.m */ = {isa = PBXFileReference; fileEncoding = 4; lastKnownFileType = sourcecode.c.objc; path = MemoryLeaksObserver.m; sourceTree = "<group>"; };
		3E18605C191A4F3B000FE027 /* zmessaging-iOS.pch */ = {isa = PBXFileReference; lastKnownFileType = sourcecode.c.h; path = "zmessaging-iOS.pch"; sourceTree = "<group>"; };
		3E18605F191A4F6A000FE027 /* README.md */ = {isa = PBXFileReference; lastKnownFileType = text; path = README.md; sourceTree = "<group>"; };
		3E186088191A56F6000FE027 /* zmessaging Test Host.app */ = {isa = PBXFileReference; explicitFileType = wrapper.application; includeInIndex = 0; path = "zmessaging Test Host.app"; sourceTree = BUILT_PRODUCTS_DIR; };
		3E1860B4191A5D99000FE027 /* Test-Host-Info.plist */ = {isa = PBXFileReference; fileEncoding = 4; lastKnownFileType = text.plist.xml; path = "Test-Host-Info.plist"; sourceTree = "<group>"; };
		3E1860B5191A5D99000FE027 /* Test-Host-Prefix.pch */ = {isa = PBXFileReference; fileEncoding = 4; lastKnownFileType = sourcecode.c.h; path = "Test-Host-Prefix.pch"; sourceTree = "<group>"; };
		3E1860B6191A5D99000FE027 /* TestHost-main.m */ = {isa = PBXFileReference; fileEncoding = 4; lastKnownFileType = sourcecode.c.objc; path = "TestHost-main.m"; sourceTree = "<group>"; };
		3E1860B7191A5D99000FE027 /* TestHostAppDelegate.h */ = {isa = PBXFileReference; fileEncoding = 4; lastKnownFileType = sourcecode.c.h; path = TestHostAppDelegate.h; sourceTree = "<group>"; };
		3E1860B8191A5D99000FE027 /* TestHostAppDelegate.m */ = {isa = PBXFileReference; fileEncoding = 4; lastKnownFileType = sourcecode.c.objc; path = TestHostAppDelegate.m; sourceTree = "<group>"; };
		3E1860C3191A649D000FE027 /* zmessaging-iOS-Tests.xctest */ = {isa = PBXFileReference; explicitFileType = wrapper.cfbundle; includeInIndex = 0; path = "zmessaging-iOS-Tests.xctest"; sourceTree = BUILT_PRODUCTS_DIR; };
		3E26BED31A4037370071B4C9 /* IsTypingTests.m */ = {isa = PBXFileReference; fileEncoding = 4; lastKnownFileType = sourcecode.c.objc; path = IsTypingTests.m; sourceTree = "<group>"; };
		3E26BEE01A408DBE0071B4C9 /* ZMTypingUsers.h */ = {isa = PBXFileReference; fileEncoding = 4; lastKnownFileType = sourcecode.c.h; path = ZMTypingUsers.h; sourceTree = "<group>"; };
		3E26BEE11A408DBE0071B4C9 /* ZMTypingUsers.m */ = {isa = PBXFileReference; fileEncoding = 4; lastKnownFileType = sourcecode.c.objc; path = ZMTypingUsers.m; sourceTree = "<group>"; };
		3E26BEE71A408F590071B4C9 /* ZMTypingUsersTests.m */ = {isa = PBXFileReference; fileEncoding = 4; lastKnownFileType = sourcecode.c.objc; path = ZMTypingUsersTests.m; sourceTree = "<group>"; };
		3E2712FE1A891781008EE50F /* Tests-ios-Info.plist */ = {isa = PBXFileReference; lastKnownFileType = text.plist.xml; path = "Tests-ios-Info.plist"; sourceTree = "<group>"; };
		3E288A6919C859210031CFCE /* NotificationObservers.h */ = {isa = PBXFileReference; fileEncoding = 4; lastKnownFileType = sourcecode.c.h; path = NotificationObservers.h; sourceTree = "<group>"; };
		3E288A6A19C859210031CFCE /* NotificationObservers.m */ = {isa = PBXFileReference; fileEncoding = 4; lastKnownFileType = sourcecode.c.objc; path = NotificationObservers.m; sourceTree = "<group>"; };
		3E3C00C91A2358BA00D02D21 /* ZMTyping.h */ = {isa = PBXFileReference; fileEncoding = 4; lastKnownFileType = sourcecode.c.h; path = ZMTyping.h; sourceTree = "<group>"; };
		3E3C00CA1A2358BA00D02D21 /* ZMTyping.m */ = {isa = PBXFileReference; fileEncoding = 4; lastKnownFileType = sourcecode.c.objc; path = ZMTyping.m; sourceTree = "<group>"; };
		3E3C00D01A2358CF00D02D21 /* ZMTypingTests.m */ = {isa = PBXFileReference; fileEncoding = 4; lastKnownFileType = sourcecode.c.objc; path = ZMTypingTests.m; sourceTree = "<group>"; };
		3E3C00D31A235C5300D02D21 /* ZMTypingUsersTimeout.h */ = {isa = PBXFileReference; fileEncoding = 4; lastKnownFileType = sourcecode.c.h; path = ZMTypingUsersTimeout.h; sourceTree = "<group>"; };
		3E3C00D41A235C5300D02D21 /* ZMTypingUsersTimeout.m */ = {isa = PBXFileReference; fileEncoding = 4; lastKnownFileType = sourcecode.c.objc; path = ZMTypingUsersTimeout.m; sourceTree = "<group>"; };
		3E3C00D91A235F6000D02D21 /* ZMTypingUsersTimeoutTests.m */ = {isa = PBXFileReference; fileEncoding = 4; lastKnownFileType = sourcecode.c.objc; path = ZMTypingUsersTimeoutTests.m; sourceTree = "<group>"; };
		3E4844BD1A94D74E00EF1E27 /* ZMBackgroundFetch.h */ = {isa = PBXFileReference; fileEncoding = 4; lastKnownFileType = sourcecode.c.h; path = ZMBackgroundFetch.h; sourceTree = "<group>"; };
		3E4CE69219657F0100939CEF /* ZMLocalizable.strings */ = {isa = PBXFileReference; fileEncoding = 4; lastKnownFileType = text.plist.strings; path = ZMLocalizable.strings; sourceTree = "<group>"; };
		3E4F727C19EC0868002FE184 /* ZMUserSession+Background.h */ = {isa = PBXFileReference; fileEncoding = 4; lastKnownFileType = sourcecode.c.h; path = "ZMUserSession+Background.h"; sourceTree = "<group>"; };
		3E4F728219EC0D76002FE184 /* ZMUserSession+Background.m */ = {isa = PBXFileReference; fileEncoding = 4; lastKnownFileType = sourcecode.c.objc; path = "ZMUserSession+Background.m"; sourceTree = "<group>"; };
		3E5286BB1AD3DB8A00B1AB1C /* KeySetTests.swift */ = {isa = PBXFileReference; fileEncoding = 4; lastKnownFileType = sourcecode.swift; path = KeySetTests.swift; sourceTree = "<group>"; };
		3E6CD176194F435F00BAE83E /* ConversationsTests.m */ = {isa = PBXFileReference; fileEncoding = 4; lastKnownFileType = sourcecode.c.objc; path = ConversationsTests.m; sourceTree = "<group>"; };
		3E799CF2192140300020A438 /* zmessaging-Tests.pch */ = {isa = PBXFileReference; lastKnownFileType = sourcecode.c.h; path = "zmessaging-Tests.pch"; sourceTree = "<group>"; };
		3E887BA31ABC51880022797E /* ZMPushKitLogging.m */ = {isa = PBXFileReference; fileEncoding = 4; lastKnownFileType = sourcecode.c.objc; path = ZMPushKitLogging.m; sourceTree = "<group>"; };
		3E9848BC1A65253000F7B050 /* Hack.swift */ = {isa = PBXFileReference; fileEncoding = 4; lastKnownFileType = sourcecode.swift; path = Hack.swift; sourceTree = "<group>"; };
		3EA1EC6519BDE3F400AA1384 /* ZMPushToken.h */ = {isa = PBXFileReference; fileEncoding = 4; lastKnownFileType = sourcecode.c.h; path = ZMPushToken.h; sourceTree = "<group>"; };
		3EA1EC6619BDE3F400AA1384 /* ZMPushToken.m */ = {isa = PBXFileReference; fileEncoding = 4; lastKnownFileType = sourcecode.c.objc; path = ZMPushToken.m; sourceTree = "<group>"; };
		3EA1EC6B19BDE4C800AA1384 /* ZMPushTokenTests.m */ = {isa = PBXFileReference; fileEncoding = 4; lastKnownFileType = sourcecode.c.objc; path = ZMPushTokenTests.m; sourceTree = "<group>"; };
		3EAD6A09199BB79200D519DB /* ZMFlowSync.h */ = {isa = PBXFileReference; fileEncoding = 4; lastKnownFileType = sourcecode.c.h; path = ZMFlowSync.h; sourceTree = "<group>"; };
		3EAD6A0A199BB79200D519DB /* ZMFlowSync.m */ = {isa = PBXFileReference; fileEncoding = 4; lastKnownFileType = sourcecode.c.objc; path = ZMFlowSync.m; sourceTree = "<group>"; };
		3EAD6A10199BBEE200D519DB /* ZMFlowSyncTests.m */ = {isa = PBXFileReference; fileEncoding = 4; lastKnownFileType = sourcecode.c.objc; path = ZMFlowSyncTests.m; sourceTree = "<group>"; };
		3EC2357F192B617700B72C21 /* ZMUserSession+Internal.h */ = {isa = PBXFileReference; fileEncoding = 4; lastKnownFileType = sourcecode.c.h; path = "ZMUserSession+Internal.h"; sourceTree = "<group>"; };
		3EC4998F1A92463D003F9E32 /* ZMBackgroundFetchState.h */ = {isa = PBXFileReference; fileEncoding = 4; lastKnownFileType = sourcecode.c.h; path = ZMBackgroundFetchState.h; sourceTree = "<group>"; };
		3EC499901A92463D003F9E32 /* ZMBackgroundFetchState.m */ = {isa = PBXFileReference; fileEncoding = 4; lastKnownFileType = sourcecode.c.objc; path = ZMBackgroundFetchState.m; sourceTree = "<group>"; };
		3EC499951A9246DE003F9E32 /* ZMBackgroundFetchStateTests.m */ = {isa = PBXFileReference; fileEncoding = 4; lastKnownFileType = sourcecode.c.objc; path = ZMBackgroundFetchStateTests.m; sourceTree = "<group>"; };
		3ED03B75196C212D00B40DB0 /* VoiceChannelV2+CallFlow.m */ = {isa = PBXFileReference; fileEncoding = 4; lastKnownFileType = sourcecode.c.objc; path = "VoiceChannelV2+CallFlow.m"; sourceTree = "<group>"; };
		3EDBFD761A65200F0095E2DD /* ZMPushRegistrant.swift */ = {isa = PBXFileReference; fileEncoding = 4; lastKnownFileType = sourcecode.swift; path = ZMPushRegistrant.swift; sourceTree = "<group>"; };
		3EDDBB9B1A5ACEDE00A87E06 /* ZMUnauthenticatedBackgroundState.h */ = {isa = PBXFileReference; fileEncoding = 4; lastKnownFileType = sourcecode.c.h; path = ZMUnauthenticatedBackgroundState.h; sourceTree = "<group>"; };
		3EDDBB9C1A5ACEDE00A87E06 /* ZMUnauthenticatedBackgroundState.m */ = {isa = PBXFileReference; fileEncoding = 4; lastKnownFileType = sourcecode.c.objc; path = ZMUnauthenticatedBackgroundState.m; sourceTree = "<group>"; };
		3EDDBBA01A5ACEF400A87E06 /* ZMUnauthenticatedBackgroundStateTests.m */ = {isa = PBXFileReference; fileEncoding = 4; lastKnownFileType = sourcecode.c.objc; path = ZMUnauthenticatedBackgroundStateTests.m; sourceTree = "<group>"; };
		3EEA678A199D079600AF7665 /* UserTests.m */ = {isa = PBXFileReference; fileEncoding = 4; lastKnownFileType = sourcecode.c.objc; path = UserTests.m; sourceTree = "<group>"; };
		54034F371BB1A6D900F4ED62 /* ZMUserSession+Logs.swift */ = {isa = PBXFileReference; fileEncoding = 4; lastKnownFileType = sourcecode.swift; path = "ZMUserSession+Logs.swift"; sourceTree = "<group>"; };
		540818A51BCA647D00257CA7 /* ZMBlacklistVerificator+Testing.h */ = {isa = PBXFileReference; fileEncoding = 4; lastKnownFileType = sourcecode.c.h; path = "ZMBlacklistVerificator+Testing.h"; sourceTree = "<group>"; };
		541228431AEE422C00D9ED1C /* ZMAuthenticationStatusTests.m */ = {isa = PBXFileReference; fileEncoding = 4; lastKnownFileType = sourcecode.c.objc; path = ZMAuthenticationStatusTests.m; sourceTree = "<group>"; };
		54177D1F19A4CAE70037A220 /* ZMObjectStrategyDirectory.h */ = {isa = PBXFileReference; fileEncoding = 4; lastKnownFileType = sourcecode.c.h; path = ZMObjectStrategyDirectory.h; sourceTree = "<group>"; };
		54177D2919A4DDA60037A220 /* StateBaseTest.h */ = {isa = PBXFileReference; fileEncoding = 4; lastKnownFileType = sourcecode.c.h; path = StateBaseTest.h; sourceTree = "<group>"; };
		54177D2A19A4DDF00037A220 /* StateBaseTest.m */ = {isa = PBXFileReference; fileEncoding = 4; lastKnownFileType = sourcecode.c.objc; path = StateBaseTest.m; sourceTree = "<group>"; };
		54188DCA19D19DE200DA40E4 /* ZMLastUpdateEventIDTranscoderTests.m */ = {isa = PBXFileReference; fileEncoding = 4; lastKnownFileType = sourcecode.c.objc; path = ZMLastUpdateEventIDTranscoderTests.m; sourceTree = "<group>"; };
		541918EB195AD9D100A5023D /* SendAndReceiveMessagesTests.m */ = {isa = PBXFileReference; fileEncoding = 4; lastKnownFileType = sourcecode.c.objc; path = SendAndReceiveMessagesTests.m; sourceTree = "<group>"; };
		541DD5AC19EBBBFD00C02EC2 /* ZMSearchDirectoryTests.m */ = {isa = PBXFileReference; fileEncoding = 4; lastKnownFileType = sourcecode.c.objc; name = ZMSearchDirectoryTests.m; path = Search/ZMSearchDirectoryTests.m; sourceTree = "<group>"; };
		541DD5AF19EBBBFD00C02EC2 /* ZMUserIDsForSearchDirectoryTableTests.m */ = {isa = PBXFileReference; fileEncoding = 4; lastKnownFileType = sourcecode.c.objc; name = ZMUserIDsForSearchDirectoryTableTests.m; path = Search/ZMUserIDsForSearchDirectoryTableTests.m; sourceTree = "<group>"; };
		542049EF196AB84B000D8A94 /* zmessaging.h */ = {isa = PBXFileReference; lastKnownFileType = sourcecode.c.h; path = zmessaging.h; sourceTree = "<group>"; };
		54224B5F19B0795200666125 /* ZMCallStateTranscoder.h */ = {isa = PBXFileReference; fileEncoding = 4; lastKnownFileType = sourcecode.c.h; name = ZMCallStateTranscoder.h; path = ../ZMCallStateTranscoder.h; sourceTree = "<group>"; };
		54224B6019B0795200666125 /* ZMCallStateTranscoder.m */ = {isa = PBXFileReference; fileEncoding = 4; lastKnownFileType = sourcecode.c.objc; name = ZMCallStateTranscoder.m; path = ../ZMCallStateTranscoder.m; sourceTree = "<group>"; };
		5422E96E1BD5A4FD005A7C77 /* OTRTests.swift */ = {isa = PBXFileReference; fileEncoding = 4; lastKnownFileType = sourcecode.swift; path = OTRTests.swift; sourceTree = "<group>"; };
		5423B999191A4A1B0044347D /* en */ = {isa = PBXFileReference; lastKnownFileType = text.plist.strings; name = en; path = en.lproj/InfoPlist.strings; sourceTree = "<group>"; };
		54257C071DF1C94200107FE7 /* TopConversationsDirectory.swift */ = {isa = PBXFileReference; fileEncoding = 4; lastKnownFileType = sourcecode.swift; path = TopConversationsDirectory.swift; sourceTree = "<group>"; };
		5427B34619D17ACE00CC18DC /* ZMMissingUpdateEventsTranscoder+Internal.h */ = {isa = PBXFileReference; fileEncoding = 4; lastKnownFileType = sourcecode.c.h; path = "ZMMissingUpdateEventsTranscoder+Internal.h"; sourceTree = "<group>"; };
		5427B34D19D195A100CC18DC /* ZMLastUpdateEventIDTranscoder.h */ = {isa = PBXFileReference; fileEncoding = 4; lastKnownFileType = sourcecode.c.h; path = ZMLastUpdateEventIDTranscoder.h; sourceTree = "<group>"; };
		5427B34E19D195A100CC18DC /* ZMLastUpdateEventIDTranscoder.m */ = {isa = PBXFileReference; fileEncoding = 4; lastKnownFileType = sourcecode.c.objc; path = ZMLastUpdateEventIDTranscoder.m; sourceTree = "<group>"; };
		5427B35319D1965A00CC18DC /* ZMLastUpdateEventIDTranscoder+Internal.h */ = {isa = PBXFileReference; fileEncoding = 4; lastKnownFileType = sourcecode.c.h; path = "ZMLastUpdateEventIDTranscoder+Internal.h"; sourceTree = "<group>"; };
		54294A1F19472D4E007BE3CE /* ZMConversationTranscoder.h */ = {isa = PBXFileReference; fileEncoding = 4; lastKnownFileType = sourcecode.c.h; path = ZMConversationTranscoder.h; sourceTree = "<group>"; };
		54294A2019472D4E007BE3CE /* ZMConversationTranscoder.m */ = {isa = PBXFileReference; fileEncoding = 4; lastKnownFileType = sourcecode.c.objc; path = ZMConversationTranscoder.m; sourceTree = "<group>"; };
		542DFEE51DDCA452000F5B95 /* UserProfileUpdateStatusTests.swift */ = {isa = PBXFileReference; fileEncoding = 4; lastKnownFileType = sourcecode.swift; path = UserProfileUpdateStatusTests.swift; sourceTree = "<group>"; };
		542DFEE71DDCA4FD000F5B95 /* UserProfileUpdateRequestStrategyTests.swift */ = {isa = PBXFileReference; fileEncoding = 4; lastKnownFileType = sourcecode.swift; path = UserProfileUpdateRequestStrategyTests.swift; sourceTree = "<group>"; };
		543095921DE76B170065367F /* random1.txt */ = {isa = PBXFileReference; fileEncoding = 4; lastKnownFileType = text; path = random1.txt; sourceTree = "<group>"; };
		543095941DE76B270065367F /* random2.txt */ = {isa = PBXFileReference; fileEncoding = 4; lastKnownFileType = text; path = random2.txt; sourceTree = "<group>"; };
		5430E9231BAA0D9F00395E05 /* ZMessagingLogs.h */ = {isa = PBXFileReference; fileEncoding = 4; lastKnownFileType = sourcecode.c.h; path = ZMessagingLogs.h; sourceTree = "<group>"; };
		5430FF141CE4A359004ECFFE /* FileTransferTests.m */ = {isa = PBXFileReference; fileEncoding = 4; lastKnownFileType = sourcecode.c.objc; path = FileTransferTests.m; sourceTree = "<group>"; };
		5435C5541E13D9A0002D9766 /* NSManagedObjectContext+KeyValueStore.swift */ = {isa = PBXFileReference; fileEncoding = 4; lastKnownFileType = sourcecode.swift; path = "NSManagedObjectContext+KeyValueStore.swift"; sourceTree = "<group>"; };
		54386A5A1A248CE4001AD795 /* ZMPreBackgroundState.h */ = {isa = PBXFileReference; fileEncoding = 4; lastKnownFileType = sourcecode.c.h; path = ZMPreBackgroundState.h; sourceTree = "<group>"; };
		54386A5B1A248CE4001AD795 /* ZMPreBackgroundState.m */ = {isa = PBXFileReference; fileEncoding = 4; lastKnownFileType = sourcecode.c.objc; path = ZMPreBackgroundState.m; sourceTree = "<group>"; };
		54386A611A248E44001AD795 /* ZMPreBackgroundStateTest.m */ = {isa = PBXFileReference; fileEncoding = 4; lastKnownFileType = sourcecode.c.objc; path = ZMPreBackgroundStateTest.m; sourceTree = "<group>"; };
		543993E71A14C85E00B739E0 /* ZMUnauthenticatedState+Tests.h */ = {isa = PBXFileReference; fileEncoding = 4; lastKnownFileType = sourcecode.c.h; path = "ZMUnauthenticatedState+Tests.h"; sourceTree = "<group>"; };
		543ED0001D79E0EE00A9CDF3 /* ApplicationMock.swift */ = {isa = PBXFileReference; fileEncoding = 4; lastKnownFileType = sourcecode.swift; path = ApplicationMock.swift; sourceTree = "<group>"; };
		5442A7311E42244C00415104 /* libPhoneNumberiOS.framework */ = {isa = PBXFileReference; lastKnownFileType = wrapper.framework; name = libPhoneNumberiOS.framework; path = Carthage/Build/iOS/libPhoneNumberiOS.framework; sourceTree = "<group>"; };
		5447E4611AECDC2E00411FCD /* ZMUserSessionRegistrationTests.m */ = {isa = PBXFileReference; fileEncoding = 4; lastKnownFileType = sourcecode.c.objc; path = ZMUserSessionRegistrationTests.m; sourceTree = "<group>"; };
		5447E4651AECDC5000411FCD /* ZMUserSessionTestsBase.h */ = {isa = PBXFileReference; fileEncoding = 4; lastKnownFileType = sourcecode.c.h; path = ZMUserSessionTestsBase.h; sourceTree = "<group>"; };
		5447E4661AECDE6500411FCD /* ZMUserSessionTestsBase.m */ = {isa = PBXFileReference; fileEncoding = 4; lastKnownFileType = sourcecode.c.objc; path = ZMUserSessionTestsBase.m; sourceTree = "<group>"; };
		544913B21B0247700044DE36 /* ZMCredentialsTests.m */ = {isa = PBXFileReference; fileEncoding = 4; lastKnownFileType = sourcecode.c.objc; path = ZMCredentialsTests.m; sourceTree = "<group>"; };
		544A08D31AED8A0500F65877 /* ZMAuthenticationStatus.m */ = {isa = PBXFileReference; fileEncoding = 4; lastKnownFileType = sourcecode.c.objc; path = ZMAuthenticationStatus.m; sourceTree = "<group>"; };
		544D1C271DF95224003B2FC8 /* AddressBookIOS8.swift */ = {isa = PBXFileReference; fileEncoding = 4; lastKnownFileType = sourcecode.swift; path = AddressBookIOS8.swift; sourceTree = "<group>"; };
		544F8FF21DDCD34600D1AB04 /* UserProfileUpdateNotifications.swift */ = {isa = PBXFileReference; fileEncoding = 4; lastKnownFileType = sourcecode.swift; path = UserProfileUpdateNotifications.swift; sourceTree = "<group>"; };
		5454A69B1AEFA01D0022AFA4 /* EmailRegistrationTests.m */ = {isa = PBXFileReference; fileEncoding = 4; lastKnownFileType = sourcecode.c.objc; path = EmailRegistrationTests.m; sourceTree = "<group>"; };
		5454A69F1AEFA0A70022AFA4 /* PhoneRegistrationTests.m */ = {isa = PBXFileReference; fileEncoding = 4; lastKnownFileType = sourcecode.c.objc; path = PhoneRegistrationTests.m; sourceTree = "<group>"; };
		545643D41C62C1A800A2129C /* ConversationTestsBase.h */ = {isa = PBXFileReference; fileEncoding = 4; lastKnownFileType = sourcecode.c.h; path = ConversationTestsBase.h; sourceTree = "<group>"; };
		545643D51C62C1A800A2129C /* ConversationTestsBase.m */ = {isa = PBXFileReference; fileEncoding = 4; lastKnownFileType = sourcecode.c.objc; path = ConversationTestsBase.m; sourceTree = "<group>"; };
		545F3DBA1AAF64FB00BF817B /* APNSTests.m */ = {isa = PBXFileReference; fileEncoding = 4; lastKnownFileType = sourcecode.c.objc; lineEnding = 0; path = APNSTests.m; sourceTree = "<group>"; xcLanguageSpecificationIdentifier = xcode.lang.objc; };
		545F3DBE1AAF68BB00BF817B /* ZMUserSession+Background+Testing.h */ = {isa = PBXFileReference; lastKnownFileType = sourcecode.c.h; path = "ZMUserSession+Background+Testing.h"; sourceTree = "<group>"; };
		545F601B1D6C336D00C2C55B /* AddressBookSearchTests.swift */ = {isa = PBXFileReference; fileEncoding = 4; lastKnownFileType = sourcecode.swift; path = AddressBookSearchTests.swift; sourceTree = "<group>"; };
		54610D32192C9D7200FE7201 /* ZMUserSessionTests.m */ = {isa = PBXFileReference; fileEncoding = 4; lastKnownFileType = sourcecode.c.objc; path = ZMUserSessionTests.m; sourceTree = "<group>"; };
		546392711D79D5210094EC66 /* Application.swift */ = {isa = PBXFileReference; fileEncoding = 4; lastKnownFileType = sourcecode.swift; path = Application.swift; sourceTree = "<group>"; };
		5463C88F193F38A6006799DE /* ZMTimingTests.h */ = {isa = PBXFileReference; fileEncoding = 4; lastKnownFileType = sourcecode.c.h; path = ZMTimingTests.h; sourceTree = "<group>"; };
		5463C890193F38A6006799DE /* ZMTimingTests.m */ = {isa = PBXFileReference; fileEncoding = 4; lastKnownFileType = sourcecode.c.objc; path = ZMTimingTests.m; sourceTree = "<group>"; };
		5467F1C31E0AE2EF008C1745 /* KeyValueStore.swift */ = {isa = PBXFileReference; fileEncoding = 4; lastKnownFileType = sourcecode.swift; path = KeyValueStore.swift; sourceTree = "<group>"; };
		5467F1C51E0AE421008C1745 /* KeyValueStore+AccessToken.swift */ = {isa = PBXFileReference; fileEncoding = 4; lastKnownFileType = sourcecode.swift; path = "KeyValueStore+AccessToken.swift"; sourceTree = "<group>"; };
		546BAD5F19F8149B007C4938 /* ZMSyncStrategy+Internal.h */ = {isa = PBXFileReference; fileEncoding = 4; lastKnownFileType = sourcecode.c.h; path = "ZMSyncStrategy+Internal.h"; sourceTree = "<group>"; };
		546D45FD19E29D92004C478D /* ZMNetworkState.h */ = {isa = PBXFileReference; fileEncoding = 4; lastKnownFileType = sourcecode.c.h; path = ZMNetworkState.h; sourceTree = "<group>"; };
		546D700419C70F71005883E9 /* CallingTests.m */ = {isa = PBXFileReference; fileEncoding = 4; lastKnownFileType = sourcecode.c.objc; lineEnding = 0; path = CallingTests.m; sourceTree = "<group>"; xcLanguageSpecificationIdentifier = xcode.lang.objc; };
		546E73E91ADFD9F200AFF9BE /* ZMUserSessionAuthenticationNotification.h */ = {isa = PBXFileReference; fileEncoding = 4; lastKnownFileType = sourcecode.c.h; path = ZMUserSessionAuthenticationNotification.h; sourceTree = "<group>"; };
		546E73EA1ADFD9F200AFF9BE /* ZMUserSessionAuthenticationNotification.m */ = {isa = PBXFileReference; fileEncoding = 4; lastKnownFileType = sourcecode.c.objc; path = ZMUserSessionAuthenticationNotification.m; sourceTree = "<group>"; };
		546E73EF1ADFDDFE00AFF9BE /* ZMUserSessionRegistrationNotification.h */ = {isa = PBXFileReference; fileEncoding = 4; lastKnownFileType = sourcecode.c.h; path = ZMUserSessionRegistrationNotification.h; sourceTree = "<group>"; };
		546E73F01ADFDDFE00AFF9BE /* ZMUserSessionRegistrationNotification.m */ = {isa = PBXFileReference; fileEncoding = 4; lastKnownFileType = sourcecode.c.objc; path = ZMUserSessionRegistrationNotification.m; sourceTree = "<group>"; };
		546F815A1E685F1A00775059 /* LocalNotificationDispatcherTests.swift */ = {isa = PBXFileReference; fileEncoding = 4; lastKnownFileType = sourcecode.swift; path = LocalNotificationDispatcherTests.swift; sourceTree = "<group>"; };
		5474C8051921309400185A3A /* MessagingTest.h */ = {isa = PBXFileReference; fileEncoding = 4; lastKnownFileType = sourcecode.c.h; path = MessagingTest.h; sourceTree = "<group>"; };
		5474C8061921309400185A3A /* MessagingTest.m */ = {isa = PBXFileReference; fileEncoding = 4; lastKnownFileType = sourcecode.c.objc; path = MessagingTest.m; sourceTree = "<group>"; };
		5474C8081921309400185A3A /* MessagingTestTests.m */ = {isa = PBXFileReference; fileEncoding = 4; lastKnownFileType = sourcecode.c.objc; path = MessagingTestTests.m; sourceTree = "<group>"; };
		54764B971C9303D600BD25E3 /* medium.jpg */ = {isa = PBXFileReference; lastKnownFileType = image.jpeg; path = medium.jpg; sourceTree = "<group>"; };
		54764B981C9303D600BD25E3 /* tiny.jpg */ = {isa = PBXFileReference; lastKnownFileType = image.jpeg; path = tiny.jpg; sourceTree = "<group>"; };
		54764B9B1C930AEB00BD25E3 /* Lorem Ipsum.txt */ = {isa = PBXFileReference; fileEncoding = 4; lastKnownFileType = text; path = "Lorem Ipsum.txt"; sourceTree = "<group>"; };
		54764B9D1C931E9400BD25E3 /* animated.gif */ = {isa = PBXFileReference; lastKnownFileType = image.gif; path = animated.gif; sourceTree = "<group>"; };
		54764B9E1C931E9400BD25E3 /* not_animated.gif */ = {isa = PBXFileReference; lastKnownFileType = image.gif; path = not_animated.gif; sourceTree = "<group>"; };
		5476E3BB19A77C6900E68BAD /* PushChannelTests.m */ = {isa = PBXFileReference; fileEncoding = 4; lastKnownFileType = sourcecode.c.objc; path = PushChannelTests.m; sourceTree = "<group>"; };
		54773ABC1DF093AC00B484AF /* ZMSearchDirectoryAddressBookTests.swift */ = {isa = PBXFileReference; fileEncoding = 4; lastKnownFileType = sourcecode.swift; path = ZMSearchDirectoryAddressBookTests.swift; sourceTree = "<group>"; };
		5477CDF01BFE0D2700A36F7A /* Cartfile.resolved */ = {isa = PBXFileReference; fileEncoding = 4; lastKnownFileType = text; path = Cartfile.resolved; sourceTree = "<group>"; };
		5478A1401DEC4048006F7268 /* UserProfile.swift */ = {isa = PBXFileReference; fileEncoding = 4; lastKnownFileType = sourcecode.swift; path = UserProfile.swift; sourceTree = "<group>"; };
		547E5B571DDB4B800038D936 /* UserProfileUpdateStatus.swift */ = {isa = PBXFileReference; fileEncoding = 4; lastKnownFileType = sourcecode.swift; path = UserProfileUpdateStatus.swift; sourceTree = "<group>"; };
		547E5B591DDB67390038D936 /* UserProfileUpdateRequestStrategy.swift */ = {isa = PBXFileReference; fileEncoding = 4; lastKnownFileType = sourcecode.swift; path = UserProfileUpdateRequestStrategy.swift; sourceTree = "<group>"; };
		548213FE1A0253CC001AA4E0 /* ZMSimpleListRequestPaginator.h */ = {isa = PBXFileReference; fileEncoding = 4; lastKnownFileType = sourcecode.c.h; path = ZMSimpleListRequestPaginator.h; sourceTree = "<group>"; };
		548213FF1A0253CC001AA4E0 /* ZMSimpleListRequestPaginator.m */ = {isa = PBXFileReference; fileEncoding = 4; lastKnownFileType = sourcecode.c.objc; path = ZMSimpleListRequestPaginator.m; sourceTree = "<group>"; };
		548214051A025C54001AA4E0 /* ZMSimpleListRequestPaginatorTests.m */ = {isa = PBXFileReference; fileEncoding = 4; lastKnownFileType = sourcecode.c.objc; path = ZMSimpleListRequestPaginatorTests.m; sourceTree = "<group>"; };
		548214081A027B66001AA4E0 /* ZMSimpleListRequestPaginator+Internal.h */ = {isa = PBXFileReference; fileEncoding = 4; lastKnownFileType = sourcecode.c.h; path = "ZMSimpleListRequestPaginator+Internal.h"; sourceTree = "<group>"; };
		54839E0119F7E7A000762058 /* ZMBackgroundState.h */ = {isa = PBXFileReference; fileEncoding = 4; lastKnownFileType = sourcecode.c.h; path = ZMBackgroundState.h; sourceTree = "<group>"; };
		54839E0219F7E7A000762058 /* ZMBackgroundState.m */ = {isa = PBXFileReference; fileEncoding = 4; lastKnownFileType = sourcecode.c.objc; path = ZMBackgroundState.m; sourceTree = "<group>"; };
		54839E0819F7EC8300762058 /* ZMBackgroundStateTests.m */ = {isa = PBXFileReference; fileEncoding = 4; lastKnownFileType = sourcecode.c.objc; path = ZMBackgroundStateTests.m; sourceTree = "<group>"; };
		54877C9419922C0B0097FB58 /* UserProfileTests.m */ = {isa = PBXFileReference; fileEncoding = 4; lastKnownFileType = sourcecode.c.objc; path = UserProfileTests.m; sourceTree = "<group>"; };
		5490F8EB1AEFD2B3004696F4 /* ZMUserSessionAuthenticationTests.m */ = {isa = PBXFileReference; fileEncoding = 4; lastKnownFileType = sourcecode.c.objc; path = ZMUserSessionAuthenticationTests.m; sourceTree = "<group>"; };
		5490F8EF1AF00B50004696F4 /* ZMAuthenticationStatus+Testing.h */ = {isa = PBXFileReference; fileEncoding = 4; lastKnownFileType = sourcecode.c.h; path = "ZMAuthenticationStatus+Testing.h"; sourceTree = "<group>"; };
		5490F8FF1AF021EB004696F4 /* ZMUserProfileUpdateStatus.m */ = {isa = PBXFileReference; fileEncoding = 4; lastKnownFileType = sourcecode.c.objc; path = ZMUserProfileUpdateStatus.m; sourceTree = "<group>"; };
		549127DD19E7FAFF005871F5 /* ZMUserIDsForSearchDirectoryTable.h */ = {isa = PBXFileReference; fileEncoding = 4; lastKnownFileType = sourcecode.c.h; path = ZMUserIDsForSearchDirectoryTable.h; sourceTree = "<group>"; };
		549127DE19E7FAFF005871F5 /* ZMUserIDsForSearchDirectoryTable.m */ = {isa = PBXFileReference; fileEncoding = 4; lastKnownFileType = sourcecode.c.objc; path = ZMUserIDsForSearchDirectoryTable.m; sourceTree = "<group>"; };
		5492C6C319ACCCA8008F41E2 /* ConnectionTests.m */ = {isa = PBXFileReference; fileEncoding = 4; lastKnownFileType = sourcecode.c.objc; lineEnding = 0; path = ConnectionTests.m; sourceTree = "<group>"; xcLanguageSpecificationIdentifier = xcode.lang.objc; };
		549552511D64567C004F21F6 /* AddressBookTests.swift */ = {isa = PBXFileReference; fileEncoding = 4; lastKnownFileType = sourcecode.swift; path = AddressBookTests.swift; sourceTree = "<group>"; };
		54973A351DD48CAB007F8702 /* NSManagedObject+EncryptionContext.swift */ = {isa = PBXFileReference; fileEncoding = 4; lastKnownFileType = sourcecode.swift; path = "NSManagedObject+EncryptionContext.swift"; sourceTree = "<group>"; };
		549815931A43232400A7CE2E /* zmessaging.framework */ = {isa = PBXFileReference; explicitFileType = wrapper.framework; includeInIndex = 0; path = zmessaging.framework; sourceTree = BUILT_PRODUCTS_DIR; };
		549815961A43232400A7CE2E /* zmessaging-ios-Info.plist */ = {isa = PBXFileReference; lastKnownFileType = text.plist.xml; path = "zmessaging-ios-Info.plist"; sourceTree = "<group>"; };
		54991D571DEDCF2B007E282F /* AddressBook.swift */ = {isa = PBXFileReference; fileEncoding = 4; lastKnownFileType = sourcecode.swift; path = AddressBook.swift; sourceTree = "<group>"; };
		54991D591DEDD07E007E282F /* AddressBookIOS9.swift */ = {isa = PBXFileReference; fileEncoding = 4; lastKnownFileType = sourcecode.swift; path = AddressBookIOS9.swift; sourceTree = "<group>"; };
		549AEA3A1D6340BC003C0BEC /* AddressBookUploadRequestStrategy.swift */ = {isa = PBXFileReference; fileEncoding = 4; lastKnownFileType = sourcecode.swift; path = AddressBookUploadRequestStrategy.swift; sourceTree = "<group>"; };
		549AEA3C1D6365C1003C0BEC /* ZMUserSession+AddressBook.swift */ = {isa = PBXFileReference; fileEncoding = 4; lastKnownFileType = sourcecode.swift; path = "ZMUserSession+AddressBook.swift"; sourceTree = "<group>"; };
		549AEA3E1D636EF3003C0BEC /* AddressBookUploadRequestStrategyTest.swift */ = {isa = PBXFileReference; fileEncoding = 4; lastKnownFileType = sourcecode.swift; path = AddressBookUploadRequestStrategyTest.swift; sourceTree = "<group>"; };
		549F61BC1E27F58A005E402F /* SelfContactCardUploadStrategy.swift */ = {isa = PBXFileReference; fileEncoding = 4; lastKnownFileType = sourcecode.swift; path = SelfContactCardUploadStrategy.swift; sourceTree = "<group>"; };
		549F61BE1E27FD90005E402F /* SelfContactCardUploadStrategyTests.swift */ = {isa = PBXFileReference; fileEncoding = 4; lastKnownFileType = sourcecode.swift; path = SelfContactCardUploadStrategyTests.swift; sourceTree = "<group>"; };
		54A170631B300696001B41A5 /* ProxiedRequestStrategy.swift */ = {isa = PBXFileReference; fileEncoding = 4; lastKnownFileType = sourcecode.swift; path = ProxiedRequestStrategy.swift; sourceTree = "<group>"; };
		54A170671B300717001B41A5 /* ProxiedRequestStrategyTests.swift */ = {isa = PBXFileReference; fileEncoding = 4; lastKnownFileType = sourcecode.swift; path = ProxiedRequestStrategyTests.swift; sourceTree = "<group>"; };
		54A1BE3919E69A3400B68A76 /* ZMCommonContactsSearch.h */ = {isa = PBXFileReference; fileEncoding = 4; lastKnownFileType = sourcecode.c.h; path = ZMCommonContactsSearch.h; sourceTree = "<group>"; };
		54A1BE3A19E69A3400B68A76 /* ZMCommonContactsSearch.m */ = {isa = PBXFileReference; fileEncoding = 4; lastKnownFileType = sourcecode.c.objc; path = ZMCommonContactsSearch.m; sourceTree = "<group>"; };
		54A1BE4319E6B79000B68A76 /* ZMCommonContactsSearchTests.m */ = {isa = PBXFileReference; fileEncoding = 4; lastKnownFileType = sourcecode.c.objc; path = ZMCommonContactsSearchTests.m; sourceTree = "<group>"; };
		54A227D51D6604A5009414C0 /* SynchronizationMocks.swift */ = {isa = PBXFileReference; fileEncoding = 4; lastKnownFileType = sourcecode.swift; path = SynchronizationMocks.swift; sourceTree = "<group>"; };
		54A2C9F21DAFBA3300FFD2A0 /* NSManagedObjectContext+EventDecoder.swift */ = {isa = PBXFileReference; fileEncoding = 4; lastKnownFileType = sourcecode.swift; path = "NSManagedObjectContext+EventDecoder.swift"; sourceTree = "<group>"; };
		54A343461D6B589A004B65EA /* AddressBookSearch.swift */ = {isa = PBXFileReference; fileEncoding = 4; lastKnownFileType = sourcecode.swift; path = AddressBookSearch.swift; sourceTree = "<group>"; };
		54A3ACC21A261603008AF8DF /* BackgroundTests.m */ = {isa = PBXFileReference; fileEncoding = 4; lastKnownFileType = sourcecode.c.objc; path = BackgroundTests.m; sourceTree = "<group>"; };
		54AB428D1DF5C5B400381F2C /* TopConversationsDirectoryTests.swift */ = {isa = PBXFileReference; fileEncoding = 4; lastKnownFileType = sourcecode.swift; path = TopConversationsDirectoryTests.swift; sourceTree = "<group>"; };
		54ADA7611E3B3CBE00B90C7D /* IntegrationTestBase+Encryption.swift */ = {isa = PBXFileReference; fileEncoding = 4; lastKnownFileType = sourcecode.swift; path = "IntegrationTestBase+Encryption.swift"; sourceTree = "<group>"; };
		54B2A0831DAE71F100BB40B1 /* AddressBookTracker.swift */ = {isa = PBXFileReference; fileEncoding = 4; lastKnownFileType = sourcecode.swift; path = AddressBookTracker.swift; sourceTree = "<group>"; };
		54B2A0851DAE71F100BB40B1 /* APNSPerformanceTracker.swift */ = {isa = PBXFileReference; fileEncoding = 4; lastKnownFileType = sourcecode.swift; path = APNSPerformanceTracker.swift; sourceTree = "<group>"; };
		54B2A0861DAE71F100BB40B1 /* Clusterizer+VOIP.swift */ = {isa = PBXFileReference; fileEncoding = 4; lastKnownFileType = sourcecode.swift; path = "Clusterizer+VOIP.swift"; sourceTree = "<group>"; };
		54B2A0871DAE71F100BB40B1 /* Clusterizer.swift */ = {isa = PBXFileReference; fileEncoding = 4; lastKnownFileType = sourcecode.swift; path = Clusterizer.swift; sourceTree = "<group>"; };
		54B717EE1940788E00B798FA /* ZMSyncState.h */ = {isa = PBXFileReference; fileEncoding = 4; lastKnownFileType = sourcecode.c.h; path = ZMSyncState.h; sourceTree = "<group>"; };
		54B717EF1940788E00B798FA /* ZMSyncState.m */ = {isa = PBXFileReference; fileEncoding = 4; lastKnownFileType = sourcecode.c.objc; path = ZMSyncState.m; sourceTree = "<group>"; };
		54B717F4194078CA00B798FA /* ZMSyncStateTests.m */ = {isa = PBXFileReference; fileEncoding = 4; lastKnownFileType = sourcecode.c.objc; path = ZMSyncStateTests.m; sourceTree = "<group>"; };
		54B717F7194079EA00B798FA /* ZMStateMachineDelegate.h */ = {isa = PBXFileReference; fileEncoding = 4; lastKnownFileType = sourcecode.c.h; path = ZMStateMachineDelegate.h; sourceTree = "<group>"; };
		54B717F919408B6900B798FA /* ZMUnauthenticatedState.h */ = {isa = PBXFileReference; fileEncoding = 4; lastKnownFileType = sourcecode.c.h; path = ZMUnauthenticatedState.h; sourceTree = "<group>"; };
		54B717FA19408B6900B798FA /* ZMUnauthenticatedState.m */ = {isa = PBXFileReference; fileEncoding = 4; lastKnownFileType = sourcecode.c.objc; path = ZMUnauthenticatedState.m; sourceTree = "<group>"; };
		54B717FE19408BAD00B798FA /* ZMUnauthenticatedStateTests.m */ = {isa = PBXFileReference; fileEncoding = 4; lastKnownFileType = sourcecode.c.objc; path = ZMUnauthenticatedStateTests.m; sourceTree = "<group>"; };
		54B7180619408CD600B798FA /* ZMEventProcessingState.h */ = {isa = PBXFileReference; fileEncoding = 4; lastKnownFileType = sourcecode.c.h; path = ZMEventProcessingState.h; sourceTree = "<group>"; };
		54B7180719408CD600B798FA /* ZMEventProcessingState.m */ = {isa = PBXFileReference; fileEncoding = 4; lastKnownFileType = sourcecode.c.objc; path = ZMEventProcessingState.m; sourceTree = "<group>"; };
		54B7180B19408CFE00B798FA /* ZMSlowSyncPhaseOneState.h */ = {isa = PBXFileReference; fileEncoding = 4; lastKnownFileType = sourcecode.c.h; path = ZMSlowSyncPhaseOneState.h; sourceTree = "<group>"; };
		54B7180C19408CFE00B798FA /* ZMSlowSyncPhaseOneState.m */ = {isa = PBXFileReference; fileEncoding = 4; lastKnownFileType = sourcecode.c.objc; path = ZMSlowSyncPhaseOneState.m; sourceTree = "<group>"; };
		54B7181019408D4E00B798FA /* ZMSlowSyncPhaseTwoState.h */ = {isa = PBXFileReference; fileEncoding = 4; lastKnownFileType = sourcecode.c.h; path = ZMSlowSyncPhaseTwoState.h; sourceTree = "<group>"; };
		54B7181119408D4E00B798FA /* ZMSlowSyncPhaseTwoState.m */ = {isa = PBXFileReference; fileEncoding = 4; lastKnownFileType = sourcecode.c.objc; path = ZMSlowSyncPhaseTwoState.m; sourceTree = "<group>"; };
		54B7181519409A4600B798FA /* ZMEventProcessingStateTests.m */ = {isa = PBXFileReference; fileEncoding = 4; lastKnownFileType = sourcecode.c.objc; path = ZMEventProcessingStateTests.m; sourceTree = "<group>"; };
		54B718181940A18000B798FA /* ZMSlowSyncPhaseOneStateTests.m */ = {isa = PBXFileReference; fileEncoding = 4; lastKnownFileType = sourcecode.c.objc; path = ZMSlowSyncPhaseOneStateTests.m; sourceTree = "<group>"; };
		54B7181B1940A86000B798FA /* ZMSlowSyncPhaseTwoStateTests.m */ = {isa = PBXFileReference; fileEncoding = 4; lastKnownFileType = sourcecode.c.objc; path = ZMSlowSyncPhaseTwoStateTests.m; sourceTree = "<group>"; };
		54BAF1B119212E51008042FB /* ZMUserSession.h */ = {isa = PBXFileReference; fileEncoding = 4; lastKnownFileType = sourcecode.c.h; path = ZMUserSession.h; sourceTree = "<group>"; };
		54BAF1BC19212EBA008042FB /* ZMUserSession.m */ = {isa = PBXFileReference; fileEncoding = 4; lastKnownFileType = sourcecode.c.objc; path = ZMUserSession.m; sourceTree = "<group>"; };
		54BD32D01A5ACCF9008EB1B0 /* Test-Bridging-Header.h */ = {isa = PBXFileReference; fileEncoding = 4; lastKnownFileType = sourcecode.c.h; path = "Test-Bridging-Header.h"; sourceTree = "<group>"; };
		54BDC60019C2FE4F00B22C03 /* ZMConnectionTranscoder+Internal.h */ = {isa = PBXFileReference; fileEncoding = 4; lastKnownFileType = sourcecode.c.h; path = "ZMConnectionTranscoder+Internal.h"; sourceTree = "<group>"; };
		54BDC60819C3246900B22C03 /* ZMDownloadLastUpdateEventIDState.h */ = {isa = PBXFileReference; fileEncoding = 4; lastKnownFileType = sourcecode.c.h; path = ZMDownloadLastUpdateEventIDState.h; sourceTree = "<group>"; };
		54BDC60919C3246900B22C03 /* ZMDownloadLastUpdateEventIDState.m */ = {isa = PBXFileReference; fileEncoding = 4; lastKnownFileType = sourcecode.c.objc; path = ZMDownloadLastUpdateEventIDState.m; sourceTree = "<group>"; };
		54BDC61219C32A5200B22C03 /* ZMDownloadLastUpdateEventIDStateTests.m */ = {isa = PBXFileReference; fileEncoding = 4; lastKnownFileType = sourcecode.c.objc; path = ZMDownloadLastUpdateEventIDStateTests.m; sourceTree = "<group>"; };
		54BE367A196C10CB00D15ECF /* ZMSearchDirectory.h */ = {isa = PBXFileReference; fileEncoding = 4; lastKnownFileType = sourcecode.c.h; path = ZMSearchDirectory.h; sourceTree = "<group>"; };
		54BFDF671BDA6F9A0034A3DB /* HistorySynchronizationStatus.swift */ = {isa = PBXFileReference; fileEncoding = 4; lastKnownFileType = sourcecode.swift; path = HistorySynchronizationStatus.swift; sourceTree = "<group>"; };
		54BFDF691BDA87D20034A3DB /* HistorySynchronizationStatusTests.swift */ = {isa = PBXFileReference; fileEncoding = 4; lastKnownFileType = sourcecode.swift; path = HistorySynchronizationStatusTests.swift; sourceTree = "<group>"; };
		54C11B9E19D1E4A100576A96 /* ZMLoginTranscoder.h */ = {isa = PBXFileReference; fileEncoding = 4; lastKnownFileType = sourcecode.c.h; path = ZMLoginTranscoder.h; sourceTree = "<group>"; };
		54C11B9F19D1E4A100576A96 /* ZMLoginTranscoder.m */ = {isa = PBXFileReference; fileEncoding = 4; lastKnownFileType = sourcecode.c.objc; path = ZMLoginTranscoder.m; sourceTree = "<group>"; };
		54C11BA819D1E70900576A96 /* ZMLoginTranscoder+Internal.h */ = {isa = PBXFileReference; fileEncoding = 4; lastKnownFileType = sourcecode.c.h; path = "ZMLoginTranscoder+Internal.h"; sourceTree = "<group>"; };
		54C11BAB19D1EB7500576A96 /* ZMLoginTranscoderTests.m */ = {isa = PBXFileReference; fileEncoding = 4; lastKnownFileType = sourcecode.c.objc; path = ZMLoginTranscoderTests.m; sourceTree = "<group>"; };
		54C2F6811A6FA988003D09D9 /* ZMLocalNotificationForEventTest.m */ = {isa = PBXFileReference; fileEncoding = 4; lastKnownFileType = sourcecode.c.objc; path = ZMLocalNotificationForEventTest.m; sourceTree = "<group>"; };
		54C2F6821A6FA988003D09D9 /* ZMLocalNotificationForExpiredMessageTest.m */ = {isa = PBXFileReference; fileEncoding = 4; lastKnownFileType = sourcecode.c.objc; path = ZMLocalNotificationForExpiredMessageTest.m; sourceTree = "<group>"; };
		54C2F6831A6FA988003D09D9 /* ZMPushRegistrantTests.m */ = {isa = PBXFileReference; fileEncoding = 4; lastKnownFileType = sourcecode.c.objc; path = ZMPushRegistrantTests.m; sourceTree = "<group>"; };
		54C2F6841A6FA988003D09D9 /* ZMSpellOutSmallNumbersFormatterTests.m */ = {isa = PBXFileReference; fileEncoding = 4; lastKnownFileType = sourcecode.c.objc; path = ZMSpellOutSmallNumbersFormatterTests.m; sourceTree = "<group>"; };
		54D175181ADE8AA2001AA338 /* ZMUserSession+Registration.h */ = {isa = PBXFileReference; fileEncoding = 4; lastKnownFileType = sourcecode.c.h; path = "ZMUserSession+Registration.h"; sourceTree = "<group>"; };
		54D1751F1ADE8B18001AA338 /* ZMUserSession+Registration.m */ = {isa = PBXFileReference; fileEncoding = 4; lastKnownFileType = sourcecode.c.objc; path = "ZMUserSession+Registration.m"; sourceTree = "<group>"; };
		54D175221ADE9449001AA338 /* ZMUserSession+Authentication.h */ = {isa = PBXFileReference; fileEncoding = 4; lastKnownFileType = sourcecode.c.h; path = "ZMUserSession+Authentication.h"; sourceTree = "<group>"; };
		54D175251ADE9EC9001AA338 /* ZMUserSession+Authentication.m */ = {isa = PBXFileReference; fileEncoding = 4; lastKnownFileType = sourcecode.c.objc; path = "ZMUserSession+Authentication.m"; sourceTree = "<group>"; };
		54D784FD1A37248000F47798 /* ZMEncodedNSUUIDWithTimestampTests.m */ = {isa = PBXFileReference; fileEncoding = 4; lastKnownFileType = sourcecode.c.objc; path = ZMEncodedNSUUIDWithTimestampTests.m; sourceTree = "<group>"; };
		54D9331C1AE1643A00C0B91C /* ZMCredentials.h */ = {isa = PBXFileReference; fileEncoding = 4; lastKnownFileType = sourcecode.c.h; path = ZMCredentials.h; sourceTree = "<group>"; };
		54D9331F1AE1653000C0B91C /* ZMCredentials.m */ = {isa = PBXFileReference; fileEncoding = 4; lastKnownFileType = sourcecode.c.objc; path = ZMCredentials.m; sourceTree = "<group>"; };
		54DB35A019A5E357001756C2 /* ZMUpdateEventsCatchUpPhaseOneState.h */ = {isa = PBXFileReference; fileEncoding = 4; lastKnownFileType = sourcecode.c.h; path = ZMUpdateEventsCatchUpPhaseOneState.h; sourceTree = "<group>"; };
		54DB35A119A5E357001756C2 /* ZMUpdateEventsCatchUpPhaseOneState.m */ = {isa = PBXFileReference; fileEncoding = 4; lastKnownFileType = sourcecode.c.objc; path = ZMUpdateEventsCatchUpPhaseOneState.m; sourceTree = "<group>"; };
		54DB35AA19A5E3AA001756C2 /* ZMUpdateEventsCatchUpPhaseTwoState.h */ = {isa = PBXFileReference; fileEncoding = 4; lastKnownFileType = sourcecode.c.h; path = ZMUpdateEventsCatchUpPhaseTwoState.h; sourceTree = "<group>"; };
		54DB35AB19A5E3AA001756C2 /* ZMUpdateEventsCatchUpPhaseTwoState.m */ = {isa = PBXFileReference; fileEncoding = 4; lastKnownFileType = sourcecode.c.objc; path = ZMUpdateEventsCatchUpPhaseTwoState.m; sourceTree = "<group>"; };
		54DE26B11BC56E62002B5FBC /* ZMHotFixDirectory.h */ = {isa = PBXFileReference; fileEncoding = 4; lastKnownFileType = sourcecode.c.h; path = ZMHotFixDirectory.h; sourceTree = "<group>"; };
		54DE26B21BC56E62002B5FBC /* ZMHotFixDirectory.m */ = {isa = PBXFileReference; fileEncoding = 4; lastKnownFileType = sourcecode.c.objc; path = ZMHotFixDirectory.m; sourceTree = "<group>"; };
		54DE9BEA1DE74FFB00EFFB9C /* RandomHandleGenerator.swift */ = {isa = PBXFileReference; fileEncoding = 4; lastKnownFileType = sourcecode.swift; path = RandomHandleGenerator.swift; sourceTree = "<group>"; };
		54DE9BEC1DE75D4900EFFB9C /* RandomHandleGeneratorTests.swift */ = {isa = PBXFileReference; fileEncoding = 4; lastKnownFileType = sourcecode.swift; path = RandomHandleGeneratorTests.swift; sourceTree = "<group>"; };
		54DFAE211C92D979004B1D15 /* 1900x1500.jpg */ = {isa = PBXFileReference; lastKnownFileType = image.jpeg; path = 1900x1500.jpg; sourceTree = "<group>"; };
		54DFB8EE1B30649000F1C736 /* GiphyTests.m */ = {isa = PBXFileReference; fileEncoding = 4; lastKnownFileType = sourcecode.c.objc; path = GiphyTests.m; sourceTree = "<group>"; };
		54E2C1DF1E682DC400536569 /* LocalNotificationDispatcher.swift */ = {isa = PBXFileReference; fileEncoding = 4; lastKnownFileType = sourcecode.swift; path = LocalNotificationDispatcher.swift; sourceTree = "<group>"; };
		54E4DD0D1DE4A9A200FEF192 /* UserHandleTests.swift */ = {isa = PBXFileReference; fileEncoding = 4; lastKnownFileType = sourcecode.swift; path = UserHandleTests.swift; sourceTree = "<group>"; };
		54EBDDEA1966B2B000B23C36 /* ZMConversationTranscoder+Internal.h */ = {isa = PBXFileReference; lastKnownFileType = sourcecode.c.h; path = "ZMConversationTranscoder+Internal.h"; sourceTree = "<group>"; };
		54EFF35C1D6D6CE9005DED56 /* ZMSearchResult+AddressBook.swift */ = {isa = PBXFileReference; fileEncoding = 4; lastKnownFileType = sourcecode.swift; path = "ZMSearchResult+AddressBook.swift"; sourceTree = "<group>"; };
		54EFF35E1D6D9B3D005DED56 /* InvitationTests.swift */ = {isa = PBXFileReference; fileEncoding = 4; lastKnownFileType = sourcecode.swift; path = InvitationTests.swift; sourceTree = "<group>"; };
		54F0A0931B3018D7003386BC /* ProxiedRequestsStatus.swift */ = {isa = PBXFileReference; fileEncoding = 4; lastKnownFileType = sourcecode.swift; path = ProxiedRequestsStatus.swift; sourceTree = "<group>"; };
		54F428CC19A5154700036D6D /* ZMSyncStateMachineTests.m */ = {isa = PBXFileReference; fileEncoding = 4; lastKnownFileType = sourcecode.c.objc; path = ZMSyncStateMachineTests.m; sourceTree = "<group>"; };
		54F428D319A520FD00036D6D /* ZMSyncStateMachine+internal.h */ = {isa = PBXFileReference; fileEncoding = 4; lastKnownFileType = sourcecode.c.h; path = "ZMSyncStateMachine+internal.h"; sourceTree = "<group>"; };
		54F7216919A5E7BA009A8AF5 /* ZMUpdateEventsCatchUpPhaseOneStateTests.m */ = {isa = PBXFileReference; fileEncoding = 4; lastKnownFileType = sourcecode.c.objc; path = ZMUpdateEventsCatchUpPhaseOneStateTests.m; sourceTree = "<group>"; };
		54F7217019A5E7E1009A8AF5 /* ZMUpdateEventsCatchUpPhaseTwoStateTests.m */ = {isa = PBXFileReference; fileEncoding = 4; lastKnownFileType = sourcecode.c.objc; path = ZMUpdateEventsCatchUpPhaseTwoStateTests.m; sourceTree = "<group>"; };
		54F7217319A5F0C5009A8AF5 /* ZMAuthenticationStatus.h */ = {isa = PBXFileReference; fileEncoding = 4; lastKnownFileType = sourcecode.c.h; path = ZMAuthenticationStatus.h; sourceTree = "<group>"; };
		54F7217619A60E88009A8AF5 /* ZMUpdateEventsBuffer.h */ = {isa = PBXFileReference; fileEncoding = 4; lastKnownFileType = sourcecode.c.h; path = ZMUpdateEventsBuffer.h; sourceTree = "<group>"; };
		54F7217919A611DE009A8AF5 /* ZMUpdateEventsBuffer.m */ = {isa = PBXFileReference; fileEncoding = 4; lastKnownFileType = sourcecode.c.objc; path = ZMUpdateEventsBuffer.m; sourceTree = "<group>"; };
		54F7217C19A62225009A8AF5 /* ZMUpdateEventsBufferTests.m */ = {isa = PBXFileReference; fileEncoding = 4; lastKnownFileType = sourcecode.c.objc; path = ZMUpdateEventsBufferTests.m; sourceTree = "<group>"; };
		54F8D6DD19AB535700146664 /* ZMConnectionTranscoder.h */ = {isa = PBXFileReference; fileEncoding = 4; lastKnownFileType = sourcecode.c.h; path = ZMConnectionTranscoder.h; sourceTree = "<group>"; };
		54F8D6DE19AB535700146664 /* ZMConnectionTranscoder.m */ = {isa = PBXFileReference; fileEncoding = 4; lastKnownFileType = sourcecode.c.objc; path = ZMConnectionTranscoder.m; sourceTree = "<group>"; };
		54F8D6E419AB535700146664 /* ZMMissingUpdateEventsTranscoder.h */ = {isa = PBXFileReference; fileEncoding = 4; lastKnownFileType = sourcecode.c.h; path = ZMMissingUpdateEventsTranscoder.h; sourceTree = "<group>"; };
		54F8D6E519AB535700146664 /* ZMMissingUpdateEventsTranscoder.m */ = {isa = PBXFileReference; fileEncoding = 4; lastKnownFileType = sourcecode.c.objc; path = ZMMissingUpdateEventsTranscoder.m; sourceTree = "<group>"; };
		54F8D6E819AB535700146664 /* ZMSelfTranscoder.h */ = {isa = PBXFileReference; fileEncoding = 4; lastKnownFileType = sourcecode.c.h; path = ZMSelfTranscoder.h; sourceTree = "<group>"; };
		54F8D6E919AB535700146664 /* ZMSelfTranscoder.m */ = {isa = PBXFileReference; fileEncoding = 4; lastKnownFileType = sourcecode.c.objc; path = ZMSelfTranscoder.m; sourceTree = "<group>"; };
		54F8D6EC19AB535700146664 /* ZMUserTranscoder.h */ = {isa = PBXFileReference; fileEncoding = 4; lastKnownFileType = sourcecode.c.h; path = ZMUserTranscoder.h; sourceTree = "<group>"; };
		54F8D6ED19AB535700146664 /* ZMUserTranscoder.m */ = {isa = PBXFileReference; fileEncoding = 4; lastKnownFileType = sourcecode.c.objc; path = ZMUserTranscoder.m; sourceTree = "<group>"; };
		54F8D6EE19AB535700146664 /* ZMUserTranscoder+Internal.h */ = {isa = PBXFileReference; fileEncoding = 4; lastKnownFileType = sourcecode.c.h; path = "ZMUserTranscoder+Internal.h"; sourceTree = "<group>"; };
		54F8D71919AB541400146664 /* ZMRegistrationTranscoder.h */ = {isa = PBXFileReference; fileEncoding = 4; lastKnownFileType = sourcecode.c.h; path = ZMRegistrationTranscoder.h; sourceTree = "<group>"; };
		54F8D71A19AB541400146664 /* ZMRegistrationTranscoder.m */ = {isa = PBXFileReference; fileEncoding = 4; lastKnownFileType = sourcecode.c.objc; path = ZMRegistrationTranscoder.m; sourceTree = "<group>"; };
		54F8D72B19AB677300146664 /* ZMConnectionTranscoderTest.m */ = {isa = PBXFileReference; fileEncoding = 4; lastKnownFileType = sourcecode.c.objc; path = ZMConnectionTranscoderTest.m; sourceTree = "<group>"; };
		54F8D72D19AB677300146664 /* ZMConversationTranscoderTests.m */ = {isa = PBXFileReference; fileEncoding = 4; lastKnownFileType = sourcecode.c.objc; path = ZMConversationTranscoderTests.m; sourceTree = "<group>"; };
		54F8D72F19AB677300146664 /* ZMMissingUpdateEventsTranscoderTests.m */ = {isa = PBXFileReference; fileEncoding = 4; lastKnownFileType = sourcecode.c.objc; path = ZMMissingUpdateEventsTranscoderTests.m; sourceTree = "<group>"; };
		54F8D73019AB677400146664 /* ZMRegistrationTranscoderTests.m */ = {isa = PBXFileReference; fileEncoding = 4; lastKnownFileType = sourcecode.c.objc; path = ZMRegistrationTranscoderTests.m; sourceTree = "<group>"; };
		54F8D73119AB677400146664 /* ZMSelfTranscoderTests.m */ = {isa = PBXFileReference; fileEncoding = 4; lastKnownFileType = sourcecode.c.objc; path = ZMSelfTranscoderTests.m; sourceTree = "<group>"; };
		54F8D73319AB677400146664 /* ZMUserTranscoderTests.m */ = {isa = PBXFileReference; fileEncoding = 4; lastKnownFileType = sourcecode.c.objc; path = ZMUserTranscoderTests.m; sourceTree = "<group>"; };
		54F8D74819AB67B300146664 /* ObjectTranscoderTests.h */ = {isa = PBXFileReference; fileEncoding = 4; lastKnownFileType = sourcecode.c.h; path = ObjectTranscoderTests.h; sourceTree = "<group>"; };
		54F8D74919AB67B300146664 /* ObjectTranscoderTests.m */ = {isa = PBXFileReference; fileEncoding = 4; lastKnownFileType = sourcecode.c.objc; path = ObjectTranscoderTests.m; sourceTree = "<group>"; };
		54FB94B719A4C5CD00BA9965 /* ZMSyncStateMachine.h */ = {isa = PBXFileReference; fileEncoding = 4; lastKnownFileType = sourcecode.c.h; path = ZMSyncStateMachine.h; sourceTree = "<group>"; };
		54FB94B819A4C5CD00BA9965 /* ZMSyncStateMachine.m */ = {isa = PBXFileReference; fileEncoding = 4; lastKnownFileType = sourcecode.c.objc; path = ZMSyncStateMachine.m; sourceTree = "<group>"; };
		54FC8A0F192CD55000D3C016 /* LoginFlowTests.m */ = {isa = PBXFileReference; fileEncoding = 4; lastKnownFileType = sourcecode.c.objc; path = LoginFlowTests.m; sourceTree = "<group>"; };
		54FEAAA81BC7BB9C002DE521 /* ZMBlacklistDownloader+Testing.h */ = {isa = PBXFileReference; fileEncoding = 4; lastKnownFileType = sourcecode.c.h; path = "ZMBlacklistDownloader+Testing.h"; sourceTree = "<group>"; };
		85D8502FFC4412F91D0CC1A4 /* ZMOperationLoop.m */ = {isa = PBXFileReference; fileEncoding = 4; lastKnownFileType = sourcecode.c.objc; path = ZMOperationLoop.m; sourceTree = "<group>"; };
		85D85104C6D06FA902E3253C /* ZMSyncStrategyTests.m */ = {isa = PBXFileReference; fileEncoding = 4; lastKnownFileType = sourcecode.c.objc; path = ZMSyncStrategyTests.m; sourceTree = "<group>"; };
		85D85110893896EBA6E879CE /* MockEntity2.h */ = {isa = PBXFileReference; fileEncoding = 4; lastKnownFileType = sourcecode.c.h; path = MockEntity2.h; sourceTree = "<group>"; };
		85D852DA0CD2C94CADB3B6FE /* MockModelObjectContextFactory.m */ = {isa = PBXFileReference; fileEncoding = 4; lastKnownFileType = sourcecode.c.objc; path = MockModelObjectContextFactory.m; sourceTree = "<group>"; };
		85D853338EC38D9B021D71BF /* ZMSyncStrategy.h */ = {isa = PBXFileReference; fileEncoding = 4; lastKnownFileType = sourcecode.c.h; path = ZMSyncStrategy.h; sourceTree = "<group>"; };
		85D858D72B109C5D9A85645B /* ZMOperationLoopTests.m */ = {isa = PBXFileReference; fileEncoding = 4; lastKnownFileType = sourcecode.c.objc; path = ZMOperationLoopTests.m; sourceTree = "<group>"; };
		85D859D47B6EBF09E4137658 /* ZMSyncStrategy.m */ = {isa = PBXFileReference; fileEncoding = 4; lastKnownFileType = sourcecode.c.objc; path = ZMSyncStrategy.m; sourceTree = "<group>"; };
		85D85A150524EE3BE658A112 /* IntegrationTestBase.h */ = {isa = PBXFileReference; fileEncoding = 4; lastKnownFileType = sourcecode.c.h; path = IntegrationTestBase.h; sourceTree = "<group>"; };
		85D85A3CF8F1D3B0D2532954 /* MockModelObjectContextFactory.h */ = {isa = PBXFileReference; fileEncoding = 4; lastKnownFileType = sourcecode.c.h; path = MockModelObjectContextFactory.h; sourceTree = "<group>"; };
		85D85AAE7FA09852AB9B0D6A /* MockEntity.m */ = {isa = PBXFileReference; fileEncoding = 4; lastKnownFileType = sourcecode.c.objc; path = MockEntity.m; sourceTree = "<group>"; };
		85D85BDE1EC2D916896D3132 /* MockEntity.h */ = {isa = PBXFileReference; fileEncoding = 4; lastKnownFileType = sourcecode.c.h; path = MockEntity.h; sourceTree = "<group>"; };
		85D85C9E7A2AAAE14D4BC2CC /* MockEntity2.m */ = {isa = PBXFileReference; fileEncoding = 4; lastKnownFileType = sourcecode.c.objc; path = MockEntity2.m; sourceTree = "<group>"; };
		85D85D997334755E841D13EA /* SlowSyncTests.m */ = {isa = PBXFileReference; fileEncoding = 4; lastKnownFileType = sourcecode.c.objc; path = SlowSyncTests.m; sourceTree = "<group>"; };
		85D85F3EC8565FD102AC0E5B /* ZMOperationLoop.h */ = {isa = PBXFileReference; fileEncoding = 4; lastKnownFileType = sourcecode.c.h; path = ZMOperationLoop.h; sourceTree = "<group>"; };
		85D85FD47DF54EE1F532B5BE /* IntegrationTestBase.m */ = {isa = PBXFileReference; fileEncoding = 4; lastKnownFileType = sourcecode.c.objc; path = IntegrationTestBase.m; sourceTree = "<group>"; };
		871667F91BB2AE9C009C6EEA /* APSSignalingKeysStore.swift */ = {isa = PBXFileReference; fileEncoding = 4; lastKnownFileType = sourcecode.swift; path = APSSignalingKeysStore.swift; sourceTree = "<group>"; };
		87210C1B1DCA08F500A3FA5F /* ZMCallKitDelegate+TypeConformance.h */ = {isa = PBXFileReference; lastKnownFileType = sourcecode.c.h; path = "ZMCallKitDelegate+TypeConformance.h"; sourceTree = "<group>"; };
		872C99511DB5256E006A3BDE /* ZMCallKitDelegateTests.swift */ = {isa = PBXFileReference; fileEncoding = 4; lastKnownFileType = sourcecode.swift; path = ZMCallKitDelegateTests.swift; sourceTree = "<group>"; };
		872C99571DB659E6006A3BDE /* ringing_from_them_long.caf */ = {isa = PBXFileReference; lastKnownFileType = file; path = ringing_from_them_long.caf; sourceTree = "<group>"; };
		872C995A1DB65D0D006A3BDE /* harp.m4a */ = {isa = PBXFileReference; lastKnownFileType = file; path = harp.m4a; sourceTree = "<group>"; };
		872C995E1DB6722C006A3BDE /* ZMCallKitDelegateTests+Mocking.h */ = {isa = PBXFileReference; fileEncoding = 4; lastKnownFileType = sourcecode.c.h; path = "ZMCallKitDelegateTests+Mocking.h"; sourceTree = "<group>"; };
		872C995F1DB6722C006A3BDE /* ZMCallKitDelegateTests+Mocking.m */ = {isa = PBXFileReference; fileEncoding = 4; lastKnownFileType = sourcecode.c.objc; path = "ZMCallKitDelegateTests+Mocking.m"; sourceTree = "<group>"; };
		874F142C1C16FD9700C15118 /* Device.swift */ = {isa = PBXFileReference; fileEncoding = 4; lastKnownFileType = sourcecode.swift; path = Device.swift; sourceTree = "<group>"; };
		87508E9F1D08264000162483 /* ZMSound.swift */ = {isa = PBXFileReference; fileEncoding = 4; lastKnownFileType = sourcecode.swift; path = ZMSound.swift; sourceTree = "<group>"; };
		8795A3D21B2EDE030047A067 /* ZMAVSBridge.h */ = {isa = PBXFileReference; fileEncoding = 4; lastKnownFileType = sourcecode.c.h; path = ZMAVSBridge.h; sourceTree = "<group>"; };
		8795A3D31B2EDE030047A067 /* ZMAVSBridge.m */ = {isa = PBXFileReference; fileEncoding = 4; lastKnownFileType = sourcecode.c.objc; path = ZMAVSBridge.m; sourceTree = "<group>"; };
		8798607A1C3D48A400218A3E /* DeleteAccountRequestStrategy.swift */ = {isa = PBXFileReference; fileEncoding = 4; lastKnownFileType = sourcecode.swift; path = DeleteAccountRequestStrategy.swift; sourceTree = "<group>"; };
		879861C71DA7E11E00152584 /* VoiceChannelV2+VideoCalling.m */ = {isa = PBXFileReference; fileEncoding = 4; lastKnownFileType = sourcecode.c.objc; path = "VoiceChannelV2+VideoCalling.m"; sourceTree = "<group>"; };
		87ADCE391DA6539F00CC06DC /* ZMCallKitDelegate.h */ = {isa = PBXFileReference; fileEncoding = 4; lastKnownFileType = sourcecode.c.h; path = ZMCallKitDelegate.h; sourceTree = "<group>"; };
		87ADCE3A1DA6539F00CC06DC /* ZMCallKitDelegate.m */ = {isa = PBXFileReference; fileEncoding = 4; lastKnownFileType = sourcecode.c.objc; path = ZMCallKitDelegate.m; sourceTree = "<group>"; };
		87D003FE1BB5810D00472E06 /* APSSignalingKeyStoreTests.swift */ = {isa = PBXFileReference; fileEncoding = 4; lastKnownFileType = sourcecode.swift; path = APSSignalingKeyStoreTests.swift; sourceTree = "<group>"; };
		87D4625C1C3D526D00433469 /* DeleteAccountRequestStrategyTests.swift */ = {isa = PBXFileReference; fileEncoding = 4; lastKnownFileType = sourcecode.swift; path = DeleteAccountRequestStrategyTests.swift; sourceTree = "<group>"; };
		87DC8A0D1C57979B00B7B4F2 /* ZMOnDemandFlowManager.h */ = {isa = PBXFileReference; fileEncoding = 4; lastKnownFileType = sourcecode.c.h; path = ZMOnDemandFlowManager.h; sourceTree = "<group>"; };
		87DC8A0E1C57979B00B7B4F2 /* ZMOnDemandFlowManager.m */ = {isa = PBXFileReference; fileEncoding = 4; lastKnownFileType = sourcecode.c.objc; path = ZMOnDemandFlowManager.m; sourceTree = "<group>"; };
		87DC8A121C57A8B300B7B4F2 /* VoiceChannelV2Tests+VideoCalling.m */ = {isa = PBXFileReference; fileEncoding = 4; lastKnownFileType = sourcecode.c.objc; path = "VoiceChannelV2Tests+VideoCalling.m"; sourceTree = "<group>"; };
		A9692F881986476900849241 /* NSString_NormalizationTests.m */ = {isa = PBXFileReference; fileEncoding = 4; lastKnownFileType = sourcecode.c.objc; path = NSString_NormalizationTests.m; sourceTree = "<group>"; };
		A9A3CA0E198A9967007F7BDB /* SearchTests.m */ = {isa = PBXFileReference; fileEncoding = 4; lastKnownFileType = sourcecode.c.objc; path = SearchTests.m; sourceTree = "<group>"; };
		A9BABE6019BA1F2300E9E5A3 /* ZMSearchDirectory.m */ = {isa = PBXFileReference; fileEncoding = 4; lastKnownFileType = sourcecode.c.objc; path = ZMSearchDirectory.m; sourceTree = "<group>"; };
		A9BABE6119BA1F2300E9E5A3 /* ZMSearchDirectory+Internal.h */ = {isa = PBXFileReference; fileEncoding = 4; lastKnownFileType = sourcecode.c.h; path = "ZMSearchDirectory+Internal.h"; sourceTree = "<group>"; };
		A9BABE6219BA1F2300E9E5A3 /* ZMSearchUser+UserSession.m */ = {isa = PBXFileReference; fileEncoding = 4; lastKnownFileType = sourcecode.c.objc; path = "ZMSearchUser+UserSession.m"; sourceTree = "<group>"; };
		A9BABE6C19BA1F2A00E9E5A3 /* ZMSearchResult.m */ = {isa = PBXFileReference; fileEncoding = 4; lastKnownFileType = sourcecode.c.objc; path = ZMSearchResult.m; sourceTree = "<group>"; };
		A9BABE6D19BA1F2A00E9E5A3 /* ZMSearchResult+Internal.h */ = {isa = PBXFileReference; fileEncoding = 4; lastKnownFileType = sourcecode.c.h; path = "ZMSearchResult+Internal.h"; sourceTree = "<group>"; };
		A9BABE6E19BA1F2A00E9E5A3 /* ZMSearchState.h */ = {isa = PBXFileReference; fileEncoding = 4; lastKnownFileType = sourcecode.c.h; path = ZMSearchState.h; sourceTree = "<group>"; };
		A9BABE7519BA1F5900E9E5A3 /* ZMSearchRequestCodec.h */ = {isa = PBXFileReference; fileEncoding = 4; lastKnownFileType = sourcecode.c.h; path = ZMSearchRequestCodec.h; sourceTree = "<group>"; };
		A9BABE7619BA1F5900E9E5A3 /* ZMSearchRequestCodec.m */ = {isa = PBXFileReference; fileEncoding = 4; lastKnownFileType = sourcecode.c.objc; path = ZMSearchRequestCodec.m; sourceTree = "<group>"; };
		A9BABE7B19BA1FE500E9E5A3 /* ZMSearch.h */ = {isa = PBXFileReference; fileEncoding = 4; lastKnownFileType = sourcecode.c.h; path = ZMSearch.h; sourceTree = "<group>"; };
		A9BABE7C19BA1FE500E9E5A3 /* ZMSearch.m */ = {isa = PBXFileReference; fileEncoding = 4; lastKnownFileType = sourcecode.c.objc; path = ZMSearch.m; sourceTree = "<group>"; };
		A9D24788198151E300EDFE79 /* ZMTestNotifications.h */ = {isa = PBXFileReference; lastKnownFileType = sourcecode.c.h; path = ZMTestNotifications.h; sourceTree = "<group>"; };
		A9D2478D1981522100EDFE79 /* ZMTestNotifications.m */ = {isa = PBXFileReference; fileEncoding = 4; lastKnownFileType = sourcecode.c.objc; path = ZMTestNotifications.m; sourceTree = "<group>"; };
		A9FD58B219B4B69900DB7A50 /* ZMCallStateTranscoderTests.m */ = {isa = PBXFileReference; fileEncoding = 4; lastKnownFileType = sourcecode.c.objc; path = ZMCallStateTranscoderTests.m; sourceTree = "<group>"; };
		AF6415A01C9C151700A535F5 /* EncryptedBase64EncondedExternalMessageTestFixture.txt */ = {isa = PBXFileReference; fileEncoding = 4; lastKnownFileType = text; path = EncryptedBase64EncondedExternalMessageTestFixture.txt; sourceTree = "<group>"; };
		AF6415A11C9C151700A535F5 /* ExternalMessageTextFixture.txt */ = {isa = PBXFileReference; fileEncoding = 4; lastKnownFileType = text; path = ExternalMessageTextFixture.txt; sourceTree = "<group>"; };
		B40964971DAD3D110098667A /* ja */ = {isa = PBXFileReference; lastKnownFileType = text.plist.strings; name = ja; path = ja.lproj/Push.strings; sourceTree = "<group>"; };
		B40964981DAD3D110098667A /* ja */ = {isa = PBXFileReference; lastKnownFileType = text.plist.stringsdict; name = ja; path = ja.lproj/Push.stringsdict; sourceTree = "<group>"; };
		B40964991DAD3D170098667A /* it */ = {isa = PBXFileReference; lastKnownFileType = text.plist.strings; name = it; path = it.lproj/Push.strings; sourceTree = "<group>"; };
		B409649A1DAD3D170098667A /* it */ = {isa = PBXFileReference; lastKnownFileType = text.plist.stringsdict; name = it; path = it.lproj/Push.stringsdict; sourceTree = "<group>"; };
		B409649B1DAD3D1E0098667A /* nl */ = {isa = PBXFileReference; lastKnownFileType = text.plist.strings; name = nl; path = nl.lproj/Push.strings; sourceTree = "<group>"; };
		B409649C1DAD3D1E0098667A /* nl */ = {isa = PBXFileReference; lastKnownFileType = text.plist.stringsdict; name = nl; path = nl.lproj/Push.stringsdict; sourceTree = "<group>"; };
		B409649D1DAD3D260098667A /* tr */ = {isa = PBXFileReference; lastKnownFileType = text.plist.strings; name = tr; path = tr.lproj/Push.strings; sourceTree = "<group>"; };
		B409649E1DAD3D260098667A /* tr */ = {isa = PBXFileReference; lastKnownFileType = text.plist.stringsdict; name = tr; path = tr.lproj/Push.stringsdict; sourceTree = "<group>"; };
		B40CD09F1DB7997E0008DA45 /* fr */ = {isa = PBXFileReference; lastKnownFileType = text.plist.strings; name = fr; path = fr.lproj/Push.strings; sourceTree = "<group>"; };
		B40CD0A01DB7997E0008DA45 /* fr */ = {isa = PBXFileReference; lastKnownFileType = text.plist.stringsdict; name = fr; path = fr.lproj/Push.stringsdict; sourceTree = "<group>"; };
		B40CD0A11DB799850008DA45 /* da */ = {isa = PBXFileReference; lastKnownFileType = text.plist.strings; name = da; path = da.lproj/Push.strings; sourceTree = "<group>"; };
		B40CD0A21DB799850008DA45 /* da */ = {isa = PBXFileReference; lastKnownFileType = text.plist.stringsdict; name = da; path = da.lproj/Push.stringsdict; sourceTree = "<group>"; };
		B40DC79C1D01A61600CEF65C /* pt-BR */ = {isa = PBXFileReference; lastKnownFileType = text.plist.strings; name = "pt-BR"; path = "pt-BR.lproj/Push.strings"; sourceTree = "<group>"; };
		B40DC79D1D01A61600CEF65C /* pt-BR */ = {isa = PBXFileReference; lastKnownFileType = text.plist.stringsdict; name = "pt-BR"; path = "pt-BR.lproj/Push.stringsdict"; sourceTree = "<group>"; };
		B422BB981DCCC3F60076EAD5 /* ar */ = {isa = PBXFileReference; lastKnownFileType = text.plist.strings; name = ar; path = ar.lproj/Push.strings; sourceTree = "<group>"; };
		B422BB991DCCC3F60076EAD5 /* ar */ = {isa = PBXFileReference; lastKnownFileType = text.plist.stringsdict; name = ar; path = ar.lproj/Push.stringsdict; sourceTree = "<group>"; };
		B42430E01E55CB6B00D73D1B /* pl */ = {isa = PBXFileReference; lastKnownFileType = text.plist.strings; name = pl; path = pl.lproj/Push.strings; sourceTree = "<group>"; };
		B42430E11E55CB6B00D73D1B /* pl */ = {isa = PBXFileReference; lastKnownFileType = text.plist.stringsdict; name = pl; path = pl.lproj/Push.stringsdict; sourceTree = "<group>"; };
		B42783671E363D3A00747363 /* fi */ = {isa = PBXFileReference; lastKnownFileType = text.plist.strings; name = fi; path = fi.lproj/Push.strings; sourceTree = "<group>"; };
		B42783681E363D3A00747363 /* fi */ = {isa = PBXFileReference; lastKnownFileType = text.plist.stringsdict; name = fi; path = fi.lproj/Push.stringsdict; sourceTree = "<group>"; };
		B432ADBF1E02DE9500147768 /* et */ = {isa = PBXFileReference; lastKnownFileType = text.plist.strings; name = et; path = et.lproj/Push.strings; sourceTree = "<group>"; };
		B432ADC01E02DE9500147768 /* et */ = {isa = PBXFileReference; lastKnownFileType = text.plist.stringsdict; name = et; path = et.lproj/Push.stringsdict; sourceTree = "<group>"; };
		B49AFC271DCCCB3D006B753B /* zh-Hans */ = {isa = PBXFileReference; lastKnownFileType = text.plist.strings; name = "zh-Hans"; path = "zh-Hans.lproj/Push.strings"; sourceTree = "<group>"; };
		B49AFC281DCCCB3D006B753B /* zh-Hans */ = {isa = PBXFileReference; lastKnownFileType = text.plist.stringsdict; name = "zh-Hans"; path = "zh-Hans.lproj/Push.stringsdict"; sourceTree = "<group>"; };
		B4A124851DDCB58900FD9D66 /* sl */ = {isa = PBXFileReference; lastKnownFileType = text.plist.strings; name = sl; path = sl.lproj/Push.strings; sourceTree = "<group>"; };
		B4A124861DDCB58A00FD9D66 /* sl */ = {isa = PBXFileReference; lastKnownFileType = text.plist.stringsdict; name = sl; path = sl.lproj/Push.stringsdict; sourceTree = "<group>"; };
		B4D37F921D7EEA3F00D0C1BC /* es */ = {isa = PBXFileReference; lastKnownFileType = text.plist.strings; name = es; path = es.lproj/Push.strings; sourceTree = "<group>"; };
		B4D37F931D7EEA3F00D0C1BC /* es */ = {isa = PBXFileReference; lastKnownFileType = text.plist.stringsdict; name = es; path = es.lproj/Push.stringsdict; sourceTree = "<group>"; };
		B4D37F941D7EEA5100D0C1BC /* uk */ = {isa = PBXFileReference; lastKnownFileType = text.plist.strings; name = uk; path = uk.lproj/Push.strings; sourceTree = "<group>"; };
		B4D37F951D7EEA5100D0C1BC /* uk */ = {isa = PBXFileReference; lastKnownFileType = text.plist.stringsdict; name = uk; path = uk.lproj/Push.stringsdict; sourceTree = "<group>"; };
		B4D37F961D7EEA5B00D0C1BC /* ru */ = {isa = PBXFileReference; lastKnownFileType = text.plist.strings; name = ru; path = ru.lproj/Push.strings; sourceTree = "<group>"; };
		B4D37F971D7EEA5B00D0C1BC /* ru */ = {isa = PBXFileReference; lastKnownFileType = text.plist.stringsdict; name = ru; path = ru.lproj/Push.stringsdict; sourceTree = "<group>"; };
		BF00441A1C737CE9007A6EA4 /* BackgroundAPNSPingBackStatus.swift */ = {isa = PBXFileReference; fileEncoding = 4; lastKnownFileType = sourcecode.swift; path = BackgroundAPNSPingBackStatus.swift; sourceTree = "<group>"; };
		BF158D2E1CE087D8007C6F8A /* video.mp4 */ = {isa = PBXFileReference; lastKnownFileType = file; path = video.mp4; sourceTree = "<group>"; };
		BF2A9D501D6B536E00FA7DBC /* EventDecoder.swift */ = {isa = PBXFileReference; fileEncoding = 4; lastKnownFileType = sourcecode.swift; name = EventDecoder.swift; path = Decoding/EventDecoder.swift; sourceTree = "<group>"; };
		BF2A9D541D6B5B9700FA7DBC /* EventDecoderTests.swift */ = {isa = PBXFileReference; fileEncoding = 4; lastKnownFileType = sourcecode.swift; path = EventDecoderTests.swift; sourceTree = "<group>"; };
		BF2A9D571D6B5BDB00FA7DBC /* StoreUpdateEventTests.swift */ = {isa = PBXFileReference; fileEncoding = 4; lastKnownFileType = sourcecode.swift; path = StoreUpdateEventTests.swift; sourceTree = "<group>"; };
		BF2A9D5A1D6B63DB00FA7DBC /* StoreUpdateEvent.swift */ = {isa = PBXFileReference; fileEncoding = 4; lastKnownFileType = sourcecode.swift; name = StoreUpdateEvent.swift; path = Decoding/StoreUpdateEvent.swift; sourceTree = "<group>"; };
		BF2A9D601D6C70EA00FA7DBC /* ZMEventModel.xcdatamodel */ = {isa = PBXFileReference; lastKnownFileType = wrapper.xcdatamodel; path = ZMEventModel.xcdatamodel; sourceTree = "<group>"; };
		BF40AC711D096A0E00287E29 /* AnalyticsTests.swift */ = {isa = PBXFileReference; fileEncoding = 4; lastKnownFileType = sourcecode.swift; path = AnalyticsTests.swift; sourceTree = "<group>"; };
		BF40AC7D1D0990A900287E29 /* ClusterizerTests.swift */ = {isa = PBXFileReference; fileEncoding = 4; lastKnownFileType = sourcecode.swift; path = ClusterizerTests.swift; sourceTree = "<group>"; };
		BF44A3501C71D5FC00C6928E /* store127.wiredatabase */ = {isa = PBXFileReference; lastKnownFileType = file; path = store127.wiredatabase; sourceTree = "<group>"; };
		BF603D1F1E76DE3B006E59CA /* ZMCommonContactsSearchDelegate.h */ = {isa = PBXFileReference; fileEncoding = 4; lastKnownFileType = sourcecode.c.h; path = ZMCommonContactsSearchDelegate.h; sourceTree = "<group>"; };
		BF6D5D021C4948830049F712 /* zmessaging124.momd */ = {isa = PBXFileReference; lastKnownFileType = folder; path = zmessaging124.momd; sourceTree = "<group>"; };
		BF6D5D041C494D730049F712 /* zmessaging125.momd */ = {isa = PBXFileReference; lastKnownFileType = folder; path = zmessaging125.momd; sourceTree = "<group>"; };
		BF735CF91E70003D003BC61F /* SystemMessageCallObserver.swift */ = {isa = PBXFileReference; fileEncoding = 4; lastKnownFileType = sourcecode.swift; path = SystemMessageCallObserver.swift; sourceTree = "<group>"; };
		BF7D39D51E5DA4F30004C7C0 /* ZMUserSession+MessageLikeAction.swift */ = {isa = PBXFileReference; fileEncoding = 4; lastKnownFileType = sourcecode.swift; path = "ZMUserSession+MessageLikeAction.swift"; sourceTree = "<group>"; };
		BF7ED2E11DF6BD16003A4397 /* Analytics+HandleSuggestions.swift */ = {isa = PBXFileReference; fileEncoding = 4; lastKnownFileType = sourcecode.swift; path = "Analytics+HandleSuggestions.swift"; sourceTree = "<group>"; };
		BF8367301C52651900364B37 /* store125.wiredatabase */ = {isa = PBXFileReference; lastKnownFileType = file; path = store125.wiredatabase; sourceTree = "<group>"; };
		BF838F031C6A4885001C5BF7 /* ZMCookie.h */ = {isa = PBXFileReference; fileEncoding = 4; lastKnownFileType = sourcecode.c.h; path = ZMCookie.h; sourceTree = "<group>"; };
		BF838F041C6A4885001C5BF7 /* ZMCookie.m */ = {isa = PBXFileReference; fileEncoding = 4; lastKnownFileType = sourcecode.c.objc; path = ZMCookie.m; sourceTree = "<group>"; };
		BF8899911DC7882F00187CBD /* ZMTransport.framework */ = {isa = PBXFileReference; lastKnownFileType = wrapper.framework; name = ZMTransport.framework; path = "../wire-ios-transport/build/Debug-iphoneos/ZMTransport.framework"; sourceTree = "<group>"; };
		BFAB67AF1E535B4B00D67C1A /* TextSearchTests.swift */ = {isa = PBXFileReference; fileEncoding = 4; lastKnownFileType = sourcecode.swift; path = TextSearchTests.swift; sourceTree = "<group>"; };
		BFB524CD1C7722EC006BCE23 /* BackgroundAPNSPingBackStatusTests.swift */ = {isa = PBXFileReference; fileEncoding = 4; lastKnownFileType = sourcecode.swift; path = BackgroundAPNSPingBackStatusTests.swift; sourceTree = "<group>"; };
		BFC747B91CE0975D00F74333 /* zimages.framework */ = {isa = PBXFileReference; lastKnownFileType = wrapper.framework; name = zimages.framework; path = "../zmc-images/build/Debug-iphoneos/zimages.framework"; sourceTree = "<group>"; };
		BFCE9A581C4E4C4D00951B3D /* store124.wiredatabase */ = {isa = PBXFileReference; lastKnownFileType = file; path = store124.wiredatabase; sourceTree = "<group>"; };
		BFE53F541D5A2F7000398378 /* DeleteMessagesTests.swift */ = {isa = PBXFileReference; fileEncoding = 4; lastKnownFileType = sourcecode.swift; path = DeleteMessagesTests.swift; sourceTree = "<group>"; };
		CE35B7F61D353CC4007CF3F8 /* LinkPreviewTests.m */ = {isa = PBXFileReference; fileEncoding = 4; lastKnownFileType = sourcecode.c.objc; path = LinkPreviewTests.m; sourceTree = "<group>"; };
		CE59DD7B1CFC7D6C0009F8FD /* ZMCDataModel.framework */ = {isa = PBXFileReference; lastKnownFileType = wrapper.framework; name = ZMCDataModel.framework; path = "../../../../Library/Developer/Xcode/DerivedData/ZClient-iOS-dkzruzvfpikqstehiyrcjhyckwcj/Build/Products/Debug-iphonesimulator/ZMCDataModel.framework"; sourceTree = "<group>"; };
		CE5DC1A01DDA09F000D24DBA /* avs.framework */ = {isa = PBXFileReference; lastKnownFileType = wrapper.framework; name = avs.framework; path = Carthage/Build/iOS/avs.framework; sourceTree = "<group>"; };
		CE99C49E1D378C5D0001D297 /* MockLinkPreviewDetector.h */ = {isa = PBXFileReference; fileEncoding = 4; lastKnownFileType = sourcecode.c.h; path = MockLinkPreviewDetector.h; sourceTree = "<group>"; };
		CE99C49F1D378C5D0001D297 /* MockLinkPreviewDetector.m */ = {isa = PBXFileReference; fileEncoding = 4; lastKnownFileType = sourcecode.c.objc; path = MockLinkPreviewDetector.m; sourceTree = "<group>"; };
		CE99C4A11D37ACC60001D297 /* Ono.framework */ = {isa = PBXFileReference; lastKnownFileType = wrapper.framework; name = Ono.framework; path = Carthage/Build/iOS/Ono.framework; sourceTree = "<group>"; };
		CEE02EA71DDDC49300BA2BE2 /* WireMessageStrategy.framework */ = {isa = PBXFileReference; lastKnownFileType = wrapper.framework; name = WireMessageStrategy.framework; path = "../wire-ios-message-strategy/build/Debug-iphoneos/WireMessageStrategy.framework"; sourceTree = "<group>"; };
		CEF2DE7E1DB778F300451642 /* RequestLoopAnalyticsTracker.swift */ = {isa = PBXFileReference; fileEncoding = 4; lastKnownFileType = sourcecode.swift; path = RequestLoopAnalyticsTracker.swift; sourceTree = "<group>"; };
		F91CA6AC1BECBD3F000EE5C2 /* Base */ = {isa = PBXFileReference; lastKnownFileType = text.plist.strings; name = Base; path = Base.lproj/Push.strings; sourceTree = "<group>"; };
		F91CA6AD1BECBD46000EE5C2 /* Base */ = {isa = PBXFileReference; lastKnownFileType = text.plist.stringsdict; name = Base; path = Base.lproj/Push.stringsdict; sourceTree = "<group>"; };
		F91CA6AE1BECBD51000EE5C2 /* de */ = {isa = PBXFileReference; lastKnownFileType = text.plist.strings; name = de; path = de.lproj/Push.strings; sourceTree = "<group>"; };
		F91CA6AF1BECBD51000EE5C2 /* de */ = {isa = PBXFileReference; lastKnownFileType = text.plist.stringsdict; name = de; path = de.lproj/Push.stringsdict; sourceTree = "<group>"; };
		F920F4D51DA3DCF8002B860B /* ConversationTests+Ephemeral.swift */ = {isa = PBXFileReference; fileEncoding = 4; lastKnownFileType = sourcecode.swift; path = "ConversationTests+Ephemeral.swift"; sourceTree = "<group>"; };
		F9245BEC1CBF95A8009D1E85 /* ZMHotFixDirectory+Swift.swift */ = {isa = PBXFileReference; fileEncoding = 4; lastKnownFileType = sourcecode.swift; path = "ZMHotFixDirectory+Swift.swift"; sourceTree = "<group>"; };
		F92546891C6287AB00CE2D7C /* ZMCallStateTranscoderTests.h */ = {isa = PBXFileReference; fileEncoding = 4; lastKnownFileType = sourcecode.c.h; path = ZMCallStateTranscoderTests.h; sourceTree = "<group>"; };
		F925468A1C62882500CE2D7C /* ZMCallStateTranscoderTests+VideoCalling.m */ = {isa = PBXFileReference; fileEncoding = 4; lastKnownFileType = sourcecode.c.objc; path = "ZMCallStateTranscoderTests+VideoCalling.m"; sourceTree = "<group>"; };
		F925468C1C63B61000CE2D7C /* MessagingTest+EventFactory.h */ = {isa = PBXFileReference; fileEncoding = 4; lastKnownFileType = sourcecode.c.h; path = "MessagingTest+EventFactory.h"; sourceTree = "<group>"; };
		F925468D1C63B61000CE2D7C /* MessagingTest+EventFactory.m */ = {isa = PBXFileReference; fileEncoding = 4; lastKnownFileType = sourcecode.c.objc; path = "MessagingTest+EventFactory.m"; sourceTree = "<group>"; };
		F929C18E1E433FFB0018ADA4 /* CallingV2+Notifications.swift */ = {isa = PBXFileReference; fileEncoding = 4; lastKnownFileType = sourcecode.swift; path = "CallingV2+Notifications.swift"; sourceTree = "<group>"; };
		F929C19F1E4A074F0018ADA4 /* ZMCDataModel.framework */ = {isa = PBXFileReference; lastKnownFileType = wrapper.framework; name = ZMCDataModel.framework; path = Carthage/Build/iOS/ZMCDataModel.framework; sourceTree = "<group>"; };
		F9331C891CB41C6000139ECC /* ZMUserTests+UserSession.m */ = {isa = PBXFileReference; fileEncoding = 4; lastKnownFileType = sourcecode.c.objc; path = "ZMUserTests+UserSession.m"; sourceTree = "<group>"; };
		F93667041D79723100E15420 /* ZMLocalNotificationForEventTests+Reactions.swift */ = {isa = PBXFileReference; fileEncoding = 4; lastKnownFileType = sourcecode.swift; path = "ZMLocalNotificationForEventTests+Reactions.swift"; sourceTree = "<group>"; };
		F936DB281C11DF40005E93AE /* ZMClientUpdateNotification.h */ = {isa = PBXFileReference; fileEncoding = 4; lastKnownFileType = sourcecode.c.h; path = ZMClientUpdateNotification.h; sourceTree = "<group>"; };
		F936DB291C11DF40005E93AE /* ZMClientUpdateNotification.m */ = {isa = PBXFileReference; fileEncoding = 4; lastKnownFileType = sourcecode.c.objc; path = ZMClientUpdateNotification.m; sourceTree = "<group>"; };
		F936DB2C1C11E4CB005E93AE /* ZMClientUpdateNotification+Internal.h */ = {isa = PBXFileReference; lastKnownFileType = sourcecode.c.h; path = "ZMClientUpdateNotification+Internal.h"; sourceTree = "<group>"; };
		F93A75F11C1F219800252586 /* ConversationStatusStrategy.swift */ = {isa = PBXFileReference; fileEncoding = 4; lastKnownFileType = sourcecode.swift; path = ConversationStatusStrategy.swift; sourceTree = "<group>"; };
		F9410F621DE44C2E007451FF /* TypingStrategyTests.swift */ = {isa = PBXFileReference; fileEncoding = 4; lastKnownFileType = sourcecode.swift; path = TypingStrategyTests.swift; sourceTree = "<group>"; };
		F9410F641DE49C13007451FF /* PushTokenStrategy.swift */ = {isa = PBXFileReference; fileEncoding = 4; lastKnownFileType = sourcecode.swift; name = PushTokenStrategy.swift; path = Source/Synchronization/Strategies/PushTokenStrategy.swift; sourceTree = SOURCE_ROOT; };
		F9410F671DE4BE42007451FF /* PushTokenStrategyTests.swift */ = {isa = PBXFileReference; fileEncoding = 4; lastKnownFileType = sourcecode.swift; path = PushTokenStrategyTests.swift; sourceTree = "<group>"; };
		F94E39231E4CE2CA0072D71C /* VoiceChannelStateSnapshotTests.swift */ = {isa = PBXFileReference; fileEncoding = 4; lastKnownFileType = sourcecode.swift; path = VoiceChannelStateSnapshotTests.swift; sourceTree = "<group>"; };
		F94F6B321E54B9C000D46A29 /* CallingRequestStrategyTests.swift */ = {isa = PBXFileReference; fileEncoding = 4; lastKnownFileType = sourcecode.swift; path = CallingRequestStrategyTests.swift; sourceTree = "<group>"; };
		F95373F01C7C6FF500BE6427 /* ZMLocalNotificationForEventTest.h */ = {isa = PBXFileReference; lastKnownFileType = sourcecode.c.h; path = ZMLocalNotificationForEventTest.h; sourceTree = "<group>"; };
		F95373F31C7C70D000BE6427 /* ZMLocalNotificationForEventTest+CallEvents.m */ = {isa = PBXFileReference; fileEncoding = 4; lastKnownFileType = sourcecode.c.objc; path = "ZMLocalNotificationForEventTest+CallEvents.m"; sourceTree = "<group>"; };
		F95556FE1A1CA1580035F0C8 /* ZMSearchRequestCodecTests.m */ = {isa = PBXFileReference; fileEncoding = 4; lastKnownFileType = sourcecode.c.objc; name = ZMSearchRequestCodecTests.m; path = Search/ZMSearchRequestCodecTests.m; sourceTree = "<group>"; };
		F95706531DE5D1CC0087442C /* SearchUserImageStrategy.swift */ = {isa = PBXFileReference; fileEncoding = 4; lastKnownFileType = sourcecode.swift; path = SearchUserImageStrategy.swift; sourceTree = "<group>"; };
		F95706581DE5F6D40087442C /* SearchUserImageStrategyTests.swift */ = {isa = PBXFileReference; fileEncoding = 4; lastKnownFileType = sourcecode.swift; path = SearchUserImageStrategyTests.swift; sourceTree = "<group>"; };
		F959F3101C5B6B9E00820A21 /* ZMBackgroundTaskState.h */ = {isa = PBXFileReference; fileEncoding = 4; lastKnownFileType = sourcecode.c.h; path = ZMBackgroundTaskState.h; sourceTree = "<group>"; };
		F959F3111C5B6B9E00820A21 /* ZMBackgroundTaskState.m */ = {isa = PBXFileReference; fileEncoding = 4; lastKnownFileType = sourcecode.c.objc; path = ZMBackgroundTaskState.m; sourceTree = "<group>"; };
		F95ECF4C1B94A553009F91BA /* ZMHotFix.h */ = {isa = PBXFileReference; fileEncoding = 4; lastKnownFileType = sourcecode.c.h; path = ZMHotFix.h; sourceTree = "<group>"; };
		F95ECF4D1B94A553009F91BA /* ZMHotFix.m */ = {isa = PBXFileReference; fileEncoding = 4; lastKnownFileType = sourcecode.c.objc; path = ZMHotFix.m; sourceTree = "<group>"; };
		F95ECF501B94BD05009F91BA /* ZMHotFixTests.m */ = {isa = PBXFileReference; fileEncoding = 4; lastKnownFileType = sourcecode.c.objc; path = ZMHotFixTests.m; sourceTree = "<group>"; };
		F962A8E819FFC06E00FD0F80 /* ZMOperationLoop+Background.h */ = {isa = PBXFileReference; fileEncoding = 4; lastKnownFileType = sourcecode.c.h; path = "ZMOperationLoop+Background.h"; sourceTree = "<group>"; };
		F962A8E919FFC06E00FD0F80 /* ZMOperationLoop+Background.m */ = {isa = PBXFileReference; fileEncoding = 4; lastKnownFileType = sourcecode.c.objc; path = "ZMOperationLoop+Background.m"; sourceTree = "<group>"; };
		F962A8EF19FFD4DC00FD0F80 /* ZMOperationLoop+Private.h */ = {isa = PBXFileReference; lastKnownFileType = sourcecode.c.h; path = "ZMOperationLoop+Private.h"; sourceTree = "<group>"; };
		F964700B1D5C720D00A81A92 /* ConversationTests+MessageEditing.m */ = {isa = PBXFileReference; fileEncoding = 4; lastKnownFileType = sourcecode.c.objc; path = "ConversationTests+MessageEditing.m"; sourceTree = "<group>"; };
		F96C8E791D7DCCE8004B6D87 /* LocalNotificationDispatcher+Messages.swift */ = {isa = PBXFileReference; fileEncoding = 4; lastKnownFileType = sourcecode.swift; path = "LocalNotificationDispatcher+Messages.swift"; sourceTree = "<group>"; };
		F96C8E811D7ECECF004B6D87 /* ZMLocalNotificationForMessageTests.swift */ = {isa = PBXFileReference; fileEncoding = 4; lastKnownFileType = sourcecode.swift; path = ZMLocalNotificationForMessageTests.swift; sourceTree = "<group>"; };
		F96C8E891D7F6F8C004B6D87 /* ZMLocalNotificationForSystemMessageTests.swift */ = {isa = PBXFileReference; fileEncoding = 4; lastKnownFileType = sourcecode.swift; path = ZMLocalNotificationForSystemMessageTests.swift; sourceTree = "<group>"; };
		F97678F91D76D11400CC075D /* BackgroundAPNSConfirmationStatus.swift */ = {isa = PBXFileReference; fileEncoding = 4; lastKnownFileType = sourcecode.swift; path = BackgroundAPNSConfirmationStatus.swift; sourceTree = "<group>"; };
		F97679081D771B2700CC075D /* BackgroundAPNSConfirmationStatusTests.swift */ = {isa = PBXFileReference; fileEncoding = 4; lastKnownFileType = sourcecode.swift; path = BackgroundAPNSConfirmationStatusTests.swift; sourceTree = "<group>"; };
		F9771AC71B664D1A00BB04EC /* ZMGSMCallHandler.h */ = {isa = PBXFileReference; fileEncoding = 4; lastKnownFileType = sourcecode.c.h; path = ZMGSMCallHandler.h; sourceTree = "<group>"; };
		F9771AC81B664D1A00BB04EC /* ZMGSMCallHandler.m */ = {isa = PBXFileReference; fileEncoding = 4; lastKnownFileType = sourcecode.c.objc; path = ZMGSMCallHandler.m; sourceTree = "<group>"; };
		F9771AD01B664D3D00BB04EC /* ZMGSMCallHandlerTest.m */ = {isa = PBXFileReference; fileEncoding = 4; lastKnownFileType = sourcecode.c.objc; path = ZMGSMCallHandlerTest.m; sourceTree = "<group>"; };
		F9771AD21B6661B400BB04EC /* ZMCallStateLogger.h */ = {isa = PBXFileReference; fileEncoding = 4; lastKnownFileType = sourcecode.c.h; path = ZMCallStateLogger.h; sourceTree = "<group>"; };
		F9771AD31B6661B400BB04EC /* ZMCallStateLogger.m */ = {isa = PBXFileReference; fileEncoding = 4; lastKnownFileType = sourcecode.c.objc; path = ZMCallStateLogger.m; sourceTree = "<group>"; };
		F9771ADA1B677BAF00BB04EC /* ZMCallStateLoggerTests.m */ = {isa = PBXFileReference; fileEncoding = 4; lastKnownFileType = sourcecode.c.objc; path = ZMCallStateLoggerTests.m; sourceTree = "<group>"; };
		F98DD6D01ABB2F7C001D58CF /* ZMUserSession+UserNotificationCategories.h */ = {isa = PBXFileReference; fileEncoding = 4; lastKnownFileType = sourcecode.c.h; path = "ZMUserSession+UserNotificationCategories.h"; sourceTree = "<group>"; };
		F98DD6D11ABB2F7C001D58CF /* ZMUserSession+UserNotificationCategories.m */ = {isa = PBXFileReference; fileEncoding = 4; lastKnownFileType = sourcecode.c.objc; path = "ZMUserSession+UserNotificationCategories.m"; sourceTree = "<group>"; };
		F98EDCC81D82B913001E65CB /* ZMLocalNotificationForCallEvent.swift */ = {isa = PBXFileReference; fileEncoding = 4; lastKnownFileType = sourcecode.swift; path = ZMLocalNotificationForCallEvent.swift; sourceTree = "<group>"; };
		F98EDCC91D82B913001E65CB /* ZMLocalNotificationForConnectionEvent.swift */ = {isa = PBXFileReference; fileEncoding = 4; lastKnownFileType = sourcecode.swift; path = ZMLocalNotificationForConnectionEvent.swift; sourceTree = "<group>"; };
		F98EDCCA1D82B913001E65CB /* ZMLocalNotificationForEvent.swift */ = {isa = PBXFileReference; fileEncoding = 4; lastKnownFileType = sourcecode.swift; path = ZMLocalNotificationForEvent.swift; sourceTree = "<group>"; };
		F98EDCCB1D82B913001E65CB /* ZMLocalNotificationForReactions.swift */ = {isa = PBXFileReference; fileEncoding = 4; lastKnownFileType = sourcecode.swift; path = ZMLocalNotificationForReactions.swift; sourceTree = "<group>"; };
		F98EDCCD1D82B913001E65CB /* ZMLocalNotificationContentType.swift */ = {isa = PBXFileReference; fileEncoding = 4; lastKnownFileType = sourcecode.swift; path = ZMLocalNotificationContentType.swift; sourceTree = "<group>"; };
		F98EDCCE1D82B913001E65CB /* ZMLocalNotificationForMessage.swift */ = {isa = PBXFileReference; fileEncoding = 4; lastKnownFileType = sourcecode.swift; path = ZMLocalNotificationForMessage.swift; sourceTree = "<group>"; };
		F98EDCCF1D82B913001E65CB /* ZMLocalNotificationForSystemMessage.swift */ = {isa = PBXFileReference; fileEncoding = 4; lastKnownFileType = sourcecode.swift; path = ZMLocalNotificationForSystemMessage.swift; sourceTree = "<group>"; };
		F98EDCD01D82B913001E65CB /* ZMLocalNotification+Internal.h */ = {isa = PBXFileReference; fileEncoding = 4; lastKnownFileType = sourcecode.c.h; path = "ZMLocalNotification+Internal.h"; sourceTree = "<group>"; };
		F98EDCD11D82B913001E65CB /* ZMLocalNotification.h */ = {isa = PBXFileReference; fileEncoding = 4; lastKnownFileType = sourcecode.c.h; path = ZMLocalNotification.h; sourceTree = "<group>"; };
		F98EDCD21D82B913001E65CB /* ZMLocalNotification.m */ = {isa = PBXFileReference; fileEncoding = 4; lastKnownFileType = sourcecode.c.objc; path = ZMLocalNotification.m; sourceTree = "<group>"; };
		F98EDCDE1D82B924001E65CB /* SessionTracker.swift */ = {isa = PBXFileReference; fileEncoding = 4; lastKnownFileType = sourcecode.swift; path = SessionTracker.swift; sourceTree = "<group>"; };
		F98EDCDF1D82B924001E65CB /* NotificationSounds.swift */ = {isa = PBXFileReference; fileEncoding = 4; lastKnownFileType = sourcecode.swift; path = NotificationSounds.swift; sourceTree = "<group>"; };
		F98EDCE01D82B924001E65CB /* UILocalNotification+StringProcessing.h */ = {isa = PBXFileReference; fileEncoding = 4; lastKnownFileType = sourcecode.c.h; path = "UILocalNotification+StringProcessing.h"; sourceTree = "<group>"; };
		F98EDCE11D82B924001E65CB /* UILocalNotification+StringProcessing.m */ = {isa = PBXFileReference; fileEncoding = 4; lastKnownFileType = sourcecode.c.objc; path = "UILocalNotification+StringProcessing.m"; sourceTree = "<group>"; };
		F98EDCE21D82B924001E65CB /* UILocalNotification+UserInfo.h */ = {isa = PBXFileReference; fileEncoding = 4; lastKnownFileType = sourcecode.c.h; path = "UILocalNotification+UserInfo.h"; sourceTree = "<group>"; };
		F98EDCE31D82B924001E65CB /* UILocalNotification+UserInfo.m */ = {isa = PBXFileReference; fileEncoding = 4; lastKnownFileType = sourcecode.c.objc; path = "UILocalNotification+UserInfo.m"; sourceTree = "<group>"; };
		F98EDCE41D82B924001E65CB /* ZMLocalNotificationLocalization+Components.swift */ = {isa = PBXFileReference; fileEncoding = 4; lastKnownFileType = sourcecode.swift; path = "ZMLocalNotificationLocalization+Components.swift"; sourceTree = "<group>"; };
		F98EDCE51D82B924001E65CB /* ZMLocalNotificationLocalization.h */ = {isa = PBXFileReference; fileEncoding = 4; lastKnownFileType = sourcecode.c.h; path = ZMLocalNotificationLocalization.h; sourceTree = "<group>"; };
		F98EDCE61D82B924001E65CB /* ZMLocalNotificationLocalization.m */ = {isa = PBXFileReference; fileEncoding = 4; lastKnownFileType = sourcecode.c.objc; path = ZMLocalNotificationLocalization.m; sourceTree = "<group>"; };
		F98EDCE71D82B924001E65CB /* ZMLocalNotificationSet.swift */ = {isa = PBXFileReference; fileEncoding = 4; lastKnownFileType = sourcecode.swift; path = ZMLocalNotificationSet.swift; sourceTree = "<group>"; };
		F98EDCE81D82B924001E65CB /* ZMSpellOutSmallNumbersFormatter.h */ = {isa = PBXFileReference; fileEncoding = 4; lastKnownFileType = sourcecode.c.h; path = ZMSpellOutSmallNumbersFormatter.h; sourceTree = "<group>"; };
		F98EDCE91D82B924001E65CB /* ZMSpellOutSmallNumbersFormatter.m */ = {isa = PBXFileReference; fileEncoding = 4; lastKnownFileType = sourcecode.c.objc; path = ZMSpellOutSmallNumbersFormatter.m; sourceTree = "<group>"; };
		F98EDCF61D82EAFD001E65CB /* SessionTrackerTest.swift */ = {isa = PBXFileReference; fileEncoding = 4; lastKnownFileType = sourcecode.swift; path = SessionTrackerTest.swift; sourceTree = "<group>"; };
		F991C0A81CB5391C004D8465 /* ZMCallTimer.swift */ = {isa = PBXFileReference; fileEncoding = 4; lastKnownFileType = sourcecode.swift; path = ZMCallTimer.swift; sourceTree = "<group>"; };
		F991C0AA1CB53A7B004D8465 /* ZMCallTimerTests.swift */ = {isa = PBXFileReference; fileEncoding = 4; lastKnownFileType = sourcecode.swift; path = ZMCallTimerTests.swift; sourceTree = "<group>"; };
		F991C0AD1CB548A3004D8465 /* VoiceChannelV2+CallTimer.swift */ = {isa = PBXFileReference; fileEncoding = 4; lastKnownFileType = sourcecode.swift; path = "VoiceChannelV2+CallTimer.swift"; sourceTree = "<group>"; };
		F991CE111CB55512004D8465 /* ZMConversation+Testing.h */ = {isa = PBXFileReference; fileEncoding = 4; lastKnownFileType = sourcecode.c.h; path = "ZMConversation+Testing.h"; sourceTree = "<group>"; };
		F991CE121CB55512004D8465 /* ZMConversation+Testing.m */ = {isa = PBXFileReference; fileEncoding = 4; lastKnownFileType = sourcecode.c.objc; path = "ZMConversation+Testing.m"; sourceTree = "<group>"; };
		F991CE131CB55512004D8465 /* ZMUser+Testing.h */ = {isa = PBXFileReference; fileEncoding = 4; lastKnownFileType = sourcecode.c.h; path = "ZMUser+Testing.h"; sourceTree = "<group>"; };
		F991CE141CB55512004D8465 /* ZMUser+Testing.m */ = {isa = PBXFileReference; fileEncoding = 4; lastKnownFileType = sourcecode.c.objc; path = "ZMUser+Testing.m"; sourceTree = "<group>"; };
		F99298581BE110490058D42F /* ZMClientRegistrationStatusTests.m */ = {isa = PBXFileReference; fileEncoding = 4; lastKnownFileType = sourcecode.c.objc; path = ZMClientRegistrationStatusTests.m; sourceTree = "<group>"; };
		F992985A1BE1404D0058D42F /* ZMClientRegistrationStatus+Internal.h */ = {isa = PBXFileReference; lastKnownFileType = sourcecode.c.h; path = "ZMClientRegistrationStatus+Internal.h"; sourceTree = "<group>"; };
		F9ABDF401CECBD8A008461B2 /* ZMAccountStatus.swift */ = {isa = PBXFileReference; fileEncoding = 4; lastKnownFileType = sourcecode.swift; path = ZMAccountStatus.swift; sourceTree = "<group>"; };
		F9ABDF421CECC69C008461B2 /* ZMAccountStatusTests.swift */ = {isa = PBXFileReference; fileEncoding = 4; lastKnownFileType = sourcecode.swift; path = ZMAccountStatusTests.swift; sourceTree = "<group>"; };
		F9B171F51C0EF21100E6EEC6 /* ClientUpdateStatus.swift */ = {isa = PBXFileReference; fileEncoding = 4; lastKnownFileType = sourcecode.swift; path = ClientUpdateStatus.swift; sourceTree = "<group>"; };
		F9B171F71C0F00E700E6EEC6 /* ClientUpdateStatusTests.swift */ = {isa = PBXFileReference; fileEncoding = 4; lastKnownFileType = sourcecode.swift; path = ClientUpdateStatusTests.swift; sourceTree = "<group>"; };
		F9B171F91C0F320200E6EEC6 /* ClientManagementTests.m */ = {isa = PBXFileReference; fileEncoding = 4; lastKnownFileType = sourcecode.c.objc; path = ClientManagementTests.m; sourceTree = "<group>"; };
		F9B20D561C58C7B900F2CDEC /* CallingTests.h */ = {isa = PBXFileReference; lastKnownFileType = sourcecode.c.h; path = CallingTests.h; sourceTree = "<group>"; };
		F9B20D571C58C8C800F2CDEC /* CallingTests+VideoCalling.m */ = {isa = PBXFileReference; fileEncoding = 4; lastKnownFileType = sourcecode.c.objc; path = "CallingTests+VideoCalling.m"; sourceTree = "<group>"; };
		F9B71F361CB26FB2001DB03F /* ZMUtilities.framework */ = {isa = PBXFileReference; lastKnownFileType = wrapper.framework; name = ZMUtilities.framework; path = Carthage/Build/iOS/ZMUtilities.framework; sourceTree = "<group>"; };
		F9B71F3E1CB28449001DB03F /* ZMNotifications+UserSession.m */ = {isa = PBXFileReference; fileEncoding = 4; lastKnownFileType = sourcecode.c.objc; path = "ZMNotifications+UserSession.m"; sourceTree = "<group>"; };
		F9B71F3F1CB28449001DB03F /* ZMNotifications+UserSessionInternal.h */ = {isa = PBXFileReference; fileEncoding = 4; lastKnownFileType = sourcecode.c.h; path = "ZMNotifications+UserSessionInternal.h"; sourceTree = "<group>"; };
		F9B71F421CB284CC001DB03F /* ZMNotifications+UserSession.h */ = {isa = PBXFileReference; fileEncoding = 4; lastKnownFileType = sourcecode.c.h; path = "ZMNotifications+UserSession.h"; sourceTree = "<group>"; };
		F9B71F461CB29600001DB03F /* ZMBareUser+UserSession.h */ = {isa = PBXFileReference; fileEncoding = 4; lastKnownFileType = sourcecode.c.h; path = "ZMBareUser+UserSession.h"; sourceTree = "<group>"; };
		F9B71F481CB297ED001DB03F /* ZMUser+UserSession.m */ = {isa = PBXFileReference; fileEncoding = 4; lastKnownFileType = sourcecode.c.objc; name = "ZMUser+UserSession.m"; path = "Source/Data Model/ZMUser+UserSession.m"; sourceTree = SOURCE_ROOT; };
		F9B71F4A1CB2B841001DB03F /* NSManagedObjectContext+TestHelpers.h */ = {isa = PBXFileReference; fileEncoding = 4; lastKnownFileType = sourcecode.c.h; path = "NSManagedObjectContext+TestHelpers.h"; sourceTree = "<group>"; };
		F9B71F4B1CB2B841001DB03F /* NSManagedObjectContext+TestHelpers.m */ = {isa = PBXFileReference; fileEncoding = 4; lastKnownFileType = sourcecode.c.objc; path = "NSManagedObjectContext+TestHelpers.m"; sourceTree = "<group>"; };
		F9B71FAA1CB2C0FA001DB03F /* ZMCallStateTests+VideoCalling.swift */ = {isa = PBXFileReference; fileEncoding = 4; lastKnownFileType = sourcecode.swift; path = "ZMCallStateTests+VideoCalling.swift"; sourceTree = "<group>"; };
		F9B71FAC1CB2C20D001DB03F /* VoiceChannelV2Tests.h */ = {isa = PBXFileReference; fileEncoding = 4; lastKnownFileType = sourcecode.c.h; path = VoiceChannelV2Tests.h; sourceTree = "<group>"; };
		F9B71FAD1CB2C20D001DB03F /* VoiceChannelV2Tests.m */ = {isa = PBXFileReference; fileEncoding = 4; lastKnownFileType = sourcecode.c.objc; path = VoiceChannelV2Tests.m; sourceTree = "<group>"; };
		F9B8305C1DEC6A2500FF6FE7 /* UserImageStrategy.swift */ = {isa = PBXFileReference; fileEncoding = 4; lastKnownFileType = sourcecode.swift; path = UserImageStrategy.swift; sourceTree = "<group>"; };
		F9B8305E1DEC86E700FF6FE7 /* UserImageStrategyTests.swift */ = {isa = PBXFileReference; fileEncoding = 4; lastKnownFileType = sourcecode.swift; path = UserImageStrategyTests.swift; sourceTree = "<group>"; };
		F9C9A4ED1CAD290B0039E10C /* store128.wiredatabase */ = {isa = PBXFileReference; lastKnownFileType = file; path = store128.wiredatabase; sourceTree = "<group>"; };
		F9CA51B41B345F39003AA83A /* ZMStoredLocalNotification.h */ = {isa = PBXFileReference; fileEncoding = 4; lastKnownFileType = sourcecode.c.h; path = ZMStoredLocalNotification.h; sourceTree = "<group>"; };
		F9CA51B51B345F39003AA83A /* ZMStoredLocalNotification.m */ = {isa = PBXFileReference; fileEncoding = 4; lastKnownFileType = sourcecode.c.objc; path = ZMStoredLocalNotification.m; sourceTree = "<group>"; };
		F9CA51BD1B3460B2003AA83A /* ZMStoredLocalNotificationTests.m */ = {isa = PBXFileReference; fileEncoding = 4; lastKnownFileType = sourcecode.c.objc; path = ZMStoredLocalNotificationTests.m; sourceTree = "<group>"; };
		F9D25DB01C5BB991002D18B3 /* ZMBackgroundTaskStateTests.m */ = {isa = PBXFileReference; fileEncoding = 4; lastKnownFileType = sourcecode.c.objc; path = ZMBackgroundTaskStateTests.m; sourceTree = "<group>"; };
		F9D32EA81C6D071F0049136A /* CallingTests+PushNotifications.m */ = {isa = PBXFileReference; fileEncoding = 4; lastKnownFileType = sourcecode.c.objc; path = "CallingTests+PushNotifications.m"; sourceTree = "<group>"; };
		F9DAC54D1C2034E70001F11E /* ConversationStatusStrategyTests.swift */ = {isa = PBXFileReference; fileEncoding = 4; lastKnownFileType = sourcecode.swift; path = ConversationStatusStrategyTests.swift; sourceTree = "<group>"; };
		F9E3AB511BEA017300C1A6AA /* ZMSelfTranscoder+Internal.h */ = {isa = PBXFileReference; fileEncoding = 4; lastKnownFileType = sourcecode.c.h; path = "ZMSelfTranscoder+Internal.h"; sourceTree = "<group>"; };
		F9E462D91D7043C60036CFA7 /* ConversationTests+Confirmation.swift */ = {isa = PBXFileReference; fileEncoding = 4; lastKnownFileType = sourcecode.swift; path = "ConversationTests+Confirmation.swift"; sourceTree = "<group>"; };
		F9E4779D1D21640E003A99AC /* ZMLocalNotificationSetTests.swift */ = {isa = PBXFileReference; fileEncoding = 4; lastKnownFileType = sourcecode.swift; path = ZMLocalNotificationSetTests.swift; sourceTree = "<group>"; };
		F9F11A061A0A630900F1DCEE /* ZMBlacklistVerificatorTest.m */ = {isa = PBXFileReference; fileEncoding = 4; lastKnownFileType = sourcecode.c.objc; path = ZMBlacklistVerificatorTest.m; sourceTree = "<group>"; };
		F9F631411DE3524100416938 /* TypingStrategy.swift */ = {isa = PBXFileReference; fileEncoding = 4; lastKnownFileType = sourcecode.swift; path = TypingStrategy.swift; sourceTree = "<group>"; };
		F9F9F5611D75D62100AE6499 /* RequestStrategyTestBase.swift */ = {isa = PBXFileReference; fileEncoding = 4; lastKnownFileType = sourcecode.swift; path = RequestStrategyTestBase.swift; sourceTree = "<group>"; };
		F9FD16791BDFCDAD00725F5C /* ZMClientRegistrationStatus.h */ = {isa = PBXFileReference; fileEncoding = 4; lastKnownFileType = sourcecode.c.h; path = ZMClientRegistrationStatus.h; sourceTree = "<group>"; };
		F9FD167A1BDFCDAD00725F5C /* ZMClientRegistrationStatus.m */ = {isa = PBXFileReference; fileEncoding = 4; lastKnownFileType = sourcecode.c.objc; path = ZMClientRegistrationStatus.m; sourceTree = "<group>"; };
		F9FD798519EE742600D70FCD /* ZMBlacklistDownloader.h */ = {isa = PBXFileReference; fileEncoding = 4; lastKnownFileType = sourcecode.c.h; path = ZMBlacklistDownloader.h; sourceTree = "<group>"; };
		F9FD798619EE742600D70FCD /* ZMBlacklistDownloader.m */ = {isa = PBXFileReference; fileEncoding = 4; lastKnownFileType = sourcecode.c.objc; path = ZMBlacklistDownloader.m; sourceTree = "<group>"; };
		F9FD798919EE962F00D70FCD /* ZMBlacklistDownloaderTest.m */ = {isa = PBXFileReference; fileEncoding = 4; lastKnownFileType = sourcecode.c.objc; path = ZMBlacklistDownloaderTest.m; sourceTree = "<group>"; };
		F9FD798B19EE9B9A00D70FCD /* ZMBlacklistVerificator.h */ = {isa = PBXFileReference; fileEncoding = 4; lastKnownFileType = sourcecode.c.h; path = ZMBlacklistVerificator.h; sourceTree = "<group>"; };
		F9FD798C19EE9B9A00D70FCD /* ZMBlacklistVerificator.m */ = {isa = PBXFileReference; fileEncoding = 4; lastKnownFileType = sourcecode.c.objc; path = ZMBlacklistVerificator.m; sourceTree = "<group>"; };
/* End PBXFileReference section */

/* Begin PBXFrameworksBuildPhase section */
		3E186085191A56F6000FE027 /* Frameworks */ = {
			isa = PBXFrameworksBuildPhase;
			buildActionMask = 2147483647;
			files = (
				F9A754161DA3D48800094937 /* ZMProtos.framework in Frameworks */,
				09B978FE1B679F4B00A30B38 /* OCMock.framework in Frameworks */,
				544BA1571A43424F00D3B852 /* zmessaging.framework in Frameworks */,
				098CFBB91B7B9B61000B02B1 /* ZMTesting.framework in Frameworks */,
				1E16CE881BF4BC5F00336616 /* ProtocolBuffers.framework in Frameworks */,
			);
			runOnlyForDeploymentPostprocessing = 0;
		};
		3E1860C0191A649D000FE027 /* Frameworks */ = {
			isa = PBXFrameworksBuildPhase;
			buildActionMask = 2147483647;
			files = (
				1E16CE841BF4BC1800336616 /* ZMProtos.framework in Frameworks */,
				09B978FF1B679F5D00A30B38 /* OCMock.framework in Frameworks */,
				098CFBB81B7B9B47000B02B1 /* ZMTesting.framework in Frameworks */,
				1E16CE871BF4BC5F00336616 /* ProtocolBuffers.framework in Frameworks */,
				54F4DC5A1A4438B300FDB6EA /* zmessaging.framework in Frameworks */,
				CEE02E461DDA0F4D00BA2BE2 /* avs.framework in Frameworks */,
			);
			runOnlyForDeploymentPostprocessing = 0;
		};
		5498158F1A43232400A7CE2E /* Frameworks */ = {
			isa = PBXFrameworksBuildPhase;
			buildActionMask = 2147483647;
			files = (
				CE5DC1A11DDA09F000D24DBA /* avs.framework in Frameworks */,
				BF8899931DC7AD9F00187CBD /* ZMTransport.framework in Frameworks */,
				09CC4AAE1B7C885800201C63 /* libc++.dylib in Frameworks */,
				09CC4AAC1B7C885100201C63 /* libbz2.dylib in Frameworks */,
				09CC4AAA1B7C884900201C63 /* libz.dylib in Frameworks */,
				5442A7321E42244C00415104 /* libPhoneNumberiOS.framework in Frameworks */,
				BFC747BA1CE0975D00F74333 /* zimages.framework in Frameworks */,
				F9A754121DA3D44900094937 /* ZMProtos.framework in Frameworks */,
				097E36AA1B7A58570039CC4C /* ZMCSystem.framework in Frameworks */,
				F929C1A01E4A074F0018ADA4 /* ZMCDataModel.framework in Frameworks */,
			);
			runOnlyForDeploymentPostprocessing = 0;
		};
/* End PBXFrameworksBuildPhase section */

/* Begin PBXGroup section */
		0928E38F1BA2CFF60057232E /* E2EE */ = {
			isa = PBXGroup;
			children = (
				09E393BD1BAB0C2A00F3EA1B /* ZMUserSession+OTR.m */,
				871667F91BB2AE9C009C6EEA /* APSSignalingKeysStore.swift */,
				09BCDB8C1BCE7F000020DCC7 /* ZMAPSMessageDecoder.h */,
				09BCDB8D1BCE7F000020DCC7 /* ZMAPSMessageDecoder.m */,
			);
			path = E2EE;
			sourceTree = "<group>";
		};
		0994E1DB1B835C4900A51721 /* zmc-config */ = {
			isa = PBXGroup;
			children = (
				0994E1DD1B835C4900A51721 /* ios-test-host.xcconfig */,
				0994E1DE1B835C4900A51721 /* ios-test-target.xcconfig */,
				0994E1DF1B835C4900A51721 /* ios.xcconfig */,
				0994E1E01B835C4900A51721 /* osx-test-target.xcconfig */,
				0994E1E11B835C4900A51721 /* osx.xcconfig */,
				0994E1E21B835C4900A51721 /* project-common.xcconfig */,
				0994E1E31B835C4900A51721 /* project-debug.xcconfig */,
				0994E1E41B835C4900A51721 /* project.xcconfig */,
				0994E1E61B835C4900A51721 /* simulator.xcconfig */,
				0994E1E71B835C4900A51721 /* swift.xcconfig */,
				0994E1E81B835C4900A51721 /* tests.xcconfig */,
				0994E1E91B835C4900A51721 /* warnings-debug.xcconfig */,
				0994E1EA1B835C4900A51721 /* warnings.xcconfig */,
			);
			path = "zmc-config";
			sourceTree = "<group>";
		};
		09C77C3C1BA2E38D00E2163F /* E2EE */ = {
			isa = PBXGroup;
			children = (
				F9F9F5611D75D62100AE6499 /* RequestStrategyTestBase.swift */,
				0920833C1BA84F3100F82B29 /* UserClientRequestStrategyTests.swift */,
				093694441BA9633300F36B3A /* UserClientRequestFactoryTests.swift */,
				87D003FE1BB5810D00472E06 /* APSSignalingKeyStoreTests.swift */,
				09914E521BD6613D00C10BF8 /* ZMDecodedAPSMessageTest.m */,
			);
			path = E2EE;
			sourceTree = "<group>";
		};
		3E18605A191A4EF8000FE027 /* Resources */ = {
			isa = PBXGroup;
			children = (
				54764B9D1C931E9400BD25E3 /* animated.gif */,
				54764B9E1C931E9400BD25E3 /* not_animated.gif */,
				54764B971C9303D600BD25E3 /* medium.jpg */,
				54764B981C9303D600BD25E3 /* tiny.jpg */,
				AF6415A01C9C151700A535F5 /* EncryptedBase64EncondedExternalMessageTestFixture.txt */,
				AF6415A11C9C151700A535F5 /* ExternalMessageTextFixture.txt */,
				BF158D2E1CE087D8007C6F8A /* video.mp4 */,
				54DFAE211C92D979004B1D15 /* 1900x1500.jpg */,
				F9C9A4F11CAD2A200039E10C /* DB Ficture 1.28 */,
				BF44A3521C71D60100C6928E /* DB Fixture 1.27 */,
				BF72DF111C4D257C002B324F /* DB Fixture 1.24 */,
				BF72DF101C4D256B002B324F /* DB Fixture 1.25 / 1.26 */,
				5423B998191A4A1B0044347D /* InfoPlist.strings */,
				3E2712FE1A891781008EE50F /* Tests-ios-Info.plist */,
				54764B9B1C930AEB00BD25E3 /* Lorem Ipsum.txt */,
			);
			path = Resources;
			sourceTree = "<group>";
		};
		3E18605B191A4F28000FE027 /* Public */ = {
			isa = PBXGroup;
			children = (
				16D3FCE21E3757CA0052A535 /* CallingProtocolStrategy.h */,
				F9B71F461CB29600001DB03F /* ZMBareUser+UserSession.h */,
				F9B71F421CB284CC001DB03F /* ZMNotifications+UserSession.h */,
				542049EF196AB84B000D8A94 /* zmessaging.h */,
				54BAF1B119212E51008042FB /* ZMUserSession.h */,
				3E4F727C19EC0868002FE184 /* ZMUserSession+Background.h */,
				54D175181ADE8AA2001AA338 /* ZMUserSession+Registration.h */,
				54D175221ADE9449001AA338 /* ZMUserSession+Authentication.h */,
				09E393B91BAB0BB500F3EA1B /* ZMUserSession+OTR.h */,
				3E05F247192A4F8900F22D80 /* NSError+ZMUserSession.h */,
				54BE367A196C10CB00D15ECF /* ZMSearchDirectory.h */,
				54D9331C1AE1643A00C0B91C /* ZMCredentials.h */,
				546D45FD19E29D92004C478D /* ZMNetworkState.h */,
				16063CEC1BD11F450097F62C /* ZMSearchRequest.h */,
			);
			path = Public;
			sourceTree = "<group>";
		};
		3E18605E191A4F4F000FE027 /* Resources */ = {
			isa = PBXGroup;
			children = (
				3E799CC9192134900020A438 /* Configurations */,
				3E27131A1A8A68BF008EE50F /* Push.strings */,
				3E27131C1A8A68BF008EE50F /* Push.stringsdict */,
				549815961A43232400A7CE2E /* zmessaging-ios-Info.plist */,
				3E4CE69219657F0100939CEF /* ZMLocalizable.strings */,
				543095921DE76B170065367F /* random1.txt */,
				543095941DE76B270065367F /* random2.txt */,
			);
			path = Resources;
			sourceTree = "<group>";
		};
		3E1860B3191A5D1D000FE027 /* iOS Test Host */ = {
			isa = PBXGroup;
			children = (
				3E1860B4191A5D99000FE027 /* Test-Host-Info.plist */,
				3E1860B5191A5D99000FE027 /* Test-Host-Prefix.pch */,
				3E1860B6191A5D99000FE027 /* TestHost-main.m */,
				3E1860B7191A5D99000FE027 /* TestHostAppDelegate.h */,
				3E1860B8191A5D99000FE027 /* TestHostAppDelegate.m */,
				3E9848BC1A65253000F7B050 /* Hack.swift */,
				872C995A1DB65D0D006A3BDE /* harp.m4a */,
				872C99571DB659E6006A3BDE /* ringing_from_them_long.caf */,
			);
			path = "iOS Test Host";
			sourceTree = "<group>";
		};
		3E799CC9192134900020A438 /* Configurations */ = {
			isa = PBXGroup;
			children = (
				0994E1DB1B835C4900A51721 /* zmc-config */,
				0994E1EE1B835C4900A51721 /* zmessaging-ios.xcconfig */,
				0994E1EF1B835C4900A51721 /* zmessaging-osx.xcconfig */,
				0994E1F01B835C4900A51721 /* zmessaging.xcconfig */,
				0994E1F11B835D1100A51721 /* version.xcconfig */,
				094CDBEB1B84CFC8004AD7BF /* zmessaging-ios-test-target.xcconfig */,
				094CDBEC1B84CFDB004AD7BF /* libs.xcconfig */,
			);
			path = Configurations;
			sourceTree = "<group>";
		};
		3E89FFA3191B6E15002D3A3E /* Data Model */ = {
			isa = PBXGroup;
			children = (
				F9B71F481CB297ED001DB03F /* ZMUser+UserSession.m */,
				3E3C00C91A2358BA00D02D21 /* ZMTyping.h */,
				3E3C00CA1A2358BA00D02D21 /* ZMTyping.m */,
				3E3C00D31A235C5300D02D21 /* ZMTypingUsersTimeout.h */,
				3E3C00D41A235C5300D02D21 /* ZMTypingUsersTimeout.m */,
				3E26BEE01A408DBE0071B4C9 /* ZMTypingUsers.h */,
				3E26BEE11A408DBE0071B4C9 /* ZMTypingUsers.m */,
				5435C5541E13D9A0002D9766 /* NSManagedObjectContext+KeyValueStore.swift */,
				16D3FCE41E37A8050052A535 /* NSManagedObjectContext+ServerTimeDelta.swift */,
				16F5F16B1E4092C00062F0AE /* NSManagedObjectContext+CTCallCenter.swift */,
				3EFFDE481A13B01B00E80E22 /* Push Token */,
			);
			path = "Data Model";
			sourceTree = "<group>";
		};
		3EAD6A08199BB6C800D519DB /* Calling */ = {
			isa = PBXGroup;
			children = (
				165D3A181E1D43870052E654 /* VoiceChannel.swift */,
				165D3A171E1D43870052E654 /* VoiceChannelV3.swift */,
				16D3FCFB1E3932FD0052A535 /* VoiceChannelV2.h */,
				165D3A1B1E1D43870052E654 /* VoiceChannelV2.m */,
				165D3A1C1E1D43870052E654 /* VoiceChannelV2+Internal.h */,
				165D3A1F1E1D43870052E654 /* VoiceChannelV2+Testing.h */,
				F991C0AD1CB548A3004D8465 /* VoiceChannelV2+CallTimer.swift */,
				16D3FCFC1E3932FD0052A535 /* VoiceChannelV2+CallFlow.h */,
				3ED03B75196C212D00B40DB0 /* VoiceChannelV2+CallFlow.m */,
				16D3FCFD1E3932FD0052A535 /* VoiceChannelV2+VideoCalling.h */,
				879861C71DA7E11E00152584 /* VoiceChannelV2+VideoCalling.m */,
				1618B40E1DE5F0A6003F015C /* VoiceChannelV2+CallActionsInternal.swift */,
				165D3A191E1D43870052E654 /* VoiceChannelRouter.swift */,
				165D3A1E1E1D43870052E654 /* CallingInitialisationNotification.swift */,
				F991C0A81CB5391C004D8465 /* ZMCallTimer.swift */,
				3EAD6A09199BB79200D519DB /* ZMFlowSync.h */,
				3EAD6A0A199BB79200D519DB /* ZMFlowSync.m */,
				F9771AC71B664D1A00BB04EC /* ZMGSMCallHandler.h */,
				F9771AC81B664D1A00BB04EC /* ZMGSMCallHandler.m */,
				87DC8A0D1C57979B00B7B4F2 /* ZMOnDemandFlowManager.h */,
				87DC8A0E1C57979B00B7B4F2 /* ZMOnDemandFlowManager.m */,
				87ADCE391DA6539F00CC06DC /* ZMCallKitDelegate.h */,
				165911581DF18DBA007FA847 /* ZMCallKitDelegate+Internal.h */,
				87ADCE3A1DA6539F00CC06DC /* ZMCallKitDelegate.m */,
				165911561DF18B37007FA847 /* ZMCallKitDelegate+WireCallCenter.swift */,
				87210C1B1DCA08F500A3FA5F /* ZMCallKitDelegate+TypeConformance.h */,
				166A8C011E0D634700F5EEEA /* WireCallCenter.swift */,
				BF735CF91E70003D003BC61F /* SystemMessageCallObserver.swift */,
				F929C18D1E433FA70018ADA4 /* Calling V2 */,
				165D3A141E1D3EF30052E654 /* WireCallCenterV3.swift */,
				166A8BF21E015F3B00F5EEEA /* WireCallCenterV3Factory.swift */,
				165D3A3C1E1D60520052E654 /* ZMConversation+VoiceChannel.swift */,
			);
			path = Calling;
			sourceTree = "<group>";
		};
		3EAD6A0F199BBE5D00D519DB /* Calling */ = {
			isa = PBXGroup;
			children = (
				165D3A3E1E1E64580052E654 /* CallingInitalisationNotificationTests.swift */,
				165D3A3F1E1E64580052E654 /* VoiceChannelRouterTests.swift */,
				16D3FCDE1E365ABC0052A535 /* CallStateObserverTests.swift */,
				F991C0AA1CB53A7B004D8465 /* ZMCallTimerTests.swift */,
				160C31401E6DDFC30012E4BC /* VoiceChannelV3Tests.swift */,
				F9B71FAC1CB2C20D001DB03F /* VoiceChannelV2Tests.h */,
				F9B71FAD1CB2C20D001DB03F /* VoiceChannelV2Tests.m */,
				87DC8A121C57A8B300B7B4F2 /* VoiceChannelV2Tests+VideoCalling.m */,
				3EAD6A10199BBEE200D519DB /* ZMFlowSyncTests.m */,
				F9771AD01B664D3D00BB04EC /* ZMGSMCallHandlerTest.m */,
				F9B71FAA1CB2C0FA001DB03F /* ZMCallStateTests+VideoCalling.swift */,
				872C99511DB5256E006A3BDE /* ZMCallKitDelegateTests.swift */,
				872C995E1DB6722C006A3BDE /* ZMCallKitDelegateTests+Mocking.h */,
				872C995F1DB6722C006A3BDE /* ZMCallKitDelegateTests+Mocking.m */,
				165D3A1A1E1D43870052E654 /* WireCallCenterV3Mock.swift */,
				16D3FCDC1E323D180052A535 /* WireCallCenterV2Tests.swift */,
				F94E39231E4CE2CA0072D71C /* VoiceChannelStateSnapshotTests.swift */,
			);
			path = Calling;
			sourceTree = "<group>";
		};
		3EFFDE481A13B01B00E80E22 /* Push Token */ = {
			isa = PBXGroup;
			children = (
				3EA1EC6519BDE3F400AA1384 /* ZMPushToken.h */,
				3EA1EC6619BDE3F400AA1384 /* ZMPushToken.m */,
			);
			path = "Push Token";
			sourceTree = "<group>";
		};
		540029AA1918CA8500578793 = {
			isa = PBXGroup;
			children = (
				09284B6A1B8272C300EEE10E /* zmessaging Test Host.entitlements */,
				09CC4AB71B7CB8B700201C63 /* Cartfile */,
				5477CDF01BFE0D2700A36F7A /* Cartfile.resolved */,
				09CC4AB81B7CB8BF00201C63 /* Cartfile.private */,
				3E18605F191A4F6A000FE027 /* README.md */,
				5423B98C191A49CD0044347D /* Source */,
				3E18605E191A4F4F000FE027 /* Resources */,
				5423B997191A4A1B0044347D /* Tests */,
				540029B61918CA8500578793 /* Frameworks */,
				540029B51918CA8500578793 /* Products */,
			);
			sourceTree = "<group>";
		};
		540029B51918CA8500578793 /* Products */ = {
			isa = PBXGroup;
			children = (
				3E186088191A56F6000FE027 /* zmessaging Test Host.app */,
				3E1860C3191A649D000FE027 /* zmessaging-iOS-Tests.xctest */,
				549815931A43232400A7CE2E /* zmessaging.framework */,
			);
			name = Products;
			sourceTree = "<group>";
		};
		540029B61918CA8500578793 /* Frameworks */ = {
			isa = PBXGroup;
			children = (
				F929C19F1E4A074F0018ADA4 /* ZMCDataModel.framework */,
				CEE02EA71DDDC49300BA2BE2 /* WireMessageStrategy.framework */,
				CE5DC1A01DDA09F000D24DBA /* avs.framework */,
				5442A7311E42244C00415104 /* libPhoneNumberiOS.framework */,
				BF8899911DC7882F00187CBD /* ZMTransport.framework */,
				1621D26E1D77098B007108C2 /* WireRequestStrategy.framework */,
				CE99C4A11D37ACC60001D297 /* Ono.framework */,
				CE59DD7B1CFC7D6C0009F8FD /* ZMCDataModel.framework */,
				F9B71F361CB26FB2001DB03F /* ZMUtilities.framework */,
				09C77C431BA2FB8E00E2163F /* libcryptobox.a */,
				09C77C441BA2FB8E00E2163F /* libsodium.a */,
				09CC4AAD1B7C885800201C63 /* libc++.dylib */,
				09CC4AAB1B7C885100201C63 /* libbz2.dylib */,
				09CC4AA91B7C884900201C63 /* libz.dylib */,
				0928E2631BA07EE80057232E /* Cryptobox.framework */,
				0960829F1B8F0581001176DB /* ZMProtos.framework */,
				1E16CE861BF4BC5F00336616 /* ProtocolBuffers.framework */,
				1E16CE781BF4979600336616 /* ZMCMockTransport.framework */,
				09CC4AB91B7CCA0F00201C63 /* ZMTransport.framework */,
				098CFBB71B7B9B3F000B02B1 /* ZMTesting.framework */,
				097E36A91B7A58280039CC4C /* ZMCSystem.framework */,
				09B978F31B679B6200A30B38 /* OCMock.framework */,
			);
			name = Frameworks;
			sourceTree = "<group>";
		};
		5423B98C191A49CD0044347D /* Source */ = {
			isa = PBXGroup;
			children = (
				54B2A0821DAE71F100BB40B1 /* Analytics */,
				0928E38F1BA2CFF60057232E /* E2EE */,
				A9EADFFF19DBF20A00FD386C /* Utility */,
				A926F1E0196C12ED0045BB47 /* Registration */,
				A957B4B91962FB610060EE03 /* Notifications */,
				54BAF1BB19212EBA008042FB /* UserSession */,
				3E89FFA3191B6E15002D3A3E /* Data Model */,
				85D85DBFC1F3A95767DEEA45 /* Synchronization */,
				3EAD6A08199BB6C800D519DB /* Calling */,
				3E18605B191A4F28000FE027 /* Public */,
				3E18605C191A4F3B000FE027 /* zmessaging-iOS.pch */,
			);
			path = Source;
			sourceTree = "<group>";
		};
		5423B997191A4A1B0044347D /* Tests */ = {
			isa = PBXGroup;
			children = (
				5474C7DC1921303400185A3A /* Source */,
				3E1860B3191A5D1D000FE027 /* iOS Test Host */,
				3E18605A191A4EF8000FE027 /* Resources */,
			);
			path = Tests;
			sourceTree = "<group>";
		};
		5474C7DC1921303400185A3A /* Source */ = {
			isa = PBXGroup;
			children = (
				09C77C3C1BA2E38D00E2163F /* E2EE */,
				54C2F6751A6FA988003D09D9 /* Notifications */,
				A9EAE00A19DBF24100FD386C /* Utility */,
				54CEC9BB19AB34CE006817BB /* Registration */,
				5474C7EB1921303400185A3A /* UserSession */,
				5474C7DD1921303400185A3A /* Data Model */,
				85D850FC5E45F9F688A64419 /* Synchronization */,
				54FC8A0E192CD52800D3C016 /* Integration */,
				3EAD6A0F199BBE5D00D519DB /* Calling */,
				3E799CF2192140300020A438 /* zmessaging-Tests.pch */,
				098CFBBA1B7B9C94000B02B1 /* BaseTestSwiftHelpers.swift */,
				5474C8051921309400185A3A /* MessagingTest.h */,
				5474C8061921309400185A3A /* MessagingTest.m */,
				5474C8081921309400185A3A /* MessagingTestTests.m */,
				3E1858B21951D69B005FE78F /* MemoryLeaksObserver.h */,
				3E1858B31951D69B005FE78F /* MemoryLeaksObserver.m */,
				5463C88F193F38A6006799DE /* ZMTimingTests.h */,
				5463C890193F38A6006799DE /* ZMTimingTests.m */,
				54BD32D01A5ACCF9008EB1B0 /* Test-Bridging-Header.h */,
				CE99C49E1D378C5D0001D297 /* MockLinkPreviewDetector.h */,
				CE99C49F1D378C5D0001D297 /* MockLinkPreviewDetector.m */,
			);
			path = Source;
			sourceTree = "<group>";
		};
		5474C7DD1921303400185A3A /* Data Model */ = {
			isa = PBXGroup;
			children = (
				F991CE111CB55512004D8465 /* ZMConversation+Testing.h */,
				F991CE121CB55512004D8465 /* ZMConversation+Testing.m */,
				F991CE131CB55512004D8465 /* ZMUser+Testing.h */,
				F991CE141CB55512004D8465 /* ZMUser+Testing.m */,
				F9B71F4A1CB2B841001DB03F /* NSManagedObjectContext+TestHelpers.h */,
				F9B71F4B1CB2B841001DB03F /* NSManagedObjectContext+TestHelpers.m */,
				85D856D10F3CD0262DCB5730 /* MockDataModel */,
				3EA1EC6B19BDE4C800AA1384 /* ZMPushTokenTests.m */,
				3E3C00D01A2358CF00D02D21 /* ZMTypingTests.m */,
				3E3C00D91A235F6000D02D21 /* ZMTypingUsersTimeoutTests.m */,
				3E26BEE71A408F590071B4C9 /* ZMTypingUsersTests.m */,
				F9331C891CB41C6000139ECC /* ZMUserTests+UserSession.m */,
				16D3FD011E3A5C0D0052A535 /* ZMConversationVoiceChannelRouterTests.swift */,
			);
			path = "Data Model";
			sourceTree = "<group>";
		};
		5474C7EB1921303400185A3A /* UserSession */ = {
			isa = PBXGroup;
			children = (
				549127E819E7FDAB005871F5 /* Search */,
				5447E4651AECDC5000411FCD /* ZMUserSessionTestsBase.h */,
				5447E4661AECDE6500411FCD /* ZMUserSessionTestsBase.m */,
				54610D32192C9D7200FE7201 /* ZMUserSessionTests.m */,
				F9CA51BD1B3460B2003AA83A /* ZMStoredLocalNotificationTests.m */,
				5447E4611AECDC2E00411FCD /* ZMUserSessionRegistrationTests.m */,
				5490F8EB1AEFD2B3004696F4 /* ZMUserSessionAuthenticationTests.m */,
				0920C4D81B305FF500C55728 /* UserSessionGiphyRequestStateTests.swift */,
				541228431AEE422C00D9ED1C /* ZMAuthenticationStatusTests.m */,
				F9ABDF421CECC69C008461B2 /* ZMAccountStatusTests.swift */,
				F99298581BE110490058D42F /* ZMClientRegistrationStatusTests.m */,
				F9B171F71C0F00E700E6EEC6 /* ClientUpdateStatusTests.swift */,
				54BFDF691BDA87D20034A3DB /* HistorySynchronizationStatusTests.swift */,
				09B730941B3045E400A5CCC9 /* ProxiedRequestStatusTests.swift */,
				BFB524CD1C7722EC006BCE23 /* BackgroundAPNSPingBackStatusTests.swift */,
				F97679081D771B2700CC075D /* BackgroundAPNSConfirmationStatusTests.swift */,
				544913B21B0247700044DE36 /* ZMCredentialsTests.m */,
				542DFEE51DDCA452000F5B95 /* UserProfileUpdateStatusTests.swift */,
				3E05F250192A4FBD00F22D80 /* UserSessionErrorTests.m */,
				A9692F881986476900849241 /* NSString_NormalizationTests.m */,
				54A1BE4319E6B79000B68A76 /* ZMCommonContactsSearchTests.m */,
				F9FD798919EE962F00D70FCD /* ZMBlacklistDownloaderTest.m */,
				F9F11A061A0A630900F1DCEE /* ZMBlacklistVerificatorTest.m */,
				54D784FD1A37248000F47798 /* ZMEncodedNSUUIDWithTimestampTests.m */,
				16DCAD6D1B1476FE008C1DD9 /* NSURL+LaunchOptionsTests.m */,
			);
			path = UserSession;
			sourceTree = "<group>";
		};
		549127E819E7FDAB005871F5 /* Search */ = {
			isa = PBXGroup;
			children = (
				F95556FE1A1CA1580035F0C8 /* ZMSearchRequestCodecTests.m */,
				541DD5AC19EBBBFD00C02EC2 /* ZMSearchDirectoryTests.m */,
				54773ABC1DF093AC00B484AF /* ZMSearchDirectoryAddressBookTests.swift */,
				541DD5AF19EBBBFD00C02EC2 /* ZMUserIDsForSearchDirectoryTableTests.m */,
				545F601B1D6C336D00C2C55B /* AddressBookSearchTests.swift */,
				54AB428D1DF5C5B400381F2C /* TopConversationsDirectoryTests.swift */,
			);
			name = Search;
			sourceTree = "<group>";
		};
		54A170621B30068B001B41A5 /* Strategies */ = {
			isa = PBXGroup;
			children = (
				F9B8305C1DEC6A2500FF6FE7 /* UserImageStrategy.swift */,
				F9410F641DE49C13007451FF /* PushTokenStrategy.swift */,
				F9F631411DE3524100416938 /* TypingStrategy.swift */,
				F95706531DE5D1CC0087442C /* SearchUserImageStrategy.swift */,
				54A170631B300696001B41A5 /* ProxiedRequestStrategy.swift */,
				09C77C521BA6C77000E2163F /* UserClientRequestStrategy.swift */,
				0920833F1BA95EE100F82B29 /* UserClientRequestFactory.swift */,
				8798607A1C3D48A400218A3E /* DeleteAccountRequestStrategy.swift */,
				549AEA3A1D6340BC003C0BEC /* AddressBookUploadRequestStrategy.swift */,
				16DABFAD1DCF98D3001973E3 /* CallingRequestStrategy.swift */,
				549F61BC1E27F58A005E402F /* SelfContactCardUploadStrategy.swift */,
				547E5B591DDB67390038D936 /* UserProfileUpdateRequestStrategy.swift */,
			);
			path = Strategies;
			sourceTree = "<group>";
		};
		54A170661B300700001B41A5 /* Strategies */ = {
			isa = PBXGroup;
			children = (
				F9B8305E1DEC86E700FF6FE7 /* UserImageStrategyTests.swift */,
				F94F6B321E54B9C000D46A29 /* CallingRequestStrategyTests.swift */,
				F9410F671DE4BE42007451FF /* PushTokenStrategyTests.swift */,
				F9410F621DE44C2E007451FF /* TypingStrategyTests.swift */,
				F95706581DE5F6D40087442C /* SearchUserImageStrategyTests.swift */,
				54A170671B300717001B41A5 /* ProxiedRequestStrategyTests.swift */,
				87D4625C1C3D526D00433469 /* DeleteAccountRequestStrategyTests.swift */,
				549AEA3E1D636EF3003C0BEC /* AddressBookUploadRequestStrategyTest.swift */,
				549F61BE1E27FD90005E402F /* SelfContactCardUploadStrategyTests.swift */,
			);
			path = Strategies;
			sourceTree = "<group>";
		};
		54B2A0821DAE71F100BB40B1 /* Analytics */ = {
			isa = PBXGroup;
			children = (
				54B2A0831DAE71F100BB40B1 /* AddressBookTracker.swift */,
				BF7ED2E11DF6BD16003A4397 /* Analytics+HandleSuggestions.swift */,
				54B2A0851DAE71F100BB40B1 /* APNSPerformanceTracker.swift */,
				54B2A0861DAE71F100BB40B1 /* Clusterizer+VOIP.swift */,
				54B2A0871DAE71F100BB40B1 /* Clusterizer.swift */,
				CEF2DE7E1DB778F300451642 /* RequestLoopAnalyticsTracker.swift */,
			);
			path = Analytics;
			sourceTree = "<group>";
		};
		54B717ED19406CBD00B798FA /* Sync States */ = {
			isa = PBXGroup;
			children = (
				54B717EE1940788E00B798FA /* ZMSyncState.h */,
				54B717EF1940788E00B798FA /* ZMSyncState.m */,
				54B717F7194079EA00B798FA /* ZMStateMachineDelegate.h */,
				54B717F919408B6900B798FA /* ZMUnauthenticatedState.h */,
				54B717FA19408B6900B798FA /* ZMUnauthenticatedState.m */,
				543993E71A14C85E00B739E0 /* ZMUnauthenticatedState+Tests.h */,
				3EDDBB9B1A5ACEDE00A87E06 /* ZMUnauthenticatedBackgroundState.h */,
				3EDDBB9C1A5ACEDE00A87E06 /* ZMUnauthenticatedBackgroundState.m */,
				54B7180619408CD600B798FA /* ZMEventProcessingState.h */,
				54B7180719408CD600B798FA /* ZMEventProcessingState.m */,
				54B7180B19408CFE00B798FA /* ZMSlowSyncPhaseOneState.h */,
				54B7180C19408CFE00B798FA /* ZMSlowSyncPhaseOneState.m */,
				54B7181019408D4E00B798FA /* ZMSlowSyncPhaseTwoState.h */,
				54B7181119408D4E00B798FA /* ZMSlowSyncPhaseTwoState.m */,
				54FB94B719A4C5CD00BA9965 /* ZMSyncStateMachine.h */,
				54F428D319A520FD00036D6D /* ZMSyncStateMachine+internal.h */,
				54FB94B819A4C5CD00BA9965 /* ZMSyncStateMachine.m */,
				54DB35A019A5E357001756C2 /* ZMUpdateEventsCatchUpPhaseOneState.h */,
				54DB35A119A5E357001756C2 /* ZMUpdateEventsCatchUpPhaseOneState.m */,
				54DB35AA19A5E3AA001756C2 /* ZMUpdateEventsCatchUpPhaseTwoState.h */,
				54DB35AB19A5E3AA001756C2 /* ZMUpdateEventsCatchUpPhaseTwoState.m */,
				54BDC60819C3246900B22C03 /* ZMDownloadLastUpdateEventIDState.h */,
				54BDC60919C3246900B22C03 /* ZMDownloadLastUpdateEventIDState.m */,
				54839E0119F7E7A000762058 /* ZMBackgroundState.h */,
				54839E0219F7E7A000762058 /* ZMBackgroundState.m */,
				54386A5A1A248CE4001AD795 /* ZMPreBackgroundState.h */,
				54386A5B1A248CE4001AD795 /* ZMPreBackgroundState.m */,
				3EC4998F1A92463D003F9E32 /* ZMBackgroundFetchState.h */,
				3EC499901A92463D003F9E32 /* ZMBackgroundFetchState.m */,
				F959F3101C5B6B9E00820A21 /* ZMBackgroundTaskState.h */,
				F959F3111C5B6B9E00820A21 /* ZMBackgroundTaskState.m */,
			);
			path = "Sync States";
			sourceTree = "<group>";
		};
		54B717F3194078B100B798FA /* Sync States */ = {
			isa = PBXGroup;
			children = (
				54177D2919A4DDA60037A220 /* StateBaseTest.h */,
				54177D2A19A4DDF00037A220 /* StateBaseTest.m */,
				54B717F4194078CA00B798FA /* ZMSyncStateTests.m */,
				54B717FE19408BAD00B798FA /* ZMUnauthenticatedStateTests.m */,
				3EDDBBA01A5ACEF400A87E06 /* ZMUnauthenticatedBackgroundStateTests.m */,
				54B7181519409A4600B798FA /* ZMEventProcessingStateTests.m */,
				54B718181940A18000B798FA /* ZMSlowSyncPhaseOneStateTests.m */,
				54B7181B1940A86000B798FA /* ZMSlowSyncPhaseTwoStateTests.m */,
				54F428CC19A5154700036D6D /* ZMSyncStateMachineTests.m */,
				54F7216919A5E7BA009A8AF5 /* ZMUpdateEventsCatchUpPhaseOneStateTests.m */,
				54F7217019A5E7E1009A8AF5 /* ZMUpdateEventsCatchUpPhaseTwoStateTests.m */,
				54BDC61219C32A5200B22C03 /* ZMDownloadLastUpdateEventIDStateTests.m */,
				54839E0819F7EC8300762058 /* ZMBackgroundStateTests.m */,
				3EC499951A9246DE003F9E32 /* ZMBackgroundFetchStateTests.m */,
				F9D25DB01C5BB991002D18B3 /* ZMBackgroundTaskStateTests.m */,
				54386A611A248E44001AD795 /* ZMPreBackgroundStateTest.m */,
			);
			path = "Sync States";
			sourceTree = "<group>";
		};
		54BAF1BB19212EBA008042FB /* UserSession */ = {
			isa = PBXGroup;
			children = (
				F9FD798019EE73C500D70FCD /* VersionBlacklist */,
				A9BABE5E19BA1EF300E9E5A3 /* Search */,
				3EC2357F192B617700B72C21 /* ZMUserSession+Internal.h */,
				54BAF1BC19212EBA008042FB /* ZMUserSession.m */,
				549AEA3C1D6365C1003C0BEC /* ZMUserSession+AddressBook.swift */,
				3E4F728219EC0D76002FE184 /* ZMUserSession+Background.m */,
				BF7D39D51E5DA4F30004C7C0 /* ZMUserSession+MessageLikeAction.swift */,
				545F3DBE1AAF68BB00BF817B /* ZMUserSession+Background+Testing.h */,
				54D175251ADE9EC9001AA338 /* ZMUserSession+Authentication.m */,
				09B730891B301F0200A5CCC9 /* ZMUserSession+Proxy.m */,
				F98DD6D01ABB2F7C001D58CF /* ZMUserSession+UserNotificationCategories.h */,
				F98DD6D11ABB2F7C001D58CF /* ZMUserSession+UserNotificationCategories.m */,
				54034F371BB1A6D900F4ED62 /* ZMUserSession+Logs.swift */,
				F9CA51B41B345F39003AA83A /* ZMStoredLocalNotification.h */,
				F9CA51B51B345F39003AA83A /* ZMStoredLocalNotification.m */,
				3E4844BD1A94D74E00EF1E27 /* ZMBackgroundFetch.h */,
				3E05F253192A50CC00F22D80 /* NSError+ZMUserSession.m */,
				3E05F254192A50CC00F22D80 /* NSError+ZMUserSessionInternal.h */,
				16DCAD641B0F9447008C1DD9 /* NSURL+LaunchOptions.h */,
				16DCAD651B0F9447008C1DD9 /* NSURL+LaunchOptions.m */,
				54F7217319A5F0C5009A8AF5 /* ZMAuthenticationStatus.h */,
				165911521DEF38EC007FA847 /* CallStateObserver.swift */,
				54F0A0931B3018D7003386BC /* ProxiedRequestsStatus.swift */,
				5490F8EF1AF00B50004696F4 /* ZMAuthenticationStatus+Testing.h */,
				09E393B21BAAABCC00F3EA1B /* ZMAuthenticationStatus_Internal.h */,
				544A08D31AED8A0500F65877 /* ZMAuthenticationStatus.m */,
				F9ABDF401CECBD8A008461B2 /* ZMAccountStatus.swift */,
				54BFDF671BDA6F9A0034A3DB /* HistorySynchronizationStatus.swift */,
				F9FD16791BDFCDAD00725F5C /* ZMClientRegistrationStatus.h */,
				BF838F031C6A4885001C5BF7 /* ZMCookie.h */,
				BF838F041C6A4885001C5BF7 /* ZMCookie.m */,
				F992985A1BE1404D0058D42F /* ZMClientRegistrationStatus+Internal.h */,
				F9FD167A1BDFCDAD00725F5C /* ZMClientRegistrationStatus.m */,
				54973A351DD48CAB007F8702 /* NSManagedObject+EncryptionContext.swift */,
				F9B171F51C0EF21100E6EEC6 /* ClientUpdateStatus.swift */,
				BF00441A1C737CE9007A6EA4 /* BackgroundAPNSPingBackStatus.swift */,
				F97678F91D76D11400CC075D /* BackgroundAPNSConfirmationStatus.swift */,
				F936DB281C11DF40005E93AE /* ZMClientUpdateNotification.h */,
				F936DB291C11DF40005E93AE /* ZMClientUpdateNotification.m */,
				F936DB2C1C11E4CB005E93AE /* ZMClientUpdateNotification+Internal.h */,
				547E5B571DDB4B800038D936 /* UserProfileUpdateStatus.swift */,
				5478A1401DEC4048006F7268 /* UserProfile.swift */,
				5467F1C31E0AE2EF008C1745 /* KeyValueStore.swift */,
				5467F1C51E0AE421008C1745 /* KeyValueStore+AccessToken.swift */,
				544F8FF21DDCD34600D1AB04 /* UserProfileUpdateNotifications.swift */,
				5490F8FF1AF021EB004696F4 /* ZMUserProfileUpdateStatus.m */,
				54D1751F1ADE8B18001AA338 /* ZMUserSession+Registration.m */,
				546E73E91ADFD9F200AFF9BE /* ZMUserSessionAuthenticationNotification.h */,
				546E73EA1ADFD9F200AFF9BE /* ZMUserSessionAuthenticationNotification.m */,
				546E73EF1ADFDDFE00AFF9BE /* ZMUserSessionRegistrationNotification.h */,
				546E73F01ADFDDFE00AFF9BE /* ZMUserSessionRegistrationNotification.m */,
				54D9331F1AE1653000C0B91C /* ZMCredentials.m */,
				09D7CE621AE94D4200CC5F45 /* ZMCredentials+Internal.h */,
				8795A3D21B2EDE030047A067 /* ZMAVSBridge.h */,
				8795A3D31B2EDE030047A067 /* ZMAVSBridge.m */,
				09CC4ADC1B7D076700201C63 /* ZMEnvironmentsSetup.h */,
				09CC4ADD1B7D076700201C63 /* ZMEnvironmentsSetup.m */,
			);
			path = UserSession;
			sourceTree = "<group>";
		};
		54C2F6751A6FA988003D09D9 /* Notifications */ = {
			isa = PBXGroup;
			children = (
				54C2F67C1A6FA988003D09D9 /* PushNotifications */,
			);
			path = Notifications;
			sourceTree = "<group>";
		};
		54C2F67C1A6FA988003D09D9 /* PushNotifications */ = {
			isa = PBXGroup;
			children = (
				546F815A1E685F1A00775059 /* LocalNotificationDispatcherTests.swift */,
				160195601E30C9CF00ACBFAC /* LocalNotificationDispatcherCallingTests.swift */,
				F9E4779D1D21640E003A99AC /* ZMLocalNotificationSetTests.swift */,
				F95373F01C7C6FF500BE6427 /* ZMLocalNotificationForEventTest.h */,
				54C2F6811A6FA988003D09D9 /* ZMLocalNotificationForEventTest.m */,
				F98EDCF61D82EAFD001E65CB /* SessionTrackerTest.swift */,
				F96C8E811D7ECECF004B6D87 /* ZMLocalNotificationForMessageTests.swift */,
				1671F9FE1E2FAF50009F3150 /* ZMLocalNotificationForCallEventTests.swift */,
				F96C8E891D7F6F8C004B6D87 /* ZMLocalNotificationForSystemMessageTests.swift */,
				F93667041D79723100E15420 /* ZMLocalNotificationForEventTests+Reactions.swift */,
				F95373F31C7C70D000BE6427 /* ZMLocalNotificationForEventTest+CallEvents.m */,
				54C2F6821A6FA988003D09D9 /* ZMLocalNotificationForExpiredMessageTest.m */,
				54C2F6831A6FA988003D09D9 /* ZMPushRegistrantTests.m */,
				54C2F6841A6FA988003D09D9 /* ZMSpellOutSmallNumbersFormatterTests.m */,
			);
			path = PushNotifications;
			sourceTree = "<group>";
		};
		54CEC9BB19AB34CE006817BB /* Registration */ = {
			isa = PBXGroup;
			children = (
				549552511D64567C004F21F6 /* AddressBookTests.swift */,
				54DE9BEC1DE75D4900EFFB9C /* RandomHandleGeneratorTests.swift */,
			);
			path = Registration;
			sourceTree = "<group>";
		};
		54F8D6D619AB525400146664 /* Transcoders */ = {
			isa = PBXGroup;
			children = (
				A9AC349319C2F316003C1A5C /* Helper */,
				54224B5F19B0795200666125 /* ZMCallStateTranscoder.h */,
				54224B6019B0795200666125 /* ZMCallStateTranscoder.m */,
				F9771AD21B6661B400BB04EC /* ZMCallStateLogger.h */,
				F9771AD31B6661B400BB04EC /* ZMCallStateLogger.m */,
				54F8D6DD19AB535700146664 /* ZMConnectionTranscoder.h */,
				54F8D6DE19AB535700146664 /* ZMConnectionTranscoder.m */,
				54BDC60019C2FE4F00B22C03 /* ZMConnectionTranscoder+Internal.h */,
				54294A1F19472D4E007BE3CE /* ZMConversationTranscoder.h */,
				54EBDDEA1966B2B000B23C36 /* ZMConversationTranscoder+Internal.h */,
				54294A2019472D4E007BE3CE /* ZMConversationTranscoder.m */,
				F93A75F11C1F219800252586 /* ConversationStatusStrategy.swift */,
				54F8D6E419AB535700146664 /* ZMMissingUpdateEventsTranscoder.h */,
				5427B34619D17ACE00CC18DC /* ZMMissingUpdateEventsTranscoder+Internal.h */,
				54F8D6E519AB535700146664 /* ZMMissingUpdateEventsTranscoder.m */,
				5427B34D19D195A100CC18DC /* ZMLastUpdateEventIDTranscoder.h */,
				5427B35319D1965A00CC18DC /* ZMLastUpdateEventIDTranscoder+Internal.h */,
				5427B34E19D195A100CC18DC /* ZMLastUpdateEventIDTranscoder.m */,
				54F8D71919AB541400146664 /* ZMRegistrationTranscoder.h */,
				54F8D71A19AB541400146664 /* ZMRegistrationTranscoder.m */,
				0932EA431AE5514100D1BFD1 /* ZMPhoneNumberVerificationTranscoder.h */,
				0932EA441AE5514100D1BFD1 /* ZMPhoneNumberVerificationTranscoder.m */,
				54F8D6E819AB535700146664 /* ZMSelfTranscoder.h */,
				F9E3AB511BEA017300C1A6AA /* ZMSelfTranscoder+Internal.h */,
				54F8D6E919AB535700146664 /* ZMSelfTranscoder.m */,
				54F8D6EC19AB535700146664 /* ZMUserTranscoder.h */,
				54F8D6ED19AB535700146664 /* ZMUserTranscoder.m */,
				54F8D6EE19AB535700146664 /* ZMUserTranscoder+Internal.h */,
				54C11B9E19D1E4A100576A96 /* ZMLoginTranscoder.h */,
				54C11BA819D1E70900576A96 /* ZMLoginTranscoder+Internal.h */,
				54C11B9F19D1E4A100576A96 /* ZMLoginTranscoder.m */,
				09531F131AE960E300B8556A /* ZMLoginCodeRequestTranscoder.h */,
				09531F141AE960E300B8556A /* ZMLoginCodeRequestTranscoder.m */,
			);
			path = Transcoders;
			sourceTree = "<group>";
		};
		54F8D72919AB66CB00146664 /* Transcoders */ = {
			isa = PBXGroup;
			children = (
				A97042E019E2BEC700FE746B /* Helper */,
				54F8D74819AB67B300146664 /* ObjectTranscoderTests.h */,
				54F8D74919AB67B300146664 /* ObjectTranscoderTests.m */,
				F92546891C6287AB00CE2D7C /* ZMCallStateTranscoderTests.h */,
				A9FD58B219B4B69900DB7A50 /* ZMCallStateTranscoderTests.m */,
				F925468A1C62882500CE2D7C /* ZMCallStateTranscoderTests+VideoCalling.m */,
				F9771ADA1B677BAF00BB04EC /* ZMCallStateLoggerTests.m */,
				54F8D72B19AB677300146664 /* ZMConnectionTranscoderTest.m */,
				54F8D72D19AB677300146664 /* ZMConversationTranscoderTests.m */,
				F9DAC54D1C2034E70001F11E /* ConversationStatusStrategyTests.swift */,
				54F8D72F19AB677300146664 /* ZMMissingUpdateEventsTranscoderTests.m */,
				54188DCA19D19DE200DA40E4 /* ZMLastUpdateEventIDTranscoderTests.m */,
				54F8D73019AB677400146664 /* ZMRegistrationTranscoderTests.m */,
				54F8D73119AB677400146664 /* ZMSelfTranscoderTests.m */,
				542DFEE71DDCA4FD000F5B95 /* UserProfileUpdateRequestStrategyTests.swift */,
				54F8D73319AB677400146664 /* ZMUserTranscoderTests.m */,
				54C11BAB19D1EB7500576A96 /* ZMLoginTranscoderTests.m */,
				09531F1A1AE9644800B8556A /* ZMLoginCodeRequestTranscoderTests.m */,
				09D7A8881AE7E591008F190C /* ZMPhoneNumberVerificationTranscoderTests.m */,
			);
			path = Transcoders;
			sourceTree = "<group>";
		};
		54FC8A0E192CD52800D3C016 /* Integration */ = {
			isa = PBXGroup;
			children = (
				54EFF35E1D6D9B3D005DED56 /* InvitationTests.swift */,
				85D85A150524EE3BE658A112 /* IntegrationTestBase.h */,
				85D85FD47DF54EE1F532B5BE /* IntegrationTestBase.m */,
				54ADA7611E3B3CBE00B90C7D /* IntegrationTestBase+Encryption.swift */,
				3E288A6919C859210031CFCE /* NotificationObservers.h */,
				3E288A6A19C859210031CFCE /* NotificationObservers.m */,
				54FC8A0F192CD55000D3C016 /* LoginFlowTests.m */,
				85D85D997334755E841D13EA /* SlowSyncTests.m */,
				545643D41C62C1A800A2129C /* ConversationTestsBase.h */,
				545643D51C62C1A800A2129C /* ConversationTestsBase.m */,
				3E6CD176194F435F00BAE83E /* ConversationsTests.m */,
				BFE53F541D5A2F7000398378 /* DeleteMessagesTests.swift */,
				BFAB67AF1E535B4B00D67C1A /* TextSearchTests.swift */,
				F964700B1D5C720D00A81A92 /* ConversationTests+MessageEditing.m */,
				F9E462D91D7043C60036CFA7 /* ConversationTests+Confirmation.swift */,
				F920F4D51DA3DCF8002B860B /* ConversationTests+Ephemeral.swift */,
				09914E501BD6613600C10BF8 /* ConversationTests+OTR.m */,
				5430FF141CE4A359004ECFFE /* FileTransferTests.m */,
				541918EB195AD9D100A5023D /* SendAndReceiveMessagesTests.m */,
				A9A3CA0E198A9967007F7BDB /* SearchTests.m */,
				54877C9419922C0B0097FB58 /* UserProfileTests.m */,
				5454A69B1AEFA01D0022AFA4 /* EmailRegistrationTests.m */,
				5454A69F1AEFA0A70022AFA4 /* PhoneRegistrationTests.m */,
				3EEA678A199D079600AF7665 /* UserTests.m */,
				54E4DD0D1DE4A9A200FEF192 /* UserHandleTests.swift */,
				5476E3BB19A77C6900E68BAD /* PushChannelTests.m */,
				545F3DBA1AAF64FB00BF817B /* APNSTests.m */,
				5492C6C319ACCCA8008F41E2 /* ConnectionTests.m */,
				F9B20D561C58C7B900F2CDEC /* CallingTests.h */,
				546D700419C70F71005883E9 /* CallingTests.m */,
				F9D32EA81C6D071F0049136A /* CallingTests+PushNotifications.m */,
				F9B20D571C58C8C800F2CDEC /* CallingTests+VideoCalling.m */,
				54A3ACC21A261603008AF8DF /* BackgroundTests.m */,
				3E26BED31A4037370071B4C9 /* IsTypingTests.m */,
				54DFB8EE1B30649000F1C736 /* GiphyTests.m */,
				5422E96E1BD5A4FD005A7C77 /* OTRTests.swift */,
				F9B171F91C0F320200E6EEC6 /* ClientManagementTests.m */,
				CE35B7F61D353CC4007CF3F8 /* LinkPreviewTests.m */,
			);
			path = Integration;
			sourceTree = "<group>";
		};
		85D850FC5E45F9F688A64419 /* Synchronization */ = {
			isa = PBXGroup;
			children = (
				54F8D72919AB66CB00146664 /* Transcoders */,
				54B717F3194078B100B798FA /* Sync States */,
				BF2A9D561D6B5BB000FA7DBC /* Decoding */,
				54A170661B300700001B41A5 /* Strategies */,
				85D85104C6D06FA902E3253C /* ZMSyncStrategyTests.m */,
				85D858D72B109C5D9A85645B /* ZMOperationLoopTests.m */,
				54F7217C19A62225009A8AF5 /* ZMUpdateEventsBufferTests.m */,
				F95ECF501B94BD05009F91BA /* ZMHotFixTests.m */,
				54A227D51D6604A5009414C0 /* SynchronizationMocks.swift */,
			);
			path = Synchronization;
			sourceTree = "<group>";
		};
		85D856D10F3CD0262DCB5730 /* MockDataModel */ = {
			isa = PBXGroup;
			children = (
				85D85BDE1EC2D916896D3132 /* MockEntity.h */,
				85D85AAE7FA09852AB9B0D6A /* MockEntity.m */,
				85D85110893896EBA6E879CE /* MockEntity2.h */,
				85D85C9E7A2AAAE14D4BC2CC /* MockEntity2.m */,
				85D85A3CF8F1D3B0D2532954 /* MockModelObjectContextFactory.h */,
				85D852DA0CD2C94CADB3B6FE /* MockModelObjectContextFactory.m */,
			);
			path = MockDataModel;
			sourceTree = "<group>";
		};
		85D85DBFC1F3A95767DEEA45 /* Synchronization */ = {
			isa = PBXGroup;
			children = (
				54F8D6D619AB525400146664 /* Transcoders */,
				54B717ED19406CBD00B798FA /* Sync States */,
				54A170621B30068B001B41A5 /* Strategies */,
				BF2A9D591D6B639C00FA7DBC /* Decoding */,
				85D85F3EC8565FD102AC0E5B /* ZMOperationLoop.h */,
				F962A8EF19FFD4DC00FD0F80 /* ZMOperationLoop+Private.h */,
				85D8502FFC4412F91D0CC1A4 /* ZMOperationLoop.m */,
				F962A8E819FFC06E00FD0F80 /* ZMOperationLoop+Background.h */,
				F962A8E919FFC06E00FD0F80 /* ZMOperationLoop+Background.m */,
				85D853338EC38D9B021D71BF /* ZMSyncStrategy.h */,
				546BAD5F19F8149B007C4938 /* ZMSyncStrategy+Internal.h */,
				85D859D47B6EBF09E4137658 /* ZMSyncStrategy.m */,
				1621D2701D770FB1007108C2 /* ZMSyncStateDelegate.h */,
				A9D24788198151E300EDFE79 /* ZMTestNotifications.h */,
				A9D2478D1981522100EDFE79 /* ZMTestNotifications.m */,
				54177D1F19A4CAE70037A220 /* ZMObjectStrategyDirectory.h */,
				54F7217619A60E88009A8AF5 /* ZMUpdateEventsBuffer.h */,
				54F7217919A611DE009A8AF5 /* ZMUpdateEventsBuffer.m */,
				F95ECF4C1B94A553009F91BA /* ZMHotFix.h */,
				F95ECF4D1B94A553009F91BA /* ZMHotFix.m */,
				54DE26B11BC56E62002B5FBC /* ZMHotFixDirectory.h */,
				54DE26B21BC56E62002B5FBC /* ZMHotFixDirectory.m */,
				F9245BEC1CBF95A8009D1E85 /* ZMHotFixDirectory+Swift.swift */,
				166A8BF81E02C7D500F5EEEA /* ZMHotFix+PendingChanges.swift */,
			);
			path = Synchronization;
			sourceTree = "<group>";
		};
		A926F1E0196C12ED0045BB47 /* Registration */ = {
			isa = PBXGroup;
			children = (
				544D1C271DF95224003B2FC8 /* AddressBookIOS8.swift */,
				54991D591DEDD07E007E282F /* AddressBookIOS9.swift */,
				54991D571DEDCF2B007E282F /* AddressBook.swift */,
				54DE9BEA1DE74FFB00EFFB9C /* RandomHandleGenerator.swift */,
			);
			path = Registration;
			sourceTree = "<group>";
		};
		A957B4B91962FB610060EE03 /* Notifications */ = {
			isa = PBXGroup;
			children = (
				F9B71F3E1CB28449001DB03F /* ZMNotifications+UserSession.m */,
				F9B71F3F1CB28449001DB03F /* ZMNotifications+UserSessionInternal.h */,
				F928651C19F7A3D30097539C /* Push Notifications */,
			);
			path = Notifications;
			sourceTree = "<group>";
		};
		A97042E019E2BEC700FE746B /* Helper */ = {
			isa = PBXGroup;
			children = (
				548214051A025C54001AA4E0 /* ZMSimpleListRequestPaginatorTests.m */,
				F925468C1C63B61000CE2D7C /* MessagingTest+EventFactory.h */,
				F925468D1C63B61000CE2D7C /* MessagingTest+EventFactory.m */,
			);
			path = Helper;
			sourceTree = "<group>";
		};
		A9AC349319C2F316003C1A5C /* Helper */ = {
			isa = PBXGroup;
			children = (
				548213FE1A0253CC001AA4E0 /* ZMSimpleListRequestPaginator.h */,
				548214081A027B66001AA4E0 /* ZMSimpleListRequestPaginator+Internal.h */,
				548213FF1A0253CC001AA4E0 /* ZMSimpleListRequestPaginator.m */,
			);
			path = Helper;
			sourceTree = "<group>";
		};
		A9BABE5E19BA1EF300E9E5A3 /* Search */ = {
			isa = PBXGroup;
			children = (
				A9BABE5F19BA1EF300E9E5A3 /* Internal */,
				A9BABE6019BA1F2300E9E5A3 /* ZMSearchDirectory.m */,
				54EFF35C1D6D6CE9005DED56 /* ZMSearchResult+AddressBook.swift */,
				A9BABE6119BA1F2300E9E5A3 /* ZMSearchDirectory+Internal.h */,
				A9BABE6219BA1F2300E9E5A3 /* ZMSearchUser+UserSession.m */,
				54A1BE3919E69A3400B68A76 /* ZMCommonContactsSearch.h */,
				BF603D1F1E76DE3B006E59CA /* ZMCommonContactsSearchDelegate.h */,
				54A1BE3A19E69A3400B68A76 /* ZMCommonContactsSearch.m */,
				549127DD19E7FAFF005871F5 /* ZMUserIDsForSearchDirectoryTable.h */,
				549127DE19E7FAFF005871F5 /* ZMUserIDsForSearchDirectoryTable.m */,
				16063CEE1BD120180097F62C /* ZMSearchRequest.m */,
				16063CF01BD4F46B0097F62C /* ZMSearchRequest+Internal.h */,
				54257C071DF1C94200107FE7 /* TopConversationsDirectory.swift */,
			);
			path = Search;
			sourceTree = "<group>";
		};
		A9BABE5F19BA1EF300E9E5A3 /* Internal */ = {
			isa = PBXGroup;
			children = (
				A9BABE6C19BA1F2A00E9E5A3 /* ZMSearchResult.m */,
				A9BABE6D19BA1F2A00E9E5A3 /* ZMSearchResult+Internal.h */,
				A9BABE6E19BA1F2A00E9E5A3 /* ZMSearchState.h */,
				54A343461D6B589A004B65EA /* AddressBookSearch.swift */,
				A9BABE7519BA1F5900E9E5A3 /* ZMSearchRequestCodec.h */,
				A9BABE7619BA1F5900E9E5A3 /* ZMSearchRequestCodec.m */,
				A9BABE7B19BA1FE500E9E5A3 /* ZMSearch.h */,
				A9BABE7C19BA1FE500E9E5A3 /* ZMSearch.m */,
			);
			path = Internal;
			sourceTree = "<group>";
		};
		A9EADFFF19DBF20A00FD386C /* Utility */ = {
			isa = PBXGroup;
			children = (
				5430E9231BAA0D9F00395E05 /* ZMessagingLogs.h */,
				874F142C1C16FD9700C15118 /* Device.swift */,
				87508E9F1D08264000162483 /* ZMSound.swift */,
				546392711D79D5210094EC66 /* Application.swift */,
			);
			path = Utility;
			sourceTree = "<group>";
		};
		A9EAE00A19DBF24100FD386C /* Utility */ = {
			isa = PBXGroup;
			children = (
				3E5286BB1AD3DB8A00B1AB1C /* KeySetTests.swift */,
				BF40AC711D096A0E00287E29 /* AnalyticsTests.swift */,
				BF40AC7D1D0990A900287E29 /* ClusterizerTests.swift */,
				543ED0001D79E0EE00A9CDF3 /* ApplicationMock.swift */,
			);
			path = Utility;
			sourceTree = "<group>";
		};
		BF2A9D561D6B5BB000FA7DBC /* Decoding */ = {
			isa = PBXGroup;
			children = (
				BF2A9D541D6B5B9700FA7DBC /* EventDecoderTests.swift */,
				BF2A9D571D6B5BDB00FA7DBC /* StoreUpdateEventTests.swift */,
			);
			name = Decoding;
			sourceTree = "<group>";
		};
		BF2A9D591D6B639C00FA7DBC /* Decoding */ = {
			isa = PBXGroup;
			children = (
				BF2A9D501D6B536E00FA7DBC /* EventDecoder.swift */,
				BF2A9D5A1D6B63DB00FA7DBC /* StoreUpdateEvent.swift */,
				BF2A9D5F1D6C70EA00FA7DBC /* ZMEventModel.xcdatamodeld */,
				54A2C9F21DAFBA3300FFD2A0 /* NSManagedObjectContext+EventDecoder.swift */,
			);
			name = Decoding;
			sourceTree = "<group>";
		};
		BF44A3521C71D60100C6928E /* DB Fixture 1.27 */ = {
			isa = PBXGroup;
			children = (
				BF44A3501C71D5FC00C6928E /* store127.wiredatabase */,
			);
			name = "DB Fixture 1.27";
			sourceTree = "<group>";
		};
		BF72DF101C4D256B002B324F /* DB Fixture 1.25 / 1.26 */ = {
			isa = PBXGroup;
			children = (
				BF8367301C52651900364B37 /* store125.wiredatabase */,
				BF6D5D041C494D730049F712 /* zmessaging125.momd */,
			);
			name = "DB Fixture 1.25 / 1.26";
			sourceTree = "<group>";
		};
		BF72DF111C4D257C002B324F /* DB Fixture 1.24 */ = {
			isa = PBXGroup;
			children = (
				BFCE9A581C4E4C4D00951B3D /* store124.wiredatabase */,
				BF6D5D021C4948830049F712 /* zmessaging124.momd */,
			);
			name = "DB Fixture 1.24";
			sourceTree = "<group>";
		};
		F928651C19F7A3D30097539C /* Push Notifications */ = {
			isa = PBXGroup;
			children = (
				F98EDCDD1D82B924001E65CB /* Helpers */,
				F98EDCC61D82B913001E65CB /* Notification Types */,
				54E2C1DF1E682DC400536569 /* LocalNotificationDispatcher.swift */,
				F96C8E791D7DCCE8004B6D87 /* LocalNotificationDispatcher+Messages.swift */,
				1659114E1DEF1F6E007FA847 /* LocalNotificationDispatcher+Calling.swift */,
				3E17FA611A66881900DFA12F /* ZMPushRegistrant.h */,
				3E887BA31ABC51880022797E /* ZMPushKitLogging.m */,
				3EDBFD761A65200F0095E2DD /* ZMPushRegistrant.swift */,
			);
			name = "Push Notifications";
			path = "Push notifications";
			sourceTree = "<group>";
		};
		F929C18D1E433FA70018ADA4 /* Calling V2 */ = {
			isa = PBXGroup;
			children = (
				166A8BFF1E0941DB00F5EEEA /* WireCallCenterV2.swift */,
				F929C18E1E433FFB0018ADA4 /* CallingV2+Notifications.swift */,
			);
			name = "Calling V2";
			sourceTree = "<group>";
		};
		F98EDCC61D82B913001E65CB /* Notification Types */ = {
			isa = PBXGroup;
			children = (
				F98EDCC71D82B913001E65CB /* EventNotifications */,
				F98EDCCC1D82B913001E65CB /* MessageNotifications */,
				F98EDCD01D82B913001E65CB /* ZMLocalNotification+Internal.h */,
				1659114C1DEF1DA3007FA847 /* ZMLocalNotificationForCallState.swift */,
				F98EDCD11D82B913001E65CB /* ZMLocalNotification.h */,
				F98EDCD21D82B913001E65CB /* ZMLocalNotification.m */,
			);
			path = "Notification Types";
			sourceTree = "<group>";
		};
		F98EDCC71D82B913001E65CB /* EventNotifications */ = {
			isa = PBXGroup;
			children = (
				F98EDCC81D82B913001E65CB /* ZMLocalNotificationForCallEvent.swift */,
				F98EDCC91D82B913001E65CB /* ZMLocalNotificationForConnectionEvent.swift */,
				F98EDCCA1D82B913001E65CB /* ZMLocalNotificationForEvent.swift */,
				F98EDCCB1D82B913001E65CB /* ZMLocalNotificationForReactions.swift */,
			);
			path = EventNotifications;
			sourceTree = "<group>";
		};
		F98EDCCC1D82B913001E65CB /* MessageNotifications */ = {
			isa = PBXGroup;
			children = (
				F98EDCCD1D82B913001E65CB /* ZMLocalNotificationContentType.swift */,
				F98EDCCE1D82B913001E65CB /* ZMLocalNotificationForMessage.swift */,
				F98EDCCF1D82B913001E65CB /* ZMLocalNotificationForSystemMessage.swift */,
			);
			path = MessageNotifications;
			sourceTree = "<group>";
		};
		F98EDCDD1D82B924001E65CB /* Helpers */ = {
			isa = PBXGroup;
			children = (
				F98EDCDE1D82B924001E65CB /* SessionTracker.swift */,
				F98EDCDF1D82B924001E65CB /* NotificationSounds.swift */,
				F98EDCE01D82B924001E65CB /* UILocalNotification+StringProcessing.h */,
				F98EDCE11D82B924001E65CB /* UILocalNotification+StringProcessing.m */,
				F98EDCE21D82B924001E65CB /* UILocalNotification+UserInfo.h */,
				F98EDCE31D82B924001E65CB /* UILocalNotification+UserInfo.m */,
				F98EDCE41D82B924001E65CB /* ZMLocalNotificationLocalization+Components.swift */,
				F98EDCE51D82B924001E65CB /* ZMLocalNotificationLocalization.h */,
				F98EDCE61D82B924001E65CB /* ZMLocalNotificationLocalization.m */,
				F98EDCE71D82B924001E65CB /* ZMLocalNotificationSet.swift */,
				F98EDCE81D82B924001E65CB /* ZMSpellOutSmallNumbersFormatter.h */,
				F98EDCE91D82B924001E65CB /* ZMSpellOutSmallNumbersFormatter.m */,
			);
			path = Helpers;
			sourceTree = "<group>";
		};
		F9C9A4F11CAD2A200039E10C /* DB Ficture 1.28 */ = {
			isa = PBXGroup;
			children = (
				F9C9A4ED1CAD290B0039E10C /* store128.wiredatabase */,
			);
			name = "DB Ficture 1.28";
			sourceTree = "<group>";
		};
		F9FD798019EE73C500D70FCD /* VersionBlacklist */ = {
			isa = PBXGroup;
			children = (
				F9FD798519EE742600D70FCD /* ZMBlacklistDownloader.h */,
				54FEAAA81BC7BB9C002DE521 /* ZMBlacklistDownloader+Testing.h */,
				F9FD798619EE742600D70FCD /* ZMBlacklistDownloader.m */,
				F9FD798B19EE9B9A00D70FCD /* ZMBlacklistVerificator.h */,
				540818A51BCA647D00257CA7 /* ZMBlacklistVerificator+Testing.h */,
				F9FD798C19EE9B9A00D70FCD /* ZMBlacklistVerificator.m */,
			);
			name = VersionBlacklist;
			sourceTree = "<group>";
		};
/* End PBXGroup section */

/* Begin PBXHeadersBuildPhase section */
		549815901A43232400A7CE2E /* Headers */ = {
			isa = PBXHeadersBuildPhase;
			buildActionMask = 2147483647;
			files = (
				09E393BB1BAB0BB500F3EA1B /* ZMUserSession+OTR.h in Headers */,
				16C22BA41BF4D5D7007099D9 /* NSError+ZMUserSessionInternal.h in Headers */,
				F9FD167B1BDFCDAD00725F5C /* ZMClientRegistrationStatus.h in Headers */,
				F95706561DE5D7EA0087442C /* ZMSearchDirectory+Internal.h in Headers */,
				F9B71F411CB28449001DB03F /* ZMNotifications+UserSessionInternal.h in Headers */,
				544BA11A1A433DE400D3B852 /* zmessaging.h in Headers */,
				F991CE1E1CB65F08004D8465 /* ZMTypingUsers.h in Headers */,
				16D3FCFE1E3932FD0052A535 /* VoiceChannelV2.h in Headers */,
				1621D2711D770FB1007108C2 /* ZMSyncStateDelegate.h in Headers */,
				F936DB2D1C11E52B005E93AE /* ZMClientUpdateNotification+Internal.h in Headers */,
				F95ECF4E1B94A553009F91BA /* ZMHotFix.h in Headers */,
				16063CED1BD11FC90097F62C /* ZMSearchRequest.h in Headers */,
				8795A3D51B2EDE030047A067 /* ZMAVSBridge.h in Headers */,
				165D3A291E1D43870052E654 /* VoiceChannelV2+Testing.h in Headers */,
				F98EDCF41D82B924001E65CB /* ZMSpellOutSmallNumbersFormatter.h in Headers */,
				F95706551DE5D6D50087442C /* ZMUserIDsForSearchDirectoryTable.h in Headers */,
				094CDBEE1B84D0A1004AD7BF /* ZMBackgroundFetch.h in Headers */,
				F98EDCDA1D82B913001E65CB /* ZMLocalNotification+Internal.h in Headers */,
				54D1751A1ADE8AA2001AA338 /* ZMUserSession+Registration.h in Headers */,
				54D9331E1AE1643A00C0B91C /* ZMCredentials.h in Headers */,
				F9410F661DE4A01F007451FF /* ZMPushToken.h in Headers */,
				165D3A261E1D43870052E654 /* VoiceChannelV2+Internal.h in Headers */,
				16D3FD001E3932FD0052A535 /* VoiceChannelV2+VideoCalling.h in Headers */,
				54D175241ADE9449001AA338 /* ZMUserSession+Authentication.h in Headers */,
				F936DB2A1C11DF40005E93AE /* ZMClientUpdateNotification.h in Headers */,
				F98DD6D31ABB2F7C001D58CF /* ZMUserSession+UserNotificationCategories.h in Headers */,
				5490F8F11AF00B50004696F4 /* ZMAuthenticationStatus+Testing.h in Headers */,
				094CDBED1B84D0A1004AD7BF /* ZMUnauthenticatedBackgroundState.h in Headers */,
				09D7CE641AE94D4200CC5F45 /* ZMCredentials+Internal.h in Headers */,
				F98EDCEC1D82B924001E65CB /* UILocalNotification+StringProcessing.h in Headers */,
				0932EA461AE5514100D1BFD1 /* ZMPhoneNumberVerificationTranscoder.h in Headers */,
				BF838F051C6A4885001C5BF7 /* ZMCookie.h in Headers */,
				16D3FCFF1E3932FD0052A535 /* VoiceChannelV2+CallFlow.h in Headers */,
				F9B71F471CB29600001DB03F /* ZMBareUser+UserSession.h in Headers */,
				3E17FA671A6690AA00DFA12F /* ZMPushRegistrant.h in Headers */,
				54DE26B31BC56E62002B5FBC /* ZMHotFixDirectory.h in Headers */,
				16D3FCE31E37582E0052A535 /* CallingProtocolStrategy.h in Headers */,
				0932EA4D1AE6952A00D1BFD1 /* ZMAuthenticationStatus.h in Headers */,
				09CC4ADE1B7D076700201C63 /* ZMEnvironmentsSetup.h in Headers */,
				5430E9251BAA0D9F00395E05 /* ZMessagingLogs.h in Headers */,
				54CB7B861C3BA7890090EB05 /* ZMCallStateLogger.h in Headers */,
				BF603D201E76DE3B006E59CA /* ZMCommonContactsSearchDelegate.h in Headers */,
				1618B4101DE5FAD4003F015C /* ZMUserSession+Internal.h in Headers */,
				1EB871501BF502A000AF5CE1 /* ZMUserTranscoder.h in Headers */,
				F9F631431DE3534F00416938 /* ZMTyping.h in Headers */,
				F9771ACA1B664D1A00BB04EC /* ZMGSMCallHandler.h in Headers */,
				544BA1231A433DE400D3B852 /* ZMUserSession.h in Headers */,
				16063CF21BD4F46B0097F62C /* ZMSearchRequest+Internal.h in Headers */,
				F959F3121C5B6B9E00820A21 /* ZMBackgroundTaskState.h in Headers */,
				87ADCE3B1DA6539F00CC06DC /* ZMCallKitDelegate.h in Headers */,
				546E73EC1ADFD9F200AFF9BE /* ZMUserSessionAuthenticationNotification.h in Headers */,
				546E73F21ADFDDFE00AFF9BE /* ZMUserSessionRegistrationNotification.h in Headers */,
				16DCAD671B0F9447008C1DD9 /* NSURL+LaunchOptions.h in Headers */,
				544BA1241A433DE400D3B852 /* ZMUserSession+Background.h in Headers */,
				09531F161AE960E300B8556A /* ZMLoginCodeRequestTranscoder.h in Headers */,
				F97180531A9E18B5002CEAF8 /* ZMFlowSync.h in Headers */,
				F992985B1BE143570058D42F /* ZMClientRegistrationStatus+Internal.h in Headers */,
				F98EDCDB1D82B913001E65CB /* ZMLocalNotification.h in Headers */,
				87DC8A0F1C57979B00B7B4F2 /* ZMOnDemandFlowManager.h in Headers */,
				165911591DF18E9A007FA847 /* ZMCallKitDelegate+Internal.h in Headers */,
				544BA1271A433DE400D3B852 /* NSError+ZMUserSession.h in Headers */,
				09BCDB8E1BCE7F000020DCC7 /* ZMAPSMessageDecoder.h in Headers */,
				F9B71F431CB284CC001DB03F /* ZMNotifications+UserSession.h in Headers */,
				F98EDCEE1D82B924001E65CB /* UILocalNotification+UserInfo.h in Headers */,
				540818A61BCA647D00257CA7 /* ZMBlacklistVerificator+Testing.h in Headers */,
				54A3F24F1C08523500FE3A6B /* ZMOperationLoop.h in Headers */,
				544BA12B1A433DE400D3B852 /* ZMSearchDirectory.h in Headers */,
				54FEAAA91BC7BB9C002DE521 /* ZMBlacklistDownloader+Testing.h in Headers */,
				09E393B31BAAABCC00F3EA1B /* ZMAuthenticationStatus_Internal.h in Headers */,
				F9CA51B71B345F39003AA83A /* ZMStoredLocalNotification.h in Headers */,
				544BA1311A433DE400D3B852 /* ZMNetworkState.h in Headers */,
				F98EDCF11D82B924001E65CB /* ZMLocalNotificationLocalization.h in Headers */,
			);
			runOnlyForDeploymentPostprocessing = 0;
		};
/* End PBXHeadersBuildPhase section */

/* Begin PBXNativeTarget section */
		3E186087191A56F6000FE027 /* zmessaging Test Host */ = {
			isa = PBXNativeTarget;
			buildConfigurationList = 3E1860AD191A56F7000FE027 /* Build configuration list for PBXNativeTarget "zmessaging Test Host" */;
			buildPhases = (
				3E186084191A56F6000FE027 /* Sources */,
				3E186085191A56F6000FE027 /* Frameworks */,
				3E186086191A56F6000FE027 /* Resources */,
				5405FF3B1A6005A100CB012B /* Embed Framework */,
				096960A81B6670E5006DF53B /* Copy Carthage Frameworks */,
			);
			buildRules = (
			);
			dependencies = (
			);
			name = "zmessaging Test Host";
			productName = "zmessaging Test Host";
			productReference = 3E186088191A56F6000FE027 /* zmessaging Test Host.app */;
			productType = "com.apple.product-type.application";
		};
		3E1860C2191A649D000FE027 /* zmessaging-iOS-Tests */ = {
			isa = PBXNativeTarget;
			buildConfigurationList = 3E1860D2191A649D000FE027 /* Build configuration list for PBXNativeTarget "zmessaging-iOS-Tests" */;
			buildPhases = (
				3E1860BF191A649D000FE027 /* Sources */,
				3E1860C0191A649D000FE027 /* Frameworks */,
				3E1860C1191A649D000FE027 /* Resources */,
			);
			buildRules = (
			);
			dependencies = (
				54F4DC581A4438AC00FDB6EA /* PBXTargetDependency */,
				3E1860D1191A649D000FE027 /* PBXTargetDependency */,
				A9FF8089195B17B3002CD44B /* PBXTargetDependency */,
			);
			name = "zmessaging-iOS-Tests";
			productName = "zmessaging-iOS-Tests";
			productReference = 3E1860C3191A649D000FE027 /* zmessaging-iOS-Tests.xctest */;
			productType = "com.apple.product-type.bundle.unit-test";
		};
		549815921A43232400A7CE2E /* zmessaging-ios */ = {
			isa = PBXNativeTarget;
			buildConfigurationList = 549815A61A43232500A7CE2E /* Build configuration list for PBXNativeTarget "zmessaging-ios" */;
			buildPhases = (
				5498158E1A43232400A7CE2E /* Sources */,
				5498158F1A43232400A7CE2E /* Frameworks */,
				549815901A43232400A7CE2E /* Headers */,
				549815911A43232400A7CE2E /* Resources */,
			);
			buildRules = (
			);
			dependencies = (
			);
			name = "zmessaging-ios";
			productName = "zmessaging-ios";
			productReference = 549815931A43232400A7CE2E /* zmessaging.framework */;
			productType = "com.apple.product-type.framework";
		};
/* End PBXNativeTarget section */

/* Begin PBXProject section */
		540029AB1918CA8500578793 /* Project object */ = {
			isa = PBXProject;
			attributes = {
				LastSwiftMigration = 0710;
				LastSwiftUpdateCheck = 0700;
				LastUpgradeCheck = 0820;
				ORGANIZATIONNAME = "Zeta Project Gmbh";
				TargetAttributes = {
					3E186087191A56F6000FE027 = {
						LastSwiftMigration = 0800;
						ProvisioningStyle = Manual;
						SystemCapabilities = {
							com.apple.ApplicationGroups.iOS = {
								enabled = 1;
							};
							com.apple.Keychain = {
								enabled = 1;
							};
						};
					};
					3E1860C2191A649D000FE027 = {
						LastSwiftMigration = 0800;
						ProvisioningStyle = Manual;
						TestTargetID = 3E186087191A56F6000FE027;
					};
					549815921A43232400A7CE2E = {
						CreatedOnToolsVersion = 6.2;
						LastSwiftMigration = 0800;
						ProvisioningStyle = Manual;
					};
				};
			};
			buildConfigurationList = 540029AE1918CA8500578793 /* Build configuration list for PBXProject "zmessaging-cocoa" */;
			compatibilityVersion = "Xcode 3.2";
			developmentRegion = English;
			hasScannedForEncodings = 0;
			knownRegions = (
				en,
				Base,
				de,
				"pt-BR",
				es,
				uk,
				ru,
				ja,
				it,
				nl,
				tr,
				fr,
				da,
				ar,
				"zh-Hans",
				sl,
				et,
				fi,
				pl,
			);
			mainGroup = 540029AA1918CA8500578793;
			productRefGroup = 540029B51918CA8500578793 /* Products */;
			projectDirPath = "";
			projectRoot = "";
			targets = (
				549815921A43232400A7CE2E /* zmessaging-ios */,
				3E1860C2191A649D000FE027 /* zmessaging-iOS-Tests */,
				3E186087191A56F6000FE027 /* zmessaging Test Host */,
			);
		};
/* End PBXProject section */

/* Begin PBXResourcesBuildPhase section */
		3E186086191A56F6000FE027 /* Resources */ = {
			isa = PBXResourcesBuildPhase;
			buildActionMask = 2147483647;
			files = (
				872C995B1DB65D0D006A3BDE /* harp.m4a in Resources */,
				872C99591DB659E6006A3BDE /* ringing_from_them_long.caf in Resources */,
			);
			runOnlyForDeploymentPostprocessing = 0;
		};
		3E1860C1191A649D000FE027 /* Resources */ = {
			isa = PBXResourcesBuildPhase;
			buildActionMask = 2147483647;
			files = (
				54764B961C92FDC100BD25E3 /* 1900x1500.jpg in Resources */,
				BF158D2F1CE087D8007C6F8A /* video.mp4 in Resources */,
				54764B9A1C9303D600BD25E3 /* tiny.jpg in Resources */,
				BF6D5D031C4948830049F712 /* zmessaging124.momd in Resources */,
				BF6D5D051C494D730049F712 /* zmessaging125.momd in Resources */,
				AF6415A51C9C180200A535F5 /* ExternalMessageTextFixture.txt in Resources */,
				BF44A3511C71D5FC00C6928E /* store127.wiredatabase in Resources */,
				AF6415A41C9C17FF00A535F5 /* EncryptedBase64EncondedExternalMessageTestFixture.txt in Resources */,
				54764B991C9303D600BD25E3 /* medium.jpg in Resources */,
				BF8367311C52651900364B37 /* store125.wiredatabase in Resources */,
				F9C9A4F01CAD29190039E10C /* store128.wiredatabase in Resources */,
				54764B9C1C930AEB00BD25E3 /* Lorem Ipsum.txt in Resources */,
				BFCE9A5B1C4E4C4D00951B3D /* store124.wiredatabase in Resources */,
				54764BA01C931E9400BD25E3 /* not_animated.gif in Resources */,
				54764B9F1C931E9400BD25E3 /* animated.gif in Resources */,
			);
			runOnlyForDeploymentPostprocessing = 0;
		};
		549815911A43232400A7CE2E /* Resources */ = {
			isa = PBXResourcesBuildPhase;
			buildActionMask = 2147483647;
			files = (
				3E2713211A8A68BF008EE50F /* Push.stringsdict in Resources */,
				543095951DE76B270065367F /* random2.txt in Resources */,
				3E27131F1A8A68BF008EE50F /* Push.strings in Resources */,
				0994E1D61B8354E400A51721 /* ZMLocalizable.strings in Resources */,
				543095931DE76B170065367F /* random1.txt in Resources */,
			);
			runOnlyForDeploymentPostprocessing = 0;
		};
/* End PBXResourcesBuildPhase section */

/* Begin PBXShellScriptBuildPhase section */
		096960A81B6670E5006DF53B /* Copy Carthage Frameworks */ = {
			isa = PBXShellScriptBuildPhase;
			buildActionMask = 2147483647;
			files = (
			);
			inputPaths = (
				"$(SRCROOT)/Carthage/Build/iOS/zimages.framework",
				"$(SRCROOT)/Carthage/Build/iOS/OCMock.framework",
				"$(SRCROOT)/Carthage/Build/iOS/ZMCSystem.framework",
				"$(SRCROOT)/Carthage/Build/iOS/ZMTesting.framework",
				"$(SRCROOT)/Carthage/Build/iOS/ZMTransport.framework",
				"$(SRCROOT)/Carthage/Build/iOS/ZMCMockTransport.framework",
				"$(SRCROOT)/Carthage/Build/iOS/ZMProtos.framework",
				"$(SRCROOT)/Carthage/Build/iOS/ProtocolBuffers.framework",
				"$(SRCROOT)/Carthage/Build/iOS/Cryptobox.framework",
				"$(SRCROOT)/Carthage/Build/iOS/ZMUtilities.framework",
				"$(SRCROOT)/Carthage/Build/iOS/libPhoneNumberiOS.framework",
				"$(SRCROOT)/Carthage/Build/iOS/PINCache.framework",
				"$(SRCROOT)/Carthage/Build/iOS/ZMCDataModel.framework",
				"$(SRCROOT)/Carthage/Build/iOS/Ono.framework",
				"$(SRCROOT)/Carthage/Build/iOS/ZMCLinkPreview.framework",
				"$(SRCROOT)/Carthage/Build/iOS/WireRequestStrategy.framework",
				"$(SRCROOT)/Carthage/Build/iOS/WireMessageStrategy.framework",
				"$(SRCROOT)/Carthage/Build/iOS/avs.framework",
			);
			name = "Copy Carthage Frameworks";
			outputPaths = (
			);
			runOnlyForDeploymentPostprocessing = 0;
			shellPath = /bin/sh;
			shellScript = "# to run locally, replace with $(BUILT_PRODUCTS_DIR)/zmessaging.framework\n/usr/local/bin/carthage copy-frameworks";
		};
/* End PBXShellScriptBuildPhase section */

/* Begin PBXSourcesBuildPhase section */
		3E186084191A56F6000FE027 /* Sources */ = {
			isa = PBXSourcesBuildPhase;
			buildActionMask = 2147483647;
			files = (
				3E9848BD1A65253000F7B050 /* Hack.swift in Sources */,
				3E1860BB191A5D99000FE027 /* TestHostAppDelegate.m in Sources */,
				3E1860BA191A5D99000FE027 /* TestHost-main.m in Sources */,
			);
			runOnlyForDeploymentPostprocessing = 0;
		};
		3E1860BF191A649D000FE027 /* Sources */ = {
			isa = PBXSourcesBuildPhase;
			buildActionMask = 2147483647;
			files = (
				544BA1361A43401400D3B852 /* ZMFlowSyncTests.m in Sources */,
				54ADA7631E3B3D8E00B90C7D /* IntegrationTestBase+Encryption.swift in Sources */,
				F991CE161CB55512004D8465 /* ZMUser+Testing.m in Sources */,
				3EEA678C199D079600AF7665 /* UserTests.m in Sources */,
				A9E522BF195DD8FA00CFB8E8 /* ConversationsTests.m in Sources */,
				54F7216B19A5E7BA009A8AF5 /* ZMUpdateEventsCatchUpPhaseOneStateTests.m in Sources */,
				54BABB1E19B7541700E65E74 /* StateBaseTest.m in Sources */,
				546D700619C70F71005883E9 /* CallingTests.m in Sources */,
				09531F1C1AE9644800B8556A /* ZMLoginCodeRequestTranscoderTests.m in Sources */,
				87D003FF1BB5810D00472E06 /* APSSignalingKeyStoreTests.swift in Sources */,
				F9B71FAB1CB2C0FA001DB03F /* ZMCallStateTests+VideoCalling.swift in Sources */,
				542DFEE61DDCA452000F5B95 /* UserProfileUpdateStatusTests.swift in Sources */,
				545434AB19AB6ADA003892D9 /* ZMMissingUpdateEventsTranscoderTests.m in Sources */,
				548BBA1C195071E30041945E /* ZMUserSessionTests.m in Sources */,
				A907771A192E33A500141F13 /* SlowSyncTests.m in Sources */,
				54BFDF6A1BDA87D20034A3DB /* HistorySynchronizationStatusTests.swift in Sources */,
				54A1BE4519E6B79000B68A76 /* ZMCommonContactsSearchTests.m in Sources */,
				F9331C8A1CB41C6000139ECC /* ZMUserTests+UserSession.m in Sources */,
				545434AC19AB6ADA003892D9 /* ZMSelfTranscoderTests.m in Sources */,
				548214071A025C54001AA4E0 /* ZMSimpleListRequestPaginatorTests.m in Sources */,
				3E5286BD1AD3DB8A00B1AB1C /* KeySetTests.swift in Sources */,
				F9771AD11B664D3D00BB04EC /* ZMGSMCallHandlerTest.m in Sources */,
				54A227D61D6604A5009414C0 /* SynchronizationMocks.swift in Sources */,
				54386A631A248E44001AD795 /* ZMPreBackgroundStateTest.m in Sources */,
				54A170691B300717001B41A5 /* ProxiedRequestStrategyTests.swift in Sources */,
				F95706591DE5F6D40087442C /* SearchUserImageStrategyTests.swift in Sources */,
				098CFBBB1B7B9C94000B02B1 /* BaseTestSwiftHelpers.swift in Sources */,
				F9D25DB11C5BB991002D18B3 /* ZMBackgroundTaskStateTests.m in Sources */,
				5447E4631AECDC2E00411FCD /* ZMUserSessionRegistrationTests.m in Sources */,
				543ED0011D79E0EE00A9CDF3 /* ApplicationMock.swift in Sources */,
				F925468B1C62882500CE2D7C /* ZMCallStateTranscoderTests+VideoCalling.m in Sources */,
				F976790A1D771B3900CC075D /* BackgroundAPNSConfirmationStatusTests.swift in Sources */,
				F920F4D61DA3DCF8002B860B /* ConversationTests+Ephemeral.swift in Sources */,
				54839E0A19F7EC8300762058 /* ZMBackgroundStateTests.m in Sources */,
				3E05F252192A4FBD00F22D80 /* UserSessionErrorTests.m in Sources */,
				545643D31C62C12E00A2129C /* ConversationTests+OTR.m in Sources */,
				F9B71FAE1CB2C20D001DB03F /* VoiceChannelV2Tests.m in Sources */,
				F9771ADC1B677BAF00BB04EC /* ZMCallStateLoggerTests.m in Sources */,
				545434A719AB6ADA003892D9 /* ZMConnectionTranscoderTest.m in Sources */,
				3E26BEE91A408F590071B4C9 /* ZMTypingUsersTests.m in Sources */,
				54AB428E1DF5C5B400381F2C /* TopConversationsDirectoryTests.swift in Sources */,
				CE99C4A01D378C5D0001D297 /* MockLinkPreviewDetector.m in Sources */,
				F96C8E821D7ECECF004B6D87 /* ZMLocalNotificationForMessageTests.swift in Sources */,
				F9E462DA1D7043C60036CFA7 /* ConversationTests+Confirmation.swift in Sources */,
				CE35B7F71D353CC4007CF3F8 /* LinkPreviewTests.m in Sources */,
				549F61C01E27FDF9005E402F /* SelfContactCardUploadStrategyTests.swift in Sources */,
				549552541D645683004F21F6 /* AddressBookTests.swift in Sources */,
				87DC8A151C57B3D600B7B4F2 /* VoiceChannelV2Tests+VideoCalling.m in Sources */,
				549AEA3F1D636EF3003C0BEC /* AddressBookUploadRequestStrategyTest.swift in Sources */,
				F96C8E8A1D7F6F8C004B6D87 /* ZMLocalNotificationForSystemMessageTests.swift in Sources */,
				F925468E1C63B61000CE2D7C /* MessagingTest+EventFactory.m in Sources */,
				09D7A88A1AE7E591008F190C /* ZMPhoneNumberVerificationTranscoderTests.m in Sources */,
				542DFEE81DDCA4FD000F5B95 /* UserProfileUpdateRequestStrategyTests.swift in Sources */,
				548241F01AB09C1500E0ED07 /* APNSTests.m in Sources */,
				54FC8A11192CD55000D3C016 /* LoginFlowTests.m in Sources */,
				09BA924C1BD55FA5000DC962 /* UserClientRequestStrategyTests.swift in Sources */,
				A9692F8A1986476900849241 /* NSString_NormalizationTests.m in Sources */,
				54880E3D194B5845007271AA /* ZMOperationLoopTests.m in Sources */,
				F9410F631DE44C2E007451FF /* TypingStrategyTests.swift in Sources */,
				F98EDCF81D82EB1D001E65CB /* SessionTrackerTest.swift in Sources */,
				54B717F6194078CA00B798FA /* ZMSyncStateTests.m in Sources */,
				F9B20D581C58C8C800F2CDEC /* CallingTests+VideoCalling.m in Sources */,
				16DCAD6F1B147706008C1DD9 /* NSURL+LaunchOptionsTests.m in Sources */,
				541228451AEE422C00D9ED1C /* ZMAuthenticationStatusTests.m in Sources */,
				BF2A9D551D6B5B9700FA7DBC /* EventDecoderTests.swift in Sources */,
				1671F9FF1E2FAF50009F3150 /* ZMLocalNotificationForCallEventTests.swift in Sources */,
				F9B171FA1C0F320200E6EEC6 /* ClientManagementTests.m in Sources */,
				545F601C1D6C336D00C2C55B /* AddressBookSearchTests.swift in Sources */,
				5476E3BD19A77C6900E68BAD /* PushChannelTests.m in Sources */,
				5474C80C1921309400185A3A /* MessagingTestTests.m in Sources */,
				F99298591BE110490058D42F /* ZMClientRegistrationStatusTests.m in Sources */,
				165D3A431E1E94890052E654 /* CallingInitalisationNotificationTests.swift in Sources */,
				540A0BA51954859E00FB7D61 /* ZMSyncStrategyTests.m in Sources */,
				F9E4779F1D216467003A99AC /* ZMLocalNotificationSetTests.swift in Sources */,
				F9B71F4C1CB2B841001DB03F /* NSManagedObjectContext+TestHelpers.m in Sources */,
				F991CE151CB55512004D8465 /* ZMConversation+Testing.m in Sources */,
				545434A919AB6ADA003892D9 /* ZMConversationTranscoderTests.m in Sources */,
				5454A69D1AEFA01D0022AFA4 /* EmailRegistrationTests.m in Sources */,
				54D785011A37256C00F47798 /* ZMEncodedNSUUIDWithTimestampTests.m in Sources */,
				54C2F6991A6FA988003D09D9 /* ZMLocalNotificationForEventTest.m in Sources */,
				F9ABDF441CECC6C0008461B2 /* ZMAccountStatusTests.swift in Sources */,
				F9D32EA91C6D071F0049136A /* CallingTests+PushNotifications.m in Sources */,
				5447E4681AECDE6500411FCD /* ZMUserSessionTestsBase.m in Sources */,
				54B9D9791AF9202A00F6DDF1 /* ZMUnauthenticatedStateTests.m in Sources */,
				16D3FD021E3A5C0D0052A535 /* ZMConversationVoiceChannelRouterTests.swift in Sources */,
				5492C6C519ACCCA8008F41E2 /* ConnectionTests.m in Sources */,
				3E1858BC1951D6DA005FE78F /* MemoryLeaksObserver.m in Sources */,
				542DA04719B71C86008BDB92 /* ZMSlowSyncPhaseOneStateTests.m in Sources */,
				3EDDBBA21A5ACEF400A87E06 /* ZMUnauthenticatedBackgroundStateTests.m in Sources */,
				5422E9701BD5A5D0005A7C77 /* OTRTests.swift in Sources */,
				872C99601DB6722C006A3BDE /* ZMCallKitDelegateTests+Mocking.m in Sources */,
				F93667061D79724200E15420 /* ZMLocalNotificationForEventTests+Reactions.swift in Sources */,
				3E3C00DB1A235F6000D02D21 /* ZMTypingUsersTimeoutTests.m in Sources */,
				54C2F69F1A6FA988003D09D9 /* ZMSpellOutSmallNumbersFormatterTests.m in Sources */,
				541DD5BB19EBBC0600C02EC2 /* ZMUserIDsForSearchDirectoryTableTests.m in Sources */,
				87D4625D1C3D526D00433469 /* DeleteAccountRequestStrategyTests.swift in Sources */,
				3E3C00D21A2358CF00D02D21 /* ZMTypingTests.m in Sources */,
				540B0DF719D1B81300E1573D /* ZMLastUpdateEventIDTranscoderTests.m in Sources */,
				BFB524CE1C7722EC006BCE23 /* BackgroundAPNSPingBackStatusTests.swift in Sources */,
				54EFF35F1D6D9B3D005DED56 /* InvitationTests.swift in Sources */,
				3EC499971A9246DE003F9E32 /* ZMBackgroundFetchStateTests.m in Sources */,
				F991C0AC1CB53A80004D8465 /* ZMCallTimerTests.swift in Sources */,
				160C31411E6DDFC30012E4BC /* VoiceChannelV3Tests.swift in Sources */,
				BFAB67B01E535B4B00D67C1A /* TextSearchTests.swift in Sources */,
				5430FF151CE4A359004ECFFE /* FileTransferTests.m in Sources */,
				545434AE19AB6ADA003892D9 /* ZMUserTranscoderTests.m in Sources */,
				BF2A9D581D6B5BDB00FA7DBC /* StoreUpdateEventTests.swift in Sources */,
				54B7181D1940A86000B798FA /* ZMSlowSyncPhaseTwoStateTests.m in Sources */,
				0920C4DA1B305FF500C55728 /* UserSessionGiphyRequestStateTests.swift in Sources */,
				541918ED195AD9D100A5023D /* SendAndReceiveMessagesTests.m in Sources */,
				3EA1EC6D19BDE4C800AA1384 /* ZMPushTokenTests.m in Sources */,
				54773ABD1DF093AC00B484AF /* ZMSearchDirectoryAddressBookTests.swift in Sources */,
				54DE9BEF1DE760A900EFFB9C /* RandomHandleGeneratorTests.swift in Sources */,
				F9C598AD1A0947B300B1F760 /* ZMBlacklistDownloaderTest.m in Sources */,
				BFE53F551D5A2F7000398378 /* DeleteMessagesTests.swift in Sources */,
				5490F8ED1AEFD2B3004696F4 /* ZMUserSessionAuthenticationTests.m in Sources */,
				093694451BA9633300F36B3A /* UserClientRequestFactoryTests.swift in Sources */,
				54BDC61419C32A5200B22C03 /* ZMDownloadLastUpdateEventIDStateTests.m in Sources */,
				5454A6A11AEFA0A70022AFA4 /* PhoneRegistrationTests.m in Sources */,
				F94F6B331E54B9C000D46A29 /* CallingRequestStrategyTests.swift in Sources */,
				545643D61C62C1A800A2129C /* ConversationTestsBase.m in Sources */,
				3E26BED51A4037370071B4C9 /* IsTypingTests.m in Sources */,
				54E4DD0F1DE4A9C500FEF192 /* UserHandleTests.swift in Sources */,
				F9DAC54F1C2035660001F11E /* ConversationStatusStrategyTests.swift in Sources */,
				54F7217E19A62225009A8AF5 /* ZMUpdateEventsBufferTests.m in Sources */,
				541DD5B819EBBC0600C02EC2 /* ZMSearchDirectoryTests.m in Sources */,
				546F815C1E685F6E00775059 /* LocalNotificationDispatcherTests.swift in Sources */,
				F94E39241E4CE2CA0072D71C /* VoiceChannelStateSnapshotTests.swift in Sources */,
				5474C80A1921309400185A3A /* MessagingTest.m in Sources */,
				872C99531DB525A1006A3BDE /* ZMCallKitDelegateTests.swift in Sources */,
				BF889DC71D0ADE150031F3E6 /* ClusterizerTests.swift in Sources */,
				160195611E30C9CF00ACBFAC /* LocalNotificationDispatcherCallingTests.swift in Sources */,
				A9FD58B419B4B69900DB7A50 /* ZMCallStateTranscoderTests.m in Sources */,
				F9B8305F1DEC86E700FF6FE7 /* UserImageStrategyTests.swift in Sources */,
				09B730961B3045E400A5CCC9 /* ProxiedRequestStatusTests.swift in Sources */,
				544913B41B0247700044DE36 /* ZMCredentialsTests.m in Sources */,
				F9B171F81C0F00E700E6EEC6 /* ClientUpdateStatusTests.swift in Sources */,
				3ED972FB1A0A65D800BAFC61 /* ZMBlacklistVerificatorTest.m in Sources */,
				54F428CE19A5154700036D6D /* ZMSyncStateMachineTests.m in Sources */,
				5463C897193F3C74006799DE /* ZMTimingTests.m in Sources */,
				54A3ACC31A261603008AF8DF /* BackgroundTests.m in Sources */,
				F9CA51BE1B3460B2003AA83A /* ZMStoredLocalNotificationTests.m in Sources */,
				BF889DC61D0ADE110031F3E6 /* AnalyticsTests.swift in Sources */,
				54877C9619922C0B0097FB58 /* UserProfileTests.m in Sources */,
				54DFB8F01B30649000F1C736 /* GiphyTests.m in Sources */,
				164B8C211E254AD00060AB26 /* WireCallCenterV3Mock.swift in Sources */,
				54C2F69B1A6FA988003D09D9 /* ZMLocalNotificationForExpiredMessageTest.m in Sources */,
				54F7217219A5E7E1009A8AF5 /* ZMUpdateEventsCatchUpPhaseTwoStateTests.m in Sources */,
				54B7181719409A4600B798FA /* ZMEventProcessingStateTests.m in Sources */,
				F95ECF511B94BD05009F91BA /* ZMHotFixTests.m in Sources */,
				F95557021A1CAECD0035F0C8 /* ZMSearchRequestCodecTests.m in Sources */,
				F9410F681DE4BE42007451FF /* PushTokenStrategyTests.swift in Sources */,
				85D85EAFA1CB6E457D14E3B7 /* MockEntity2.m in Sources */,
				09914E531BD6613D00C10BF8 /* ZMDecodedAPSMessageTest.m in Sources */,
				F9F9F5621D75D62100AE6499 /* RequestStrategyTestBase.swift in Sources */,
				16D3FCDD1E323D180052A535 /* WireCallCenterV2Tests.swift in Sources */,
				A9A3CA10198A9967007F7BDB /* SearchTests.m in Sources */,
				F964700C1D5C720D00A81A92 /* ConversationTests+MessageEditing.m in Sources */,
				F95373F41C7C70D000BE6427 /* ZMLocalNotificationForEventTest+CallEvents.m in Sources */,
				85D8522CF8DE246DDD5BD12C /* MockEntity.m in Sources */,
				165D3A421E1E94490052E654 /* VoiceChannelRouterTests.swift in Sources */,
				3E288A6C19C859210031CFCE /* NotificationObservers.m in Sources */,
				54C11BAD19D1EB7500576A96 /* ZMLoginTranscoderTests.m in Sources */,
				16D3FCDF1E365ABC0052A535 /* CallStateObserverTests.swift in Sources */,
				85D85EEDD5DD19FB747ED4A5 /* MockModelObjectContextFactory.m in Sources */,
				545434A219AB6975003892D9 /* ZMRegistrationTranscoderTests.m in Sources */,
				85D85B0D7E5F7D9A55B5E07B /* IntegrationTestBase.m in Sources */,
				545FC3341A5B003A005EEA26 /* ObjectTranscoderTests.m in Sources */,
			);
			runOnlyForDeploymentPostprocessing = 0;
		};
		5498158E1A43232400A7CE2E /* Sources */ = {
			isa = PBXSourcesBuildPhase;
			buildActionMask = 2147483647;
			files = (
				F98EDCD81D82B913001E65CB /* ZMLocalNotificationForMessage.swift in Sources */,
				3EC499941A92463D003F9E32 /* ZMBackgroundFetchState.m in Sources */,
				166A8BF91E02C7D500F5EEEA /* ZMHotFix+PendingChanges.swift in Sources */,
				092083401BA95EE100F82B29 /* UserClientRequestFactory.swift in Sources */,
				F936DB2B1C11DF40005E93AE /* ZMClientUpdateNotification.m in Sources */,
				F9FD167C1BDFCDAD00725F5C /* ZMClientRegistrationStatus.m in Sources */,
				BF2A9D611D6C70EA00FA7DBC /* ZMEventModel.xcdatamodeld in Sources */,
				549815DC1A432BC700A7CE2E /* NSError+ZMUserSession.m in Sources */,
				546E73F41ADFDDFE00AFF9BE /* ZMUserSessionRegistrationNotification.m in Sources */,
				87508EA01D08264000162483 /* ZMSound.swift in Sources */,
				16063CEF1BD120180097F62C /* ZMSearchRequest.m in Sources */,
				544A08D51AED8A0500F65877 /* ZMAuthenticationStatus.m in Sources */,
				F95706541DE5D1CC0087442C /* SearchUserImageStrategy.swift in Sources */,
				BF2A9D5D1D6B63DB00FA7DBC /* StoreUpdateEvent.swift in Sources */,
				09C77C531BA6C77000E2163F /* UserClientRequestStrategy.swift in Sources */,
				549816431A432BC800A7CE2E /* ZMBackgroundState.m in Sources */,
				3EDDBBA41A5ACF0400A87E06 /* ZMUnauthenticatedBackgroundState.m in Sources */,
				165D3A251E1D43870052E654 /* VoiceChannelV2.m in Sources */,
				549815CD1A432BC700A7CE2E /* ZMBlacklistDownloader.m in Sources */,
				F96C8E7A1D7DCCE8004B6D87 /* LocalNotificationDispatcher+Messages.swift in Sources */,
				549815CE1A432BC700A7CE2E /* ZMBlacklistVerificator.m in Sources */,
				166A8C001E0941DB00F5EEEA /* WireCallCenterV2.swift in Sources */,
				549816271A432BC800A7CE2E /* ZMCallStateTranscoder.m in Sources */,
				F98EDCF51D82B924001E65CB /* ZMSpellOutSmallNumbersFormatter.m in Sources */,
				1618B40F1DE5F0A6003F015C /* VoiceChannelV2+CallActionsInternal.swift in Sources */,
				54B2A08C1DAE71F100BB40B1 /* Clusterizer+VOIP.swift in Sources */,
				54A0A6311BCE9864001A3A4C /* ZMHotFix.m in Sources */,
				F9410F651DE49C13007451FF /* PushTokenStrategy.swift in Sources */,
				54A2C9F31DAFBA3300FFD2A0 /* NSManagedObjectContext+EventDecoder.swift in Sources */,
				54A0A6321BCE9867001A3A4C /* ZMHotFixDirectory.m in Sources */,
				F929C18F1E433FFB0018ADA4 /* CallingV2+Notifications.swift in Sources */,
				54F0A0951B3018D7003386BC /* ProxiedRequestsStatus.swift in Sources */,
				549815D71A432BC700A7CE2E /* ZMCommonContactsSearch.m in Sources */,
				549F61BD1E27F58A005E402F /* SelfContactCardUploadStrategy.swift in Sources */,
				16DCAD691B0F9447008C1DD9 /* NSURL+LaunchOptions.m in Sources */,
				F9F631421DE3524100416938 /* TypingStrategy.swift in Sources */,
				F98EDCEB1D82B924001E65CB /* NotificationSounds.swift in Sources */,
				16D3FCE51E37A8050052A535 /* NSManagedObjectContext+ServerTimeDelta.swift in Sources */,
				54D175211ADE8B18001AA338 /* ZMUserSession+Registration.m in Sources */,
				549816291A432BC800A7CE2E /* ZMConnectionTranscoder.m in Sources */,
				165911531DEF38EC007FA847 /* CallStateObserver.swift in Sources */,
				F9B71F401CB28449001DB03F /* ZMNotifications+UserSession.m in Sources */,
				5498162B1A432BC800A7CE2E /* ZMConversationTranscoder.m in Sources */,
				54E2C1E01E682DC400536569 /* LocalNotificationDispatcher.swift in Sources */,
				F98EDCED1D82B924001E65CB /* UILocalNotification+StringProcessing.m in Sources */,
				F93A75F21C1F219800252586 /* ConversationStatusStrategy.swift in Sources */,
				544F8FF31DDCD34600D1AB04 /* UserProfileUpdateNotifications.swift in Sources */,
				F98EDCD41D82B913001E65CB /* ZMLocalNotificationForConnectionEvent.swift in Sources */,
				165D3A231E1D43870052E654 /* VoiceChannelRouter.swift in Sources */,
				54A170651B300696001B41A5 /* ProxiedRequestStrategy.swift in Sources */,
				1659114D1DEF1DA3007FA847 /* ZMLocalNotificationForCallState.swift in Sources */,
				5478A1411DEC4048006F7268 /* UserProfile.swift in Sources */,
				F98EDCD71D82B913001E65CB /* ZMLocalNotificationContentType.swift in Sources */,
				87DC8A101C57979B00B7B4F2 /* ZMOnDemandFlowManager.m in Sources */,
				16F5F16C1E4092C00062F0AE /* NSManagedObjectContext+CTCallCenter.swift in Sources */,
				549816421A432BC800A7CE2E /* ZMDownloadLastUpdateEventIDState.m in Sources */,
				BF00441B1C737CE9007A6EA4 /* BackgroundAPNSPingBackStatus.swift in Sources */,
				54B2A08D1DAE71F100BB40B1 /* Clusterizer.swift in Sources */,
				09531F181AE960E300B8556A /* ZMLoginCodeRequestTranscoder.m in Sources */,
				F98DD6D51ABB2F7C001D58CF /* ZMUserSession+UserNotificationCategories.m in Sources */,
				09BCDB8F1BCE7F000020DCC7 /* ZMAPSMessageDecoder.m in Sources */,
				5498163B1A432BC800A7CE2E /* ZMEventProcessingState.m in Sources */,
				549816601A432BC800A7CE2E /* ZMFlowSync.m in Sources */,
				546392721D79D5210094EC66 /* Application.swift in Sources */,
				546E73EE1ADFD9F200AFF9BE /* ZMUserSessionAuthenticationNotification.m in Sources */,
				09CC4ADF1B7D076700201C63 /* ZMEnvironmentsSetup.m in Sources */,
				5498162E1A432BC800A7CE2E /* ZMLastUpdateEventIDTranscoder.m in Sources */,
				F9CA51B91B345F39003AA83A /* ZMStoredLocalNotification.m in Sources */,
				F9B171F61C0EF21100E6EEC6 /* ClientUpdateStatus.swift in Sources */,
				54D175271ADE9EC9001AA338 /* ZMUserSession+Authentication.m in Sources */,
				549816351A432BC800A7CE2E /* ZMLoginTranscoder.m in Sources */,
				874F142D1C16FD9700C15118 /* Device.swift in Sources */,
				CEF2DE7F1DB778F300451642 /* RequestLoopAnalyticsTracker.swift in Sources */,
				549AEA3D1D6365C1003C0BEC /* ZMUserSession+AddressBook.swift in Sources */,
				F9B71F491CB297ED001DB03F /* ZMUser+UserSession.m in Sources */,
				547E5B5A1DDB67390038D936 /* UserProfileUpdateRequestStrategy.swift in Sources */,
				BF735CFA1E70003D003BC61F /* SystemMessageCallObserver.swift in Sources */,
				165D3A211E1D43870052E654 /* VoiceChannelV3.swift in Sources */,
				BF7D39D61E5DA4F30004C7C0 /* ZMUserSession+MessageLikeAction.swift in Sources */,
				F9B8305D1DEC6A2500FF6FE7 /* UserImageStrategy.swift in Sources */,
				5498162D1A432BC800A7CE2E /* ZMMissingUpdateEventsTranscoder.m in Sources */,
				549816461A432BC800A7CE2E /* ZMOperationLoop+Background.m in Sources */,
				549816451A432BC800A7CE2E /* ZMOperationLoop.m in Sources */,
				549816441A432BC800A7CE2E /* ZMPreBackgroundState.m in Sources */,
				549AEA3B1D6340BC003C0BEC /* AddressBookUploadRequestStrategy.swift in Sources */,
				BF7ED2E21DF6BD16003A4397 /* Analytics+HandleSuggestions.swift in Sources */,
				166A8BF31E015F3B00F5EEEA /* WireCallCenterV3Factory.swift in Sources */,
				5498161E1A432BC800A7CE2E /* ZMPushToken.m in Sources */,
				5467F1C41E0AE2EF008C1745 /* KeyValueStore.swift in Sources */,
				F959F3131C5B6B9E00820A21 /* ZMBackgroundTaskState.m in Sources */,
				0932EA481AE5514100D1BFD1 /* ZMPhoneNumberVerificationTranscoder.m in Sources */,
				5467F1C61E0AE421008C1745 /* KeyValueStore+AccessToken.swift in Sources */,
				F98EDCF21D82B924001E65CB /* ZMLocalNotificationLocalization.m in Sources */,
				5498162F1A432BC800A7CE2E /* ZMRegistrationTranscoder.m in Sources */,
				547E5B581DDB4B800038D936 /* UserProfileUpdateStatus.swift in Sources */,
				09B7308D1B301F0200A5CCC9 /* ZMUserSession+Proxy.m in Sources */,
				09E393BE1BAB0C2A00F3EA1B /* ZMUserSession+OTR.m in Sources */,
				879861C81DA7E11E00152584 /* VoiceChannelV2+VideoCalling.m in Sources */,
				5435C5551E13D9A0002D9766 /* NSManagedObjectContext+KeyValueStore.swift in Sources */,
				BF2A9D511D6B536E00FA7DBC /* EventDecoder.swift in Sources */,
				5490F9031AF021EB004696F4 /* ZMUserProfileUpdateStatus.m in Sources */,
				549815D11A432BC700A7CE2E /* ZMSearch.m in Sources */,
				549815D31A432BC700A7CE2E /* ZMSearchDirectory.m in Sources */,
				F97678FA1D76D11400CC075D /* BackgroundAPNSConfirmationStatus.swift in Sources */,
				549815D01A432BC700A7CE2E /* ZMSearchRequestCodec.m in Sources */,
				1659114F1DEF1F6E007FA847 /* LocalNotificationDispatcher+Calling.swift in Sources */,
				549815CF1A432BC700A7CE2E /* ZMSearchResult.m in Sources */,
				16DABFAE1DCF98D3001973E3 /* CallingRequestStrategy.swift in Sources */,
				54DE9BEB1DE74FFB00EFFB9C /* RandomHandleGenerator.swift in Sources */,
				549815D41A432BC700A7CE2E /* ZMSearchUser+UserSession.m in Sources */,
				165911571DF18B37007FA847 /* ZMCallKitDelegate+WireCallCenter.swift in Sources */,
				549816301A432BC800A7CE2E /* ZMSelfTranscoder.m in Sources */,
				F9771ACC1B664D1A00BB04EC /* ZMGSMCallHandler.m in Sources */,
				54D933211AE1653000C0B91C /* ZMCredentials.m in Sources */,
				543236431AF90735003A54CE /* ZMUnauthenticatedState.m in Sources */,
				F98EDCD51D82B913001E65CB /* ZMLocalNotificationForEvent.swift in Sources */,
				F991C0A91CB5391C004D8465 /* ZMCallTimer.swift in Sources */,
				549816251A432BC800A7CE2E /* ZMSimpleListRequestPaginator.m in Sources */,
				F9771AD71B6661B400BB04EC /* ZMCallStateLogger.m in Sources */,
				8798607B1C3D48A400218A3E /* DeleteAccountRequestStrategy.swift in Sources */,
				165D3A281E1D43870052E654 /* CallingInitialisationNotification.swift in Sources */,
				54973A361DD48CAB007F8702 /* NSManagedObject+EncryptionContext.swift in Sources */,
				BF838F061C6A4885001C5BF7 /* ZMCookie.m in Sources */,
				F9ABDF411CECBD8A008461B2 /* ZMAccountStatus.swift in Sources */,
				165D3A3D1E1D60520052E654 /* ZMConversation+VoiceChannel.swift in Sources */,
				5498163D1A432BC800A7CE2E /* ZMSlowSyncPhaseOneState.m in Sources */,
				54EFF35D1D6D6CE9005DED56 /* ZMSearchResult+AddressBook.swift in Sources */,
				5498163E1A432BC800A7CE2E /* ZMSlowSyncPhaseTwoState.m in Sources */,
				165D3A221E1D43870052E654 /* VoiceChannel.swift in Sources */,
				F98EDCD61D82B913001E65CB /* ZMLocalNotificationForReactions.swift in Sources */,
				54991D581DEDCF2B007E282F /* AddressBook.swift in Sources */,
				166A8C021E0D634700F5EEEA /* WireCallCenter.swift in Sources */,
				3EDBFD781A65200F0095E2DD /* ZMPushRegistrant.swift in Sources */,
				F98EDCEF1D82B924001E65CB /* UILocalNotification+UserInfo.m in Sources */,
				F98EDCF01D82B924001E65CB /* ZMLocalNotificationLocalization+Components.swift in Sources */,
				F9245BED1CBF95A8009D1E85 /* ZMHotFixDirectory+Swift.swift in Sources */,
				54991D5A1DEDD07E007E282F /* AddressBookIOS9.swift in Sources */,
				549816391A432BC800A7CE2E /* ZMSyncState.m in Sources */,
				165D3A151E1D3EF30052E654 /* WireCallCenterV3.swift in Sources */,
				54034F381BB1A6D900F4ED62 /* ZMUserSession+Logs.swift in Sources */,
				5498163F1A432BC800A7CE2E /* ZMSyncStateMachine.m in Sources */,
				54B2A0891DAE71F100BB40B1 /* AddressBookTracker.swift in Sources */,
				549816471A432BC800A7CE2E /* ZMSyncStrategy.m in Sources */,
				549816591A432BC800A7CE2E /* ZMTestNotifications.m in Sources */,
				F98EDCD31D82B913001E65CB /* ZMLocalNotificationForCallEvent.swift in Sources */,
				54B2A08B1DAE71F100BB40B1 /* APNSPerformanceTracker.swift in Sources */,
				5498161B1A432BC800A7CE2E /* ZMTyping.m in Sources */,
				54BFDF681BDA6F9A0034A3DB /* HistorySynchronizationStatus.swift in Sources */,
				5498161D1A432BC800A7CE2E /* ZMTypingUsers.m in Sources */,
				F98EDCF31D82B924001E65CB /* ZMLocalNotificationSet.swift in Sources */,
				5498161C1A432BC800A7CE2E /* ZMTypingUsersTimeout.m in Sources */,
				5498165A1A432BC800A7CE2E /* ZMUpdateEventsBuffer.m in Sources */,
				F991C0AE1CB548A3004D8465 /* VoiceChannelV2+CallTimer.swift in Sources */,
				549816401A432BC800A7CE2E /* ZMUpdateEventsCatchUpPhaseOneState.m in Sources */,
				549816411A432BC800A7CE2E /* ZMUpdateEventsCatchUpPhaseTwoState.m in Sources */,
				8795A3D71B2EDE030047A067 /* ZMAVSBridge.m in Sources */,
				871667FA1BB2AE9C009C6EEA /* APSSignalingKeysStore.swift in Sources */,
				54A343471D6B589A004B65EA /* AddressBookSearch.swift in Sources */,
				549815D81A432BC700A7CE2E /* ZMUserIDsForSearchDirectoryTable.m in Sources */,
				544D1C281DF95224003B2FC8 /* AddressBookIOS8.swift in Sources */,
				F98EDCD91D82B913001E65CB /* ZMLocalNotificationForSystemMessage.swift in Sources */,
				F98EDCEA1D82B924001E65CB /* SessionTracker.swift in Sources */,
				549815DA1A432BC700A7CE2E /* ZMUserSession+Background.m in Sources */,
				3E887BA51ABC51880022797E /* ZMPushKitLogging.m in Sources */,
				549815D91A432BC700A7CE2E /* ZMUserSession.m in Sources */,
				549816321A432BC800A7CE2E /* ZMUserTranscoder.m in Sources */,
				549816611A432BC800A7CE2E /* VoiceChannelV2+CallFlow.m in Sources */,
				87ADCE3C1DA6539F00CC06DC /* ZMCallKitDelegate.m in Sources */,
				54257C081DF1C94200107FE7 /* TopConversationsDirectory.swift in Sources */,
				F98EDCDC1D82B913001E65CB /* ZMLocalNotification.m in Sources */,
			);
			runOnlyForDeploymentPostprocessing = 0;
		};
/* End PBXSourcesBuildPhase section */

/* Begin PBXTargetDependency section */
		3E1860D1191A649D000FE027 /* PBXTargetDependency */ = {
			isa = PBXTargetDependency;
			target = 3E186087191A56F6000FE027 /* zmessaging Test Host */;
			targetProxy = 3E1860D0191A649D000FE027 /* PBXContainerItemProxy */;
		};
		54F4DC581A4438AC00FDB6EA /* PBXTargetDependency */ = {
			isa = PBXTargetDependency;
			target = 549815921A43232400A7CE2E /* zmessaging-ios */;
			targetProxy = 54F4DC571A4438AC00FDB6EA /* PBXContainerItemProxy */;
		};
		A9FF8089195B17B3002CD44B /* PBXTargetDependency */ = {
			isa = PBXTargetDependency;
			target = 3E186087191A56F6000FE027 /* zmessaging Test Host */;
			targetProxy = A9FF8088195B17B3002CD44B /* PBXContainerItemProxy */;
		};
/* End PBXTargetDependency section */

/* Begin PBXVariantGroup section */
		3E27131A1A8A68BF008EE50F /* Push.strings */ = {
			isa = PBXVariantGroup;
			children = (
				F91CA6AC1BECBD3F000EE5C2 /* Base */,
				F91CA6AE1BECBD51000EE5C2 /* de */,
				B40DC79C1D01A61600CEF65C /* pt-BR */,
				B4D37F921D7EEA3F00D0C1BC /* es */,
				B4D37F941D7EEA5100D0C1BC /* uk */,
				B4D37F961D7EEA5B00D0C1BC /* ru */,
				B40964971DAD3D110098667A /* ja */,
				B40964991DAD3D170098667A /* it */,
				B409649B1DAD3D1E0098667A /* nl */,
				B409649D1DAD3D260098667A /* tr */,
				B40CD09F1DB7997E0008DA45 /* fr */,
				B40CD0A11DB799850008DA45 /* da */,
				B422BB981DCCC3F60076EAD5 /* ar */,
				B49AFC271DCCCB3D006B753B /* zh-Hans */,
				B4A124851DDCB58900FD9D66 /* sl */,
				B432ADBF1E02DE9500147768 /* et */,
				B42783671E363D3A00747363 /* fi */,
				B42430E01E55CB6B00D73D1B /* pl */,
			);
			name = Push.strings;
			sourceTree = "<group>";
		};
		3E27131C1A8A68BF008EE50F /* Push.stringsdict */ = {
			isa = PBXVariantGroup;
			children = (
				F91CA6AD1BECBD46000EE5C2 /* Base */,
				F91CA6AF1BECBD51000EE5C2 /* de */,
				B40DC79D1D01A61600CEF65C /* pt-BR */,
				B4D37F931D7EEA3F00D0C1BC /* es */,
				B4D37F951D7EEA5100D0C1BC /* uk */,
				B4D37F971D7EEA5B00D0C1BC /* ru */,
				B40964981DAD3D110098667A /* ja */,
				B409649A1DAD3D170098667A /* it */,
				B409649C1DAD3D1E0098667A /* nl */,
				B409649E1DAD3D260098667A /* tr */,
				B40CD0A01DB7997E0008DA45 /* fr */,
				B40CD0A21DB799850008DA45 /* da */,
				B422BB991DCCC3F60076EAD5 /* ar */,
				B49AFC281DCCCB3D006B753B /* zh-Hans */,
				B4A124861DDCB58A00FD9D66 /* sl */,
				B432ADC01E02DE9500147768 /* et */,
				B42783681E363D3A00747363 /* fi */,
				B42430E11E55CB6B00D73D1B /* pl */,
			);
			name = Push.stringsdict;
			sourceTree = "<group>";
		};
		5423B998191A4A1B0044347D /* InfoPlist.strings */ = {
			isa = PBXVariantGroup;
			children = (
				5423B999191A4A1B0044347D /* en */,
			);
			name = InfoPlist.strings;
			sourceTree = "<group>";
		};
/* End PBXVariantGroup section */

/* Begin XCBuildConfiguration section */
		3E1860AE191A56F7000FE027 /* Debug */ = {
			isa = XCBuildConfiguration;
			baseConfigurationReference = 0994E1DD1B835C4900A51721 /* ios-test-host.xcconfig */;
			buildSettings = {
				ALWAYS_EMBED_SWIFT_STANDARD_LIBRARIES = YES;
				ASSETCATALOG_COMPILER_APPICON_NAME = AppIcon;
				ASSETCATALOG_COMPILER_LAUNCHIMAGE_NAME = LaunchImage;
				CODE_SIGN_ENTITLEMENTS = "zmessaging Test Host.entitlements";
				CODE_SIGN_IDENTITY = "iPhone Developer";
				"CODE_SIGN_IDENTITY[sdk=iphoneos*]" = "iPhone Developer";
				DEVELOPMENT_TEAM = "";
				ENABLE_BITCODE = NO;
				FRAMEWORK_SEARCH_PATHS = (
					"$(inherited)",
					"$(PROJECT_DIR)",
					"$(PROJECT_DIR)/Carthage/Build/iOS",
				);
				GCC_PRECOMPILE_PREFIX_HEADER = YES;
				GCC_PREFIX_HEADER = "Tests/iOS Test Host/Test-Host-Prefix.pch";
				HEADER_SEARCH_PATHS = "$(SDKROOT)/usr/include/libxml2";
				INFOPLIST_FILE = "Tests/iOS Test Host/Test-Host-Info.plist";
				LD_RUNPATH_SEARCH_PATHS = "$(inherited) @executable_path/Frameworks";
				MOMC_NO_INVERSE_RELATIONSHIP_WARNINGS = YES;
				PRODUCT_BUNDLE_IDENTIFIER = "com.wire.${PRODUCT_NAME:rfc1034identifier}";
				PRODUCT_NAME = "$(TARGET_NAME)";
				PROVISIONING_PROFILE = "";
				PROVISIONING_PROFILE_SPECIFIER = "";
				SWIFT_VERSION = 3.0;
				TARGETED_DEVICE_FAMILY = "1,2";
				WRAPPER_EXTENSION = app;
			};
			name = Debug;
		};
		3E1860AF191A56F7000FE027 /* Release */ = {
			isa = XCBuildConfiguration;
			baseConfigurationReference = 0994E1DD1B835C4900A51721 /* ios-test-host.xcconfig */;
			buildSettings = {
				ALWAYS_EMBED_SWIFT_STANDARD_LIBRARIES = YES;
				ASSETCATALOG_COMPILER_APPICON_NAME = AppIcon;
				ASSETCATALOG_COMPILER_LAUNCHIMAGE_NAME = LaunchImage;
				CODE_SIGN_ENTITLEMENTS = "zmessaging Test Host.entitlements";
				CODE_SIGN_IDENTITY = "iPhone Developer";
				"CODE_SIGN_IDENTITY[sdk=iphoneos*]" = "iPhone Developer";
				DEVELOPMENT_TEAM = "";
				ENABLE_BITCODE = NO;
				FRAMEWORK_SEARCH_PATHS = (
					"$(inherited)",
					"$(PROJECT_DIR)",
					"$(PROJECT_DIR)/Carthage/Build/iOS",
				);
				GCC_PRECOMPILE_PREFIX_HEADER = YES;
				GCC_PREFIX_HEADER = "Tests/iOS Test Host/Test-Host-Prefix.pch";
				HEADER_SEARCH_PATHS = "$(SDKROOT)/usr/include/libxml2";
				INFOPLIST_FILE = "Tests/iOS Test Host/Test-Host-Info.plist";
				LD_RUNPATH_SEARCH_PATHS = "$(inherited) @executable_path/Frameworks";
				MOMC_NO_INVERSE_RELATIONSHIP_WARNINGS = YES;
				PRODUCT_BUNDLE_IDENTIFIER = "com.wire.${PRODUCT_NAME:rfc1034identifier}";
				PRODUCT_NAME = "$(TARGET_NAME)";
				PROVISIONING_PROFILE = "";
				SWIFT_VERSION = 3.0;
				TARGETED_DEVICE_FAMILY = "1,2";
				VALIDATE_PRODUCT = YES;
				WRAPPER_EXTENSION = app;
			};
			name = Release;
		};
		3E1860D3191A649D000FE027 /* Debug */ = {
			isa = XCBuildConfiguration;
			baseConfigurationReference = 094CDBEB1B84CFC8004AD7BF /* zmessaging-ios-test-target.xcconfig */;
			buildSettings = {
				ALWAYS_EMBED_SWIFT_STANDARD_LIBRARIES = YES;
				BUNDLE_LOADER = "$(BUILT_PRODUCTS_DIR)/zmessaging Test Host.app/zmessaging Test Host";
				CODE_SIGN_IDENTITY = "iPhone Developer";
				"CODE_SIGN_IDENTITY[sdk=iphoneos*]" = "iPhone Developer";
				DEVELOPMENT_TEAM = "";
				FRAMEWORK_SEARCH_PATHS = (
					"$(inherited)",
					"$(PROJECT_DIR)/Carthage/Build/iOS",
				);
				GCC_PRECOMPILE_PREFIX_HEADER = YES;
				GCC_WARN_ABOUT_MISSING_NEWLINE = NO;
				HEADER_SEARCH_PATHS = (
					"$(inherited)",
					"$(CRYPTO_INCLUDE)",
					"$(SDKROOT)/usr/include/libxml2",
				);
				INFOPLIST_FILE = "$(SRCROOT)/Tests/Resources/Tests-ios-Info.plist";
				MOMC_NO_INVERSE_RELATIONSHIP_WARNINGS = YES;
				OTHER_LDFLAGS = (
					"$(inherited)",
					"-framework",
					XCTest,
				);
				PRODUCT_BUNDLE_IDENTIFIER = "com.wire.zmessaging-Test-Host";
				PRODUCT_NAME = "$(TARGET_NAME)";
				PROVISIONING_PROFILE = "";
				SWIFT_OBJC_BRIDGING_HEADER = "$(SRCROOT)/Tests/Source/Test-Bridging-Header.h";
				SWIFT_VERSION = 3.0;
				TEST_HOST = "$(BUNDLE_LOADER)";
				WRAPPER_EXTENSION = xctest;
			};
			name = Debug;
		};
		3E1860D4191A649D000FE027 /* Release */ = {
			isa = XCBuildConfiguration;
			baseConfigurationReference = 094CDBEB1B84CFC8004AD7BF /* zmessaging-ios-test-target.xcconfig */;
			buildSettings = {
				ALWAYS_EMBED_SWIFT_STANDARD_LIBRARIES = YES;
				BUNDLE_LOADER = "$(BUILT_PRODUCTS_DIR)/zmessaging Test Host.app/zmessaging Test Host";
				CODE_SIGN_IDENTITY = "iPhone Developer";
				"CODE_SIGN_IDENTITY[sdk=iphoneos*]" = "iPhone Developer";
				DEVELOPMENT_TEAM = "";
				FRAMEWORK_SEARCH_PATHS = (
					"$(inherited)",
					"$(PROJECT_DIR)/Carthage/Build/iOS",
				);
				GCC_PRECOMPILE_PREFIX_HEADER = YES;
				GCC_WARN_ABOUT_MISSING_NEWLINE = NO;
				HEADER_SEARCH_PATHS = (
					"$(inherited)",
					"$(CRYPTO_INCLUDE)",
					"$(SDKROOT)/usr/include/libxml2",
				);
				INFOPLIST_FILE = "$(SRCROOT)/Tests/Resources/Tests-ios-Info.plist";
				MOMC_NO_INVERSE_RELATIONSHIP_WARNINGS = YES;
				OTHER_LDFLAGS = (
					"$(inherited)",
					"-framework",
					XCTest,
				);
				PRODUCT_BUNDLE_IDENTIFIER = "com.wire.zmessaging-Test-Host";
				PRODUCT_NAME = "$(TARGET_NAME)";
				PROVISIONING_PROFILE = "";
				SWIFT_OBJC_BRIDGING_HEADER = "$(SRCROOT)/Tests/Source/Test-Bridging-Header.h";
				SWIFT_VERSION = 3.0;
				TEST_HOST = "$(BUNDLE_LOADER)";
				WRAPPER_EXTENSION = xctest;
			};
			name = Release;
		};
		540029DA1918CA8500578793 /* Debug */ = {
			isa = XCBuildConfiguration;
			baseConfigurationReference = 0994E1E31B835C4900A51721 /* project-debug.xcconfig */;
			buildSettings = {
				CLANG_ANALYZER_LOCALIZABILITY_NONLOCALIZED = YES;
				CLANG_WARN_INFINITE_RECURSION = YES;
				CLANG_WARN_SUSPICIOUS_MOVE = YES;
				ENABLE_TESTABILITY = YES;
				GCC_NO_COMMON_BLOCKS = YES;
				GCC_SYMBOLS_PRIVATE_EXTERN = NO;
				ONLY_ACTIVE_ARCH = YES;
			};
			name = Debug;
		};
		540029DB1918CA8500578793 /* Release */ = {
			isa = XCBuildConfiguration;
			baseConfigurationReference = 0994E1E41B835C4900A51721 /* project.xcconfig */;
			buildSettings = {
				CLANG_ANALYZER_LOCALIZABILITY_NONLOCALIZED = YES;
				CLANG_WARN_INFINITE_RECURSION = YES;
				CLANG_WARN_SUSPICIOUS_MOVE = YES;
				GCC_NO_COMMON_BLOCKS = YES;
				SWIFT_OPTIMIZATION_LEVEL = "-Owholemodule";
			};
			name = Release;
		};
		549815A71A43232500A7CE2E /* Debug */ = {
			isa = XCBuildConfiguration;
			baseConfigurationReference = 0994E1EE1B835C4900A51721 /* zmessaging-ios.xcconfig */;
			buildSettings = {
				CODE_SIGN_IDENTITY = "iPhone Developer";
				"CODE_SIGN_IDENTITY[sdk=iphoneos*]" = "iPhone Developer";
				DEVELOPMENT_TEAM = "";
				ENABLE_BITCODE = NO;
				FRAMEWORK_SEARCH_PATHS = (
					"$(inherited)",
					"$(PROJECT_DIR)/Carthage/Build/iOS",
				);
				GCC_PREFIX_HEADER = "$(SRCROOT)/Source/zmessaging-iOS.pch";
				GCC_WARN_ABOUT_MISSING_NEWLINE = NO;
				HEADER_SEARCH_PATHS = (
					"$(inherited)",
					"$(CRYPTO_INCLUDE)",
					"$(SDKROOT)/usr/include/libxml2",
				);
				INFOPLIST_FILE = "$(SRCROOT)/Resources/zmessaging-ios-Info.plist";
				MOMC_NO_INVERSE_RELATIONSHIP_WARNINGS = YES;
				OTHER_LDFLAGS = "$(inherited)";
				PRODUCT_BUNDLE_IDENTIFIER = "com.wire.$(PRODUCT_NAME:rfc1034identifier)";
				SWIFT_INCLUDE_PATHS = "$(SRCROOT)/Source/AVS";
				SWIFT_VERSION = 3.0;
			};
			name = Debug;
		};
		549815A91A43232500A7CE2E /* Release */ = {
			isa = XCBuildConfiguration;
			baseConfigurationReference = 0994E1EE1B835C4900A51721 /* zmessaging-ios.xcconfig */;
			buildSettings = {
				CODE_SIGN_IDENTITY = "iPhone Developer";
				"CODE_SIGN_IDENTITY[sdk=iphoneos*]" = "iPhone Developer";
				DEVELOPMENT_TEAM = "";
				ENABLE_BITCODE = NO;
				FRAMEWORK_SEARCH_PATHS = (
					"$(inherited)",
					"$(PROJECT_DIR)/Carthage/Build/iOS",
				);
				GCC_PREFIX_HEADER = "$(SRCROOT)/Source/zmessaging-iOS.pch";
				GCC_WARN_ABOUT_MISSING_NEWLINE = NO;
				HEADER_SEARCH_PATHS = (
					"$(inherited)",
					"$(CRYPTO_INCLUDE)",
					"$(SDKROOT)/usr/include/libxml2",
				);
				INFOPLIST_FILE = "$(SRCROOT)/Resources/zmessaging-ios-Info.plist";
				MOMC_NO_INVERSE_RELATIONSHIP_WARNINGS = YES;
				OTHER_LDFLAGS = "$(inherited)";
				PRODUCT_BUNDLE_IDENTIFIER = "com.wire.$(PRODUCT_NAME:rfc1034identifier)";
				SWIFT_INCLUDE_PATHS = "$(SRCROOT)/Source/AVS";
				SWIFT_VERSION = 3.0;
			};
			name = Release;
		};
/* End XCBuildConfiguration section */

/* Begin XCConfigurationList section */
		3E1860AD191A56F7000FE027 /* Build configuration list for PBXNativeTarget "zmessaging Test Host" */ = {
			isa = XCConfigurationList;
			buildConfigurations = (
				3E1860AE191A56F7000FE027 /* Debug */,
				3E1860AF191A56F7000FE027 /* Release */,
			);
			defaultConfigurationIsVisible = 0;
			defaultConfigurationName = Release;
		};
		3E1860D2191A649D000FE027 /* Build configuration list for PBXNativeTarget "zmessaging-iOS-Tests" */ = {
			isa = XCConfigurationList;
			buildConfigurations = (
				3E1860D3191A649D000FE027 /* Debug */,
				3E1860D4191A649D000FE027 /* Release */,
			);
			defaultConfigurationIsVisible = 0;
			defaultConfigurationName = Release;
		};
		540029AE1918CA8500578793 /* Build configuration list for PBXProject "zmessaging-cocoa" */ = {
			isa = XCConfigurationList;
			buildConfigurations = (
				540029DA1918CA8500578793 /* Debug */,
				540029DB1918CA8500578793 /* Release */,
			);
			defaultConfigurationIsVisible = 0;
			defaultConfigurationName = Release;
		};
		549815A61A43232500A7CE2E /* Build configuration list for PBXNativeTarget "zmessaging-ios" */ = {
			isa = XCConfigurationList;
			buildConfigurations = (
				549815A71A43232500A7CE2E /* Debug */,
				549815A91A43232500A7CE2E /* Release */,
			);
			defaultConfigurationIsVisible = 0;
			defaultConfigurationName = Release;
		};
/* End XCConfigurationList section */

/* Begin XCVersionGroup section */
		BF2A9D5F1D6C70EA00FA7DBC /* ZMEventModel.xcdatamodeld */ = {
			isa = XCVersionGroup;
			children = (
				BF2A9D601D6C70EA00FA7DBC /* ZMEventModel.xcdatamodel */,
			);
			currentVersion = BF2A9D601D6C70EA00FA7DBC /* ZMEventModel.xcdatamodel */;
			name = ZMEventModel.xcdatamodeld;
			path = Decoding/ZMEventModel.xcdatamodeld;
			sourceTree = "<group>";
			versionGroupType = wrapper.xcdatamodel;
		};
/* End XCVersionGroup section */
	};
	rootObject = 540029AB1918CA8500578793 /* Project object */;
}<|MERGE_RESOLUTION|>--- conflicted
+++ resolved
@@ -336,11 +336,7 @@
 		BF2A9D5D1D6B63DB00FA7DBC /* StoreUpdateEvent.swift in Sources */ = {isa = PBXBuildFile; fileRef = BF2A9D5A1D6B63DB00FA7DBC /* StoreUpdateEvent.swift */; };
 		BF2A9D611D6C70EA00FA7DBC /* ZMEventModel.xcdatamodeld in Sources */ = {isa = PBXBuildFile; fileRef = BF2A9D5F1D6C70EA00FA7DBC /* ZMEventModel.xcdatamodeld */; };
 		BF44A3511C71D5FC00C6928E /* store127.wiredatabase in Resources */ = {isa = PBXBuildFile; fileRef = BF44A3501C71D5FC00C6928E /* store127.wiredatabase */; };
-<<<<<<< HEAD
-		BF4D9D081C85C65A008B9076 /* ZMLocalNotificationDispatcher.h in Headers */ = {isa = PBXBuildFile; fileRef = F9B53ED019F7F59F00C82A43 /* ZMLocalNotificationDispatcher.h */; settings = {ATTRIBUTES = (Public, ); }; };
 		BF603D201E76DE3B006E59CA /* ZMCommonContactsSearchDelegate.h in Headers */ = {isa = PBXBuildFile; fileRef = BF603D1F1E76DE3B006E59CA /* ZMCommonContactsSearchDelegate.h */; settings = {ATTRIBUTES = (Public, ); }; };
-=======
->>>>>>> debd1eab
 		BF6D5D031C4948830049F712 /* zmessaging124.momd in Resources */ = {isa = PBXBuildFile; fileRef = BF6D5D021C4948830049F712 /* zmessaging124.momd */; };
 		BF6D5D051C494D730049F712 /* zmessaging125.momd in Resources */ = {isa = PBXBuildFile; fileRef = BF6D5D041C494D730049F712 /* zmessaging125.momd */; };
 		BF735CFA1E70003D003BC61F /* SystemMessageCallObserver.swift in Sources */ = {isa = PBXBuildFile; fileRef = BF735CF91E70003D003BC61F /* SystemMessageCallObserver.swift */; };
